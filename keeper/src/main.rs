mod crank;
mod taker;

<<<<<<< HEAD
use std::path::PathBuf;
use std::str::FromStr;
=======
>>>>>>> 3a8004d6
use std::sync::Arc;
use std::time::Duration;

use anchor_client::Cluster;

use clap::{Parser, Subcommand};
use client::{keypair_from_cli, Client, MangoClient};
use solana_sdk::commitment_config::CommitmentConfig;
use solana_sdk::pubkey::Pubkey;
use tokio::time;

// TODO
// - may be nice to have one-shot cranking as well as the interval cranking
// - doing a gPA for all banks call every 10millis may be too often,
// might make sense that we maintain a service when users should query group for changes
// - I'm really annoyed about Keypair not being clonable. Seems everyone works around that manually. Should make a PR to solana to newtype it and provide that function.
// keypair_from_arg_or_env could be a function

#[derive(Parser, Debug)]
#[clap()]
struct CliDotenv {
    // When --dotenv <file> is passed, read the specified dotenv file before parsing args
    #[clap(long)]
    dotenv: std::path::PathBuf,

    remaining_args: Vec<std::ffi::OsString>,
}

#[derive(Parser, Debug, Clone)]
#[clap()]
struct Cli {
    #[clap(short, long, env)]
    rpc_url: String,

<<<<<<< HEAD
    #[clap(short, long, env = "PAYER_KEYPAIR")]
    payer: String,

=======
>>>>>>> 3a8004d6
    #[clap(short, long, env)]
    mango_account: Pubkey,

    #[clap(short, long, env)]
    owner: String,

    #[clap(subcommand)]
    command: Command,
}

<<<<<<< HEAD
fn keypair_from_path(p: &std::path::PathBuf) -> Keypair {
    let path = std::path::PathBuf::from_str(&*shellexpand::tilde(p.to_str().unwrap())).unwrap();
    keypair::read_keypair_file(path)
        .unwrap_or_else(|_| panic!("Failed to read keypair from {}", p.to_string_lossy()))
}

=======
>>>>>>> 3a8004d6
#[derive(Subcommand, Debug, Clone)]
enum Command {
    Crank {},
    Taker {},
}
fn main() -> Result<(), anyhow::Error> {
    env_logger::init_from_env(
        env_logger::Env::default().filter_or(env_logger::DEFAULT_FILTER_ENV, "info"),
    );

    let args = if let Ok(cli_dotenv) = CliDotenv::try_parse() {
        dotenv::from_path(cli_dotenv.dotenv)?;
        cli_dotenv.remaining_args
    } else {
        dotenv::dotenv().ok();
        std::env::args_os().collect()
    };
    let cli = Cli::parse_from(args);

<<<<<<< HEAD
    let maybe_payer = keypair::read_keypair(&mut cli.payer.as_bytes());
    let payer = match maybe_payer {
        Ok(payer) => payer,
        Err(_) => keypair_from_path(&PathBuf::from(&cli.payer)),
    };
=======
    let owner = keypair_from_cli(&cli.owner);
>>>>>>> 3a8004d6

    let rpc_url = cli.rpc_url;
    let ws_url = rpc_url.replace("https", "wss");

    let cluster = Cluster::Custom(rpc_url, ws_url);
    let commitment = match cli.command {
        Command::Crank { .. } => CommitmentConfig::confirmed(),
        Command::Taker { .. } => CommitmentConfig::confirmed(),
    };

    let mango_client = Arc::new(MangoClient::new_for_existing_account(
        Client::new(cluster, commitment, &owner, Some(Duration::from_secs(10))),
        cli.mango_account,
        owner,
    )?);

    let rt = tokio::runtime::Builder::new_multi_thread()
        .enable_all()
        .build()
        .unwrap();

    let debugging_handle = async {
        let mut interval = time::interval(time::Duration::from_secs(5));
        loop {
            interval.tick().await;
            let client = mango_client.clone();
            tokio::task::spawn_blocking(move || {
                log::info!(
                    "Arc<MangoClient>::strong_count() {}",
                    Arc::<MangoClient>::strong_count(&client)
                )
            });
        }
    };

    match cli.command {
        Command::Crank { .. } => {
            let client = mango_client.clone();
            rt.block_on(crank::runner(client, debugging_handle))
        }
        Command::Taker { .. } => {
            let client = mango_client.clone();
            rt.block_on(taker::runner(client, debugging_handle))
        }
    }
}<|MERGE_RESOLUTION|>--- conflicted
+++ resolved
@@ -1,11 +1,6 @@
 mod crank;
 mod taker;
 
-<<<<<<< HEAD
-use std::path::PathBuf;
-use std::str::FromStr;
-=======
->>>>>>> 3a8004d6
 use std::sync::Arc;
 use std::time::Duration;
 
@@ -40,12 +35,6 @@
     #[clap(short, long, env)]
     rpc_url: String,
 
-<<<<<<< HEAD
-    #[clap(short, long, env = "PAYER_KEYPAIR")]
-    payer: String,
-
-=======
->>>>>>> 3a8004d6
     #[clap(short, long, env)]
     mango_account: Pubkey,
 
@@ -56,15 +45,12 @@
     command: Command,
 }
 
-<<<<<<< HEAD
 fn keypair_from_path(p: &std::path::PathBuf) -> Keypair {
     let path = std::path::PathBuf::from_str(&*shellexpand::tilde(p.to_str().unwrap())).unwrap();
     keypair::read_keypair_file(path)
         .unwrap_or_else(|_| panic!("Failed to read keypair from {}", p.to_string_lossy()))
 }
 
-=======
->>>>>>> 3a8004d6
 #[derive(Subcommand, Debug, Clone)]
 enum Command {
     Crank {},
@@ -84,15 +70,7 @@
     };
     let cli = Cli::parse_from(args);
 
-<<<<<<< HEAD
-    let maybe_payer = keypair::read_keypair(&mut cli.payer.as_bytes());
-    let payer = match maybe_payer {
-        Ok(payer) => payer,
-        Err(_) => keypair_from_path(&PathBuf::from(&cli.payer)),
-    };
-=======
     let owner = keypair_from_cli(&cli.owner);
->>>>>>> 3a8004d6
 
     let rpc_url = cli.rpc_url;
     let ws_url = rpc_url.replace("https", "wss");
