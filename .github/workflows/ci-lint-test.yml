name: Lint and Test
on:
  push:
    branches:
      - main
      - dev
  pull_request:
  workflow_dispatch:

env:
  CARGO_TERM_COLOR: always
  SOLANA_VERSION: "1.9.14"
  RUST_TOOLCHAIN: 1.60.0
  LOG_PROGRAM: "m43thNJ58XCjL798ZSq6JGAG1BnWskhdq5or6kcnfsD"

defaults:
  run:
    working-directory: ./

jobs:
  lint:
    name: Lint
    if: github.actor != 'github-actions[bot]'
    runs-on: ubuntu-latest
    steps:
      - name: Checkout
        uses: actions/checkout@v2
      - name: Install Linux dependencies
        run: sudo apt-get update && sudo apt-get install -y pkg-config build-essential libudev-dev
      - name: Install Rust
        uses: actions-rs/toolchain@v1
        with:
          override: true
          profile: minimal
          toolchain: ${{ env.RUST_TOOLCHAIN }}
          components: rustfmt, clippy
      - name: Cache dependencies
        uses: Swatinem/rust-cache@v1
      - name: Run fmt
        run: cargo fmt -- --check
      - name: Run clippy
        run: cargo clippy -- --deny=warnings --allow=clippy::style --allow=clippy::complexity

  tests:
    name: Test
    if: github.actor != 'github-actions[bot]'
    runs-on: ubuntu-latest
    steps:
      - name: Checkout
        uses: actions/checkout@v2
      - name: Install Linux dependencies
        run: sudo apt-get update && sudo apt-get install -y pkg-config build-essential libudev-dev
      - name: Install Rust
        uses: actions-rs/toolchain@v1
        with:
          override: true
          profile: minimal
          toolchain: ${{ env.RUST_TOOLCHAIN }}
      - name: Install Solana
        run: |
          sh -c "$(curl -sSfL https://release.solana.com/v${{ env.SOLANA_VERSION }}/install)"
          echo "$HOME/.local/share/solana/install/active_release/bin" >> $GITHUB_PATH
          export PATH="/home/runner/.local/share/solana/install/active_release/bin:$PATH"
          solana --version
          echo "Generating keypair..."
          solana-keygen new -o "$HOME/.config/solana/id.json" --no-passphrase --silent
      - name: Build all deps
        run: cargo build-bpf
        # Run bpf tests and output to runner and log
      - name: Run tests
        run: cargo test-bpf 2> >(tee raw-test-bpf.log >&2)
      - name: Save raw log
        uses: actions/upload-artifact@v3
        with:
          name: raw-test-bpf
          path: raw-test-bpf.log

  # Download logs and process them
  process-logs:
    name: Process logs
    if: github.actor != 'github-actions[bot]'
    runs-on: ubuntu-latest
    needs: [lint, tests]
    steps:
      - name: Download raw log
        uses: actions/download-artifact@v3
        with:
          name: raw-test-bpf
      - name: Install deps
        run: |
          sudo apt-get install ripgrep
          curl -Lo xsv.tar.gz "https://github.com/BurntSushi/xsv/releases/latest/download/xsv-0.13.0-x86_64-unknown-linux-musl.tar.gz"
          sudo tar xf xsv.tar.gz -C /usr/local/bin
      - name: Setup date input
        id: date
        run: echo "::set-output name=today::$(date +'%Y-%m-%d')"
      - name: Process raw log
        run: |
          rg -oNI "(Instruction: |Program ${{ env.LOG_PROGRAM }} consumed).*$" raw-test-bpf.log \
            | rg -U 'Instruction:.*\nProgram ${{ env.LOG_PROGRAM }}.*' \
            | awk 'NR % 2 == 1 { o=$0 ; next } { print o " " $0 }' \
            | sort | uniq -u | sort > cu-per-ix.log
      - name: Clean up log
        run: |
          rg -N 'Instruction: (\w+) .* consumed (\d+) .*' cu-per-ix.log -r '${{ steps.date.outputs.today }},$1,$2' \
            | uniq | xsv sort -s 2 -N -R \
            | sort -t ',' -k 2,3 -u \
            | sort > cu-per-ix-clean.log
      - name: Save clean log
        uses: actions/upload-artifact@v3
        with:
          name: cu-per-ix-clean
          path: cu-per-ix-clean.log
<<<<<<< HEAD

  # Push clean logs to git if main/dev branch
  push-logs:
    name: Push logs
    if: |
      (github.actor != 'github-actions[bot]' && github.ref_name == 'main') ||
      (github.actor != 'github-actions[bot]' && github.ref_name == 'dev')
    runs-on: ubuntu-latest
    needs: [lint, tests, process-logs]
    steps:
      - name: Checkout code
        uses: actions/checkout@v2
      - name: Download clean log
        uses: actions/download-artifact@v3
        with:
          name: cu-per-ix-clean
          path: ./
      - name: Push log to git
        run: |
          git config --global user.name "github-actions[bot]"
          git config --global user.email "41898282+github-actions[bot]@users.noreply.github.com"
          git add -A
          git commit -m "chore: push cu test logs"
          git push
=======
>>>>>>> 946e6b1c
<|MERGE_RESOLUTION|>--- conflicted
+++ resolved
@@ -9,9 +9,9 @@
 
 env:
   CARGO_TERM_COLOR: always
-  SOLANA_VERSION: "1.9.14"
+  SOLANA_VERSION: '1.9.14'
   RUST_TOOLCHAIN: 1.60.0
-  LOG_PROGRAM: "m43thNJ58XCjL798ZSq6JGAG1BnWskhdq5or6kcnfsD"
+  LOG_PROGRAM: 'm43thNJ58XCjL798ZSq6JGAG1BnWskhdq5or6kcnfsD'
 
 defaults:
   run:
@@ -110,31 +110,4 @@
         uses: actions/upload-artifact@v3
         with:
           name: cu-per-ix-clean
-          path: cu-per-ix-clean.log
-<<<<<<< HEAD
-
-  # Push clean logs to git if main/dev branch
-  push-logs:
-    name: Push logs
-    if: |
-      (github.actor != 'github-actions[bot]' && github.ref_name == 'main') ||
-      (github.actor != 'github-actions[bot]' && github.ref_name == 'dev')
-    runs-on: ubuntu-latest
-    needs: [lint, tests, process-logs]
-    steps:
-      - name: Checkout code
-        uses: actions/checkout@v2
-      - name: Download clean log
-        uses: actions/download-artifact@v3
-        with:
-          name: cu-per-ix-clean
-          path: ./
-      - name: Push log to git
-        run: |
-          git config --global user.name "github-actions[bot]"
-          git config --global user.email "41898282+github-actions[bot]@users.noreply.github.com"
-          git add -A
-          git commit -m "chore: push cu test logs"
-          git push
-=======
->>>>>>> 946e6b1c
+          path: cu-per-ix-clean.log