name: Code Review - Rust
on:
  push:
    paths: ['cli/**',
            'client/**',
            'programs/**',
            'keeper/**',
            'lib/**',
            'liquidator/**',
            'anchor/cli/**']
  pull_request: 
    branches: ['main', 'dev']
    paths: ['cli/**',
            'client/**',
            'programs/**',
            'keeper/**',
            'lib/**',
            'liquidator/**',
            'anchor/cli/**']
  workflow_dispatch: # Pick branch manually

env:
  CARGO_TERM_COLOR: always
  SOLANA_VERSION: '1.14.9'
  RUST_TOOLCHAIN: '1.65.0'
<<<<<<< HEAD
  LOG_PROGRAM: '4MangoMjqJ2firMokCjjGgoK8d4MXcrgL7XJaL3w6fVg'
=======
  LOG_PROGRAM: 'm43thNJ58XCjL798ZSq6JGAG1BnWskhdq5or6kcnfsD'

defaults:
  run:
    working-directory: ./
>>>>>>> d1c0c360

jobs:
  format:
    name: Format
    runs-on: ubuntu-latest
    steps:
      - name: Checkout
        uses: actions/checkout@v3

      - name: Checkout submodules
        run: git submodule update --init
        
      - name: Set Rust version
        run: rustup toolchain install ${{ env.RUST_TOOLCHAIN }} --component rustfmt
      
      - name: Run fmt
        run: cargo fmt -- --check
  
  clippy:
    name: Clippy
    runs-on: ubuntu-latest
    steps:
      - name: Checkout
        uses: actions/checkout@v3

      - name: Checkout submodules
        run: git submodule update --init

      - name: Cache dependencies
        uses: Swatinem/rust-cache@v2
        
      - name: Set Rust version
        run: rustup toolchain install ${{ env.RUST_TOOLCHAIN }} --component clippy

      - name: Run clippy
        # The --allow args are due to clippy scanning anchor
        run: cargo clippy --no-deps -- --deny=warnings --allow=clippy::style --allow=clippy::complexity --allow=clippy::manual-retain --allow=clippy::crate-in-macro-def --allow=clippy::result-large-err
<<<<<<< HEAD
  
  test:
    name: Test
=======

  tests:
    name: Run tests
>>>>>>> d1c0c360
    runs-on: ubuntu-latest
    steps:
      - name: Checkout
        uses: actions/checkout@v3

      - name: Checkout submodules
        run: git submodule update --init
        
      - name: Cache dependencies
        uses: Swatinem/rust-cache@v2
        
      - name: Set Rust version
        run: rustup toolchain install ${{ env.RUST_TOOLCHAIN }}

      - name: Install Solana
        run: |
          sh -c "$(curl -sSfL https://release.solana.com/v${{ env.SOLANA_VERSION }}/install)"
          echo "$HOME/.local/share/solana/install/active_release/bin" >> $GITHUB_PATH
          export PATH="/home/runner/.local/share/solana/install/active_release/bin:$PATH"
          solana --version
          echo "Generating keypair..."
          solana-keygen new -o "$HOME/.config/solana/id.json" --no-passphrase --silent

      - name: Build all deps
        run: |
          cargo build-bpf || true
          cargo +bpf build-bpf

        # Run bpf tests and output to runner and log
      - name: Run bpf tests
        run: cargo +bpf test-bpf 2> >(tee raw-test-bpf.log >&2)

      - name: Save raw log
        uses: actions/upload-artifact@v3
        with:
          name: raw-test-bpf
          path: raw-test-bpf.log

  # Download logs and process them
  process-logs:
    name: Process logs
    runs-on: ubuntu-latest
    needs: [format, clippy, test]
    steps:
      - name: Download raw log
        uses: actions/download-artifact@v3
        with:
          name: raw-test-bpf

      - name: Install deps
        run: |
          sudo apt-get install ripgrep
          curl -Lo xsv.tar.gz "https://github.com/BurntSushi/xsv/releases/latest/download/xsv-0.13.0-x86_64-unknown-linux-musl.tar.gz"
          sudo tar xf xsv.tar.gz -C /usr/local/bin

      - name: Setup date input
        id: date
        run: echo "::set-output name=today::$(date +'%Y-%m-%d')"

      - name: Process raw log
        run: |
          rg -oNI "(Instruction: |Program ${{ env.LOG_PROGRAM }} consumed).*$" raw-test-bpf.log \
            | rg -U 'Instruction:.*\nProgram ${{ env.LOG_PROGRAM }}.*' \
            | awk 'NR % 2 == 1 { o=$0 ; next } { print o " " $0 }' \
            | sort | uniq -u | sort > cu-per-ix.log

      - name: Clean up log
        run: |
          rg -N 'Instruction: (\w+) .* consumed (\d+) .*' cu-per-ix.log -r '${{ steps.date.outputs.today }},$1,$2' \
            | uniq | xsv sort -s 2 -N -R \
            | sort -t ',' -k 2,3 -u \
            | sort > cu-per-ix-clean.log

      - name: Save clean log
        uses: actions/upload-artifact@v3
        with:
          name: cu-per-ix-clean
          path: cu-per-ix-clean.log<|MERGE_RESOLUTION|>--- conflicted
+++ resolved
@@ -23,15 +23,7 @@
   CARGO_TERM_COLOR: always
   SOLANA_VERSION: '1.14.9'
   RUST_TOOLCHAIN: '1.65.0'
-<<<<<<< HEAD
   LOG_PROGRAM: '4MangoMjqJ2firMokCjjGgoK8d4MXcrgL7XJaL3w6fVg'
-=======
-  LOG_PROGRAM: 'm43thNJ58XCjL798ZSq6JGAG1BnWskhdq5or6kcnfsD'
-
-defaults:
-  run:
-    working-directory: ./
->>>>>>> d1c0c360
 
 jobs:
   format:
@@ -43,13 +35,13 @@
 
       - name: Checkout submodules
         run: git submodule update --init
-        
+
       - name: Set Rust version
         run: rustup toolchain install ${{ env.RUST_TOOLCHAIN }} --component rustfmt
-      
+
       - name: Run fmt
         run: cargo fmt -- --check
-  
+
   clippy:
     name: Clippy
     runs-on: ubuntu-latest
@@ -62,22 +54,16 @@
 
       - name: Cache dependencies
         uses: Swatinem/rust-cache@v2
-        
+
       - name: Set Rust version
         run: rustup toolchain install ${{ env.RUST_TOOLCHAIN }} --component clippy
 
       - name: Run clippy
         # The --allow args are due to clippy scanning anchor
         run: cargo clippy --no-deps -- --deny=warnings --allow=clippy::style --allow=clippy::complexity --allow=clippy::manual-retain --allow=clippy::crate-in-macro-def --allow=clippy::result-large-err
-<<<<<<< HEAD
-  
+
   test:
     name: Test
-=======
-
-  tests:
-    name: Run tests
->>>>>>> d1c0c360
     runs-on: ubuntu-latest
     steps:
       - name: Checkout
@@ -85,10 +71,10 @@
 
       - name: Checkout submodules
         run: git submodule update --init
-        
+
       - name: Cache dependencies
         uses: Swatinem/rust-cache@v2
-        
+
       - name: Set Rust version
         run: rustup toolchain install ${{ env.RUST_TOOLCHAIN }}
 
