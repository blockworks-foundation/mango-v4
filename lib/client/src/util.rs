use solana_client::{
    client_error::Result as ClientResult, rpc_client::RpcClient, rpc_request::RpcError,
};
use solana_sdk::compute_budget::ComputeBudgetInstruction;
use solana_sdk::instruction::Instruction;
use solana_sdk::transaction::Transaction;
use solana_sdk::{
    clock::Slot, commitment_config::CommitmentConfig, signature::Signature,
    transaction::uses_durable_nonce,
};

use anchor_lang::prelude::{AccountMeta, Pubkey};
use anyhow::Context;
use std::{thread, time};

/// Some Result<> types don't convert to anyhow::Result nicely. Force them through stringification.
pub trait AnyhowWrap {
    type Value;
    fn map_err_anyhow(self) -> anyhow::Result<Self::Value>;
}

impl<T, E: std::fmt::Debug> AnyhowWrap for Result<T, E> {
    type Value = T;
    fn map_err_anyhow(self) -> anyhow::Result<Self::Value> {
        self.map_err(|err| anyhow::anyhow!("{:?}", err))
    }
}

/// Push to an async_channel::Sender and ignore if the channel is full
pub trait AsyncChannelSendUnlessFull<T> {
    /// Send a message if the channel isn't full
    fn send_unless_full(&self, msg: T) -> Result<(), async_channel::SendError<T>>;
}

impl<T> AsyncChannelSendUnlessFull<T> for async_channel::Sender<T> {
    fn send_unless_full(&self, msg: T) -> Result<(), async_channel::SendError<T>> {
        use async_channel::*;
        match self.try_send(msg) {
            Ok(()) => Ok(()),
            Err(TrySendError::Closed(msg)) => Err(async_channel::SendError(msg)),
            Err(TrySendError::Full(_)) => Ok(()),
        }
    }
}

/// A copy of RpcClient::send_and_confirm_transaction that returns the slot the
/// transaction confirmed in.
pub fn send_and_confirm_transaction(
    rpc_client: &RpcClient,
    transaction: &Transaction,
) -> ClientResult<(Signature, Slot)> {
    const SEND_RETRIES: usize = 1;
    const GET_STATUS_RETRIES: usize = usize::MAX;

    'sending: for _ in 0..SEND_RETRIES {
        let signature = rpc_client.send_transaction(transaction)?;

        let recent_blockhash = if uses_durable_nonce(transaction).is_some() {
            let (recent_blockhash, ..) =
                rpc_client.get_latest_blockhash_with_commitment(CommitmentConfig::processed())?;
            recent_blockhash
        } else {
            transaction.message.recent_blockhash
        };

        for status_retry in 0..GET_STATUS_RETRIES {
            let response = rpc_client.get_signature_statuses(&[signature])?.value;
            match response[0]
                .clone()
                .filter(|result| result.satisfies_commitment(rpc_client.commitment()))
            {
                Some(tx_status) => {
                    return if let Some(e) = tx_status.err {
                        Err(e.into())
                    } else {
                        Ok((signature, tx_status.slot))
                    };
                }
                None => {
                    if !rpc_client
                        .is_blockhash_valid(&recent_blockhash, CommitmentConfig::processed())?
                    {
                        // Block hash is not found by some reason
                        break 'sending;
                    } else if cfg!(not(test))
                        // Ignore sleep at last step.
                        && status_retry < GET_STATUS_RETRIES
                    {
                        // Retry twice a second
                        thread::sleep(time::Duration::from_millis(500));
                        continue;
                    }
                }
            }
        }
    }

    Err(RpcError::ForUser(
        "unable to confirm transaction. \
            This can happen in situations such as transaction expiration \
            and insufficient fee-payer funds"
            .to_string(),
    )
    .into())
}

/// Convenience function used in binaries to set up the fmt tracing_subscriber,
/// with cololring enabled only if logging to a terminal and with EnvFilter.
pub fn tracing_subscriber_init() {
    let format = tracing_subscriber::fmt::format().with_ansi(atty::is(atty::Stream::Stdout));

    tracing_subscriber::fmt()
        .with_env_filter(tracing_subscriber::EnvFilter::from_default_env())
        .event_format(format)
        .init();
}

pub async fn http_error_handling<T: serde::de::DeserializeOwned>(
    response: reqwest::Response,
) -> anyhow::Result<T> {
    let status = response.status();
    let response_text = response
        .text()
        .await
        .context("awaiting body of http request")?;
    if !status.is_success() {
        anyhow::bail!("http request failed, status: {status}, body: {response_text}");
    }
    serde_json::from_str::<T>(&response_text)
        .with_context(|| format!("response has unexpected format, body: {response_text}"))
}

pub fn to_readonly_account_meta(pubkey: Pubkey) -> AccountMeta {
    AccountMeta {
        pubkey,
        is_writable: false,
        is_signer: false,
    }
}

pub fn to_writable_account_meta(pubkey: Pubkey) -> AccountMeta {
    AccountMeta {
        pubkey,
        is_writable: true,
        is_signer: false,
    }
<<<<<<< HEAD
=======
}

#[derive(Default, Clone)]
pub struct PreparedInstructions {
    pub instructions: Vec<Instruction>,
    pub cu: u32,
}

impl PreparedInstructions {
    pub fn new() -> Self {
        Self {
            instructions: vec![],
            cu: 0,
        }
    }

    pub fn from_vec(instructions: Vec<Instruction>, cu: u32) -> Self {
        Self { instructions, cu }
    }

    pub fn from_single(instruction: Instruction, cu: u32) -> Self {
        Self {
            instructions: vec![instruction],
            cu,
        }
    }

    pub fn push(&mut self, ix: Instruction, cu: u32) {
        self.instructions.push(ix);
        self.cu += cu;
    }

    pub fn append(&mut self, mut other: Self) {
        self.instructions.append(&mut other.instructions);
        self.cu += other.cu;
    }

    pub fn to_instructions(self) -> Vec<Instruction> {
        let mut ixs = self.instructions;
        ixs.insert(0, ComputeBudgetInstruction::set_compute_unit_limit(self.cu));
        ixs
    }

    pub fn is_empty(&self) -> bool {
        self.instructions.is_empty()
    }

    pub fn clear(&mut self) {
        self.instructions.clear();
        self.cu = 0;
    }

    pub fn len(&self) -> usize {
        self.instructions.len()
    }
>>>>>>> 12d74789
}<|MERGE_RESOLUTION|>--- conflicted
+++ resolved
@@ -144,8 +144,6 @@
         is_writable: true,
         is_signer: false,
     }
-<<<<<<< HEAD
-=======
 }
 
 #[derive(Default, Clone)]
@@ -201,5 +199,4 @@
     pub fn len(&self) -> usize {
         self.instructions.len()
     }
->>>>>>> 12d74789
 }