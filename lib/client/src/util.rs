--- conflicted
+++ resolved
@@ -46,70 +46,6 @@
     let mut interval = tokio::time::interval(period);
     interval.set_missed_tick_behavior(tokio::time::MissedTickBehavior::Delay);
     interval
-<<<<<<< HEAD
-}
-
-/// A copy of RpcClient::send_and_confirm_transaction that returns the slot the
-/// transaction confirmed in.
-pub fn send_and_confirm_transaction(
-    rpc_client: &RpcClient,
-    transaction: &Transaction,
-) -> ClientResult<(Signature, Slot)> {
-    const SEND_RETRIES: usize = 1;
-    const GET_STATUS_RETRIES: usize = usize::MAX;
-
-    'sending: for _ in 0..SEND_RETRIES {
-        let signature = rpc_client.send_transaction(transaction)?;
-
-        let recent_blockhash = if uses_durable_nonce(transaction).is_some() {
-            let (recent_blockhash, ..) =
-                rpc_client.get_latest_blockhash_with_commitment(CommitmentConfig::processed())?;
-            recent_blockhash
-        } else {
-            transaction.message.recent_blockhash
-        };
-
-        for status_retry in 0..GET_STATUS_RETRIES {
-            let response = rpc_client.get_signature_statuses(&[signature])?.value;
-            match response[0]
-                .clone()
-                .filter(|result| result.satisfies_commitment(rpc_client.commitment()))
-            {
-                Some(tx_status) => {
-                    return if let Some(e) = tx_status.err {
-                        Err(e.into())
-                    } else {
-                        Ok((signature, tx_status.slot))
-                    };
-                }
-                None => {
-                    if !rpc_client
-                        .is_blockhash_valid(&recent_blockhash, CommitmentConfig::processed())?
-                    {
-                        // Block hash is not found by some reason
-                        break 'sending;
-                    } else if cfg!(not(test))
-                        // Ignore sleep at last step.
-                        && status_retry < GET_STATUS_RETRIES
-                    {
-                        // Retry twice a second
-                        thread::sleep(time::Duration::from_millis(500));
-                        continue;
-                    }
-                }
-            }
-        }
-    }
-
-    Err(RpcError::ForUser(
-        "unable to confirm transaction. \
-            This can happen in situations such as transaction expiration \
-            and insufficient fee-payer funds"
-            .to_string(),
-    )
-    .into())
-=======
->>>>>>> a30c5a9e
 }
 
 /// Convenience function used in binaries to set up the fmt tracing_subscriber,
