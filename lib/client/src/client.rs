use std::ops::Deref;
use std::str::FromStr;
use std::sync::Arc;
use std::time::Duration;

use anchor_client::Cluster;

use anchor_lang::__private::bytemuck;
use anchor_lang::prelude::System;
use anchor_lang::{AccountDeserialize, AnchorDeserialize, Id};
use anchor_spl::associated_token::get_associated_token_address;
use anchor_spl::token::Token;

use fixed::types::I80F48;
use futures::{stream, StreamExt, TryStreamExt};
use itertools::Itertools;

use mango_v4::accounts_ix::{Serum3OrderType, Serum3SelfTradeBehavior, Serum3Side};
use mango_v4::accounts_zerocopy::KeyedAccountSharedData;
use mango_v4::state::{
    Bank, Group, MangoAccountValue, PerpMarketIndex, PlaceOrderType, SelfTradeBehavior,
    Serum3MarketIndex, Side, TokenIndex, INSURANCE_TOKEN_INDEX,
};

use solana_address_lookup_table_program::state::AddressLookupTable;
use solana_client::nonblocking::rpc_client::RpcClient as RpcClientAsync;
use solana_client::rpc_config::RpcSendTransactionConfig;
use solana_client::rpc_response::RpcSimulateTransactionResult;
use solana_sdk::address_lookup_table_account::AddressLookupTableAccount;
use solana_sdk::commitment_config::CommitmentLevel;
use solana_sdk::hash::Hash;
use solana_sdk::signer::keypair;
use solana_sdk::transaction::TransactionError;

use crate::account_fetcher::*;
use crate::context::MangoGroupContext;
use crate::gpa::{fetch_anchor_account, fetch_mango_accounts};
use crate::{jupiter, util};

use anyhow::Context;
use solana_sdk::account::ReadableAccount;
use solana_sdk::instruction::{AccountMeta, Instruction};
use solana_sdk::signature::{Keypair, Signature};
use solana_sdk::sysvar;
use solana_sdk::{commitment_config::CommitmentConfig, pubkey::Pubkey, signer::Signer};

pub const MAX_ACCOUNTS_PER_TRANSACTION: usize = 64;

// very close to anchor_client::Client, which unfortunately has no accessors or Clone
#[derive(Clone, Debug)]
pub struct Client {
    pub cluster: Cluster,
    pub fee_payer: Arc<Keypair>,
    pub commitment: CommitmentConfig,
    pub timeout: Option<Duration>,
    pub transaction_builder_config: TransactionBuilderConfig,
    pub rpc_send_transaction_config: RpcSendTransactionConfig,
}

impl Client {
    pub fn new(
        cluster: Cluster,
        commitment: CommitmentConfig,
        fee_payer: Arc<Keypair>,
        timeout: Option<Duration>,
        transaction_builder_config: TransactionBuilderConfig,
    ) -> Self {
        Self {
            cluster,
            fee_payer,
            commitment,
            timeout,
            transaction_builder_config,
            rpc_send_transaction_config: RpcSendTransactionConfig {
                preflight_commitment: Some(CommitmentLevel::Processed),
                ..Default::default()
            },
        }
    }

    pub fn rpc_async(&self) -> RpcClientAsync {
        let url = self.cluster.url().to_string();
        if let Some(timeout) = self.timeout.as_ref() {
            RpcClientAsync::new_with_timeout_and_commitment(url, *timeout, self.commitment)
        } else {
            RpcClientAsync::new_with_commitment(url, self.commitment)
        }
    }

    // TODO: this function here is awkward, since it (intentionally) doesn't use MangoClient::account_fetcher
    pub async fn rpc_anchor_account<T: AccountDeserialize>(
        &self,
        address: &Pubkey,
    ) -> anyhow::Result<T> {
        fetch_anchor_account(&self.rpc_async(), address).await
    }
}

// todo: might want to integrate geyser, websockets, or simple http polling for keeping data fresh
pub struct MangoClient {
    pub client: Client,

    // todo: possibly this object should have cache-functions, so there can be one getMultipleAccounts
    // call to refresh banks etc -- if it's backed by websockets, these could just do nothing
    pub account_fetcher: Arc<dyn AccountFetcher>,

    pub owner: Arc<Keypair>,
    pub mango_account_address: Pubkey,

    pub context: MangoGroupContext,

    pub http_client: reqwest::Client,
}

// TODO: add retry framework for sending tx and rpc calls
// 1/ this works right now, but I think mid-term the MangoClient will want to interact with multiple mango accounts
// -- then we should probably specify accounts by owner+account_num / or pubkey
// 2/ pubkey, can be both owned, but also delegated accouns

impl MangoClient {
    pub fn group_for_admin(admin: Pubkey, num: u32) -> Pubkey {
        Pubkey::find_program_address(
            &["Group".as_ref(), admin.as_ref(), num.to_le_bytes().as_ref()],
            &mango_v4::ID,
        )
        .0
    }

    pub async fn find_accounts(
        client: &Client,
        group: Pubkey,
        owner: &Keypair,
    ) -> anyhow::Result<Vec<(Pubkey, MangoAccountValue)>> {
        fetch_mango_accounts(&client.rpc_async(), mango_v4::ID, group, owner.pubkey()).await
    }

    pub async fn find_or_create_account(
        client: &Client,
        group: Pubkey,
        owner: Arc<Keypair>,
        payer: Arc<Keypair>, // pays the SOL for the new account
        mango_account_name: &str,
    ) -> anyhow::Result<Pubkey> {
        let rpc = client.rpc_async();
        let program = mango_v4::ID;
        let owner_pk = owner.pubkey();

        // Mango Account
        let mut mango_account_tuples = fetch_mango_accounts(&rpc, program, group, owner_pk).await?;
        let mango_account_opt = mango_account_tuples
            .iter()
            .find(|(_, account)| account.fixed.name() == mango_account_name);
        if mango_account_opt.is_none() {
            mango_account_tuples.sort_by(|a, b| {
                a.1.fixed
                    .account_num
                    .partial_cmp(&b.1.fixed.account_num)
                    .unwrap()
            });
            let account_num = match mango_account_tuples.last() {
                Some(tuple) => tuple.1.fixed.account_num + 1,
                None => 0u32,
            };
            Self::create_account(
                client,
                group,
                owner.clone(),
                payer,
                account_num,
                mango_account_name,
            )
            .await
            .context("Failed to create account...")?;
        }
        let mango_account_tuples = fetch_mango_accounts(&rpc, program, group, owner_pk).await?;
        let index = mango_account_tuples
            .iter()
            .position(|tuple| tuple.1.fixed.name() == mango_account_name)
            .unwrap();
        Ok(mango_account_tuples[index].0)
    }

    pub async fn create_account(
        client: &Client,
        group: Pubkey,
        owner: Arc<Keypair>,
        payer: Arc<Keypair>, // pays the SOL for the new account
        account_num: u32,
        mango_account_name: &str,
    ) -> anyhow::Result<(Pubkey, Signature)> {
        let account = Pubkey::find_program_address(
            &[
                b"MangoAccount".as_ref(),
                group.as_ref(),
                owner.pubkey().as_ref(),
                &account_num.to_le_bytes(),
            ],
            &mango_v4::id(),
        )
        .0;
        let ix = Instruction {
            program_id: mango_v4::id(),
            accounts: anchor_lang::ToAccountMetas::to_account_metas(
                &mango_v4::accounts::AccountCreate {
                    group,
                    owner: owner.pubkey(),
                    account,
                    payer: payer.pubkey(),
                    system_program: System::id(),
                },
                None,
            ),
            data: anchor_lang::InstructionData::data(&mango_v4::instruction::AccountCreate {
                account_num,
                name: mango_account_name.to_owned(),
                token_count: 8,
                serum3_count: 4,
                perp_count: 4,
                perp_oo_count: 8,
            }),
        };

        let txsig = TransactionBuilder {
            instructions: vec![ix],
            address_lookup_tables: vec![],
            payer: payer.pubkey(),
            signers: vec![owner, payer],
            config: client.transaction_builder_config,
        }
        .send_and_confirm(&client)
        .await?;

        Ok((account, txsig))
    }

    /// Conveniently creates a RPC based client
    pub async fn new_for_existing_account(
        client: Client,
        account: Pubkey,
        owner: Arc<Keypair>,
    ) -> anyhow::Result<Self> {
        let rpc = client.rpc_async();
        let account_fetcher = Arc::new(CachedAccountFetcher::new(Arc::new(RpcAccountFetcher {
            rpc,
        })));
        let mango_account =
            account_fetcher_fetch_mango_account(&*account_fetcher, &account).await?;
        let group = mango_account.fixed.group;
        if mango_account.fixed.owner != owner.pubkey() {
            anyhow::bail!(
                "bad owner for account: expected {} got {}",
                mango_account.fixed.owner,
                owner.pubkey()
            );
        }

        let rpc = client.rpc_async();
        let group_context = MangoGroupContext::new_from_rpc(&rpc, group).await?;

        Self::new_detail(client, account, owner, group_context, account_fetcher)
    }

    /// Allows control of AccountFetcher and externally created MangoGroupContext
    pub fn new_detail(
        client: Client,
        account: Pubkey,
        owner: Arc<Keypair>,
        // future: maybe pass Arc<MangoGroupContext>, so it can be extenally updated?
        group_context: MangoGroupContext,
        account_fetcher: Arc<dyn AccountFetcher>,
    ) -> anyhow::Result<Self> {
        Ok(Self {
            client,
            account_fetcher,
            owner,
            mango_account_address: account,
            context: group_context,
            http_client: reqwest::Client::new(),
        })
    }

    pub fn owner(&self) -> Pubkey {
        self.owner.pubkey()
    }

    pub fn group(&self) -> Pubkey {
        self.context.group
    }

    pub async fn mango_account(&self) -> anyhow::Result<MangoAccountValue> {
        account_fetcher_fetch_mango_account(&*self.account_fetcher, &self.mango_account_address)
            .await
    }

    pub async fn first_bank(&self, token_index: TokenIndex) -> anyhow::Result<Bank> {
        let bank_address = self.context.mint_info(token_index).first_bank();
        account_fetcher_fetch_anchor_account(&*self.account_fetcher, &bank_address).await
    }

    pub async fn derive_health_check_remaining_account_metas(
        &self,
        affected_tokens: Vec<TokenIndex>,
        writable_banks: Vec<TokenIndex>,
        affected_perp_markets: Vec<PerpMarketIndex>,
    ) -> anyhow::Result<Vec<AccountMeta>> {
        let account = self.mango_account().await?;
        self.context.derive_health_check_remaining_account_metas(
            &account,
            affected_tokens,
            writable_banks,
            affected_perp_markets,
        )
    }

    pub async fn derive_liquidation_health_check_remaining_account_metas(
        &self,
        liqee: &MangoAccountValue,
        affected_tokens: &[TokenIndex],
        writable_banks: &[TokenIndex],
    ) -> anyhow::Result<Vec<AccountMeta>> {
        let account = self.mango_account().await?;
        self.context
            .derive_health_check_remaining_account_metas_two_accounts(
                &account,
                liqee,
                affected_tokens,
                writable_banks,
            )
    }

    pub async fn token_deposit(
        &self,
        mint: Pubkey,
        amount: u64,
        reduce_only: bool,
    ) -> anyhow::Result<Signature> {
        let token = self.context.token_by_mint(&mint)?;
        let token_index = token.token_index;
        let mint_info = token.mint_info;

        let health_check_metas = self
            .derive_health_check_remaining_account_metas(vec![token_index], vec![], vec![])
            .await?;

        let ix = Instruction {
            program_id: mango_v4::id(),
            accounts: {
                let mut ams = anchor_lang::ToAccountMetas::to_account_metas(
                    &mango_v4::accounts::TokenDeposit {
                        group: self.group(),
                        account: self.mango_account_address,
                        owner: self.owner(),
                        bank: mint_info.first_bank(),
                        vault: mint_info.first_vault(),
                        oracle: mint_info.oracle,
                        token_account: get_associated_token_address(&self.owner(), &mint_info.mint),
                        token_authority: self.owner(),
                        token_program: Token::id(),
                    },
                    None,
                );
                ams.extend(health_check_metas.into_iter());
                ams
            },
            data: anchor_lang::InstructionData::data(&mango_v4::instruction::TokenDeposit {
                amount,
                reduce_only,
            }),
        };
        self.send_and_confirm_owner_tx(vec![ix]).await
    }

    /// Creates token withdraw instructions for the MangoClient's account/owner.
    /// The `account` state is passed in separately so changes during the tx can be
    /// accounted for when deriving health accounts.
    pub fn token_withdraw_instructions(
        &self,
        account: &MangoAccountValue,
        mint: Pubkey,
        amount: u64,
        allow_borrow: bool,
    ) -> anyhow::Result<Vec<Instruction>> {
        let token = self.context.token_by_mint(&mint)?;
        let token_index = token.token_index;
        let mint_info = token.mint_info;

        let health_check_metas = self.context.derive_health_check_remaining_account_metas(
            account,
            vec![token_index],
            vec![],
            vec![],
        )?;

        Ok(vec![
            spl_associated_token_account::instruction::create_associated_token_account_idempotent(
                &self.owner(),
                &self.owner(),
                &mint,
                &Token::id(),
            ),
            Instruction {
                program_id: mango_v4::id(),
                accounts: {
                    let mut ams = anchor_lang::ToAccountMetas::to_account_metas(
                        &mango_v4::accounts::TokenWithdraw {
                            group: self.group(),
                            account: self.mango_account_address,
                            owner: self.owner(),
                            bank: mint_info.first_bank(),
                            vault: mint_info.first_vault(),
                            oracle: mint_info.oracle,
                            token_account: get_associated_token_address(
                                &self.owner(),
                                &mint_info.mint,
                            ),
                            token_program: Token::id(),
                        },
                        None,
                    );
                    ams.extend(health_check_metas.into_iter());
                    ams
                },
                data: anchor_lang::InstructionData::data(&mango_v4::instruction::TokenWithdraw {
                    amount,
                    allow_borrow,
                }),
            },
        ])
    }

    pub async fn token_withdraw(
        &self,
        mint: Pubkey,
        amount: u64,
        allow_borrow: bool,
    ) -> anyhow::Result<Signature> {
        let account = self.mango_account().await?;
        let ixs = self.token_withdraw_instructions(&account, mint, amount, allow_borrow)?;
        self.send_and_confirm_owner_tx(ixs).await
    }

    pub async fn bank_oracle_price(&self, token_index: TokenIndex) -> anyhow::Result<I80F48> {
        let bank = self.first_bank(token_index).await?;
        let mint_info = self.context.mint_info(token_index);
        let oracle = self
            .account_fetcher
            .fetch_raw_account(&mint_info.oracle)
            .await?;
        let price = bank.oracle_price(
            &KeyedAccountSharedData::new(mint_info.oracle, oracle.into()),
            None,
        )?;
        Ok(price)
    }

    pub async fn perp_oracle_price(
        &self,
        perp_market_index: PerpMarketIndex,
    ) -> anyhow::Result<I80F48> {
        let perp = self.context.perp(perp_market_index);
        let oracle = self
            .account_fetcher
            .fetch_raw_account(&perp.market.oracle)
            .await?;
        let price = perp.market.oracle_price(
            &KeyedAccountSharedData::new(perp.market.oracle, oracle.into()),
            None,
        )?;
        Ok(price)
    }

    //
    // Serum3
    //

    pub fn serum3_create_open_orders_instruction(
        &self,
        market_index: Serum3MarketIndex,
    ) -> Instruction {
        let account_pubkey = self.mango_account_address;
        let s3 = self.context.serum3(market_index);

        let open_orders = Pubkey::find_program_address(
            &[
                b"Serum3OO".as_ref(),
                account_pubkey.as_ref(),
                s3.address.as_ref(),
            ],
            &mango_v4::ID,
        )
        .0;

        Instruction {
            program_id: mango_v4::id(),
            accounts: anchor_lang::ToAccountMetas::to_account_metas(
                &mango_v4::accounts::Serum3CreateOpenOrders {
                    group: self.group(),
                    account: account_pubkey,
                    serum_market: s3.address,
                    serum_program: s3.market.serum_program,
                    serum_market_external: s3.market.serum_market_external,
                    open_orders,
                    owner: self.owner(),
                    payer: self.owner(),
                    system_program: System::id(),
                    rent: sysvar::rent::id(),
                },
                None,
            ),
            data: anchor_lang::InstructionData::data(
                &mango_v4::instruction::Serum3CreateOpenOrders {},
            ),
        }
    }

    pub async fn serum3_create_open_orders(&self, name: &str) -> anyhow::Result<Signature> {
        let market_index = self.context.serum3_market_index(name);
        let ix = self.serum3_create_open_orders_instruction(market_index);
        self.send_and_confirm_owner_tx(vec![ix]).await
    }

    #[allow(clippy::too_many_arguments)]
    pub fn serum3_place_order_instruction(
        &self,
        account: &MangoAccountValue,
        market_index: Serum3MarketIndex,
        side: Serum3Side,
        limit_price: u64,
        max_base_qty: u64,
        max_native_quote_qty_including_fees: u64,
        self_trade_behavior: Serum3SelfTradeBehavior,
        order_type: Serum3OrderType,
        client_order_id: u64,
        limit: u16,
    ) -> anyhow::Result<Instruction> {
        let s3 = self.context.serum3(market_index);
        let base = self.context.serum3_base_token(market_index);
        let quote = self.context.serum3_quote_token(market_index);
        let open_orders = account
            .serum3_orders(market_index)
            .expect("oo is created")
            .open_orders;

        let health_check_metas = self.context.derive_health_check_remaining_account_metas(
            account,
            vec![],
            vec![],
            vec![],
        )?;

        let payer_mint_info = match side {
            Serum3Side::Bid => quote.mint_info,
            Serum3Side::Ask => base.mint_info,
        };

        let ix = Instruction {
            program_id: mango_v4::id(),
            accounts: {
                let mut ams = anchor_lang::ToAccountMetas::to_account_metas(
                    &mango_v4::accounts::Serum3PlaceOrder {
                        group: self.group(),
                        account: self.mango_account_address,
                        open_orders,
                        payer_bank: payer_mint_info.first_bank(),
                        payer_vault: payer_mint_info.first_vault(),
                        payer_oracle: payer_mint_info.oracle,
                        serum_market: s3.address,
                        serum_program: s3.market.serum_program,
                        serum_market_external: s3.market.serum_market_external,
                        market_bids: s3.bids,
                        market_asks: s3.asks,
                        market_event_queue: s3.event_q,
                        market_request_queue: s3.req_q,
                        market_base_vault: s3.coin_vault,
                        market_quote_vault: s3.pc_vault,
                        market_vault_signer: s3.vault_signer,
                        owner: self.owner(),
                        token_program: Token::id(),
                    },
                    None,
                );
                ams.extend(health_check_metas.into_iter());
                ams
            },
            data: anchor_lang::InstructionData::data(&mango_v4::instruction::Serum3PlaceOrder {
                side,
                limit_price,
                max_base_qty,
                max_native_quote_qty_including_fees,
                self_trade_behavior,
                order_type,
                client_order_id,
                limit,
            }),
        };

        Ok(ix)
    }

    #[allow(clippy::too_many_arguments)]
    pub async fn serum3_place_order(
        &self,
        name: &str,
        side: Serum3Side,
        limit_price: u64,
        max_base_qty: u64,
        max_native_quote_qty_including_fees: u64,
        self_trade_behavior: Serum3SelfTradeBehavior,
        order_type: Serum3OrderType,
        client_order_id: u64,
        limit: u16,
    ) -> anyhow::Result<Signature> {
        let account = self.mango_account().await?;
        let market_index = self.context.serum3_market_index(name);
        let ix = self.serum3_place_order_instruction(
            &account,
            market_index,
            side,
            limit_price,
            max_base_qty,
            max_native_quote_qty_including_fees,
            self_trade_behavior,
            order_type,
            client_order_id,
            limit,
        )?;
        self.send_and_confirm_owner_tx(vec![ix]).await
    }

    pub async fn serum3_settle_funds(&self, name: &str) -> anyhow::Result<Signature> {
        let market_index = self.context.serum3_market_index(name);
        let s3 = self.context.serum3(market_index);
        let base = self.context.serum3_base_token(market_index);
        let quote = self.context.serum3_quote_token(market_index);

        let account = self.mango_account().await?;
        let open_orders = account.serum3_orders(market_index).unwrap().open_orders;

        let ix = Instruction {
            program_id: mango_v4::id(),
            accounts: anchor_lang::ToAccountMetas::to_account_metas(
                &mango_v4::accounts::Serum3SettleFundsV2 {
                    v1: mango_v4::accounts::Serum3SettleFunds {
                        group: self.group(),
                        account: self.mango_account_address,
                        open_orders,
                        quote_bank: quote.mint_info.first_bank(),
                        quote_vault: quote.mint_info.first_vault(),
                        base_bank: base.mint_info.first_bank(),
                        base_vault: base.mint_info.first_vault(),
                        serum_market: s3.address,
                        serum_program: s3.market.serum_program,
                        serum_market_external: s3.market.serum_market_external,
                        market_base_vault: s3.coin_vault,
                        market_quote_vault: s3.pc_vault,
                        market_vault_signer: s3.vault_signer,
                        owner: self.owner(),
                        token_program: Token::id(),
                    },
                    v2: mango_v4::accounts::Serum3SettleFundsV2Extra {
                        quote_oracle: quote.mint_info.oracle,
                        base_oracle: base.mint_info.oracle,
                    },
                },
                None,
            ),
            data: anchor_lang::InstructionData::data(&mango_v4::instruction::Serum3SettleFundsV2 {
                fees_to_dao: true,
            }),
        };
        self.send_and_confirm_owner_tx(vec![ix]).await
    }

    pub fn serum3_cancel_all_orders_instruction(
        &self,
        account: &MangoAccountValue,
        market_index: Serum3MarketIndex,
        limit: u8,
    ) -> anyhow::Result<Instruction> {
        let s3 = self.context.serum3(market_index);
        let open_orders = account.serum3_orders(market_index)?.open_orders;

        let ix = Instruction {
            program_id: mango_v4::id(),
            accounts: anchor_lang::ToAccountMetas::to_account_metas(
                &mango_v4::accounts::Serum3CancelAllOrders {
                    group: self.group(),
                    account: self.mango_account_address,
                    open_orders,
                    market_bids: s3.bids,
                    market_asks: s3.asks,
                    market_event_queue: s3.event_q,
                    serum_market: s3.address,
                    serum_program: s3.market.serum_program,
                    serum_market_external: s3.market.serum_market_external,
                    owner: self.owner(),
                },
                None,
            ),
            data: anchor_lang::InstructionData::data(
                &mango_v4::instruction::Serum3CancelAllOrders { limit },
            ),
        };

        Ok(ix)
    }

    pub async fn serum3_cancel_all_orders(
        &self,
        market_name: &str,
    ) -> Result<Vec<u128>, anyhow::Error> {
        let market_index = self.context.serum3_market_index(market_name);
        let account = self.mango_account().await?;
        let open_orders = account.serum3_orders(market_index).unwrap().open_orders;
        let open_orders_acc = self.account_fetcher.fetch_raw_account(&open_orders).await?;
        let open_orders_bytes = open_orders_acc.data();
        let open_orders_data: &serum_dex::state::OpenOrders = bytemuck::from_bytes(
            &open_orders_bytes[5..5 + std::mem::size_of::<serum_dex::state::OpenOrders>()],
        );

        let mut orders = vec![];
        for order_id in open_orders_data.orders {
            if order_id != 0 {
                // TODO: find side for order_id, and only cancel the relevant order
                self.serum3_cancel_order(market_name, Serum3Side::Bid, order_id)
                    .await
                    .ok();
                self.serum3_cancel_order(market_name, Serum3Side::Ask, order_id)
                    .await
                    .ok();

                orders.push(order_id);
            }
        }

        Ok(orders)
    }

    pub async fn serum3_liq_force_cancel_orders(
        &self,
        liqee: (&Pubkey, &MangoAccountValue),
        market_index: Serum3MarketIndex,
        open_orders: &Pubkey,
    ) -> anyhow::Result<Signature> {
        let s3 = self.context.serum3(market_index);
        let base = self.context.serum3_base_token(market_index);
        let quote = self.context.serum3_quote_token(market_index);

        let health_remaining_ams = self
            .context
            .derive_health_check_remaining_account_metas(liqee.1, vec![], vec![], vec![])
            .unwrap();

        let ix = Instruction {
            program_id: mango_v4::id(),
            accounts: {
                let mut ams = anchor_lang::ToAccountMetas::to_account_metas(
                    &mango_v4::accounts::Serum3LiqForceCancelOrders {
                        group: self.group(),
                        account: *liqee.0,
                        open_orders: *open_orders,
                        serum_market: s3.address,
                        serum_program: s3.market.serum_program,
                        serum_market_external: s3.market.serum_market_external,
                        market_bids: s3.bids,
                        market_asks: s3.asks,
                        market_event_queue: s3.event_q,
                        market_base_vault: s3.coin_vault,
                        market_quote_vault: s3.pc_vault,
                        market_vault_signer: s3.vault_signer,
                        quote_bank: quote.mint_info.first_bank(),
                        quote_vault: quote.mint_info.first_vault(),
                        base_bank: base.mint_info.first_bank(),
                        base_vault: base.mint_info.first_vault(),
                        token_program: Token::id(),
                    },
                    None,
                );
                ams.extend(health_remaining_ams.into_iter());
                ams
            },
            data: anchor_lang::InstructionData::data(
                &mango_v4::instruction::Serum3LiqForceCancelOrders { limit: 5 },
            ),
        };
        self.send_and_confirm_permissionless_tx(vec![ix]).await
    }

    pub async fn serum3_cancel_order(
        &self,
        market_name: &str,
        side: Serum3Side,
        order_id: u128,
    ) -> anyhow::Result<Signature> {
        let market_index = self.context.serum3_market_index(market_name);
        let s3 = self.context.serum3(market_index);

        let account = self.mango_account().await?;
        let open_orders = account.serum3_orders(market_index).unwrap().open_orders;

        let ix = Instruction {
            program_id: mango_v4::id(),
            accounts: {
                anchor_lang::ToAccountMetas::to_account_metas(
                    &mango_v4::accounts::Serum3CancelOrder {
                        group: self.group(),
                        account: self.mango_account_address,
                        serum_market: s3.address,
                        serum_program: s3.market.serum_program,
                        serum_market_external: s3.market.serum_market_external,
                        open_orders,
                        market_bids: s3.bids,
                        market_asks: s3.asks,
                        market_event_queue: s3.event_q,
                        owner: self.owner(),
                    },
                    None,
                )
            },
            data: anchor_lang::InstructionData::data(&mango_v4::instruction::Serum3CancelOrder {
                side,
                order_id,
            }),
        };
        self.send_and_confirm_owner_tx(vec![ix]).await
    }

    //
    // Perps
    //

    #[allow(clippy::too_many_arguments)]
    pub fn perp_place_order_instruction(
        &self,
        account: &MangoAccountValue,
        market_index: PerpMarketIndex,
        side: Side,
        price_lots: i64,
        max_base_lots: i64,
        max_quote_lots: i64,
        client_order_id: u64,
        order_type: PlaceOrderType,
        reduce_only: bool,
        expiry_timestamp: u64,
        limit: u8,
        self_trade_behavior: SelfTradeBehavior,
    ) -> anyhow::Result<Instruction> {
        let perp = self.context.perp(market_index);
        let health_remaining_metas = self.context.derive_health_check_remaining_account_metas(
            account,
            vec![],
            vec![],
            vec![market_index],
        )?;

        let ix = Instruction {
            program_id: mango_v4::id(),
            accounts: {
                let mut ams = anchor_lang::ToAccountMetas::to_account_metas(
                    &mango_v4::accounts::PerpPlaceOrder {
                        group: self.group(),
                        account: self.mango_account_address,
                        owner: self.owner(),
                        perp_market: perp.address,
                        bids: perp.market.bids,
                        asks: perp.market.asks,
                        event_queue: perp.market.event_queue,
                        oracle: perp.market.oracle,
                    },
                    None,
                );
                ams.extend(health_remaining_metas.into_iter());
                ams
            },
            data: anchor_lang::InstructionData::data(&mango_v4::instruction::PerpPlaceOrderV2 {
                side,
                price_lots,
                max_base_lots,
                max_quote_lots,
                client_order_id,
                order_type,
                reduce_only,
                expiry_timestamp,
                limit,
                self_trade_behavior,
            }),
        };

        Ok(ix)
    }

    #[allow(clippy::too_many_arguments)]
    pub async fn perp_place_order(
        &self,
        market_index: PerpMarketIndex,
        side: Side,
        price_lots: i64,
        max_base_lots: i64,
        max_quote_lots: i64,
        client_order_id: u64,
        order_type: PlaceOrderType,
        reduce_only: bool,
        expiry_timestamp: u64,
        limit: u8,
        self_trade_behavior: SelfTradeBehavior,
    ) -> anyhow::Result<Signature> {
        let account = self.mango_account().await?;
        let ix = self.perp_place_order_instruction(
            &account,
            market_index,
            side,
            price_lots,
            max_base_lots,
            max_quote_lots,
            client_order_id,
            order_type,
            reduce_only,
            expiry_timestamp,
            limit,
            self_trade_behavior,
        )?;
        self.send_and_confirm_owner_tx(vec![ix]).await
    }

    pub fn perp_cancel_all_orders_instruction(
        &self,
        market_index: PerpMarketIndex,
        limit: u8,
    ) -> anyhow::Result<Instruction> {
        let perp = self.context.perp(market_index);

        let ix = Instruction {
            program_id: mango_v4::id(),
            accounts: {
                anchor_lang::ToAccountMetas::to_account_metas(
                    &mango_v4::accounts::PerpCancelAllOrders {
                        group: self.group(),
                        account: self.mango_account_address,
                        owner: self.owner(),
                        perp_market: perp.address,
                        bids: perp.market.bids,
                        asks: perp.market.asks,
                    },
                    None,
                )
            },
            data: anchor_lang::InstructionData::data(&mango_v4::instruction::PerpCancelAllOrders {
                limit,
            }),
        };
        Ok(ix)
    }

    pub async fn perp_deactivate_position(
        &self,
        market_index: PerpMarketIndex,
    ) -> anyhow::Result<Signature> {
        let perp = self.context.perp(market_index);

        let health_check_metas = self
            .derive_health_check_remaining_account_metas(vec![], vec![], vec![])
            .await?;

        let ix = Instruction {
            program_id: mango_v4::id(),
            accounts: {
                let mut ams = anchor_lang::ToAccountMetas::to_account_metas(
                    &mango_v4::accounts::PerpDeactivatePosition {
                        group: self.group(),
                        account: self.mango_account_address,
                        owner: self.owner(),
                        perp_market: perp.address,
                    },
                    None,
                );
                ams.extend(health_check_metas.into_iter());
                ams
            },
            data: anchor_lang::InstructionData::data(
                &mango_v4::instruction::PerpDeactivatePosition {},
            ),
        };
        self.send_and_confirm_owner_tx(vec![ix]).await
    }

    pub fn perp_settle_pnl_instruction(
        &self,
        market_index: PerpMarketIndex,
        account_a: (&Pubkey, &MangoAccountValue),
        account_b: (&Pubkey, &MangoAccountValue),
    ) -> anyhow::Result<Instruction> {
        let perp = self.context.perp(market_index);
        let settlement_token = self.context.token(perp.market.settle_token_index);

        let health_remaining_ams = self
            .context
            .derive_health_check_remaining_account_metas_two_accounts(
                account_a.1,
                account_b.1,
                &[],
                &[],
            )
            .unwrap();

        Ok(Instruction {
            program_id: mango_v4::id(),
            accounts: {
                let mut ams = anchor_lang::ToAccountMetas::to_account_metas(
                    &mango_v4::accounts::PerpSettlePnl {
                        group: self.group(),
                        settler: self.mango_account_address,
                        settler_owner: self.owner(),
                        perp_market: perp.address,
                        account_a: *account_a.0,
                        account_b: *account_b.0,
                        oracle: perp.market.oracle,
                        settle_bank: settlement_token.mint_info.first_bank(),
                        settle_oracle: settlement_token.mint_info.oracle,
                    },
                    None,
                );
                ams.extend(health_remaining_ams.into_iter());
                ams
            },
            data: anchor_lang::InstructionData::data(&mango_v4::instruction::PerpSettlePnl {}),
        })
    }

    pub async fn perp_settle_pnl(
        &self,
        market_index: PerpMarketIndex,
        account_a: (&Pubkey, &MangoAccountValue),
        account_b: (&Pubkey, &MangoAccountValue),
    ) -> anyhow::Result<Signature> {
        let ix = self.perp_settle_pnl_instruction(market_index, account_a, account_b)?;
        self.send_and_confirm_permissionless_tx(vec![ix]).await
    }

    pub async fn perp_liq_force_cancel_orders(
        &self,
        liqee: (&Pubkey, &MangoAccountValue),
        market_index: PerpMarketIndex,
    ) -> anyhow::Result<Signature> {
        let perp = self.context.perp(market_index);

        let health_remaining_ams = self
            .context
            .derive_health_check_remaining_account_metas(liqee.1, vec![], vec![], vec![])
            .unwrap();

        let ix = Instruction {
            program_id: mango_v4::id(),
            accounts: {
                let mut ams = anchor_lang::ToAccountMetas::to_account_metas(
                    &mango_v4::accounts::PerpLiqForceCancelOrders {
                        group: self.group(),
                        account: *liqee.0,
                        perp_market: perp.address,
                        bids: perp.market.bids,
                        asks: perp.market.asks,
                    },
                    None,
                );
                ams.extend(health_remaining_ams.into_iter());
                ams
            },
            data: anchor_lang::InstructionData::data(
                &mango_v4::instruction::PerpLiqForceCancelOrders { limit: 5 },
            ),
        };
        self.send_and_confirm_permissionless_tx(vec![ix]).await
    }

    pub async fn perp_liq_base_or_positive_pnl_instruction(
        &self,
        liqee: (&Pubkey, &MangoAccountValue),
        market_index: PerpMarketIndex,
        max_base_transfer: i64,
        max_pnl_transfer: u64,
    ) -> anyhow::Result<Instruction> {
        let perp = self.context.perp(market_index);
        let settle_token_info = self.context.token(perp.market.settle_token_index);

        let health_remaining_ams = self
            .derive_liquidation_health_check_remaining_account_metas(liqee.1, &[], &[])
            .await
            .unwrap();

        let ix = Instruction {
            program_id: mango_v4::id(),
            accounts: {
                let mut ams = anchor_lang::ToAccountMetas::to_account_metas(
                    &mango_v4::accounts::PerpLiqBaseOrPositivePnl {
                        group: self.group(),
                        perp_market: perp.address,
                        oracle: perp.market.oracle,
                        liqor: self.mango_account_address,
                        liqor_owner: self.owner(),
                        liqee: *liqee.0,
                        settle_bank: settle_token_info.mint_info.first_bank(),
                        settle_vault: settle_token_info.mint_info.first_vault(),
                        settle_oracle: settle_token_info.mint_info.oracle,
                    },
                    None,
                );
                ams.extend(health_remaining_ams.into_iter());
                ams
            },
            data: anchor_lang::InstructionData::data(
                &mango_v4::instruction::PerpLiqBaseOrPositivePnl {
                    max_base_transfer,
                    max_pnl_transfer,
                },
            ),
        };
        Ok(ix)
    }

    pub async fn perp_liq_negative_pnl_or_bankruptcy_instruction(
        &self,
        liqee: (&Pubkey, &MangoAccountValue),
        market_index: PerpMarketIndex,
        max_liab_transfer: u64,
    ) -> anyhow::Result<Instruction> {
        let group = account_fetcher_fetch_anchor_account::<Group>(
            &*self.account_fetcher,
            &self.context.group,
        )
        .await?;

        let perp = self.context.perp(market_index);
        let settle_token_info = self.context.token(perp.market.settle_token_index);
        let insurance_token_info = self.context.token(INSURANCE_TOKEN_INDEX);

        let health_remaining_ams = self
            .derive_liquidation_health_check_remaining_account_metas(
                liqee.1,
                &[INSURANCE_TOKEN_INDEX],
                &[],
            )
            .await
            .unwrap();

        let ix = Instruction {
            program_id: mango_v4::id(),
            accounts: {
                let mut ams = anchor_lang::ToAccountMetas::to_account_metas(
                    &mango_v4::accounts::PerpLiqNegativePnlOrBankruptcyV2 {
                        group: self.group(),
                        perp_market: perp.address,
                        oracle: perp.market.oracle,
                        liqor: self.mango_account_address,
                        liqor_owner: self.owner(),
                        liqee: *liqee.0,
                        settle_bank: settle_token_info.mint_info.first_bank(),
                        settle_vault: settle_token_info.mint_info.first_vault(),
                        settle_oracle: settle_token_info.mint_info.oracle,
                        insurance_vault: group.insurance_vault,
                        insurance_bank: insurance_token_info.mint_info.first_bank(),
                        insurance_bank_vault: insurance_token_info.mint_info.first_vault(),
                        insurance_oracle: insurance_token_info.mint_info.oracle,
                        token_program: Token::id(),
                    },
                    None,
                );
                ams.extend(health_remaining_ams.into_iter());
                ams
            },
            data: anchor_lang::InstructionData::data(
                &mango_v4::instruction::PerpLiqNegativePnlOrBankruptcyV2 { max_liab_transfer },
            ),
        };
        Ok(ix)
    }

    //
    // Liquidation
    //

    pub async fn token_liq_with_token_instruction(
        &self,
        liqee: (&Pubkey, &MangoAccountValue),
        asset_token_index: TokenIndex,
        liab_token_index: TokenIndex,
        max_liab_transfer: I80F48,
    ) -> anyhow::Result<Instruction> {
        let health_remaining_ams = self
            .derive_liquidation_health_check_remaining_account_metas(
                liqee.1,
                &[],
                &[asset_token_index, liab_token_index],
            )
            .await
            .unwrap();

        let ix = Instruction {
            program_id: mango_v4::id(),
            accounts: {
                let mut ams = anchor_lang::ToAccountMetas::to_account_metas(
                    &mango_v4::accounts::TokenLiqWithToken {
                        group: self.group(),
                        liqee: *liqee.0,
                        liqor: self.mango_account_address,
                        liqor_owner: self.owner(),
                    },
                    None,
                );
                ams.extend(health_remaining_ams);
                ams
            },
            data: anchor_lang::InstructionData::data(&mango_v4::instruction::TokenLiqWithToken {
                asset_token_index,
                liab_token_index,
                max_liab_transfer,
            }),
        };
        Ok(ix)
    }

    pub async fn token_liq_bankruptcy_instruction(
        &self,
        liqee: (&Pubkey, &MangoAccountValue),
        liab_token_index: TokenIndex,
        max_liab_transfer: I80F48,
    ) -> anyhow::Result<Instruction> {
        let quote_token_index = 0;

        let quote_info = self.context.token(quote_token_index);
        let liab_info = self.context.token(liab_token_index);

        let bank_remaining_ams = liab_info
            .mint_info
            .banks()
            .iter()
            .map(|bank_pubkey| util::to_writable_account_meta(*bank_pubkey))
            .collect::<Vec<_>>();

        let health_remaining_ams = self
            .derive_liquidation_health_check_remaining_account_metas(
                liqee.1,
                &[INSURANCE_TOKEN_INDEX],
                &[quote_token_index, liab_token_index],
            )
            .await
            .unwrap();

        let group = account_fetcher_fetch_anchor_account::<Group>(
            &*self.account_fetcher,
            &self.context.group,
        )
        .await?;

        let ix = Instruction {
            program_id: mango_v4::id(),
            accounts: {
                let mut ams = anchor_lang::ToAccountMetas::to_account_metas(
                    &mango_v4::accounts::TokenLiqBankruptcy {
                        group: self.group(),
                        liqee: *liqee.0,
                        liqor: self.mango_account_address,
                        liqor_owner: self.owner(),
                        liab_mint_info: liab_info.mint_info_address,
                        quote_vault: quote_info.mint_info.first_vault(),
                        insurance_vault: group.insurance_vault,
                        token_program: Token::id(),
                    },
                    None,
                );
                ams.extend(bank_remaining_ams);
                ams.extend(health_remaining_ams);
                ams
            },
            data: anchor_lang::InstructionData::data(&mango_v4::instruction::TokenLiqBankruptcy {
                max_liab_transfer,
            }),
        };
        Ok(ix)
    }

    pub async fn token_conditional_swap_trigger_instruction(
        &self,
        liqee: (&Pubkey, &MangoAccountValue),
        token_conditional_swap_id: u64,
        max_buy_token_to_liqee: u64,
        max_sell_token_to_liqor: u64,
        min_buy_token: u64,
        min_taker_price: f32,
        extra_affected_tokens: &[TokenIndex],
    ) -> anyhow::Result<Instruction> {
        let (tcs_index, tcs) = liqee
            .1
            .token_conditional_swap_by_id(token_conditional_swap_id)?;

        let affected_tokens = extra_affected_tokens
            .iter()
            .chain(&[tcs.buy_token_index, tcs.sell_token_index])
            .copied()
            .collect_vec();
        let health_remaining_ams = self
            .derive_liquidation_health_check_remaining_account_metas(
                liqee.1,
                &affected_tokens,
                &[tcs.buy_token_index, tcs.sell_token_index],
            )
            .await
            .unwrap();

        let ix = Instruction {
            program_id: mango_v4::id(),
            accounts: {
                let mut ams = anchor_lang::ToAccountMetas::to_account_metas(
                    &mango_v4::accounts::TokenConditionalSwapTrigger {
                        group: self.group(),
                        liqee: *liqee.0,
                        liqor: self.mango_account_address,
                        liqor_authority: self.owner(),
                    },
                    None,
                );
                ams.extend(health_remaining_ams);
                ams
            },
            data: anchor_lang::InstructionData::data(
                &mango_v4::instruction::TokenConditionalSwapTriggerV2 {
                    token_conditional_swap_id,
                    token_conditional_swap_index: tcs_index.try_into().unwrap(),
                    max_buy_token_to_liqee,
                    max_sell_token_to_liqor,
                    min_buy_token,
                    min_taker_price,
                },
            ),
        };
        Ok(ix)
    }

    pub async fn token_conditional_swap_start_instruction(
        &self,
        account: (&Pubkey, &MangoAccountValue),
        token_conditional_swap_id: u64,
    ) -> anyhow::Result<Instruction> {
        let (tcs_index, tcs) = account
            .1
            .token_conditional_swap_by_id(token_conditional_swap_id)?;

        let affected_tokens = vec![tcs.buy_token_index, tcs.sell_token_index];
        let health_remaining_ams = self
            .derive_health_check_remaining_account_metas(vec![], affected_tokens, vec![])
            .await
            .unwrap();

        let ix = Instruction {
            program_id: mango_v4::id(),
            accounts: {
                let mut ams = anchor_lang::ToAccountMetas::to_account_metas(
                    &mango_v4::accounts::TokenConditionalSwapStart {
                        group: self.group(),
                        account: *account.0,
                        caller: self.mango_account_address,
                        caller_authority: self.owner(),
                    },
                    None,
                );
                ams.extend(health_remaining_ams);
                ams
            },
            data: anchor_lang::InstructionData::data(
                &mango_v4::instruction::TokenConditionalSwapStart {
                    token_conditional_swap_id,
                    token_conditional_swap_index: tcs_index.try_into().unwrap(),
                },
            ),
        };
        Ok(ix)
    }

    // health region

    pub fn health_region_begin_instruction(
        &self,
        account: &MangoAccountValue,
        affected_tokens: Vec<TokenIndex>,
        writable_banks: Vec<TokenIndex>,
        affected_perp_markets: Vec<PerpMarketIndex>,
    ) -> anyhow::Result<Instruction> {
        let health_remaining_metas = self.context.derive_health_check_remaining_account_metas(
            account,
            affected_tokens,
            writable_banks,
            affected_perp_markets,
        )?;

        let ix = Instruction {
            program_id: mango_v4::id(),
            accounts: {
                let mut ams = anchor_lang::ToAccountMetas::to_account_metas(
                    &mango_v4::accounts::HealthRegionBegin {
                        group: self.group(),
                        account: self.mango_account_address,
                        instructions: solana_sdk::sysvar::instructions::id(),
                    },
                    None,
                );
                ams.extend(health_remaining_metas.into_iter());
                ams
            },
            data: anchor_lang::InstructionData::data(&mango_v4::instruction::HealthRegionBegin {}),
        };

        Ok(ix)
    }

    pub fn health_region_end_instruction(
        &self,
        account: &MangoAccountValue,
        affected_tokens: Vec<TokenIndex>,
        writable_banks: Vec<TokenIndex>,
        affected_perp_markets: Vec<PerpMarketIndex>,
    ) -> anyhow::Result<Instruction> {
        let health_remaining_metas = self.context.derive_health_check_remaining_account_metas(
            account,
            affected_tokens,
            writable_banks,
            affected_perp_markets,
        )?;

        let ix = Instruction {
            program_id: mango_v4::id(),
            accounts: {
                let mut ams = anchor_lang::ToAccountMetas::to_account_metas(
                    &mango_v4::accounts::HealthRegionEnd {
                        account: self.mango_account_address,
                    },
                    None,
                );
                ams.extend(health_remaining_metas.into_iter());
                ams
            },
            data: anchor_lang::InstructionData::data(&mango_v4::instruction::HealthRegionEnd {}),
        };

        Ok(ix)
    }

    // jupiter

    pub fn jupiter_v4(&self) -> jupiter::v4::JupiterV4 {
        jupiter::v4::JupiterV4 { mango_client: self }
<<<<<<< HEAD
    }

    pub fn jupiter_v6(&self) -> jupiter::v6::JupiterV6 {
        jupiter::v6::JupiterV6 { mango_client: self }
    }

    pub fn jupiter(&self) -> jupiter::Jupiter {
        jupiter::Jupiter { mango_client: self }
    }

=======
    }

    pub fn jupiter_v6(&self) -> jupiter::v6::JupiterV6 {
        jupiter::v6::JupiterV6 { mango_client: self }
    }

    pub fn jupiter(&self) -> jupiter::Jupiter {
        jupiter::Jupiter { mango_client: self }
    }

>>>>>>> 899c9570
    pub async fn fetch_address_lookup_table(
        &self,
        address: Pubkey,
    ) -> anyhow::Result<AddressLookupTableAccount> {
        let raw = self
            .account_fetcher
            .fetch_raw_account_lookup_table(&address)
            .await?;
        let data = AddressLookupTable::deserialize(&raw.data())?;
        Ok(AddressLookupTableAccount {
            key: address,
            addresses: data.addresses.to_vec(),
        })
    }

    pub async fn fetch_address_lookup_tables(
        &self,
        alts: impl Iterator<Item = &Pubkey>,
    ) -> anyhow::Result<Vec<AddressLookupTableAccount>> {
        stream::iter(alts)
            .then(|a| self.fetch_address_lookup_table(*a))
            .try_collect::<Vec<_>>()
            .await
    }

    pub async fn mango_address_lookup_tables(
        &self,
    ) -> anyhow::Result<Vec<AddressLookupTableAccount>> {
        stream::iter(self.context.address_lookup_tables.iter())
            .then(|&k| self.fetch_address_lookup_table(k))
            .try_collect::<Vec<_>>()
            .await
    }

    pub(crate) async fn deserialize_instructions_and_alts(
        &self,
        message: &solana_sdk::message::VersionedMessage,
    ) -> anyhow::Result<(Vec<Instruction>, Vec<AddressLookupTableAccount>)> {
        let lookups = message.address_table_lookups().unwrap_or_default();
        let address_lookup_tables = self
            .fetch_address_lookup_tables(lookups.iter().map(|a| &a.account_key))
            .await?;

        let mut account_keys = message.static_account_keys().to_vec();
        for (lookups, table) in lookups.iter().zip(address_lookup_tables.iter()) {
            account_keys.extend(
                lookups
                    .writable_indexes
                    .iter()
                    .map(|&index| table.addresses[index as usize]),
            );
        }
        for (lookups, table) in lookups.iter().zip(address_lookup_tables.iter()) {
            account_keys.extend(
                lookups
                    .readonly_indexes
                    .iter()
                    .map(|&index| table.addresses[index as usize]),
            );
        }

        let compiled_ix = message
            .instructions()
            .iter()
            .map(|ci| solana_sdk::instruction::Instruction {
                program_id: *ci.program_id(&account_keys),
                accounts: ci
                    .accounts
                    .iter()
                    .map(|&index| AccountMeta {
                        pubkey: account_keys[index as usize],
                        is_signer: message.is_signer(index.into()),
                        is_writable: message.is_maybe_writable(index.into()),
                    })
                    .collect(),
                data: ci.data.clone(),
            })
            .collect();

        Ok((compiled_ix, address_lookup_tables))
    }

    pub async fn send_and_confirm_owner_tx(
        &self,
        instructions: Vec<Instruction>,
    ) -> anyhow::Result<Signature> {
        TransactionBuilder {
            instructions,
            address_lookup_tables: self.mango_address_lookup_tables().await?,
            payer: self.client.fee_payer.pubkey(),
            signers: vec![self.owner.clone(), self.client.fee_payer.clone()],
            config: self.client.transaction_builder_config,
        }
        .send_and_confirm(&self.client)
        .await
    }

    pub async fn send_and_confirm_permissionless_tx(
        &self,
        instructions: Vec<Instruction>,
    ) -> anyhow::Result<Signature> {
        TransactionBuilder {
            instructions,
            address_lookup_tables: self.mango_address_lookup_tables().await?,
            payer: self.client.fee_payer.pubkey(),
            signers: vec![self.client.fee_payer.clone()],
            config: self.client.transaction_builder_config,
        }
        .send_and_confirm(&self.client)
        .await
    }

    pub async fn simulate(
        &self,
        instructions: Vec<Instruction>,
    ) -> anyhow::Result<SimulateTransactionResponse> {
        TransactionBuilder {
            instructions,
            address_lookup_tables: vec![],
            payer: self.client.fee_payer.pubkey(),
            signers: vec![self.client.fee_payer.clone()],
            config: self.client.transaction_builder_config,
        }
        .simulate(&self.client)
        .await
    }
}

#[derive(Debug, thiserror::Error)]
pub enum MangoClientError {
    #[error("Transaction simulation error. Error: {err:?}, Logs: {}",
        .logs.iter().join("; ")
    )]
    SendTransactionPreflightFailure {
        err: Option<TransactionError>,
        logs: Vec<String>,
    },
}

<<<<<<< HEAD
#[derive(Clone, Debug)]
=======
#[derive(Copy, Clone, Debug, Default)]
>>>>>>> 899c9570
pub struct TransactionSize {
    pub accounts: usize,
    pub length: usize,
}

impl TransactionSize {
    pub fn is_ok(&self) -> bool {
        let limit = Self::limit();
        self.length <= limit.length && self.accounts <= limit.accounts
    }

    pub fn limit() -> Self {
        Self {
            accounts: MAX_ACCOUNTS_PER_TRANSACTION,
            length: solana_sdk::packet::PACKET_DATA_SIZE,
        }
    }
}

#[derive(Copy, Clone, Debug)]
pub struct TransactionBuilderConfig {
    // adds a SetComputeUnitPrice instruction in front if none exists
    pub prioritization_micro_lamports: Option<u64>,
    // adds a SetComputeUnitBudget instruction if none exists
    pub compute_budget_per_instruction: Option<u32>,
}

pub struct TransactionBuilder {
    pub instructions: Vec<Instruction>,
    pub address_lookup_tables: Vec<AddressLookupTableAccount>,
    pub signers: Vec<Arc<Keypair>>,
    pub payer: Pubkey,
    pub config: TransactionBuilderConfig,
}

pub type SimulateTransactionResponse =
    solana_client::rpc_response::Response<RpcSimulateTransactionResult>;

impl TransactionBuilder {
    pub async fn transaction(
        &self,
        rpc: &RpcClientAsync,
    ) -> anyhow::Result<solana_sdk::transaction::VersionedTransaction> {
        let latest_blockhash = rpc.get_latest_blockhash().await?;
        self.transaction_with_blockhash(latest_blockhash)
    }

    fn instructions_with_cu_budget(&self) -> Vec<Instruction> {
        use solana_sdk::compute_budget::{self, ComputeBudgetInstruction};
        let mut ixs = self.instructions.clone();

        let mut has_compute_unit_price = false;
        let mut has_compute_unit_limit = false;
        let mut cu_instructions = 0;
        for ix in ixs.iter() {
            if ix.program_id != compute_budget::id() {
                continue;
            }
            cu_instructions += 1;
            match ComputeBudgetInstruction::try_from_slice(&ix.data) {
                Ok(ComputeBudgetInstruction::SetComputeUnitLimit(_)) => {
                    has_compute_unit_limit = true
                }
                Ok(ComputeBudgetInstruction::SetComputeUnitPrice(_)) => {
                    has_compute_unit_price = true
                }
                _ => {}
            }
        }

        let cu_per_ix = self.config.compute_budget_per_instruction.unwrap_or(0);
        if !has_compute_unit_limit && cu_per_ix > 0 {
            let ix_count: u32 = (ixs.len() - cu_instructions).try_into().unwrap();
            ixs.insert(
                0,
                ComputeBudgetInstruction::set_compute_unit_limit(cu_per_ix * ix_count),
            );
        }

        let cu_prio = self.config.prioritization_micro_lamports.unwrap_or(0);
        if !has_compute_unit_price && cu_prio > 0 {
            ixs.insert(0, ComputeBudgetInstruction::set_compute_unit_price(cu_prio));
        }

        ixs
    }

    pub fn transaction_with_blockhash(
        &self,
        blockhash: Hash,
    ) -> anyhow::Result<solana_sdk::transaction::VersionedTransaction> {
        let ixs = self.instructions_with_cu_budget();
        let v0_message = solana_sdk::message::v0::Message::try_compile(
            &self.payer,
            &ixs,
            &self.address_lookup_tables,
            blockhash,
        )?;
        let versioned_message = solana_sdk::message::VersionedMessage::V0(v0_message);
        let signers = self
            .signers
            .iter()
            .unique_by(|s| s.pubkey())
            .map(|v| v.deref())
            .collect::<Vec<_>>();
        let tx =
            solana_sdk::transaction::VersionedTransaction::try_new(versioned_message, &signers)?;
        Ok(tx)
    }

    // These two send() functions don't really belong into the transaction builder!

    pub async fn send(&self, client: &Client) -> anyhow::Result<Signature> {
        let rpc = client.rpc_async();
        let tx = self.transaction(&rpc).await?;
        rpc.send_transaction_with_config(&tx, client.rpc_send_transaction_config)
            .await
            .map_err(prettify_solana_client_error)
    }

    pub async fn simulate(&self, client: &Client) -> anyhow::Result<SimulateTransactionResponse> {
        let rpc = client.rpc_async();
        let tx = self.transaction(&rpc).await?;
        Ok(rpc.simulate_transaction(&tx).await?)
    }

    pub async fn send_and_confirm(&self, client: &Client) -> anyhow::Result<Signature> {
        let rpc = client.rpc_async();
        let tx = self.transaction(&rpc).await?;
        // TODO: Wish we could use client.rpc_send_transaction_config here too!
        rpc.send_and_confirm_transaction(&tx)
            .await
            .map_err(prettify_solana_client_error)
    }

    pub fn transaction_size(&self) -> anyhow::Result<TransactionSize> {
        let tx = self.transaction_with_blockhash(solana_sdk::hash::Hash::default())?;
        let bytes = bincode::serialize(&tx)?;
        let accounts = tx.message.static_account_keys().len()
            + tx.message
                .address_table_lookups()
                .map(|alts| {
                    alts.iter()
                        .map(|alt| alt.readonly_indexes.len() + alt.writable_indexes.len())
                        .sum()
                })
                .unwrap_or(0);
        Ok(TransactionSize {
            accounts,
            length: bytes.len(),
        })
    }
}

/// Do some manual unpacking on some ClientErrors
///
/// Unfortunately solana's RpcResponseError will very unhelpfully print [N log messages]
/// instead of showing the actual log messages. This unpacks the error to provide more useful
/// output.
pub fn prettify_client_error(err: anchor_client::ClientError) -> anyhow::Error {
    match err {
        anchor_client::ClientError::SolanaClientError(c) => prettify_solana_client_error(c),
        _ => err.into(),
    }
}

pub fn prettify_solana_client_error(
    err: solana_client::client_error::ClientError,
) -> anyhow::Error {
    use solana_client::client_error::ClientErrorKind;
    use solana_client::rpc_request::{RpcError, RpcResponseErrorData};
    match err.kind() {
        ClientErrorKind::RpcError(RpcError::RpcResponseError { data, .. }) => match data {
            RpcResponseErrorData::SendTransactionPreflightFailure(s) => {
                return MangoClientError::SendTransactionPreflightFailure {
                    err: s.err.clone(),
                    logs: s.logs.clone().unwrap_or_default(),
                }
                .into();
            }
            _ => {}
        },
        _ => {}
    };
    err.into()
}

#[derive(Clone, Copy)]
pub enum JupiterSwapMode {
    ExactIn,
    ExactOut,
}

pub fn keypair_from_cli(keypair: &str) -> Keypair {
    let maybe_keypair = keypair::read_keypair(&mut keypair.as_bytes());
    match maybe_keypair {
        Ok(keypair) => keypair,
        Err(_) => {
            let path = std::path::PathBuf::from_str(&*shellexpand::tilde(keypair)).unwrap();
            keypair::read_keypair_file(path)
                .unwrap_or_else(|_| panic!("Failed to read keypair from {}", keypair))
        }
    }
}

pub fn pubkey_from_cli(pubkey: &str) -> Pubkey {
    match Pubkey::from_str(pubkey) {
        Ok(p) => p,
        Err(_) => keypair_from_cli(pubkey).pubkey(),
    }
}<|MERGE_RESOLUTION|>--- conflicted
+++ resolved
@@ -1446,7 +1446,6 @@
 
     pub fn jupiter_v4(&self) -> jupiter::v4::JupiterV4 {
         jupiter::v4::JupiterV4 { mango_client: self }
-<<<<<<< HEAD
     }
 
     pub fn jupiter_v6(&self) -> jupiter::v6::JupiterV6 {
@@ -1457,18 +1456,6 @@
         jupiter::Jupiter { mango_client: self }
     }
 
-=======
-    }
-
-    pub fn jupiter_v6(&self) -> jupiter::v6::JupiterV6 {
-        jupiter::v6::JupiterV6 { mango_client: self }
-    }
-
-    pub fn jupiter(&self) -> jupiter::Jupiter {
-        jupiter::Jupiter { mango_client: self }
-    }
-
->>>>>>> 899c9570
     pub async fn fetch_address_lookup_table(
         &self,
         address: Pubkey,
@@ -1608,11 +1595,7 @@
     },
 }
 
-<<<<<<< HEAD
-#[derive(Clone, Debug)]
-=======
 #[derive(Copy, Clone, Debug, Default)]
->>>>>>> 899c9570
 pub struct TransactionSize {
     pub accounts: usize,
     pub length: usize,
@@ -1632,7 +1615,7 @@
     }
 }
 
-#[derive(Copy, Clone, Debug)]
+#[derive(Copy, Clone, Debug, Default)]
 pub struct TransactionBuilderConfig {
     // adds a SetComputeUnitPrice instruction in front if none exists
     pub prioritization_micro_lamports: Option<u64>,
