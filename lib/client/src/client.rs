--- conflicted
+++ resolved
@@ -18,13 +18,8 @@
 use mango_v4::accounts_ix::{Serum3OrderType, Serum3SelfTradeBehavior, Serum3Side};
 use mango_v4::accounts_zerocopy::KeyedAccountSharedData;
 use mango_v4::state::{
-<<<<<<< HEAD
     Bank, Group, MangoAccountValue, OracleAccountInfos, PerpMarket, PerpMarketIndex,
     PlaceOrderType, SelfTradeBehavior, Serum3MarketIndex, Side, TokenIndex, INSURANCE_TOKEN_INDEX,
-=======
-    Bank, Group, MangoAccountValue, PerpMarket, PerpMarketIndex, PlaceOrderType, SelfTradeBehavior,
-    Serum3MarketIndex, Side, TokenIndex, INSURANCE_TOKEN_INDEX,
->>>>>>> bc8bdaed
 };
 
 use solana_address_lookup_table_program::state::AddressLookupTable;
@@ -86,12 +81,9 @@
 
     #[builder(default = "\"https://quote-api.jup.ag/v6\".into()")]
     pub jupiter_v6_url: String,
-<<<<<<< HEAD
-=======
 
     #[builder(default = "\"\".into()")]
     pub jupiter_token: String,
->>>>>>> bc8bdaed
 }
 
 impl ClientBuilder {
@@ -520,15 +512,8 @@
         let perp_market: PerpMarket =
             account_fetcher_fetch_anchor_account(&*self.account_fetcher, &perp.address).await?;
         let oracle = self.account_fetcher.fetch_raw_account(&perp.oracle).await?;
-<<<<<<< HEAD
         let oracle_acc = &KeyedAccountSharedData::new(perp.oracle, oracle.into());
         let price = perp_market.oracle_price(&OracleAccountInfos::from_reader(oracle_acc), None)?;
-=======
-        let price = perp_market.oracle_price(
-            &KeyedAccountSharedData::new(perp.oracle, oracle.into()),
-            None,
-        )?;
->>>>>>> bc8bdaed
         Ok(price)
     }
 
@@ -1721,11 +1706,7 @@
         mango_client: Arc<MangoClient>,
         interval: Duration,
     ) {
-<<<<<<< HEAD
         let mut delay = crate::delay_interval(interval);
-=======
-        let mut delay = tokio::time::interval(interval);
->>>>>>> bc8bdaed
         let rpc_async = mango_client.client.rpc_async();
         loop {
             delay.tick().await;
