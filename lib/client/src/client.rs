use std::ops::Deref;
use std::str::FromStr;
use std::sync::Arc;
use std::time::Duration;

use anchor_client::Cluster;

use anchor_lang::__private::bytemuck;
use anchor_lang::prelude::System;
use anchor_lang::{AccountDeserialize, Id};
use anchor_spl::associated_token::get_associated_token_address;
use anchor_spl::token::Token;

use bincode::Options;
use fixed::types::I80F48;
use futures::{stream, StreamExt, TryStreamExt};
use itertools::Itertools;

use mango_v4::accounts_ix::{Serum3OrderType, Serum3SelfTradeBehavior, Serum3Side};
use mango_v4::accounts_zerocopy::KeyedAccountSharedData;
use mango_v4::state::{
    Bank, Group, MangoAccountValue, PerpMarketIndex, PlaceOrderType, SelfTradeBehavior,
    Serum3MarketIndex, Side, TokenIndex, INSURANCE_TOKEN_INDEX,
};

use solana_address_lookup_table_program::state::AddressLookupTable;
use solana_client::nonblocking::rpc_client::RpcClient as RpcClientAsync;
use solana_client::rpc_config::RpcSendTransactionConfig;
use solana_sdk::address_lookup_table_account::AddressLookupTableAccount;
use solana_sdk::commitment_config::CommitmentLevel;
use solana_sdk::hash::Hash;
use solana_sdk::signer::keypair;
use solana_sdk::transaction::TransactionError;

use crate::account_fetcher::*;
use crate::context::MangoGroupContext;
use crate::gpa::{fetch_anchor_account, fetch_mango_accounts};
use crate::jupiter;

use anyhow::Context;
use solana_sdk::account::ReadableAccount;
use solana_sdk::instruction::{AccountMeta, Instruction};
use solana_sdk::signature::{Keypair, Signature};
use solana_sdk::sysvar;
use solana_sdk::{commitment_config::CommitmentConfig, pubkey::Pubkey, signer::Signer};

// very close to anchor_client::Client, which unfortunately has no accessors or Clone
#[derive(Clone, Debug)]
pub struct Client {
    pub cluster: Cluster,
    pub fee_payer: Arc<Keypair>,
    pub commitment: CommitmentConfig,
    pub timeout: Option<Duration>,
    pub transaction_builder_config: TransactionBuilderConfig,
    pub rpc_send_transaction_config: RpcSendTransactionConfig,
}

impl Client {
    pub fn new(
        cluster: Cluster,
        commitment: CommitmentConfig,
        fee_payer: Arc<Keypair>,
        timeout: Option<Duration>,
        transaction_builder_config: TransactionBuilderConfig,
    ) -> Self {
        Self {
            cluster,
            fee_payer,
            commitment,
            timeout,
            transaction_builder_config,
            rpc_send_transaction_config: RpcSendTransactionConfig {
                preflight_commitment: Some(CommitmentLevel::Processed),
                ..Default::default()
            },
        }
    }

    pub fn rpc_async(&self) -> RpcClientAsync {
        let url = self.cluster.url().to_string();
        if let Some(timeout) = self.timeout.as_ref() {
            RpcClientAsync::new_with_timeout_and_commitment(url, *timeout, self.commitment)
        } else {
            RpcClientAsync::new_with_commitment(url, self.commitment)
        }
    }

    // TODO: this function here is awkward, since it (intentionally) doesn't use MangoClient::account_fetcher
    pub async fn rpc_anchor_account<T: AccountDeserialize>(
        &self,
        address: &Pubkey,
    ) -> anyhow::Result<T> {
        fetch_anchor_account(&self.rpc_async(), address).await
    }
}

// todo: might want to integrate geyser, websockets, or simple http polling for keeping data fresh
pub struct MangoClient {
    pub client: Client,

    // todo: possibly this object should have cache-functions, so there can be one getMultipleAccounts
    // call to refresh banks etc -- if it's backed by websockets, these could just do nothing
    pub account_fetcher: Arc<dyn AccountFetcher>,

    pub owner: Arc<Keypair>,
    pub mango_account_address: Pubkey,

    pub context: MangoGroupContext,

    pub http_client: reqwest::Client,
}

// TODO: add retry framework for sending tx and rpc calls
// 1/ this works right now, but I think mid-term the MangoClient will want to interact with multiple mango accounts
// -- then we should probably specify accounts by owner+account_num / or pubkey
// 2/ pubkey, can be both owned, but also delegated accouns

impl MangoClient {
    pub fn group_for_admin(admin: Pubkey, num: u32) -> Pubkey {
        Pubkey::find_program_address(
            &["Group".as_ref(), admin.as_ref(), num.to_le_bytes().as_ref()],
            &mango_v4::ID,
        )
        .0
    }

    pub async fn find_accounts(
        client: &Client,
        group: Pubkey,
        owner: &Keypair,
    ) -> anyhow::Result<Vec<(Pubkey, MangoAccountValue)>> {
        fetch_mango_accounts(&client.rpc_async(), mango_v4::ID, group, owner.pubkey()).await
    }

    pub async fn find_or_create_account(
        client: &Client,
        group: Pubkey,
        owner: Arc<Keypair>,
        payer: Arc<Keypair>, // pays the SOL for the new account
        mango_account_name: &str,
    ) -> anyhow::Result<Pubkey> {
        let rpc = client.rpc_async();
        let program = mango_v4::ID;
        let owner_pk = owner.pubkey();

        // Mango Account
        let mut mango_account_tuples = fetch_mango_accounts(&rpc, program, group, owner_pk).await?;
        let mango_account_opt = mango_account_tuples
            .iter()
            .find(|(_, account)| account.fixed.name() == mango_account_name);
        if mango_account_opt.is_none() {
            mango_account_tuples.sort_by(|a, b| {
                a.1.fixed
                    .account_num
                    .partial_cmp(&b.1.fixed.account_num)
                    .unwrap()
            });
            let account_num = match mango_account_tuples.last() {
                Some(tuple) => tuple.1.fixed.account_num + 1,
                None => 0u32,
            };
            Self::create_account(
                client,
                group,
                owner.clone(),
                payer,
                account_num,
                mango_account_name,
            )
            .await
            .context("Failed to create account...")?;
        }
        let mango_account_tuples = fetch_mango_accounts(&rpc, program, group, owner_pk).await?;
        let index = mango_account_tuples
            .iter()
            .position(|tuple| tuple.1.fixed.name() == mango_account_name)
            .unwrap();
        Ok(mango_account_tuples[index].0)
    }

    pub async fn create_account(
        client: &Client,
        group: Pubkey,
        owner: Arc<Keypair>,
        payer: Arc<Keypair>, // pays the SOL for the new account
        account_num: u32,
        mango_account_name: &str,
    ) -> anyhow::Result<(Pubkey, Signature)> {
        let account = Pubkey::find_program_address(
            &[
                b"MangoAccount".as_ref(),
                group.as_ref(),
                owner.pubkey().as_ref(),
                &account_num.to_le_bytes(),
            ],
            &mango_v4::id(),
        )
        .0;
        let ix = Instruction {
            program_id: mango_v4::id(),
            accounts: anchor_lang::ToAccountMetas::to_account_metas(
                &mango_v4::accounts::AccountCreate {
                    group,
                    owner: owner.pubkey(),
                    account,
                    payer: payer.pubkey(),
                    system_program: System::id(),
                },
                None,
            ),
            data: anchor_lang::InstructionData::data(&mango_v4::instruction::AccountCreate {
                account_num,
                name: mango_account_name.to_owned(),
                token_count: 8,
                serum3_count: 4,
                perp_count: 4,
                perp_oo_count: 8,
            }),
        };

        let txsig = TransactionBuilder {
            instructions: vec![ix],
            address_lookup_tables: vec![],
            payer: payer.pubkey(),
            signers: vec![owner, payer],
            config: client.transaction_builder_config,
        }
        .send_and_confirm(&client)
        .await?;

        Ok((account, txsig))
    }

    /// Conveniently creates a RPC based client
    pub async fn new_for_existing_account(
        client: Client,
        account: Pubkey,
        owner: Arc<Keypair>,
    ) -> anyhow::Result<Self> {
        let rpc = client.rpc_async();
        let account_fetcher = Arc::new(CachedAccountFetcher::new(Arc::new(RpcAccountFetcher {
            rpc,
        })));
        let mango_account =
            account_fetcher_fetch_mango_account(&*account_fetcher, &account).await?;
        let group = mango_account.fixed.group;
        if mango_account.fixed.owner != owner.pubkey() {
            anyhow::bail!(
                "bad owner for account: expected {} got {}",
                mango_account.fixed.owner,
                owner.pubkey()
            );
        }

        let rpc = client.rpc_async();
        let group_context = MangoGroupContext::new_from_rpc(&rpc, group).await?;

        Self::new_detail(client, account, owner, group_context, account_fetcher)
    }

    /// Allows control of AccountFetcher and externally created MangoGroupContext
    pub fn new_detail(
        client: Client,
        account: Pubkey,
        owner: Arc<Keypair>,
        // future: maybe pass Arc<MangoGroupContext>, so it can be extenally updated?
        group_context: MangoGroupContext,
        account_fetcher: Arc<dyn AccountFetcher>,
    ) -> anyhow::Result<Self> {
        Ok(Self {
            client,
            account_fetcher,
            owner,
            mango_account_address: account,
            context: group_context,
            http_client: reqwest::Client::new(),
        })
    }

    pub fn owner(&self) -> Pubkey {
        self.owner.pubkey()
    }

    pub fn group(&self) -> Pubkey {
        self.context.group
    }

    pub async fn mango_account(&self) -> anyhow::Result<MangoAccountValue> {
        account_fetcher_fetch_mango_account(&*self.account_fetcher, &self.mango_account_address)
            .await
    }

    pub async fn first_bank(&self, token_index: TokenIndex) -> anyhow::Result<Bank> {
        let bank_address = self.context.mint_info(token_index).first_bank();
        account_fetcher_fetch_anchor_account(&*self.account_fetcher, &bank_address).await
    }

    pub async fn derive_health_check_remaining_account_metas(
        &self,
        affected_tokens: Vec<TokenIndex>,
        writable_banks: Vec<TokenIndex>,
        affected_perp_markets: Vec<PerpMarketIndex>,
    ) -> anyhow::Result<Vec<AccountMeta>> {
        let account = self.mango_account().await?;
        self.context.derive_health_check_remaining_account_metas(
            &account,
            affected_tokens,
            writable_banks,
            affected_perp_markets,
        )
    }

    pub async fn derive_liquidation_health_check_remaining_account_metas(
        &self,
        liqee: &MangoAccountValue,
        affected_tokens: &[TokenIndex],
        writable_banks: &[TokenIndex],
    ) -> anyhow::Result<Vec<AccountMeta>> {
        let account = self.mango_account().await?;
        self.context
            .derive_health_check_remaining_account_metas_two_accounts(
                &account,
                liqee,
                affected_tokens,
                writable_banks,
            )
    }

    pub async fn token_deposit(
        &self,
        mint: Pubkey,
        amount: u64,
        reduce_only: bool,
    ) -> anyhow::Result<Signature> {
        let token = self.context.token_by_mint(&mint)?;
        let token_index = token.token_index;
        let mint_info = token.mint_info;

        let health_check_metas = self
            .derive_health_check_remaining_account_metas(vec![token_index], vec![], vec![])
            .await?;

        let ix = Instruction {
            program_id: mango_v4::id(),
            accounts: {
                let mut ams = anchor_lang::ToAccountMetas::to_account_metas(
                    &mango_v4::accounts::TokenDeposit {
                        group: self.group(),
                        account: self.mango_account_address,
                        owner: self.owner(),
                        bank: mint_info.first_bank(),
                        vault: mint_info.first_vault(),
                        oracle: mint_info.oracle,
                        token_account: get_associated_token_address(&self.owner(), &mint_info.mint),
                        token_authority: self.owner(),
                        token_program: Token::id(),
                    },
                    None,
                );
                ams.extend(health_check_metas.into_iter());
                ams
            },
            data: anchor_lang::InstructionData::data(&mango_v4::instruction::TokenDeposit {
                amount,
                reduce_only,
            }),
        };
        self.send_and_confirm_owner_tx(vec![ix]).await
    }

    pub async fn token_withdraw(
        &self,
        mint: Pubkey,
        amount: u64,
        allow_borrow: bool,
    ) -> anyhow::Result<Signature> {
        let token = self.context.token_by_mint(&mint)?;
        let token_index = token.token_index;
        let mint_info = token.mint_info;

        let health_check_metas = self
            .derive_health_check_remaining_account_metas(vec![token_index], vec![], vec![])
            .await?;

        let ixs = vec![
            spl_associated_token_account::instruction::create_associated_token_account_idempotent(
                &self.owner(),
                &self.owner(),
                &mint,
                &Token::id(),
            ),
            Instruction {
                program_id: mango_v4::id(),
                accounts: {
                    let mut ams = anchor_lang::ToAccountMetas::to_account_metas(
                        &mango_v4::accounts::TokenWithdraw {
                            group: self.group(),
                            account: self.mango_account_address,
                            owner: self.owner(),
                            bank: mint_info.first_bank(),
                            vault: mint_info.first_vault(),
                            oracle: mint_info.oracle,
                            token_account: get_associated_token_address(
                                &self.owner(),
                                &mint_info.mint,
                            ),
                            token_program: Token::id(),
                        },
                        None,
                    );
                    ams.extend(health_check_metas.into_iter());
                    ams
                },
                data: anchor_lang::InstructionData::data(&mango_v4::instruction::TokenWithdraw {
                    amount,
                    allow_borrow,
                }),
            },
        ];
        self.send_and_confirm_owner_tx(ixs).await
    }

    pub async fn bank_oracle_price(&self, token_index: TokenIndex) -> anyhow::Result<I80F48> {
        let bank = self.first_bank(token_index).await?;
        let mint_info = self.context.mint_info(token_index);
        let oracle = self
            .account_fetcher
            .fetch_raw_account(&mint_info.oracle)
            .await?;
        let price = bank.oracle_price(
            &KeyedAccountSharedData::new(mint_info.oracle, oracle.into()),
            None,
        )?;
        Ok(price)
    }

    pub async fn perp_oracle_price(
        &self,
        perp_market_index: PerpMarketIndex,
    ) -> anyhow::Result<I80F48> {
        let perp = self.context.perp(perp_market_index);
        let oracle = self
            .account_fetcher
            .fetch_raw_account(&perp.market.oracle)
            .await?;
        let price = perp.market.oracle_price(
            &KeyedAccountSharedData::new(perp.market.oracle, oracle.into()),
            None,
        )?;
        Ok(price)
    }

    //
    // Serum3
    //

    pub fn serum3_create_open_orders_instruction(
        &self,
        market_index: Serum3MarketIndex,
    ) -> Instruction {
        let account_pubkey = self.mango_account_address;
        let s3 = self.context.serum3(market_index);

        let open_orders = Pubkey::find_program_address(
            &[
                b"Serum3OO".as_ref(),
                account_pubkey.as_ref(),
                s3.address.as_ref(),
            ],
            &mango_v4::ID,
        )
        .0;

        Instruction {
            program_id: mango_v4::id(),
            accounts: anchor_lang::ToAccountMetas::to_account_metas(
                &mango_v4::accounts::Serum3CreateOpenOrders {
                    group: self.group(),
                    account: account_pubkey,
                    serum_market: s3.address,
                    serum_program: s3.market.serum_program,
                    serum_market_external: s3.market.serum_market_external,
                    open_orders,
                    owner: self.owner(),
                    payer: self.owner(),
                    system_program: System::id(),
                    rent: sysvar::rent::id(),
                },
                None,
            ),
            data: anchor_lang::InstructionData::data(
                &mango_v4::instruction::Serum3CreateOpenOrders {},
            ),
        }
    }

    pub async fn serum3_create_open_orders(&self, name: &str) -> anyhow::Result<Signature> {
        let market_index = self.context.serum3_market_index(name);
        let ix = self.serum3_create_open_orders_instruction(market_index);
        self.send_and_confirm_owner_tx(vec![ix]).await
    }

    #[allow(clippy::too_many_arguments)]
    pub fn serum3_place_order_instruction(
        &self,
        account: &MangoAccountValue,
        market_index: Serum3MarketIndex,
        side: Serum3Side,
        limit_price: u64,
        max_base_qty: u64,
        max_native_quote_qty_including_fees: u64,
        self_trade_behavior: Serum3SelfTradeBehavior,
        order_type: Serum3OrderType,
        client_order_id: u64,
        limit: u16,
    ) -> anyhow::Result<Instruction> {
        let s3 = self.context.serum3(market_index);
        let base = self.context.serum3_base_token(market_index);
        let quote = self.context.serum3_quote_token(market_index);
        let open_orders = account
            .serum3_orders(market_index)
            .expect("oo is created")
            .open_orders;

        let health_check_metas = self.context.derive_health_check_remaining_account_metas(
            account,
            vec![],
            vec![],
            vec![],
        )?;

        let payer_mint_info = match side {
            Serum3Side::Bid => quote.mint_info,
            Serum3Side::Ask => base.mint_info,
        };

        let ix = Instruction {
            program_id: mango_v4::id(),
            accounts: {
                let mut ams = anchor_lang::ToAccountMetas::to_account_metas(
                    &mango_v4::accounts::Serum3PlaceOrder {
                        group: self.group(),
                        account: self.mango_account_address,
                        open_orders,
                        payer_bank: payer_mint_info.first_bank(),
                        payer_vault: payer_mint_info.first_vault(),
                        payer_oracle: payer_mint_info.oracle,
                        serum_market: s3.address,
                        serum_program: s3.market.serum_program,
                        serum_market_external: s3.market.serum_market_external,
                        market_bids: s3.bids,
                        market_asks: s3.asks,
                        market_event_queue: s3.event_q,
                        market_request_queue: s3.req_q,
                        market_base_vault: s3.coin_vault,
                        market_quote_vault: s3.pc_vault,
                        market_vault_signer: s3.vault_signer,
                        owner: self.owner(),
                        token_program: Token::id(),
                    },
                    None,
                );
                ams.extend(health_check_metas.into_iter());
                ams
            },
            data: anchor_lang::InstructionData::data(&mango_v4::instruction::Serum3PlaceOrder {
                side,
                limit_price,
                max_base_qty,
                max_native_quote_qty_including_fees,
                self_trade_behavior,
                order_type,
                client_order_id,
                limit,
            }),
        };

        Ok(ix)
    }

    #[allow(clippy::too_many_arguments)]
    pub async fn serum3_place_order(
        &self,
        name: &str,
        side: Serum3Side,
        limit_price: u64,
        max_base_qty: u64,
        max_native_quote_qty_including_fees: u64,
        self_trade_behavior: Serum3SelfTradeBehavior,
        order_type: Serum3OrderType,
        client_order_id: u64,
        limit: u16,
    ) -> anyhow::Result<Signature> {
        let account = self.mango_account().await?;
        let market_index = self.context.serum3_market_index(name);
        let ix = self.serum3_place_order_instruction(
            &account,
            market_index,
            side,
            limit_price,
            max_base_qty,
            max_native_quote_qty_including_fees,
            self_trade_behavior,
            order_type,
            client_order_id,
            limit,
        )?;
        self.send_and_confirm_owner_tx(vec![ix]).await
    }

    pub async fn serum3_settle_funds(&self, name: &str) -> anyhow::Result<Signature> {
        let market_index = self.context.serum3_market_index(name);
        let s3 = self.context.serum3(market_index);
        let base = self.context.serum3_base_token(market_index);
        let quote = self.context.serum3_quote_token(market_index);

        let account = self.mango_account().await?;
        let open_orders = account.serum3_orders(market_index).unwrap().open_orders;

        let ix = Instruction {
            program_id: mango_v4::id(),
            accounts: anchor_lang::ToAccountMetas::to_account_metas(
                &mango_v4::accounts::Serum3SettleFundsV2 {
                    v1: mango_v4::accounts::Serum3SettleFunds {
                        group: self.group(),
                        account: self.mango_account_address,
                        open_orders,
                        quote_bank: quote.mint_info.first_bank(),
                        quote_vault: quote.mint_info.first_vault(),
                        base_bank: base.mint_info.first_bank(),
                        base_vault: base.mint_info.first_vault(),
                        serum_market: s3.address,
                        serum_program: s3.market.serum_program,
                        serum_market_external: s3.market.serum_market_external,
                        market_base_vault: s3.coin_vault,
                        market_quote_vault: s3.pc_vault,
                        market_vault_signer: s3.vault_signer,
                        owner: self.owner(),
                        token_program: Token::id(),
                    },
                    v2: mango_v4::accounts::Serum3SettleFundsV2Extra {
                        quote_oracle: quote.mint_info.oracle,
                        base_oracle: base.mint_info.oracle,
                    },
                },
                None,
            ),
            data: anchor_lang::InstructionData::data(&mango_v4::instruction::Serum3SettleFundsV2 {
                fees_to_dao: true,
            }),
        };
        self.send_and_confirm_owner_tx(vec![ix]).await
    }

    pub fn serum3_cancel_all_orders_instruction(
        &self,
        account: &MangoAccountValue,
        market_index: Serum3MarketIndex,
        limit: u8,
    ) -> anyhow::Result<Instruction> {
        let s3 = self.context.serum3(market_index);
        let open_orders = account.serum3_orders(market_index)?.open_orders;

        let ix = Instruction {
            program_id: mango_v4::id(),
            accounts: anchor_lang::ToAccountMetas::to_account_metas(
                &mango_v4::accounts::Serum3CancelAllOrders {
                    group: self.group(),
                    account: self.mango_account_address,
                    open_orders,
                    market_bids: s3.bids,
                    market_asks: s3.asks,
                    market_event_queue: s3.event_q,
                    serum_market: s3.address,
                    serum_program: s3.market.serum_program,
                    serum_market_external: s3.market.serum_market_external,
                    owner: self.owner(),
                },
                None,
            ),
            data: anchor_lang::InstructionData::data(
                &mango_v4::instruction::Serum3CancelAllOrders { limit },
            ),
        };

        Ok(ix)
    }

    pub async fn serum3_cancel_all_orders(
        &self,
        market_name: &str,
    ) -> Result<Vec<u128>, anyhow::Error> {
        let market_index = self.context.serum3_market_index(market_name);
        let account = self.mango_account().await?;
        let open_orders = account.serum3_orders(market_index).unwrap().open_orders;
        let open_orders_acc = self.account_fetcher.fetch_raw_account(&open_orders).await?;
        let open_orders_bytes = open_orders_acc.data();
        let open_orders_data: &serum_dex::state::OpenOrders = bytemuck::from_bytes(
            &open_orders_bytes[5..5 + std::mem::size_of::<serum_dex::state::OpenOrders>()],
        );

        let mut orders = vec![];
        for order_id in open_orders_data.orders {
            if order_id != 0 {
                // TODO: find side for order_id, and only cancel the relevant order
                self.serum3_cancel_order(market_name, Serum3Side::Bid, order_id)
                    .await
                    .ok();
                self.serum3_cancel_order(market_name, Serum3Side::Ask, order_id)
                    .await
                    .ok();

                orders.push(order_id);
            }
        }

        Ok(orders)
    }

    pub async fn serum3_liq_force_cancel_orders(
        &self,
        liqee: (&Pubkey, &MangoAccountValue),
        market_index: Serum3MarketIndex,
        open_orders: &Pubkey,
    ) -> anyhow::Result<Signature> {
        let s3 = self.context.serum3(market_index);
        let base = self.context.serum3_base_token(market_index);
        let quote = self.context.serum3_quote_token(market_index);

        let health_remaining_ams = self
            .context
            .derive_health_check_remaining_account_metas(liqee.1, vec![], vec![], vec![])
            .unwrap();

        let ix = Instruction {
            program_id: mango_v4::id(),
            accounts: {
                let mut ams = anchor_lang::ToAccountMetas::to_account_metas(
                    &mango_v4::accounts::Serum3LiqForceCancelOrders {
                        group: self.group(),
                        account: *liqee.0,
                        open_orders: *open_orders,
                        serum_market: s3.address,
                        serum_program: s3.market.serum_program,
                        serum_market_external: s3.market.serum_market_external,
                        market_bids: s3.bids,
                        market_asks: s3.asks,
                        market_event_queue: s3.event_q,
                        market_base_vault: s3.coin_vault,
                        market_quote_vault: s3.pc_vault,
                        market_vault_signer: s3.vault_signer,
                        quote_bank: quote.mint_info.first_bank(),
                        quote_vault: quote.mint_info.first_vault(),
                        base_bank: base.mint_info.first_bank(),
                        base_vault: base.mint_info.first_vault(),
                        token_program: Token::id(),
                    },
                    None,
                );
                ams.extend(health_remaining_ams.into_iter());
                ams
            },
            data: anchor_lang::InstructionData::data(
                &mango_v4::instruction::Serum3LiqForceCancelOrders { limit: 5 },
            ),
        };
        self.send_and_confirm_permissionless_tx(vec![ix]).await
    }

    pub async fn serum3_cancel_order(
        &self,
        market_name: &str,
        side: Serum3Side,
        order_id: u128,
    ) -> anyhow::Result<Signature> {
        let market_index = self.context.serum3_market_index(market_name);
        let s3 = self.context.serum3(market_index);

        let account = self.mango_account().await?;
        let open_orders = account.serum3_orders(market_index).unwrap().open_orders;

        let ix = Instruction {
            program_id: mango_v4::id(),
            accounts: {
                anchor_lang::ToAccountMetas::to_account_metas(
                    &mango_v4::accounts::Serum3CancelOrder {
                        group: self.group(),
                        account: self.mango_account_address,
                        serum_market: s3.address,
                        serum_program: s3.market.serum_program,
                        serum_market_external: s3.market.serum_market_external,
                        open_orders,
                        market_bids: s3.bids,
                        market_asks: s3.asks,
                        market_event_queue: s3.event_q,
                        owner: self.owner(),
                    },
                    None,
                )
            },
            data: anchor_lang::InstructionData::data(&mango_v4::instruction::Serum3CancelOrder {
                side,
                order_id,
            }),
        };
        self.send_and_confirm_owner_tx(vec![ix]).await
    }

    //
    // Perps
    //

    #[allow(clippy::too_many_arguments)]
    pub fn perp_place_order_instruction(
        &self,
        account: &MangoAccountValue,
        market_index: PerpMarketIndex,
        side: Side,
        price_lots: i64,
        max_base_lots: i64,
        max_quote_lots: i64,
        client_order_id: u64,
        order_type: PlaceOrderType,
        reduce_only: bool,
        expiry_timestamp: u64,
        limit: u8,
        self_trade_behavior: SelfTradeBehavior,
    ) -> anyhow::Result<Instruction> {
        let perp = self.context.perp(market_index);
        let health_remaining_metas = self.context.derive_health_check_remaining_account_metas(
            account,
            vec![],
            vec![],
            vec![market_index],
        )?;

        let ix = Instruction {
            program_id: mango_v4::id(),
            accounts: {
                let mut ams = anchor_lang::ToAccountMetas::to_account_metas(
                    &mango_v4::accounts::PerpPlaceOrder {
                        group: self.group(),
                        account: self.mango_account_address,
                        owner: self.owner(),
                        perp_market: perp.address,
                        bids: perp.market.bids,
                        asks: perp.market.asks,
                        event_queue: perp.market.event_queue,
                        oracle: perp.market.oracle,
                    },
                    None,
                );
                ams.extend(health_remaining_metas.into_iter());
                ams
            },
            data: anchor_lang::InstructionData::data(&mango_v4::instruction::PerpPlaceOrderV2 {
                side,
                price_lots,
                max_base_lots,
                max_quote_lots,
                client_order_id,
                order_type,
                reduce_only,
                expiry_timestamp,
                limit,
                self_trade_behavior,
            }),
        };

        Ok(ix)
    }

    #[allow(clippy::too_many_arguments)]
    pub async fn perp_place_order(
        &self,
        market_index: PerpMarketIndex,
        side: Side,
        price_lots: i64,
        max_base_lots: i64,
        max_quote_lots: i64,
        client_order_id: u64,
        order_type: PlaceOrderType,
        reduce_only: bool,
        expiry_timestamp: u64,
        limit: u8,
        self_trade_behavior: SelfTradeBehavior,
    ) -> anyhow::Result<Signature> {
        let account = self.mango_account().await?;
        let ix = self.perp_place_order_instruction(
            &account,
            market_index,
            side,
            price_lots,
            max_base_lots,
            max_quote_lots,
            client_order_id,
            order_type,
            reduce_only,
            expiry_timestamp,
            limit,
            self_trade_behavior,
        )?;
        self.send_and_confirm_owner_tx(vec![ix]).await
    }

    pub fn perp_cancel_all_orders_instruction(
        &self,
        market_index: PerpMarketIndex,
        limit: u8,
    ) -> anyhow::Result<Instruction> {
        let perp = self.context.perp(market_index);

        let ix = Instruction {
            program_id: mango_v4::id(),
            accounts: {
                anchor_lang::ToAccountMetas::to_account_metas(
                    &mango_v4::accounts::PerpCancelAllOrders {
                        group: self.group(),
                        account: self.mango_account_address,
                        owner: self.owner(),
                        perp_market: perp.address,
                        bids: perp.market.bids,
                        asks: perp.market.asks,
                    },
                    None,
                )
            },
            data: anchor_lang::InstructionData::data(&mango_v4::instruction::PerpCancelAllOrders {
                limit,
            }),
        };
        Ok(ix)
    }

    pub async fn perp_deactivate_position(
        &self,
        market_index: PerpMarketIndex,
    ) -> anyhow::Result<Signature> {
        let perp = self.context.perp(market_index);

        let health_check_metas = self
            .derive_health_check_remaining_account_metas(vec![], vec![], vec![])
            .await?;

        let ix = Instruction {
            program_id: mango_v4::id(),
            accounts: {
                let mut ams = anchor_lang::ToAccountMetas::to_account_metas(
                    &mango_v4::accounts::PerpDeactivatePosition {
                        group: self.group(),
                        account: self.mango_account_address,
                        owner: self.owner(),
                        perp_market: perp.address,
                    },
                    None,
                );
                ams.extend(health_check_metas.into_iter());
                ams
            },
            data: anchor_lang::InstructionData::data(
                &mango_v4::instruction::PerpDeactivatePosition {},
            ),
        };
        self.send_and_confirm_owner_tx(vec![ix]).await
    }

    pub fn perp_settle_pnl_instruction(
        &self,
        market_index: PerpMarketIndex,
        account_a: (&Pubkey, &MangoAccountValue),
        account_b: (&Pubkey, &MangoAccountValue),
    ) -> anyhow::Result<Instruction> {
        let perp = self.context.perp(market_index);
        let settlement_token = self.context.token(perp.market.settle_token_index);

        let health_remaining_ams = self
            .context
            .derive_health_check_remaining_account_metas_two_accounts(
                account_a.1,
                account_b.1,
                &[],
                &[],
            )
            .unwrap();

        Ok(Instruction {
            program_id: mango_v4::id(),
            accounts: {
                let mut ams = anchor_lang::ToAccountMetas::to_account_metas(
                    &mango_v4::accounts::PerpSettlePnl {
                        group: self.group(),
                        settler: self.mango_account_address,
                        settler_owner: self.owner(),
                        perp_market: perp.address,
                        account_a: *account_a.0,
                        account_b: *account_b.0,
                        oracle: perp.market.oracle,
                        settle_bank: settlement_token.mint_info.first_bank(),
                        settle_oracle: settlement_token.mint_info.oracle,
                    },
                    None,
                );
                ams.extend(health_remaining_ams.into_iter());
                ams
            },
            data: anchor_lang::InstructionData::data(&mango_v4::instruction::PerpSettlePnl {}),
        })
    }

    pub async fn perp_settle_pnl(
        &self,
        market_index: PerpMarketIndex,
        account_a: (&Pubkey, &MangoAccountValue),
        account_b: (&Pubkey, &MangoAccountValue),
    ) -> anyhow::Result<Signature> {
        let ix = self.perp_settle_pnl_instruction(market_index, account_a, account_b)?;
        self.send_and_confirm_permissionless_tx(vec![ix]).await
    }

    pub async fn perp_liq_force_cancel_orders(
        &self,
        liqee: (&Pubkey, &MangoAccountValue),
        market_index: PerpMarketIndex,
    ) -> anyhow::Result<Signature> {
        let perp = self.context.perp(market_index);

        let health_remaining_ams = self
            .context
            .derive_health_check_remaining_account_metas(liqee.1, vec![], vec![], vec![])
            .unwrap();

        let ix = Instruction {
            program_id: mango_v4::id(),
            accounts: {
                let mut ams = anchor_lang::ToAccountMetas::to_account_metas(
                    &mango_v4::accounts::PerpLiqForceCancelOrders {
                        group: self.group(),
                        account: *liqee.0,
                        perp_market: perp.address,
                        bids: perp.market.bids,
                        asks: perp.market.asks,
                    },
                    None,
                );
                ams.extend(health_remaining_ams.into_iter());
                ams
            },
            data: anchor_lang::InstructionData::data(
                &mango_v4::instruction::PerpLiqForceCancelOrders { limit: 5 },
            ),
        };
        self.send_and_confirm_permissionless_tx(vec![ix]).await
    }

    pub async fn perp_liq_base_or_positive_pnl_instruction(
        &self,
        liqee: (&Pubkey, &MangoAccountValue),
        market_index: PerpMarketIndex,
        max_base_transfer: i64,
        max_pnl_transfer: u64,
    ) -> anyhow::Result<Instruction> {
        let perp = self.context.perp(market_index);
        let settle_token_info = self.context.token(perp.market.settle_token_index);

        let health_remaining_ams = self
            .derive_liquidation_health_check_remaining_account_metas(liqee.1, &[], &[])
            .await
            .unwrap();

        let ix = Instruction {
            program_id: mango_v4::id(),
            accounts: {
                let mut ams = anchor_lang::ToAccountMetas::to_account_metas(
                    &mango_v4::accounts::PerpLiqBaseOrPositivePnl {
                        group: self.group(),
                        perp_market: perp.address,
                        oracle: perp.market.oracle,
                        liqor: self.mango_account_address,
                        liqor_owner: self.owner(),
                        liqee: *liqee.0,
                        settle_bank: settle_token_info.mint_info.first_bank(),
                        settle_vault: settle_token_info.mint_info.first_vault(),
                        settle_oracle: settle_token_info.mint_info.oracle,
                    },
                    None,
                );
                ams.extend(health_remaining_ams.into_iter());
                ams
            },
            data: anchor_lang::InstructionData::data(
                &mango_v4::instruction::PerpLiqBaseOrPositivePnl {
                    max_base_transfer,
                    max_pnl_transfer,
                },
            ),
        };
        Ok(ix)
    }

    pub async fn perp_liq_negative_pnl_or_bankruptcy_instruction(
        &self,
        liqee: (&Pubkey, &MangoAccountValue),
        market_index: PerpMarketIndex,
        max_liab_transfer: u64,
    ) -> anyhow::Result<Instruction> {
        let group = account_fetcher_fetch_anchor_account::<Group>(
            &*self.account_fetcher,
            &self.context.group,
        )
        .await?;

        let perp = self.context.perp(market_index);
        let settle_token_info = self.context.token(perp.market.settle_token_index);
        let insurance_token_info = self.context.token(INSURANCE_TOKEN_INDEX);

        let health_remaining_ams = self
            .derive_liquidation_health_check_remaining_account_metas(
                liqee.1,
                &[INSURANCE_TOKEN_INDEX],
                &[],
            )
            .await
            .unwrap();

        let ix = Instruction {
            program_id: mango_v4::id(),
            accounts: {
                let mut ams = anchor_lang::ToAccountMetas::to_account_metas(
                    &mango_v4::accounts::PerpLiqNegativePnlOrBankruptcyV2 {
                        group: self.group(),
                        perp_market: perp.address,
                        oracle: perp.market.oracle,
                        liqor: self.mango_account_address,
                        liqor_owner: self.owner(),
                        liqee: *liqee.0,
                        settle_bank: settle_token_info.mint_info.first_bank(),
                        settle_vault: settle_token_info.mint_info.first_vault(),
                        settle_oracle: settle_token_info.mint_info.oracle,
                        insurance_vault: group.insurance_vault,
                        insurance_bank: insurance_token_info.mint_info.first_bank(),
                        insurance_bank_vault: insurance_token_info.mint_info.first_vault(),
                        insurance_oracle: insurance_token_info.mint_info.oracle,
                        token_program: Token::id(),
                    },
                    None,
                );
                ams.extend(health_remaining_ams.into_iter());
                ams
            },
            data: anchor_lang::InstructionData::data(
                &mango_v4::instruction::PerpLiqNegativePnlOrBankruptcyV2 { max_liab_transfer },
            ),
        };
        Ok(ix)
    }

    //
    // Liquidation
    //

    pub async fn token_liq_with_token_instruction(
        &self,
        liqee: (&Pubkey, &MangoAccountValue),
        asset_token_index: TokenIndex,
        liab_token_index: TokenIndex,
        max_liab_transfer: I80F48,
    ) -> anyhow::Result<Instruction> {
        let health_remaining_ams = self
            .derive_liquidation_health_check_remaining_account_metas(
                liqee.1,
                &[],
                &[asset_token_index, liab_token_index],
            )
            .await
            .unwrap();

        let ix = Instruction {
            program_id: mango_v4::id(),
            accounts: {
                let mut ams = anchor_lang::ToAccountMetas::to_account_metas(
                    &mango_v4::accounts::TokenLiqWithToken {
                        group: self.group(),
                        liqee: *liqee.0,
                        liqor: self.mango_account_address,
                        liqor_owner: self.owner(),
                    },
                    None,
                );
                ams.extend(health_remaining_ams);
                ams
            },
            data: anchor_lang::InstructionData::data(&mango_v4::instruction::TokenLiqWithToken {
                asset_token_index,
                liab_token_index,
                max_liab_transfer,
            }),
        };
        Ok(ix)
    }

    pub async fn token_liq_bankruptcy_instruction(
        &self,
        liqee: (&Pubkey, &MangoAccountValue),
        liab_token_index: TokenIndex,
        max_liab_transfer: I80F48,
    ) -> anyhow::Result<Instruction> {
        let quote_token_index = 0;

        let quote_info = self.context.token(quote_token_index);
        let liab_info = self.context.token(liab_token_index);

        let bank_remaining_ams = liab_info
            .mint_info
            .banks()
            .iter()
            .map(|bank_pubkey| to_writable_account_meta(*bank_pubkey))
            .collect::<Vec<_>>();

        let health_remaining_ams = self
            .derive_liquidation_health_check_remaining_account_metas(
                liqee.1,
                &[INSURANCE_TOKEN_INDEX],
                &[quote_token_index, liab_token_index],
            )
            .await
            .unwrap();

        let group = account_fetcher_fetch_anchor_account::<Group>(
            &*self.account_fetcher,
            &self.context.group,
        )
        .await?;

        let ix = Instruction {
            program_id: mango_v4::id(),
            accounts: {
                let mut ams = anchor_lang::ToAccountMetas::to_account_metas(
                    &mango_v4::accounts::TokenLiqBankruptcy {
                        group: self.group(),
                        liqee: *liqee.0,
                        liqor: self.mango_account_address,
                        liqor_owner: self.owner(),
                        liab_mint_info: liab_info.mint_info_address,
                        quote_vault: quote_info.mint_info.first_vault(),
                        insurance_vault: group.insurance_vault,
                        token_program: Token::id(),
                    },
                    None,
                );
                ams.extend(bank_remaining_ams);
                ams.extend(health_remaining_ams);
                ams
            },
            data: anchor_lang::InstructionData::data(&mango_v4::instruction::TokenLiqBankruptcy {
                max_liab_transfer,
            }),
        };
        Ok(ix)
    }

    pub async fn token_conditional_swap_trigger_instruction(
        &self,
        liqee: (&Pubkey, &MangoAccountValue),
        token_conditional_swap_id: u64,
        max_buy_token_to_liqee: u64,
        max_sell_token_to_liqor: u64,
<<<<<<< HEAD
=======
        extra_affected_tokens: &[TokenIndex],
>>>>>>> 56eb4890
    ) -> anyhow::Result<Instruction> {
        let (tcs_index, tcs) = liqee
            .1
            .token_conditional_swap_by_id(token_conditional_swap_id)?;

        let affected_tokens = extra_affected_tokens
            .iter()
            .chain(&[tcs.buy_token_index, tcs.sell_token_index])
            .copied()
            .collect_vec();
        let health_remaining_ams = self
            .derive_liquidation_health_check_remaining_account_metas(
                liqee.1,
                &affected_tokens,
                &[tcs.buy_token_index, tcs.sell_token_index],
            )
            .await
            .unwrap();

        let ix = Instruction {
            program_id: mango_v4::id(),
            accounts: {
                let mut ams = anchor_lang::ToAccountMetas::to_account_metas(
                    &mango_v4::accounts::TokenConditionalSwapTrigger {
                        group: self.group(),
                        liqee: *liqee.0,
                        liqor: self.mango_account_address,
                        liqor_authority: self.owner(),
                    },
                    None,
                );
                ams.extend(health_remaining_ams);
                ams
            },
            data: anchor_lang::InstructionData::data(
                &mango_v4::instruction::TokenConditionalSwapTrigger {
                    token_conditional_swap_id,
                    token_conditional_swap_index: tcs_index.try_into().unwrap(),
                    max_buy_token_to_liqee,
                    max_sell_token_to_liqor,
                },
            ),
        };
        Ok(ix)
    }

    // health region

    pub fn health_region_begin_instruction(
        &self,
        account: &MangoAccountValue,
        affected_tokens: Vec<TokenIndex>,
        writable_banks: Vec<TokenIndex>,
        affected_perp_markets: Vec<PerpMarketIndex>,
    ) -> anyhow::Result<Instruction> {
        let health_remaining_metas = self.context.derive_health_check_remaining_account_metas(
            account,
            affected_tokens,
            writable_banks,
            affected_perp_markets,
        )?;

        let ix = Instruction {
            program_id: mango_v4::id(),
            accounts: {
                let mut ams = anchor_lang::ToAccountMetas::to_account_metas(
                    &mango_v4::accounts::HealthRegionBegin {
                        group: self.group(),
                        account: self.mango_account_address,
                        instructions: solana_sdk::sysvar::instructions::id(),
                    },
                    None,
                );
                ams.extend(health_remaining_metas.into_iter());
                ams
            },
            data: anchor_lang::InstructionData::data(&mango_v4::instruction::HealthRegionBegin {}),
        };

        Ok(ix)
    }

    pub fn health_region_end_instruction(
        &self,
        account: &MangoAccountValue,
        affected_tokens: Vec<TokenIndex>,
        writable_banks: Vec<TokenIndex>,
        affected_perp_markets: Vec<PerpMarketIndex>,
    ) -> anyhow::Result<Instruction> {
        let health_remaining_metas = self.context.derive_health_check_remaining_account_metas(
            account,
            affected_tokens,
            writable_banks,
            affected_perp_markets,
        )?;

        let ix = Instruction {
            program_id: mango_v4::id(),
            accounts: {
                let mut ams = anchor_lang::ToAccountMetas::to_account_metas(
                    &mango_v4::accounts::HealthRegionEnd {
                        account: self.mango_account_address,
                    },
                    None,
                );
                ams.extend(health_remaining_metas.into_iter());
                ams
            },
            data: anchor_lang::InstructionData::data(&mango_v4::instruction::HealthRegionEnd {}),
        };

        Ok(ix)
    }

    // jupiter

    async fn http_error_handling<T: serde::de::DeserializeOwned>(
        response: reqwest::Response,
    ) -> anyhow::Result<T> {
        let status = response.status();
        let response_text = response
            .text()
            .await
            .context("awaiting body of http request")?;
        if !status.is_success() {
            anyhow::bail!("http request failed, status: {status}, body: {response_text}");
        }
        serde_json::from_str::<T>(&response_text)
            .with_context(|| format!("response has unexpected format, body: {response_text}"))
    }

    pub async fn jupiter_route(
        &self,
        input_mint: Pubkey,
        output_mint: Pubkey,
        amount: u64,
        slippage: u64,
        swap_mode: JupiterSwapMode,
        only_direct_routes: bool,
    ) -> anyhow::Result<jupiter::QueryRoute> {
        let response = self
            .http_client
            .get("https://quote-api.jup.ag/v4/quote")
            .query(&[
                ("inputMint", input_mint.to_string()),
                ("outputMint", output_mint.to_string()),
                ("amount", format!("{}", amount)),
                ("onlyDirectRoutes", only_direct_routes.to_string()),
                ("enforceSingleTx", "true".into()),
                ("filterTopNResult", "10".into()),
                ("slippageBps", format!("{}", slippage)),
                (
                    "swapMode",
                    match swap_mode {
                        JupiterSwapMode::ExactIn => "ExactIn",
                        JupiterSwapMode::ExactOut => "ExactOut",
                    }
                    .into(),
                ),
            ])
            .send()
            .await
            .context("quote request to jupiter")?;
        let quote: jupiter::QueryResult =
            Self::http_error_handling(response).await.with_context(|| {
                format!("error requesting jupiter route between {input_mint} and {output_mint}")
            })?;

        let route = quote.data.first().ok_or_else(|| {
            anyhow::anyhow!(
                "no route for swap. found {} routes, but none were usable",
                quote.data.len()
            )
        })?;

        Ok(route.clone())
    }

    /// Find the instructions and account lookup tables for a jupiter swap through mango
    ///
    /// It would be nice if we didn't have to pass input_mint/output_mint - the data is
    /// definitely in QueryRoute - but it's unclear how.
    pub async fn prepare_jupiter_swap_transaction(
        &self,
        input_mint: Pubkey,
        output_mint: Pubkey,
        route: &jupiter::QueryRoute,
    ) -> anyhow::Result<TransactionBuilder> {
        let source_token = self.context.token_by_mint(&input_mint)?;
        let target_token = self.context.token_by_mint(&output_mint)?;

        let swap_response = self
            .http_client
            .post("https://quote-api.jup.ag/v4/swap")
            .json(&jupiter::SwapRequest {
                route: route.clone(),
                user_public_key: self.owner.pubkey().to_string(),
                wrap_unwrap_sol: false,
                compute_unit_price_micro_lamports: None, // we already prioritize
            })
            .send()
            .await
            .context("swap transaction request to jupiter")?;

        let swap: jupiter::SwapResponse = Self::http_error_handling(swap_response)
            .await
            .context("error requesting jupiter swap")?;

        if swap.setup_transaction.is_some() || swap.cleanup_transaction.is_some() {
            anyhow::bail!(
                "chosen jupiter route requires setup or cleanup transactions, can't execute"
            );
        }

        let jup_tx = bincode::options()
            .with_fixint_encoding()
            .reject_trailing_bytes()
            .deserialize::<solana_sdk::transaction::VersionedTransaction>(
                &base64::decode(&swap.swap_transaction)
                    .context("base64 decoding jupiter transaction")?,
            )
            .context("parsing jupiter transaction")?;
        let ata_program = anchor_spl::associated_token::ID;
        let token_program = anchor_spl::token::ID;
        let compute_budget_program = solana_sdk::compute_budget::ID;
        // these setup instructions should be placed outside of flashloan begin-end
        let is_setup_ix = |k: Pubkey| -> bool {
            k == ata_program || k == token_program || k == compute_budget_program
        };
        let (jup_ixs, jup_alts) = self
            .deserialize_instructions_and_alts(&jup_tx.message)
            .await?;
        let jup_action_ix_begin = jup_ixs
            .iter()
            .position(|ix| !is_setup_ix(ix.program_id))
            .ok_or_else(|| {
                anyhow::anyhow!("jupiter swap response only had setup-like instructions")
            })?;
        let jup_action_ix_end = jup_ixs.len()
            - jup_ixs
                .iter()
                .rev()
                .position(|ix| !is_setup_ix(ix.program_id))
                .unwrap();

        let bank_ams = [
            source_token.mint_info.first_bank(),
            target_token.mint_info.first_bank(),
        ]
        .into_iter()
        .map(to_writable_account_meta)
        .collect::<Vec<_>>();

        let vault_ams = [
            source_token.mint_info.first_vault(),
            target_token.mint_info.first_vault(),
        ]
        .into_iter()
        .map(to_writable_account_meta)
        .collect::<Vec<_>>();

        let token_ams = [source_token.mint_info.mint, target_token.mint_info.mint]
            .into_iter()
            .map(|mint| {
                to_writable_account_meta(
                    anchor_spl::associated_token::get_associated_token_address(
                        &self.owner(),
                        &mint,
                    ),
                )
            })
            .collect::<Vec<_>>();

        let source_loan = if route.swap_mode == "ExactIn" {
            u64::from_str(&route.amount).unwrap()
        } else if route.swap_mode == "ExactOut" {
            u64::from_str(&route.other_amount_threshold).unwrap()
        } else {
            anyhow::bail!("unknown swap mode: {}", route.swap_mode);
        };
        let loan_amounts = vec![source_loan, 0u64];
        let num_loans: u8 = loan_amounts.len().try_into().unwrap();

        // This relies on the fact that health account banks will be identical to the first_bank above!
        let health_ams = self
            .derive_health_check_remaining_account_metas(
                vec![source_token.token_index, target_token.token_index],
                vec![source_token.token_index, target_token.token_index],
                vec![],
            )
            .await
            .context("building health accounts")?;

        let mut instructions = Vec::new();

        for ix in &jup_ixs[..jup_action_ix_begin] {
            instructions.push(ix.clone());
        }
        instructions.push(Instruction {
            program_id: mango_v4::id(),
            accounts: {
                let mut ams = anchor_lang::ToAccountMetas::to_account_metas(
                    &mango_v4::accounts::FlashLoanBegin {
                        account: self.mango_account_address,
                        owner: self.owner(),
                        token_program: Token::id(),
                        instructions: solana_sdk::sysvar::instructions::id(),
                    },
                    None,
                );
                ams.extend(bank_ams);
                ams.extend(vault_ams.clone());
                ams.extend(token_ams.clone());
                ams.push(to_readonly_account_meta(self.group()));
                ams
            },
            data: anchor_lang::InstructionData::data(&mango_v4::instruction::FlashLoanBegin {
                loan_amounts,
            }),
        });
        for ix in &jup_ixs[jup_action_ix_begin..jup_action_ix_end] {
            instructions.push(ix.clone());
        }
        instructions.push(Instruction {
            program_id: mango_v4::id(),
            accounts: {
                let mut ams = anchor_lang::ToAccountMetas::to_account_metas(
                    &mango_v4::accounts::FlashLoanEnd {
                        account: self.mango_account_address,
                        owner: self.owner(),
                        token_program: Token::id(),
                    },
                    None,
                );
                ams.extend(health_ams);
                ams.extend(vault_ams);
                ams.extend(token_ams);
                ams.push(to_readonly_account_meta(self.group()));
                ams
            },
            data: anchor_lang::InstructionData::data(&mango_v4::instruction::FlashLoanEndV2 {
                num_loans,
                flash_loan_type: mango_v4::accounts_ix::FlashLoanType::Swap,
            }),
        });
        for ix in &jup_ixs[jup_action_ix_end..] {
            instructions.push(ix.clone());
        }

        let mut address_lookup_tables = self.mango_address_lookup_tables().await?;
        address_lookup_tables.extend(jup_alts.into_iter());

        let payer = self.owner.pubkey(); // maybe use fee_payer? but usually it's the same

        Ok(TransactionBuilder {
            instructions,
            address_lookup_tables,
            payer,
            signers: vec![self.owner.clone()],
            config: self.client.transaction_builder_config,
        })
    }

    pub async fn jupiter_swap(
        &self,
        input_mint: Pubkey,
        output_mint: Pubkey,
        amount: u64,
        slippage: u64,
        swap_mode: JupiterSwapMode,
        only_direct_routes: bool,
    ) -> anyhow::Result<Signature> {
        let route = self
            .jupiter_route(
                input_mint,
                output_mint,
                amount,
                slippage,
                swap_mode,
                only_direct_routes,
            )
            .await?;

        let tx_builder = self
            .prepare_jupiter_swap_transaction(input_mint, output_mint, &route)
            .await?;

        tx_builder.send_and_confirm(&self.client).await
    }

    async fn fetch_address_lookup_table(
        &self,
        address: Pubkey,
    ) -> anyhow::Result<AddressLookupTableAccount> {
        let raw = self
            .account_fetcher
            .fetch_raw_account_lookup_table(&address)
            .await?;
        let data = AddressLookupTable::deserialize(&raw.data())?;
        Ok(AddressLookupTableAccount {
            key: address,
            addresses: data.addresses.to_vec(),
        })
    }

    pub async fn mango_address_lookup_tables(
        &self,
    ) -> anyhow::Result<Vec<AddressLookupTableAccount>> {
        stream::iter(self.context.address_lookup_tables.iter())
            .then(|&k| self.fetch_address_lookup_table(k))
            .try_collect::<Vec<_>>()
            .await
    }

    async fn deserialize_instructions_and_alts(
        &self,
        message: &solana_sdk::message::VersionedMessage,
    ) -> anyhow::Result<(Vec<Instruction>, Vec<AddressLookupTableAccount>)> {
        let lookups = message.address_table_lookups().unwrap_or_default();
        let address_lookup_tables = stream::iter(lookups)
            .then(|a| self.fetch_address_lookup_table(a.account_key))
            .try_collect::<Vec<_>>()
            .await?;

        let mut account_keys = message.static_account_keys().to_vec();
        for (lookups, table) in lookups.iter().zip(address_lookup_tables.iter()) {
            account_keys.extend(
                lookups
                    .writable_indexes
                    .iter()
                    .map(|&index| table.addresses[index as usize]),
            );
        }
        for (lookups, table) in lookups.iter().zip(address_lookup_tables.iter()) {
            account_keys.extend(
                lookups
                    .readonly_indexes
                    .iter()
                    .map(|&index| table.addresses[index as usize]),
            );
        }

        let compiled_ix = message
            .instructions()
            .iter()
            .map(|ci| solana_sdk::instruction::Instruction {
                program_id: *ci.program_id(&account_keys),
                accounts: ci
                    .accounts
                    .iter()
                    .map(|&index| AccountMeta {
                        pubkey: account_keys[index as usize],
                        is_signer: message.is_signer(index.into()),
                        is_writable: message.is_maybe_writable(index.into()),
                    })
                    .collect(),
                data: ci.data.clone(),
            })
            .collect();

        Ok((compiled_ix, address_lookup_tables))
    }

    pub async fn send_and_confirm_owner_tx(
        &self,
        instructions: Vec<Instruction>,
    ) -> anyhow::Result<Signature> {
        TransactionBuilder {
            instructions,
            address_lookup_tables: vec![],
            payer: self.client.fee_payer.pubkey(),
            signers: vec![self.owner.clone(), self.client.fee_payer.clone()],
            config: self.client.transaction_builder_config,
        }
        .send_and_confirm(&self.client)
        .await
    }

    pub async fn send_and_confirm_permissionless_tx(
        &self,
        instructions: Vec<Instruction>,
    ) -> anyhow::Result<Signature> {
        TransactionBuilder {
            instructions,
            address_lookup_tables: vec![],
            payer: self.client.fee_payer.pubkey(),
            signers: vec![self.client.fee_payer.clone()],
            config: self.client.transaction_builder_config,
        }
        .send_and_confirm(&self.client)
        .await
    }
}

#[derive(Debug, thiserror::Error)]
pub enum MangoClientError {
    #[error("Transaction simulation error. Error: {err:?}, Logs: {}",
        .logs.iter().join("; ")
    )]
    SendTransactionPreflightFailure {
        err: Option<TransactionError>,
        logs: Vec<String>,
    },
}

#[derive(Copy, Clone, Debug)]
pub struct TransactionBuilderConfig {
    // adds a SetComputeUnitPrice instruction in front
    pub prioritization_micro_lamports: Option<u64>,
}

pub struct TransactionBuilder {
    pub instructions: Vec<Instruction>,
    pub address_lookup_tables: Vec<AddressLookupTableAccount>,
    pub signers: Vec<Arc<Keypair>>,
    pub payer: Pubkey,
    pub config: TransactionBuilderConfig,
}

impl TransactionBuilder {
    pub async fn transaction(
        &self,
        rpc: &RpcClientAsync,
    ) -> anyhow::Result<solana_sdk::transaction::VersionedTransaction> {
        let latest_blockhash = rpc.get_latest_blockhash().await?;
        self.transaction_with_blockhash(latest_blockhash)
    }

    pub fn transaction_with_blockhash(
        &self,
        blockhash: Hash,
    ) -> anyhow::Result<solana_sdk::transaction::VersionedTransaction> {
        let mut ix = self.instructions.clone();
        if let Some(prio_price) = self.config.prioritization_micro_lamports {
            ix.insert(
                0,
                solana_sdk::compute_budget::ComputeBudgetInstruction::set_compute_unit_price(
                    prio_price,
                ),
            )
        }
        let v0_message = solana_sdk::message::v0::Message::try_compile(
            &self.payer,
            &ix,
            &self.address_lookup_tables,
            blockhash,
        )?;
        let versioned_message = solana_sdk::message::VersionedMessage::V0(v0_message);
        let signers = self
            .signers
            .iter()
            .unique_by(|s| s.pubkey())
            .map(|v| v.deref())
            .collect::<Vec<_>>();
        let tx =
            solana_sdk::transaction::VersionedTransaction::try_new(versioned_message, &signers)?;
        Ok(tx)
    }

    // These two send() functions don't really belong into the transaction builder!

    pub async fn send(&self, client: &Client) -> anyhow::Result<Signature> {
        let rpc = client.rpc_async();
        let tx = self.transaction(&rpc).await?;
        rpc.send_transaction_with_config(&tx, client.rpc_send_transaction_config)
            .await
            .map_err(prettify_solana_client_error)
    }

    pub async fn send_and_confirm(&self, client: &Client) -> anyhow::Result<Signature> {
        let rpc = client.rpc_async();
        let tx = self.transaction(&rpc).await?;
        // TODO: Wish we could use client.rpc_send_transaction_config here too!
        rpc.send_and_confirm_transaction(&tx)
            .await
            .map_err(prettify_solana_client_error)
    }

    pub fn transaction_size_ok(&self) -> anyhow::Result<bool> {
        let tx = self.transaction_with_blockhash(solana_sdk::hash::Hash::default())?;
        let bytes = bincode::serialize(&tx)?;
        Ok(bytes.len() <= solana_sdk::packet::PACKET_DATA_SIZE)
    }
}

/// Do some manual unpacking on some ClientErrors
///
/// Unfortunately solana's RpcResponseError will very unhelpfully print [N log messages]
/// instead of showing the actual log messages. This unpacks the error to provide more useful
/// output.
pub fn prettify_client_error(err: anchor_client::ClientError) -> anyhow::Error {
    match err {
        anchor_client::ClientError::SolanaClientError(c) => prettify_solana_client_error(c),
        _ => err.into(),
    }
}

pub fn prettify_solana_client_error(
    err: solana_client::client_error::ClientError,
) -> anyhow::Error {
    use solana_client::client_error::ClientErrorKind;
    use solana_client::rpc_request::{RpcError, RpcResponseErrorData};
    match err.kind() {
        ClientErrorKind::RpcError(RpcError::RpcResponseError { data, .. }) => match data {
            RpcResponseErrorData::SendTransactionPreflightFailure(s) => {
                return MangoClientError::SendTransactionPreflightFailure {
                    err: s.err.clone(),
                    logs: s.logs.clone().unwrap_or_default(),
                }
                .into();
            }
            _ => {}
        },
        _ => {}
    };
    err.into()
}

#[derive(Clone, Copy)]
pub enum JupiterSwapMode {
    ExactIn,
    ExactOut,
}

pub fn keypair_from_cli(keypair: &str) -> Keypair {
    let maybe_keypair = keypair::read_keypair(&mut keypair.as_bytes());
    match maybe_keypair {
        Ok(keypair) => keypair,
        Err(_) => {
            let path = std::path::PathBuf::from_str(&*shellexpand::tilde(keypair)).unwrap();
            keypair::read_keypair_file(path)
                .unwrap_or_else(|_| panic!("Failed to read keypair from {}", keypair))
        }
    }
}

pub fn pubkey_from_cli(pubkey: &str) -> Pubkey {
    match Pubkey::from_str(pubkey) {
        Ok(p) => p,
        Err(_) => keypair_from_cli(pubkey).pubkey(),
    }
}

fn to_readonly_account_meta(pubkey: Pubkey) -> AccountMeta {
    AccountMeta {
        pubkey,
        is_writable: false,
        is_signer: false,
    }
}

fn to_writable_account_meta(pubkey: Pubkey) -> AccountMeta {
    AccountMeta {
        pubkey,
        is_writable: true,
        is_signer: false,
    }
}<|MERGE_RESOLUTION|>--- conflicted
+++ resolved
@@ -1264,10 +1264,7 @@
         token_conditional_swap_id: u64,
         max_buy_token_to_liqee: u64,
         max_sell_token_to_liqor: u64,
-<<<<<<< HEAD
-=======
         extra_affected_tokens: &[TokenIndex],
->>>>>>> 56eb4890
     ) -> anyhow::Result<Instruction> {
         let (tcs_index, tcs) = liqee
             .1
