--- conflicted
+++ resolved
@@ -97,16 +97,14 @@
     #[builder(default = "\"\".into()")]
     pub jupiter_token: String,
 
-<<<<<<< HEAD
     /// Determines how fallback oracle accounts are provided to instructions. Defaults to Dynamic.
     #[builder(default = "FallbackOracleConfig::Dynamic")]
     pub fallback_oracle_config: FallbackOracleConfig,
-=======
+
     /// If set, don't use `cluster` for sending transactions and send to all
     /// addresses configured here instead.
     #[builder(default = "None")]
     pub override_send_transaction_urls: Option<Vec<String>>,
->>>>>>> 43b9cac3
 }
 
 impl ClientBuilder {
