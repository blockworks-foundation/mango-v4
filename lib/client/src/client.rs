use anchor_client::ClientError::AnchorError;
use std::ops::Deref;
use std::str::FromStr;
use std::sync::Arc;
use std::time::Duration;

use anchor_client::Cluster;

use anchor_lang::__private::bytemuck;
use anchor_lang::prelude::System;
use anchor_lang::{AccountDeserialize, AnchorDeserialize, Id};
use anchor_spl::associated_token::get_associated_token_address;
use anchor_spl::token::Token;

use fixed::types::I80F48;
use futures::{stream, StreamExt, TryFutureExt, TryStreamExt};
use itertools::Itertools;
use tracing::*;

use mango_v4::accounts_ix::{
    HealthCheckKind, Serum3OrderType, Serum3SelfTradeBehavior, Serum3Side,
};
use mango_v4::accounts_zerocopy::KeyedAccountSharedData;
use mango_v4::health::HealthCache;
use mango_v4::state::{
    Bank, Group, MangoAccountValue, OpenbookV2MarketIndex, OracleAccountInfos, PerpMarket,
    PerpMarketIndex, PlaceOrderType, SelfTradeBehavior, Serum3MarketIndex, Side, TokenIndex,
    INSURANCE_TOKEN_INDEX,
};

use crate::confirm_transaction::{wait_for_transaction_confirmation, RpcConfirmTransactionConfig};
use crate::context::MangoGroupContext;
use crate::gpa::{fetch_anchor_account, fetch_mango_accounts};
use crate::priority_fees::{FixedPriorityFeeProvider, PriorityFeeProvider};
use crate::util;
use crate::util::PreparedInstructions;
use crate::{account_fetcher::*, swap};
<<<<<<< HEAD
use crate::{health_cache, Serum3MarketContext, TokenContext};
=======
>>>>>>> d08ef26a
use solana_address_lookup_table_program::state::AddressLookupTable;
use solana_client::nonblocking::rpc_client::RpcClient as RpcClientAsync;
use solana_client::rpc_client::SerializableTransaction;
use solana_client::rpc_config::RpcSendTransactionConfig;
use solana_client::rpc_response::RpcSimulateTransactionResult;
use solana_sdk::address_lookup_table_account::AddressLookupTableAccount;
use solana_sdk::commitment_config::CommitmentLevel;
use solana_sdk::compute_budget::ComputeBudgetInstruction;
use solana_sdk::hash::Hash;
use solana_sdk::signer::keypair;
use solana_sdk::transaction::TransactionError;

use anyhow::Context;
use mango_v4::error::{IsAnchorErrorWithCode, MangoError};
use solana_sdk::account::ReadableAccount;
use solana_sdk::instruction::{AccountMeta, Instruction};
use solana_sdk::signature::{Keypair, Signature};
use solana_sdk::sysvar;
use solana_sdk::{commitment_config::CommitmentConfig, pubkey::Pubkey, signer::Signer};

pub const MAX_ACCOUNTS_PER_TRANSACTION: usize = 64;

// very close to anchor_client::Client, which unfortunately has no accessors or Clone
#[derive(Clone, Builder)]
#[builder(name = "ClientBuilder", build_fn(name = "build_config"))]
pub struct ClientConfig {
    /// RPC url
    ///
    /// Defaults to Cluster::Mainnet, using the public crowded mainnet-beta rpc endpoint.
    /// Should usually be overridden with a custom rpc endpoint.
    #[builder(default = "Cluster::Mainnet")]
    pub cluster: Cluster,

    /// Transaction fee payer. Needs to be set to send transactions.
    pub fee_payer: Option<Arc<Keypair>>,

    /// Commitment for interacting with the chain. Defaults to processed.
    #[builder(default = "CommitmentConfig::processed()")]
    pub commitment: CommitmentConfig,

    /// Timeout, defaults to 60s
    ///
    /// This timeout applies to rpc requests. Note that the timeout for transaction
    /// confirmation is configured separately in rpc_confirm_transaction_config.
    #[builder(default = "Duration::from_secs(60)")]
    pub timeout: Duration,

    /// Jupiter Timeout, defaults to 30s
    ///
    /// This timeout applies to jupiter requests.
    #[builder(default = "Duration::from_secs(30)")]
    pub jupiter_timeout: Duration,

    #[builder(default)]
    pub transaction_builder_config: TransactionBuilderConfig,

    /// Defaults to a preflight check at processed commitment
    #[builder(default = "ClientBuilder::default_rpc_send_transaction_config()")]
    pub rpc_send_transaction_config: RpcSendTransactionConfig,

    /// Defaults to waiting up to 60s for confirmation
    #[builder(default = "ClientBuilder::default_rpc_confirm_transaction_config()")]
    pub rpc_confirm_transaction_config: RpcConfirmTransactionConfig,

    #[builder(default = "\"https://quote-api.jup.ag/v6\".into()")]
    pub jupiter_v6_url: String,

    #[builder(default = "\"\".into()")]
    pub jupiter_token: String,

    #[builder(default = "\"https://api.sanctum.so/v1\".into()")]
    pub sanctum_url: String,

    /// Sanctum Timeout, defaults to 30s
    ///
    /// This timeout applies to jupiter requests.
    #[builder(default = "Duration::from_secs(30)")]
    pub sanctum_timeout: Duration,

    /// Determines how fallback oracle accounts are provided to instructions. Defaults to Dynamic.
    #[builder(default = "FallbackOracleConfig::Dynamic")]
    pub fallback_oracle_config: FallbackOracleConfig,

    /// If set, don't use `cluster` for sending transactions and send to all
    /// addresses configured here instead.
    #[builder(default = "None")]
    pub override_send_transaction_urls: Option<Vec<String>>,
}

impl ClientBuilder {
    pub fn build(&self) -> Result<Client, ClientBuilderError> {
        let config = self.build_config()?;
        Ok(Client::new_from_config(config))
    }

    pub fn default_rpc_send_transaction_config() -> RpcSendTransactionConfig {
        RpcSendTransactionConfig {
            preflight_commitment: Some(CommitmentLevel::Processed),
            ..Default::default()
        }
    }

    pub fn default_rpc_confirm_transaction_config() -> RpcConfirmTransactionConfig {
        RpcConfirmTransactionConfig {
            timeout: Some(Duration::from_secs(60)),
            ..Default::default()
        }
    }
}

pub struct Client {
    config: ClientConfig,
    rpc_async: RpcClientAsync,
    send_transaction_rpc_asyncs: Vec<RpcClientAsync>,
}

impl Client {
    pub fn builder() -> ClientBuilder {
        ClientBuilder::default()
    }

    /// Prefer using the builder()
    pub fn new(
        cluster: Cluster,
        commitment: CommitmentConfig,
        fee_payer: Arc<Keypair>,
        timeout: Option<Duration>,
        transaction_builder_config: TransactionBuilderConfig,
    ) -> Self {
        Self::builder()
            .cluster(cluster)
            .commitment(commitment)
            .fee_payer(Some(fee_payer))
            .timeout(timeout.unwrap_or(Duration::from_secs(30)))
            .transaction_builder_config(transaction_builder_config)
            .build()
            .unwrap()
    }

    pub fn new_from_config(config: ClientConfig) -> Self {
        Self {
            rpc_async: RpcClientAsync::new_with_timeout_and_commitment(
                config.cluster.url().to_string(),
                config.timeout,
                config.commitment,
            ),
            send_transaction_rpc_asyncs: config
                .override_send_transaction_urls
                .clone()
                .unwrap_or_else(|| vec![config.cluster.url().to_string()])
                .into_iter()
                .map(|url| {
                    RpcClientAsync::new_with_timeout_and_commitment(
                        url,
                        config.timeout,
                        config.commitment,
                    )
                })
                .collect_vec(),
            config,
        }
    }

    pub fn config(&self) -> &ClientConfig {
        &self.config
    }

    pub fn rpc_async(&self) -> &RpcClientAsync {
        &self.rpc_async
    }

    /// Sometimes clients don't want to borrow the Client instance and just pass on RpcClientAsync
    pub fn new_rpc_async(&self) -> RpcClientAsync {
        let url = self.config.cluster.url().to_string();
        RpcClientAsync::new_with_timeout_and_commitment(
            url,
            self.config.timeout,
            self.config.commitment,
        )
    }

    // TODO: this function here is awkward, since it (intentionally) doesn't use MangoClient::account_fetcher
    pub async fn rpc_anchor_account<T: AccountDeserialize>(
        &self,
        address: &Pubkey,
    ) -> anyhow::Result<T> {
        fetch_anchor_account(self.rpc_async(), address).await
    }

    pub fn fee_payer(&self) -> Arc<Keypair> {
        self.config
            .fee_payer
            .as_ref()
            .expect("fee payer must be set")
            .clone()
    }

    /// Sends a transaction via the configured cluster (or all override_send_transaction_urls).
    ///
    /// Returns the tx signature if at least one send returned ok.
    /// Note that a success does not mean that the transaction is confirmed.
    pub async fn send_transaction(
        &self,
        tx: &impl SerializableTransaction,
    ) -> anyhow::Result<Signature> {
        let futures = self.send_transaction_rpc_asyncs.iter().map(|rpc| {
            rpc.send_transaction_with_config(tx, self.config.rpc_send_transaction_config)
                .map_err(prettify_solana_client_error)
        });
        let mut results = futures::future::join_all(futures).await;

        // If all fail, return the first
        let successful_sends = results.iter().filter(|r| r.is_ok()).count();
        if successful_sends == 0 {
            results.remove(0)?;
        }

        // Otherwise just log errors
        for (result, rpc) in results.iter().zip(self.send_transaction_rpc_asyncs.iter()) {
            if let Err(err) = result {
                info!(
                    rpc = rpc.url(),
                    successful_sends, "one of the transaction sends failed: {err:?}",
                )
            }
        }
        return Ok(*tx.get_signature());
    }
}

// todo: might want to integrate geyser, websockets, or simple http polling for keeping data fresh
pub struct MangoClient {
    pub client: Client,

    // todo: possibly this object should have cache-functions, so there can be one getMultipleAccounts
    // call to refresh banks etc -- if it's backed by websockets, these could just do nothing
    pub account_fetcher: Arc<dyn AccountFetcher>,

    pub authority: Arc<Keypair>,
    pub mango_account_address: Pubkey,

    pub context: MangoGroupContext,

    pub http_client: reqwest::Client,
}

// TODO: add retry framework for sending tx and rpc calls
// 1/ this works right now, but I think mid-term the MangoClient will want to interact with multiple mango accounts
// -- then we should probably specify accounts by owner+account_num / or pubkey
// 2/ pubkey, can be both owned, but also delegated accouns

impl MangoClient {
    pub fn group_for_admin(admin: Pubkey, num: u32) -> Pubkey {
        Pubkey::find_program_address(
            &["Group".as_ref(), admin.as_ref(), num.to_le_bytes().as_ref()],
            &mango_v4::ID,
        )
        .0
    }

    pub async fn find_accounts(
        client: &Client,
        group: Pubkey,
        owner: &Keypair,
    ) -> anyhow::Result<Vec<(Pubkey, MangoAccountValue)>> {
        fetch_mango_accounts(client.rpc_async(), mango_v4::ID, group, owner.pubkey()).await
    }

    pub async fn find_or_create_account(
        client: &Client,
        group: Pubkey,
        owner: Arc<Keypair>,
        payer: Arc<Keypair>, // pays the SOL for the new account
        mango_account_name: &str,
    ) -> anyhow::Result<Pubkey> {
        let rpc = client.rpc_async();
        let program = mango_v4::ID;
        let owner_pk = owner.pubkey();

        // Mango Account
        let mut mango_account_tuples = fetch_mango_accounts(&rpc, program, group, owner_pk).await?;
        let mango_account_opt = mango_account_tuples
            .iter()
            .find(|(_, account)| account.fixed.name() == mango_account_name);
        if mango_account_opt.is_none() {
            mango_account_tuples.sort_by(|a, b| {
                a.1.fixed
                    .account_num
                    .partial_cmp(&b.1.fixed.account_num)
                    .unwrap()
            });
            let account_num = match mango_account_tuples.last() {
                Some(tuple) => tuple.1.fixed.account_num + 1,
                None => 0u32,
            };
            Self::create_account(
                client,
                group,
                owner.clone(),
                payer,
                account_num,
                mango_account_name,
            )
            .await
            .context("Failed to create account...")?;
        }
        let mango_account_tuples = fetch_mango_accounts(&rpc, program, group, owner_pk).await?;
        let index = mango_account_tuples
            .iter()
            .position(|tuple| tuple.1.fixed.name() == mango_account_name)
            .unwrap();
        Ok(mango_account_tuples[index].0)
    }

    pub async fn create_account(
        client: &Client,
        group: Pubkey,
        owner: Arc<Keypair>,
        payer: Arc<Keypair>, // pays the SOL for the new account
        account_num: u32,
        mango_account_name: &str,
    ) -> anyhow::Result<(Pubkey, Signature)> {
        let account = Pubkey::find_program_address(
            &[
                b"MangoAccount".as_ref(),
                group.as_ref(),
                owner.pubkey().as_ref(),
                &account_num.to_le_bytes(),
            ],
            &mango_v4::id(),
        )
        .0;
        let ix = Instruction {
            program_id: mango_v4::id(),
            accounts: anchor_lang::ToAccountMetas::to_account_metas(
                &mango_v4::accounts::AccountCreate {
                    group,
                    owner: owner.pubkey(),
                    account,
                    payer: payer.pubkey(),
                    system_program: System::id(),
                },
                None,
            ),
            data: anchor_lang::InstructionData::data(&mango_v4::instruction::AccountCreate {
                account_num,
                name: mango_account_name.to_owned(),
                token_count: 8,
                serum3_count: 4,
                perp_count: 4,
                perp_oo_count: 8,
            }),
        };

        let txsig = TransactionBuilder {
            instructions: vec![ix],
            address_lookup_tables: vec![],
            payer: payer.pubkey(),
            signers: vec![owner, payer],
            config: client.config.transaction_builder_config.clone(),
        }
        .send_and_confirm(&client)
        .await?;

        Ok((account, txsig))
    }

    /// Conveniently creates a RPC based client
    pub async fn new_for_existing_account(
        client: Client,
        account: Pubkey,
        authority: Arc<Keypair>,
    ) -> anyhow::Result<Self> {
        let rpc = client.new_rpc_async();
        let account_fetcher = Arc::new(CachedAccountFetcher::new(Arc::new(RpcAccountFetcher {
            rpc,
        })));
        let mango_account =
            account_fetcher_fetch_mango_account(&*account_fetcher, &account).await?;
        let group = mango_account.fixed.group;
        if mango_account.fixed.owner != authority.pubkey() {
            anyhow::bail!(
                "bad owner for account: expected {} got {}",
                mango_account.fixed.owner,
                authority.pubkey()
            );
        }

        let rpc = client.rpc_async();
        let group_context = MangoGroupContext::new_from_rpc(&rpc, group).await?;

        Self::new_detail(client, account, authority, group_context, account_fetcher)
    }

    /// Allows control of AccountFetcher and externally created MangoGroupContext
    pub fn new_detail(
        client: Client,
        account: Pubkey,
        authority: Arc<Keypair>,
        // future: maybe pass Arc<MangoGroupContext>, so it can be extenally updated?
        group_context: MangoGroupContext,
        account_fetcher: Arc<dyn AccountFetcher>,
    ) -> anyhow::Result<Self> {
        Ok(Self {
            client,
            account_fetcher,
            authority,
            mango_account_address: account,
            context: group_context,
            http_client: reqwest::Client::new(),
        })
    }

    pub fn authority(&self) -> Pubkey {
        self.authority.pubkey()
    }

    pub fn group(&self) -> Pubkey {
        self.context.group
    }

    pub async fn mango_account(&self) -> anyhow::Result<MangoAccountValue> {
        account_fetcher_fetch_mango_account(&*self.account_fetcher, &self.mango_account_address)
            .await
    }

    pub async fn first_bank(&self, token_index: TokenIndex) -> anyhow::Result<Bank> {
        let bank_address = self.context.token(token_index).first_bank();
        account_fetcher_fetch_anchor_account(&*self.account_fetcher, &bank_address).await
    }

    pub async fn derive_health_check_remaining_account_metas(
        &self,
        account: &MangoAccountValue,
        affected_tokens: Vec<TokenIndex>,
        writable_banks: Vec<TokenIndex>,
        affected_perp_markets: Vec<PerpMarketIndex>,
    ) -> anyhow::Result<(Vec<AccountMeta>, u32)> {
        let fallback_contexts = self
            .context
            .derive_fallback_oracle_keys(
                &self.client.config.fallback_oracle_config,
                &*self.account_fetcher,
            )
            .await?;
        self.context.derive_health_check_remaining_account_metas(
            &account,
            affected_tokens,
            writable_banks,
            affected_perp_markets,
            fallback_contexts,
        )
    }

    pub async fn derive_health_check_remaining_account_metas_two_accounts(
        &self,
        account_1: &MangoAccountValue,
        account_2: &MangoAccountValue,
        affected_tokens: &[TokenIndex],
        writable_banks: &[TokenIndex],
    ) -> anyhow::Result<(Vec<AccountMeta>, u32)> {
        let fallback_contexts = self
            .context
            .derive_fallback_oracle_keys(
                &self.client.config.fallback_oracle_config,
                &*self.account_fetcher,
            )
            .await?;

        self.context
            .derive_health_check_remaining_account_metas_two_accounts(
                account_1,
                account_2,
                affected_tokens,
                writable_banks,
                fallback_contexts,
            )
    }

    pub async fn health_cache(
        &self,
        mango_account: &MangoAccountValue,
    ) -> anyhow::Result<HealthCache> {
        health_cache::new(
            &self.context,
            &self.client.config.fallback_oracle_config,
            &*self.account_fetcher,
            mango_account,
        )
        .await
    }

    pub async fn token_deposit(
        &self,
        mint: Pubkey,
        amount: u64,
        reduce_only: bool,
    ) -> anyhow::Result<Signature> {
        let token = self.context.token_by_mint(&mint)?;
        let token_index = token.token_index;
        let mango_account = &self.mango_account().await?;

        let (health_check_metas, health_cu) = self
            .derive_health_check_remaining_account_metas(
                mango_account,
                vec![token_index],
                vec![],
                vec![],
            )
            .await?;

        let ixs = PreparedInstructions::from_single(
            Instruction {
                program_id: mango_v4::id(),
                accounts: {
                    let mut ams = anchor_lang::ToAccountMetas::to_account_metas(
                        &mango_v4::accounts::TokenDeposit {
                            group: self.group(),
                            account: self.mango_account_address,
                            owner: self.authority(),
                            bank: token.first_bank(),
                            vault: token.first_vault(),
                            oracle: token.oracle,
                            token_account: get_associated_token_address(
                                &self.authority(),
                                &token.mint,
                            ),
                            token_authority: self.authority(),
                            token_program: Token::id(),
                        },
                        None,
                    );
                    ams.extend(health_check_metas.into_iter());
                    ams
                },
                data: anchor_lang::InstructionData::data(&mango_v4::instruction::TokenDeposit {
                    amount,
                    reduce_only,
                }),
            },
            self.instruction_cu(health_cu),
        );
        self.send_and_confirm_authority_tx(ixs.to_instructions())
            .await
    }

    /// Assert that health of account is > N
    pub async fn health_check_instruction(
        &self,
        account: &MangoAccountValue,
        min_health_value: f64,
        affected_tokens: Vec<TokenIndex>,
        affected_perp_markets: Vec<PerpMarketIndex>,
        check_kind: HealthCheckKind,
    ) -> anyhow::Result<PreparedInstructions> {
        let (health_check_metas, health_cu) = self
            .derive_health_check_remaining_account_metas(
                account,
                affected_tokens,
                vec![],
                affected_perp_markets,
            )
            .await?;

        let ixs = PreparedInstructions::from_vec(
            vec![Instruction {
                program_id: mango_v4::id(),
                accounts: {
                    let mut ams = anchor_lang::ToAccountMetas::to_account_metas(
                        &mango_v4::accounts::HealthCheck {
                            group: self.group(),
                            account: self.mango_account_address,
                        },
                        None,
                    );
                    ams.extend(health_check_metas.into_iter());
                    ams
                },
                data: anchor_lang::InstructionData::data(&mango_v4::instruction::HealthCheck {
                    min_health_value,
                    check_kind,
                }),
            }],
            self.instruction_cu(health_cu),
        );
        Ok(ixs)
    }

    /// Assert that health of account is > N
    pub async fn health_check_instruction(
        &self,
        account: &MangoAccountValue,
        min_health_value: f64,
        affected_tokens: Vec<TokenIndex>,
        affected_perp_markets: Vec<PerpMarketIndex>,
        check_kind: HealthCheckKind,
    ) -> anyhow::Result<PreparedInstructions> {
        let (health_check_metas, health_cu) = self
            .derive_health_check_remaining_account_metas(
                account,
                affected_tokens,
                vec![],
                affected_perp_markets,
            )
            .await?;

        let ixs = PreparedInstructions::from_vec(
            vec![Instruction {
                program_id: mango_v4::id(),
                accounts: {
                    let mut ams = anchor_lang::ToAccountMetas::to_account_metas(
                        &mango_v4::accounts::HealthCheck {
                            group: self.group(),
                            account: self.mango_account_address,
                        },
                        None,
                    );
                    ams.extend(health_check_metas.into_iter());
                    ams
                },
                data: anchor_lang::InstructionData::data(&mango_v4::instruction::HealthCheck {
                    min_health_value,
                    check_kind,
                }),
            }],
            self.instruction_cu(health_cu),
        );
        Ok(ixs)
    }

    /// Avoid executing same instruction multiple time
    pub async fn sequence_check_instruction(
        &self,
        mango_account_address: &Pubkey,
        mango_account: &MangoAccountValue,
    ) -> anyhow::Result<PreparedInstructions> {
        let ixs = PreparedInstructions::from_vec(
            vec![Instruction {
                program_id: mango_v4::id(),
                accounts: {
                    anchor_lang::ToAccountMetas::to_account_metas(
                        &mango_v4::accounts::SequenceCheck {
                            group: self.group(),
                            account: *mango_account_address,
                            owner: mango_account.fixed.owner,
                        },
                        None,
                    )
                },
                data: anchor_lang::InstructionData::data(&mango_v4::instruction::SequenceCheck {
                    expected_sequence_number: mango_account.fixed.sequence_number,
                }),
            }],
            self.context.compute_estimates.cu_for_sequence_check,
        );
        Ok(ixs)
    }

    /// Creates token withdraw instructions for the MangoClient's account/owner.
    /// The `account` state is passed in separately so changes during the tx can be
    /// accounted for when deriving health accounts.
    pub async fn token_withdraw_instructions(
        &self,
        account: &MangoAccountValue,
        mint: Pubkey,
        amount: u64,
        allow_borrow: bool,
    ) -> anyhow::Result<PreparedInstructions> {
        let token = self.context.token_by_mint(&mint)?;
        let token_index = token.token_index;

        let (health_check_metas, health_cu) = self
            .derive_health_check_remaining_account_metas(account, vec![token_index], vec![], vec![])
            .await?;

        let ixs = PreparedInstructions::from_vec(
            vec![
                spl_associated_token_account::instruction::create_associated_token_account_idempotent(
                    &self.authority(),
                    &account.fixed.owner,
                    &mint,
                    &Token::id(),
                ),
                Instruction {
                    program_id: mango_v4::id(),
                    accounts: {
                        let mut ams = anchor_lang::ToAccountMetas::to_account_metas(
                            &mango_v4::accounts::TokenWithdraw {
                                group: self.group(),
                                account: self.mango_account_address,
                                owner: self.authority(),
                                bank: token.first_bank(),
                                vault: token.first_vault(),
                                oracle: token.oracle,
                                token_account: get_associated_token_address(
                                    &account.fixed.owner,
                                    &token.mint,
                                ),
                                token_program: Token::id(),
                            },
                            None,
                        );
                        ams.extend(health_check_metas.into_iter());
                        ams
                    },
                    data: anchor_lang::InstructionData::data(&mango_v4::instruction::TokenWithdraw {
                        amount,
                        allow_borrow,
                    }),
                },
            ],
            self.instruction_cu(health_cu) + self.context.compute_estimates.cu_per_associated_token_account_creation,
        );
        Ok(ixs)
    }

    pub async fn token_withdraw(
        &self,
        mint: Pubkey,
        amount: u64,
        allow_borrow: bool,
    ) -> anyhow::Result<Signature> {
        let account = self.mango_account().await?;
        let ixs = self
            .token_withdraw_instructions(&account, mint, amount, allow_borrow)
            .await?;
        self.send_and_confirm_authority_tx(ixs.to_instructions())
            .await
    }

    pub async fn bank_oracle_price(&self, token_index: TokenIndex) -> anyhow::Result<I80F48> {
        let bank = self.first_bank(token_index).await?;
        let mint_info = self.context.token(token_index);
        let oracle = self
            .account_fetcher
            .fetch_raw_account(&mint_info.oracle)
            .await?;
        let oracle_acc = &KeyedAccountSharedData::new(mint_info.oracle, oracle.into());
        let price = bank.oracle_price(&OracleAccountInfos::from_reader(oracle_acc), None)?;
        Ok(price)
    }

    pub async fn perp_oracle_price(
        &self,
        perp_market_index: PerpMarketIndex,
    ) -> anyhow::Result<I80F48> {
        let perp = self.context.perp(perp_market_index);
        let perp_market: PerpMarket =
            account_fetcher_fetch_anchor_account(&*self.account_fetcher, &perp.address).await?;
        let oracle = self.account_fetcher.fetch_raw_account(&perp.oracle).await?;
        let oracle_acc = &KeyedAccountSharedData::new(perp.oracle, oracle.into());
        let price = perp_market.oracle_price(&OracleAccountInfos::from_reader(oracle_acc), None)?;
        Ok(price)
    }

    //
    // Serum3
    //

    pub fn serum3_close_open_orders_instruction(
        &self,
        market_index: Serum3MarketIndex,
    ) -> PreparedInstructions {
        let account_pubkey = self.mango_account_address;
        let s3 = self.context.serum3(market_index);

        let open_orders = self.serum3_create_open_orders_address(market_index);

        PreparedInstructions::from_single(
            Instruction {
                program_id: mango_v4::id(),
                accounts: anchor_lang::ToAccountMetas::to_account_metas(
                    &mango_v4::accounts::Serum3CloseOpenOrders {
                        group: self.group(),
                        account: account_pubkey,
                        serum_market: s3.address,
                        serum_program: s3.serum_program,
                        serum_market_external: s3.serum_market_external,
                        open_orders,
                        owner: self.authority(),
                        sol_destination: self.authority(),
                    },
                    None,
                ),
                data: anchor_lang::InstructionData::data(
                    &mango_v4::instruction::Serum3CloseOpenOrders {},
                ),
            },
            self.context.compute_estimates.cu_per_mango_instruction,
        )
    }

    pub async fn serum3_close_open_orders(&self, name: &str) -> anyhow::Result<Signature> {
        let market_index = self.context.serum3_market_index(name);
        let ix = self.serum3_close_open_orders_instruction(market_index);
        self.send_and_confirm_authority_tx(ix.to_instructions())
            .await
    }

    pub fn serum3_create_open_orders_instruction(
        &self,
        market_index: Serum3MarketIndex,
    ) -> Instruction {
        let account_pubkey = self.mango_account_address;
        let s3 = self.context.serum3(market_index);

        let open_orders = self.serum3_create_open_orders_address(market_index);

        Instruction {
            program_id: mango_v4::id(),
            accounts: anchor_lang::ToAccountMetas::to_account_metas(
                &mango_v4::accounts::Serum3CreateOpenOrders {
                    group: self.group(),
                    account: account_pubkey,
                    serum_market: s3.address,
                    serum_program: s3.serum_program,
                    serum_market_external: s3.serum_market_external,
                    open_orders,
                    owner: self.authority(),
                    payer: self.authority(),
                    system_program: System::id(),
                    rent: sysvar::rent::id(),
                },
                None,
            ),
            data: anchor_lang::InstructionData::data(
                &mango_v4::instruction::Serum3CreateOpenOrders {},
            ),
        }
    }

    fn serum3_create_open_orders_address(&self, market_index: Serum3MarketIndex) -> Pubkey {
        let account_pubkey = self.mango_account_address;
        let s3 = self.context.serum3(market_index);

        let open_orders = Pubkey::find_program_address(
            &[
                b"Serum3OO".as_ref(),
                account_pubkey.as_ref(),
                s3.address.as_ref(),
            ],
            &mango_v4::ID,
        )
        .0;

        open_orders
    }

    pub async fn serum3_create_open_orders(&self, name: &str) -> anyhow::Result<Signature> {
        let market_index = self.context.serum3_market_index(name);
        let ix = self.serum3_create_open_orders_instruction(market_index);
        self.send_and_confirm_authority_tx(vec![ix]).await
    }

    #[allow(clippy::too_many_arguments)]
    pub async fn serum3_place_order_instruction(
        &self,
        account: &MangoAccountValue,
        market_index: Serum3MarketIndex,
        side: Serum3Side,
        limit_price: u64,
        max_base_qty: u64,
        max_native_quote_qty_including_fees: u64,
        self_trade_behavior: Serum3SelfTradeBehavior,
        order_type: Serum3OrderType,
        client_order_id: u64,
        limit: u16,
    ) -> anyhow::Result<PreparedInstructions> {
        let s3 = self.context.serum3(market_index);
        let base = self.context.serum3_base_token(market_index);
        let quote = self.context.serum3_quote_token(market_index);
        let (payer_token, receiver_token) = match side {
            Serum3Side::Bid => (&quote, &base),
            Serum3Side::Ask => (&base, &quote),
        };

        let open_orders = account.serum3_orders(market_index).map(|x| x.open_orders)?;

        let (health_check_metas, health_cu) = self
            .derive_health_check_remaining_account_metas(
                &account,
                vec![],
                vec![receiver_token.token_index],
                vec![],
            )
            .await?;

        let ixs = PreparedInstructions::from_single(
            Instruction {
                program_id: mango_v4::id(),
                accounts: {
                    let mut ams = anchor_lang::ToAccountMetas::to_account_metas(
                        &mango_v4::accounts::Serum3PlaceOrder {
                            group: self.group(),
                            account: self.mango_account_address,
                            open_orders,
                            payer_bank: payer_token.first_bank(),
                            payer_vault: payer_token.first_vault(),
                            payer_oracle: payer_token.oracle,
                            serum_market: s3.address,
                            serum_program: s3.serum_program,
                            serum_market_external: s3.serum_market_external,
                            market_bids: s3.bids,
                            market_asks: s3.asks,
                            market_event_queue: s3.event_q,
                            market_request_queue: s3.req_q,
                            market_base_vault: s3.coin_vault,
                            market_quote_vault: s3.pc_vault,
                            market_vault_signer: s3.vault_signer,
                            owner: self.authority(),
                            token_program: Token::id(),
                        },
                        None,
                    );
                    ams.extend(health_check_metas.into_iter());
                    ams
                },
                data: anchor_lang::InstructionData::data(
                    &mango_v4::instruction::Serum3PlaceOrderV2 {
                        side,
                        limit_price,
                        max_base_qty,
                        max_native_quote_qty_including_fees,
                        self_trade_behavior,
                        order_type,
                        client_order_id,
                        limit,
                    },
                ),
            },
            self.instruction_cu(health_cu)
                + self.context.compute_estimates.cu_per_serum3_order_match * limit as u32,
        );

        Ok(ixs)
    }

    #[allow(clippy::too_many_arguments)]
    pub async fn serum3_create_or_replace_account_instruction(
        &self,
        mut account: &mut MangoAccountValue,
        market_index: Serum3MarketIndex,
        side: Serum3Side,
    ) -> anyhow::Result<PreparedInstructions> {
        let mut ixs = PreparedInstructions::new();

        let base = self.context.serum3_base_token(market_index);
        let quote = self.context.serum3_quote_token(market_index);
        let (payer_token, receiver_token) = match side {
            Serum3Side::Bid => (&quote, &base),
            Serum3Side::Ask => (&base, &quote),
        };

        let open_orders_opt = account
            .serum3_orders(market_index)
            .map(|x| x.open_orders)
            .ok();

        let mut missing_tokens = false;

        let token_replace_ixs = self
            .find_existing_or_try_to_replace_token_positions(
                &mut account,
                &[payer_token.token_index, receiver_token.token_index],
            )
            .await;
        match token_replace_ixs {
            Ok(res) => {
                ixs.append(res);
            }
            Err(_) => missing_tokens = true,
        }

        if open_orders_opt.is_none() {
            let has_available_slot = account.all_serum3_orders().any(|p| !p.is_active());
            let should_close_one_open_orders_account = !has_available_slot || missing_tokens;

            if should_close_one_open_orders_account {
                ixs.append(
                    self.deactivate_first_active_unused_serum3_orders(&mut account)
                        .await?,
                );
            }

            // in case of missing token slots
            // try again to create, as maybe deactivating the market slot resulted in some token being now unused
            // but this time, in case of error, propagate to caller
            if missing_tokens {
                ixs.append(
                    self.find_existing_or_try_to_replace_token_positions(
                        &mut account,
                        &[payer_token.token_index, receiver_token.token_index],
                    )
                    .await?,
                );
            }

            ixs.push(
                self.serum3_create_open_orders_instruction(market_index),
                self.context.compute_estimates.cu_per_mango_instruction,
            );

            let created_open_orders = self.serum3_create_open_orders_address(market_index);

            account.create_serum3_orders(market_index)?.open_orders = created_open_orders;
        }

        Ok(ixs)
    }

    async fn deactivate_first_active_unused_serum3_orders(
        &self,
        account: &mut MangoAccountValue,
    ) -> anyhow::Result<PreparedInstructions> {
        let mut serum3_closable_order_market_index = None;

        for p in account.all_serum3_orders() {
            let open_orders_acc = self
                .account_fetcher
                .fetch_raw_account(&p.open_orders)
                .await?;
            let open_orders_bytes = open_orders_acc.data();
            let open_orders_data: &serum_dex::state::OpenOrders = bytemuck::from_bytes(
                &open_orders_bytes[5..5 + std::mem::size_of::<serum_dex::state::OpenOrders>()],
            );

            let is_closable = open_orders_data.free_slot_bits == u128::MAX
                && open_orders_data.native_coin_total == 0
                && open_orders_data.native_pc_total == 0;

            if is_closable {
                serum3_closable_order_market_index = Some(p.market_index);
                break;
            }
        }

        let first_closable_slot =
            serum3_closable_order_market_index.expect("couldn't find any serum3 slot available");

        let ixs = self.serum3_close_open_orders_instruction(first_closable_slot);

        let first_closable_market = account.serum3_orders(first_closable_slot)?;
        let (tk1, tk2) = (
            first_closable_market.base_token_index,
            first_closable_market.quote_token_index,
        );
        account.token_position_mut(tk1)?.0.decrement_in_use();
        account.token_position_mut(tk2)?.0.decrement_in_use();
        account.deactivate_serum3_orders(first_closable_slot)?;

        Ok(ixs)
    }

    async fn find_existing_or_try_to_replace_token_positions(
        &self,
        account: &mut MangoAccountValue,
        token_indexes: &[TokenIndex],
    ) -> anyhow::Result<PreparedInstructions> {
        let mut ixs = PreparedInstructions::new();

        for token_index in token_indexes {
            let result = self
                .find_existing_or_try_to_replace_token_position(account, *token_index)
                .await?;
            if let Some(ix) = result {
                ixs.append(ix);
            }
        }

        Ok(ixs)
    }

    async fn find_existing_or_try_to_replace_token_position(
        &self,
        account: &mut MangoAccountValue,
        token_index: TokenIndex,
    ) -> anyhow::Result<Option<PreparedInstructions>> {
        let token_position_missing = account
            .ensure_token_position(token_index)
            .is_anchor_error_with_code(MangoError::NoFreeTokenPositionIndex.error_code());

        if !token_position_missing {
            return Ok(None);
        }

        let ixs = self.deactivate_first_active_unused_token(account).await?;
        account.ensure_token_position(token_index)?;

        Ok(Some(ixs))
    }

    async fn deactivate_first_active_unused_token(
        &self,
        account: &mut MangoAccountValue,
    ) -> anyhow::Result<PreparedInstructions> {
        let closable_tokens = account
            .all_token_positions()
            .enumerate()
            .filter(|(_, p)| p.is_active() && !p.is_in_use());

        let mut closable_token_position_raw_index_opt = None;
        let mut closable_token_bank_opt = None;

        for (closable_token_position_raw_index, closable_token_position) in closable_tokens {
            let bank = self.first_bank(closable_token_position.token_index).await?;
            let native_balance = closable_token_position.native(&bank);

            if native_balance < I80F48::ZERO {
                continue;
            }
            if native_balance > I80F48::ONE {
                continue;
            }

            closable_token_position_raw_index_opt = Some(closable_token_position_raw_index);
            closable_token_bank_opt = Some(bank);
            break;
        }

        if closable_token_bank_opt.is_none() {
            return Err(AnchorError(MangoError::NoFreeTokenPositionIndex.into()).into());
        }

        let withdraw_ixs = self
            .token_withdraw_instructions(
                &account,
                closable_token_bank_opt.unwrap().mint,
                u64::MAX,
                false,
            )
            .await?;

        account.deactivate_token_position(closable_token_position_raw_index_opt.unwrap());
        return Ok(withdraw_ixs);
    }

    #[allow(clippy::too_many_arguments)]
    pub async fn serum3_place_order(
        &self,
        name: &str,
        side: Serum3Side,
        limit_price: u64,
        max_base_qty: u64,
        max_native_quote_qty_including_fees: u64,
        self_trade_behavior: Serum3SelfTradeBehavior,
        order_type: Serum3OrderType,
        client_order_id: u64,
        limit: u16,
    ) -> anyhow::Result<Signature> {
        let mut account = self.mango_account().await?.clone();
        let market_index = self.context.serum3_market_index(name);
        let create_or_replace_ixs = self
            .serum3_create_or_replace_account_instruction(&mut account, market_index, side)
            .await?;
        let place_order_ixs = self
            .serum3_place_order_instruction(
                &account,
                market_index,
                side,
                limit_price,
                max_base_qty,
                max_native_quote_qty_including_fees,
                self_trade_behavior,
                order_type,
                client_order_id,
                limit,
            )
            .await?;

        let mut ixs = PreparedInstructions::new();
        ixs.append(create_or_replace_ixs);
        ixs.append(place_order_ixs);
        self.send_and_confirm_authority_tx(ixs.to_instructions())
            .await
    }

    pub async fn serum3_settle_funds(&self, name: &str) -> anyhow::Result<Signature> {
        let market_index = self.context.serum3_market_index(name);
        let s3 = self.context.serum3(market_index);
        let base = self.context.serum3_base_token(market_index);
        let quote = self.context.serum3_quote_token(market_index);

        let account = self.mango_account().await?;
        let open_orders = account.serum3_orders(market_index).unwrap().open_orders;

        let ix = self.serum3_settle_funds_instruction(s3, base, quote, open_orders);
        self.send_and_confirm_owner_tx(ix.to_instructions()).await
    }

    pub fn serum3_settle_funds_instruction(
        &self,
        s3: &Serum3MarketContext,
        base: &TokenContext,
        quote: &TokenContext,
        open_orders: Pubkey,
    ) -> PreparedInstructions {
        let ix = Instruction {
            program_id: mango_v4::id(),
            accounts: anchor_lang::ToAccountMetas::to_account_metas(
                &mango_v4::accounts::Serum3SettleFundsV2 {
                    v1: mango_v4::accounts::Serum3SettleFunds {
                        group: self.group(),
                        account: self.mango_account_address,
                        open_orders,
                        quote_bank: quote.first_bank(),
                        quote_vault: quote.first_vault(),
                        base_bank: base.first_bank(),
                        base_vault: base.first_vault(),
                        serum_market: s3.address,
                        serum_program: s3.serum_program,
                        serum_market_external: s3.serum_market_external,
                        market_base_vault: s3.coin_vault,
                        market_quote_vault: s3.pc_vault,
                        market_vault_signer: s3.vault_signer,
                        owner: self.authority(),
                        token_program: Token::id(),
                    },
                    v2: mango_v4::accounts::Serum3SettleFundsV2Extra {
                        quote_oracle: quote.oracle,
                        base_oracle: base.oracle,
                    },
                },
                None,
            ),
            data: anchor_lang::InstructionData::data(&mango_v4::instruction::Serum3SettleFundsV2 {
                fees_to_dao: true,
            }),
        };
<<<<<<< HEAD

        PreparedInstructions::from_single(
            ix,
            self.context.compute_estimates.cu_per_mango_instruction,
        )
=======
        self.send_and_confirm_authority_tx(vec![ix]).await
>>>>>>> d08ef26a
    }

    pub fn serum3_cancel_all_orders_instruction(
        &self,
        account: &MangoAccountValue,
        market_index: Serum3MarketIndex,
        limit: u8,
    ) -> anyhow::Result<PreparedInstructions> {
        let s3 = self.context.serum3(market_index);
        let open_orders = account.serum3_orders(market_index)?.open_orders;

        let ixs = PreparedInstructions::from_single(
            Instruction {
                program_id: mango_v4::id(),
                accounts: anchor_lang::ToAccountMetas::to_account_metas(
                    &mango_v4::accounts::Serum3CancelAllOrders {
                        group: self.group(),
                        account: self.mango_account_address,
                        open_orders,
                        market_bids: s3.bids,
                        market_asks: s3.asks,
                        market_event_queue: s3.event_q,
                        serum_market: s3.address,
                        serum_program: s3.serum_program,
                        serum_market_external: s3.serum_market_external,
                        owner: self.authority(),
                    },
                    None,
                ),
                data: anchor_lang::InstructionData::data(
                    &mango_v4::instruction::Serum3CancelAllOrders { limit },
                ),
            },
            self.instruction_cu(0)
                + self.context.compute_estimates.cu_per_serum3_order_cancel * limit as u32,
        );

        Ok(ixs)
    }

    pub async fn serum3_cancel_all_orders(
        &self,
        market_name: &str,
    ) -> Result<Vec<u128>, anyhow::Error> {
        let market_index = self.context.serum3_market_index(market_name);
        let account = self.mango_account().await?;
        let open_orders = account.serum3_orders(market_index).unwrap().open_orders;
        let open_orders_acc = self.account_fetcher.fetch_raw_account(&open_orders).await?;
        let open_orders_bytes = open_orders_acc.data();
        let open_orders_data: &serum_dex::state::OpenOrders = bytemuck::from_bytes(
            &open_orders_bytes[5..5 + std::mem::size_of::<serum_dex::state::OpenOrders>()],
        );

        let mut orders = vec![];
        for order_id in open_orders_data.orders {
            if order_id != 0 {
                // TODO: find side for order_id, and only cancel the relevant order
                self.serum3_cancel_order(market_name, Serum3Side::Bid, order_id)
                    .await
                    .ok();
                self.serum3_cancel_order(market_name, Serum3Side::Ask, order_id)
                    .await
                    .ok();

                orders.push(order_id);
            }
        }

        Ok(orders)
    }

    pub async fn serum3_liq_force_cancel_orders_instruction(
        &self,
        liqee: (&Pubkey, &MangoAccountValue),
        market_index: Serum3MarketIndex,
        open_orders: &Pubkey,
    ) -> anyhow::Result<PreparedInstructions> {
        let s3 = self.context.serum3(market_index);
        let base = self.context.serum3_base_token(market_index);
        let quote = self.context.serum3_quote_token(market_index);
        let (health_remaining_ams, health_cu) = self
            .derive_health_check_remaining_account_metas(liqee.1, vec![], vec![], vec![])
            .await
            .unwrap();

        let limit = 5;
        let ix = PreparedInstructions::from_single(
            Instruction {
                program_id: mango_v4::id(),
                accounts: {
                    let mut ams = anchor_lang::ToAccountMetas::to_account_metas(
                        &mango_v4::accounts::Serum3LiqForceCancelOrders {
                            group: self.group(),
                            account: *liqee.0,
                            open_orders: *open_orders,
                            serum_market: s3.address,
                            serum_program: s3.serum_program,
                            serum_market_external: s3.serum_market_external,
                            market_bids: s3.bids,
                            market_asks: s3.asks,
                            market_event_queue: s3.event_q,
                            market_base_vault: s3.coin_vault,
                            market_quote_vault: s3.pc_vault,
                            market_vault_signer: s3.vault_signer,
                            quote_bank: quote.first_bank(),
                            quote_vault: quote.first_vault(),
                            base_bank: base.first_bank(),
                            base_vault: base.first_vault(),
                            token_program: Token::id(),
                        },
                        None,
                    );
                    ams.extend(health_remaining_ams.into_iter());
                    ams
                },
                data: anchor_lang::InstructionData::data(
                    &mango_v4::instruction::Serum3LiqForceCancelOrders { limit },
                ),
            },
            self.instruction_cu(health_cu)
                + self.context.compute_estimates.cu_per_serum3_order_cancel * limit as u32,
        );
        Ok(ix)
    }

    pub async fn openbook_v2_liq_force_cancel_orders_instruction(
        &self,
        liqee: (&Pubkey, &MangoAccountValue),
        market_index: OpenbookV2MarketIndex,
        open_orders: &Pubkey,
    ) -> anyhow::Result<PreparedInstructions> {
        let openbook_v2_market = self.context.openbook_v2(market_index);
        let base = self.context.token(openbook_v2_market.base_token_index);
        let quote = self.context.token(openbook_v2_market.quote_token_index);
        let (health_remaining_ams, health_cu) = self
            .derive_health_check_remaining_account_metas(liqee.1, vec![], vec![], vec![])
            .await
            .unwrap();

        let limit = 5;
        let ix = PreparedInstructions::from_single(
            Instruction {
                program_id: mango_v4::id(),
                accounts: {
                    let mut ams = anchor_lang::ToAccountMetas::to_account_metas(
                        &mango_v4::accounts::OpenbookV2LiqForceCancelOrders {
                            payer: self.owner(),
                            group: self.group(),
                            account: *liqee.0,
                            open_orders: *open_orders,
                            openbook_v2_market: openbook_v2_market.address,
                            openbook_v2_program: openbook_v2_market.openbook_v2_program,
                            openbook_v2_market_external: openbook_v2_market.market_external,
                            bids: openbook_v2_market.bids,
                            asks: openbook_v2_market.asks,
                            event_heap: openbook_v2_market.event_heap,
                            market_base_vault: openbook_v2_market.market_base_vault,
                            market_quote_vault: openbook_v2_market.market_quote_vault,
                            market_vault_signer: openbook_v2_market.market_authority,
                            quote_bank: quote.first_bank(),
                            quote_vault: quote.first_vault(),
                            base_bank: base.first_bank(),
                            base_vault: base.first_vault(),
                            token_program: Token::id(),
                            system_program: System::id(),
                        },
                        None,
                    );
                    ams.extend(health_remaining_ams.into_iter());
                    ams
                },
                data: anchor_lang::InstructionData::data(
                    &mango_v4::instruction::OpenbookV2LiqForceCancelOrders { limit },
                ),
            },
            self.instruction_cu(health_cu)
                + self.context.compute_estimates.cu_per_serum3_order_cancel * limit as u32,
        );
        Ok(ix)
    }

    pub async fn serum3_liq_force_cancel_orders(
        &self,
        liqee: (&Pubkey, &MangoAccountValue),
        market_index: Serum3MarketIndex,
        open_orders: &Pubkey,
    ) -> anyhow::Result<Signature> {
        let ixs = self
            .serum3_liq_force_cancel_orders_instruction(liqee, market_index, open_orders)
            .await?;
        self.send_and_confirm_permissionless_tx(ixs.to_instructions())
            .await
    }

    pub async fn serum3_cancel_order(
        &self,
        market_name: &str,
        side: Serum3Side,
        order_id: u128,
    ) -> anyhow::Result<Signature> {
        let market_index = self.context.serum3_market_index(market_name);
        let s3 = self.context.serum3(market_index);

        let account = self.mango_account().await?;
        let open_orders = account.serum3_orders(market_index).unwrap().open_orders;

        let ix = Instruction {
            program_id: mango_v4::id(),
            accounts: {
                anchor_lang::ToAccountMetas::to_account_metas(
                    &mango_v4::accounts::Serum3CancelOrder {
                        group: self.group(),
                        account: self.mango_account_address,
                        serum_market: s3.address,
                        serum_program: s3.serum_program,
                        serum_market_external: s3.serum_market_external,
                        open_orders,
                        market_bids: s3.bids,
                        market_asks: s3.asks,
                        market_event_queue: s3.event_q,
                        owner: self.authority(),
                    },
                    None,
                )
            },
            data: anchor_lang::InstructionData::data(&mango_v4::instruction::Serum3CancelOrder {
                side,
                order_id,
            }),
        };
        self.send_and_confirm_authority_tx(vec![ix]).await
    }

    //
    // Perps
    //

    #[allow(clippy::too_many_arguments)]
    pub async fn perp_place_order_instruction(
        &self,
        account: &MangoAccountValue,
        market_index: PerpMarketIndex,
        side: Side,
        price_lots: i64,
        max_base_lots: i64,
        max_quote_lots: i64,
        client_order_id: u64,
        order_type: PlaceOrderType,
        reduce_only: bool,
        expiry_timestamp: u64,
        limit: u8,
        self_trade_behavior: SelfTradeBehavior,
    ) -> anyhow::Result<PreparedInstructions> {
        let mut ixs = PreparedInstructions::new();

        let perp = self.context.perp(market_index);
        let mut account = account.clone();

        let close_perp_ixs_opt = self
            .replace_perp_market_if_needed(&account, market_index)
            .await?;

        if let Some((close_perp_ixs, modified_account)) = close_perp_ixs_opt {
            account = modified_account;
            ixs.append(close_perp_ixs);
        }

        let (health_remaining_metas, health_cu) = self
            .derive_health_check_remaining_account_metas(
                &account,
                vec![],
                vec![],
                vec![market_index],
            )
            .await?;

        let ix = Instruction {
            program_id: mango_v4::id(),
            accounts: {
                let mut ams = anchor_lang::ToAccountMetas::to_account_metas(
                    &mango_v4::accounts::PerpPlaceOrder {
                        group: self.group(),
                        account: self.mango_account_address,
                        owner: self.authority(),
                        perp_market: perp.address,
                        bids: perp.bids,
                        asks: perp.asks,
                        event_queue: perp.event_queue,
                        oracle: perp.oracle,
                    },
                    None,
                );
                ams.extend(health_remaining_metas.into_iter());
                ams
            },
            data: anchor_lang::InstructionData::data(&mango_v4::instruction::PerpPlaceOrderV2 {
                side,
                price_lots,
                max_base_lots,
                max_quote_lots,
                client_order_id,
                order_type,
                reduce_only,
                expiry_timestamp,
                limit,
                self_trade_behavior,
            }),
        };

        ixs.push(
            ix,
            self.instruction_cu(health_cu)
                + self.context.compute_estimates.cu_per_perp_order_match * limit as u32,
        );

        Ok(ixs)
    }

    async fn replace_perp_market_if_needed(
        &self,
        account: &MangoAccountValue,
        perk_market_index: PerpMarketIndex,
    ) -> anyhow::Result<Option<(PreparedInstructions, MangoAccountValue)>> {
        let context = &self.context;
        let settle_token_index = context.perp(perk_market_index).settle_token_index;

        let mut account = account.clone();
        let enforce_position_result =
            account.ensure_perp_position(perk_market_index, settle_token_index);

        if !enforce_position_result
            .is_anchor_error_with_code(MangoError::NoFreePerpPositionIndex.error_code())
        {
            return Ok(None);
        }

        let perp_position_to_close_opt = account.find_first_active_unused_perp_position();
        match perp_position_to_close_opt {
            Some(perp_position_to_close) => {
                let close_ix = self
                    .perp_deactivate_position_instruction(perp_position_to_close.market_index)
                    .await?;

                let previous_market = context.perp(perp_position_to_close.market_index);
                account.deactivate_perp_position(
                    perp_position_to_close.market_index,
                    previous_market.settle_token_index,
                )?;
                account.ensure_perp_position(perk_market_index, settle_token_index)?;

                Ok(Some((close_ix, account)))
            }
            None => anyhow::bail!("No perp market slot available"),
        }
    }

    #[allow(clippy::too_many_arguments)]
    pub async fn perp_place_order(
        &self,
        market_index: PerpMarketIndex,
        side: Side,
        price_lots: i64,
        max_base_lots: i64,
        max_quote_lots: i64,
        client_order_id: u64,
        order_type: PlaceOrderType,
        reduce_only: bool,
        expiry_timestamp: u64,
        limit: u8,
        self_trade_behavior: SelfTradeBehavior,
    ) -> anyhow::Result<Signature> {
        let account = self.mango_account().await?;
        let ixs = self
            .perp_place_order_instruction(
                &account,
                market_index,
                side,
                price_lots,
                max_base_lots,
                max_quote_lots,
                client_order_id,
                order_type,
                reduce_only,
                expiry_timestamp,
                limit,
                self_trade_behavior,
            )
            .await?;
        self.send_and_confirm_authority_tx(ixs.to_instructions())
            .await
    }

    pub fn perp_cancel_all_orders_instruction(
        &self,
        market_index: PerpMarketIndex,
        limit: u8,
    ) -> anyhow::Result<PreparedInstructions> {
        let perp = self.context.perp(market_index);

        let ixs = PreparedInstructions::from_single(
            Instruction {
                program_id: mango_v4::id(),
                accounts: {
                    anchor_lang::ToAccountMetas::to_account_metas(
                        &mango_v4::accounts::PerpCancelAllOrders {
                            group: self.group(),
                            account: self.mango_account_address,
                            owner: self.authority(),
                            perp_market: perp.address,
                            bids: perp.bids,
                            asks: perp.asks,
                        },
                        None,
                    )
                },
                data: anchor_lang::InstructionData::data(
                    &mango_v4::instruction::PerpCancelAllOrders { limit },
                ),
            },
            self.instruction_cu(0)
                + self.context.compute_estimates.cu_per_perp_order_cancel * limit as u32,
        );
        Ok(ixs)
    }

    pub async fn perp_deactivate_position(
        &self,
        market_index: PerpMarketIndex,
    ) -> anyhow::Result<Signature> {
        let ixs = self
            .perp_deactivate_position_instruction(market_index)
            .await?;
        self.send_and_confirm_authority_tx(ixs.to_instructions())
            .await
    }

    async fn perp_deactivate_position_instruction(
        &self,
        market_index: PerpMarketIndex,
    ) -> anyhow::Result<PreparedInstructions> {
        let perp = self.context.perp(market_index);

        let ixs = PreparedInstructions::from_single(
            Instruction {
                program_id: mango_v4::id(),
                accounts: {
                    let ams = anchor_lang::ToAccountMetas::to_account_metas(
                        &mango_v4::accounts::PerpDeactivatePosition {
                            group: self.group(),
                            account: self.mango_account_address,
                            owner: self.authority(),
                            perp_market: perp.address,
                        },
                        None,
                    );
                    ams
                },
                data: anchor_lang::InstructionData::data(
                    &mango_v4::instruction::PerpDeactivatePosition {},
                ),
            },
            self.context.compute_estimates.cu_per_mango_instruction,
        );
        Ok(ixs)
    }

    pub async fn perp_settle_pnl_instruction(
        &self,
        market_index: PerpMarketIndex,
        account_a: (&Pubkey, &MangoAccountValue),
        account_b: (&Pubkey, &MangoAccountValue),
    ) -> anyhow::Result<PreparedInstructions> {
        let perp = self.context.perp(market_index);
        let settlement_token = self.context.token(perp.settle_token_index);

        let (health_remaining_ams, health_cu) = self
            .derive_health_check_remaining_account_metas_two_accounts(
                account_a.1,
                account_b.1,
                &[],
                &[],
            )
            .await
            .unwrap();

        let ixs = PreparedInstructions::from_single(
            Instruction {
                program_id: mango_v4::id(),
                accounts: {
                    let mut ams = anchor_lang::ToAccountMetas::to_account_metas(
                        &mango_v4::accounts::PerpSettlePnl {
                            group: self.group(),
                            settler: self.mango_account_address,
                            settler_owner: self.authority(),
                            perp_market: perp.address,
                            account_a: *account_a.0,
                            account_b: *account_b.0,
                            oracle: perp.oracle,
                            settle_bank: settlement_token.first_bank(),
                            settle_oracle: settlement_token.oracle,
                        },
                        None,
                    );
                    ams.extend(health_remaining_ams.into_iter());
                    ams
                },
                data: anchor_lang::InstructionData::data(&mango_v4::instruction::PerpSettlePnl {}),
            },
            self.instruction_cu(health_cu),
        );
        Ok(ixs)
    }

    pub async fn perp_settle_pnl(
        &self,
        market_index: PerpMarketIndex,
        account_a: (&Pubkey, &MangoAccountValue),
        account_b: (&Pubkey, &MangoAccountValue),
    ) -> anyhow::Result<Signature> {
        let ixs = self
            .perp_settle_pnl_instruction(market_index, account_a, account_b)
            .await?;
        self.send_and_confirm_permissionless_tx(ixs.to_instructions())
            .await
    }

    pub async fn perp_liq_force_cancel_orders(
        &self,
        liqee: (&Pubkey, &MangoAccountValue),
        market_index: PerpMarketIndex,
    ) -> anyhow::Result<Signature> {
        let perp = self.context.perp(market_index);

        let (health_remaining_ams, health_cu) = self
            .derive_health_check_remaining_account_metas(liqee.1, vec![], vec![], vec![])
            .await
            .unwrap();

        let limit = 5;
        let ixs = PreparedInstructions::from_single(
            Instruction {
                program_id: mango_v4::id(),
                accounts: {
                    let mut ams = anchor_lang::ToAccountMetas::to_account_metas(
                        &mango_v4::accounts::PerpLiqForceCancelOrders {
                            group: self.group(),
                            account: *liqee.0,
                            perp_market: perp.address,
                            bids: perp.bids,
                            asks: perp.asks,
                        },
                        None,
                    );
                    ams.extend(health_remaining_ams.into_iter());
                    ams
                },
                data: anchor_lang::InstructionData::data(
                    &mango_v4::instruction::PerpLiqForceCancelOrders { limit },
                ),
            },
            self.instruction_cu(health_cu)
                + self.context.compute_estimates.cu_per_perp_order_cancel * limit as u32,
        );
        self.send_and_confirm_permissionless_tx(ixs.to_instructions())
            .await
    }

    pub async fn perp_liq_base_or_positive_pnl_instruction(
        &self,
        liqee: (&Pubkey, &MangoAccountValue),
        market_index: PerpMarketIndex,
        max_base_transfer: i64,
        max_pnl_transfer: u64,
    ) -> anyhow::Result<PreparedInstructions> {
        let perp = self.context.perp(market_index);
        let settle_token_info = self.context.token(perp.settle_token_index);
        let mango_account = &self.mango_account().await?;

        let (health_remaining_ams, health_cu) = self
            .derive_health_check_remaining_account_metas_two_accounts(
                mango_account,
                liqee.1,
                &[],
                &[],
            )
            .await
            .unwrap();

        let ix = Instruction {
            program_id: mango_v4::id(),
            accounts: {
                let mut ams = anchor_lang::ToAccountMetas::to_account_metas(
                    &mango_v4::accounts::PerpLiqBaseOrPositivePnl {
                        group: self.group(),
                        perp_market: perp.address,
                        oracle: perp.oracle,
                        liqor: self.mango_account_address,
                        liqor_owner: self.authority(),
                        liqee: *liqee.0,
                        settle_bank: settle_token_info.first_bank(),
                        settle_vault: settle_token_info.first_vault(),
                        settle_oracle: settle_token_info.oracle,
                    },
                    None,
                );
                ams.extend(health_remaining_ams.into_iter());
                ams
            },
            data: anchor_lang::InstructionData::data(
                &mango_v4::instruction::PerpLiqBaseOrPositivePnl {
                    max_base_transfer,
                    max_pnl_transfer,
                },
            ),
        };
        Ok(PreparedInstructions::from_single(
            ix,
            self.instruction_cu(health_cu),
        ))
    }

    pub async fn perp_liq_negative_pnl_or_bankruptcy_instruction(
        &self,
        liqee: (&Pubkey, &MangoAccountValue),
        market_index: PerpMarketIndex,
        max_liab_transfer: u64,
    ) -> anyhow::Result<PreparedInstructions> {
        let group = account_fetcher_fetch_anchor_account::<Group>(
            &*self.account_fetcher,
            &self.context.group,
        )
        .await?;

        let mango_account = &self.mango_account().await?;
        let perp = self.context.perp(market_index);
        let settle_token_info = self.context.token(perp.settle_token_index);
        let insurance_token_info = self.context.token(INSURANCE_TOKEN_INDEX);

        let (health_remaining_ams, health_cu) = self
            .derive_health_check_remaining_account_metas_two_accounts(
                mango_account,
                liqee.1,
                &[INSURANCE_TOKEN_INDEX],
                &[],
            )
            .await
            .unwrap();

        let ix = Instruction {
            program_id: mango_v4::id(),
            accounts: {
                let mut ams = anchor_lang::ToAccountMetas::to_account_metas(
                    &mango_v4::accounts::PerpLiqNegativePnlOrBankruptcyV2 {
                        group: self.group(),
                        perp_market: perp.address,
                        oracle: perp.oracle,
                        liqor: self.mango_account_address,
                        liqor_owner: self.authority(),
                        liqee: *liqee.0,
                        settle_bank: settle_token_info.first_bank(),
                        settle_vault: settle_token_info.first_vault(),
                        settle_oracle: settle_token_info.oracle,
                        insurance_vault: group.insurance_vault,
                        insurance_bank: insurance_token_info.first_bank(),
                        insurance_bank_vault: insurance_token_info.first_vault(),
                        insurance_oracle: insurance_token_info.oracle,
                        token_program: Token::id(),
                    },
                    None,
                );
                ams.extend(health_remaining_ams.into_iter());
                ams
            },
            data: anchor_lang::InstructionData::data(
                &mango_v4::instruction::PerpLiqNegativePnlOrBankruptcyV2 { max_liab_transfer },
            ),
        };
        Ok(PreparedInstructions::from_single(
            ix,
            self.instruction_cu(health_cu),
        ))
    }

    pub async fn token_charge_collateral_fees_instruction(
        &self,
        account: (&Pubkey, &MangoAccountValue),
    ) -> anyhow::Result<PreparedInstructions> {
        let (mut health_remaining_ams, health_cu) = self
            .derive_health_check_remaining_account_metas(account.1, vec![], vec![], vec![])
            .await
            .unwrap();

        // The instruction requires mutable banks
        for am in &mut health_remaining_ams[0..account.1.active_token_positions().count()] {
            am.is_writable = true;
        }

        let ix = Instruction {
            program_id: mango_v4::id(),
            accounts: {
                let mut ams = anchor_lang::ToAccountMetas::to_account_metas(
                    &mango_v4::accounts::TokenChargeCollateralFees {
                        group: self.group(),
                        account: *account.0,
                    },
                    None,
                );
                ams.extend(health_remaining_ams);
                ams
            },
            data: anchor_lang::InstructionData::data(
                &mango_v4::instruction::TokenChargeCollateralFees {},
            ),
        };

        let mut chargeable_token_positions = 0;
        for tp in account.1.active_token_positions() {
            let bank = self.first_bank(tp.token_index).await?;
            let native = tp.native(&bank);
            if native.is_positive()
                && bank.maint_asset_weight.is_positive()
                && bank.collateral_fee_per_day > 0.0
            {
                chargeable_token_positions += 1;
            }
        }

        let cu_est = &self.context.compute_estimates;
        let cu = cu_est.cu_per_charge_collateral_fees
            + cu_est.cu_per_charge_collateral_fees_token * chargeable_token_positions
            + health_cu;

        Ok(PreparedInstructions::from_single(ix, cu))
    }

    //
    // Liquidation
    //

    pub async fn token_liq_with_token_instruction(
        &self,
        liqee: (&Pubkey, &MangoAccountValue),
        asset_token_index: TokenIndex,
        liab_token_index: TokenIndex,
        max_liab_transfer: I80F48,
    ) -> anyhow::Result<PreparedInstructions> {
        let mango_account = &self.mango_account().await?;
        let (health_remaining_ams, health_cu) = self
            .derive_health_check_remaining_account_metas_two_accounts(
                mango_account,
                liqee.1,
                &[],
                &[asset_token_index, liab_token_index],
            )
            .await
            .unwrap();

        let ix = Instruction {
            program_id: mango_v4::id(),
            accounts: {
                let mut ams = anchor_lang::ToAccountMetas::to_account_metas(
                    &mango_v4::accounts::TokenLiqWithToken {
                        group: self.group(),
                        liqee: *liqee.0,
                        liqor: self.mango_account_address,
                        liqor_owner: self.authority(),
                    },
                    None,
                );
                ams.extend(health_remaining_ams);
                ams
            },
            data: anchor_lang::InstructionData::data(&mango_v4::instruction::TokenLiqWithToken {
                asset_token_index,
                liab_token_index,
                max_liab_transfer,
            }),
        };
        Ok(PreparedInstructions::from_single(
            ix,
            self.instruction_cu(health_cu),
        ))
    }

    pub async fn token_liq_bankruptcy_instruction(
        &self,
        liqee: (&Pubkey, &MangoAccountValue),
        liab_token_index: TokenIndex,
        max_liab_transfer: I80F48,
    ) -> anyhow::Result<PreparedInstructions> {
        let mango_account = &self.mango_account().await?;
        let quote_token_index = 0;

        let quote_info = self.context.token(quote_token_index);
        let liab_info = self.context.token(liab_token_index);

        let bank_remaining_ams = liab_info
            .banks()
            .iter()
            .map(|bank_pubkey| util::to_writable_account_meta(*bank_pubkey))
            .collect::<Vec<_>>();

        let (health_remaining_ams, health_cu) = self
            .derive_health_check_remaining_account_metas_two_accounts(
                mango_account,
                liqee.1,
                &[INSURANCE_TOKEN_INDEX],
                &[quote_token_index, liab_token_index],
            )
            .await
            .unwrap();

        let group = account_fetcher_fetch_anchor_account::<Group>(
            &*self.account_fetcher,
            &self.context.group,
        )
        .await?;

        let ix = Instruction {
            program_id: mango_v4::id(),
            accounts: {
                let mut ams = anchor_lang::ToAccountMetas::to_account_metas(
                    &mango_v4::accounts::TokenLiqBankruptcy {
                        group: self.group(),
                        liqee: *liqee.0,
                        liqor: self.mango_account_address,
                        liqor_owner: self.authority(),
                        liab_mint_info: liab_info.mint_info_address,
                        quote_vault: quote_info.first_vault(),
                        insurance_vault: group.insurance_vault,
                        token_program: Token::id(),
                    },
                    None,
                );
                ams.extend(bank_remaining_ams);
                ams.extend(health_remaining_ams);
                ams
            },
            data: anchor_lang::InstructionData::data(&mango_v4::instruction::TokenLiqBankruptcy {
                max_liab_transfer,
            }),
        };
        Ok(PreparedInstructions::from_single(
            ix,
            self.instruction_cu(health_cu),
        ))
    }

    pub async fn token_conditional_swap_trigger_instruction(
        &self,
        liqee: (&Pubkey, &MangoAccountValue),
        token_conditional_swap_id: u64,
        max_buy_token_to_liqee: u64,
        max_sell_token_to_liqor: u64,
        min_buy_token: u64,
        min_taker_price: f32,
        extra_affected_tokens: &[TokenIndex],
    ) -> anyhow::Result<PreparedInstructions> {
        let mango_account = &self.mango_account().await?;
        let (tcs_index, tcs) = liqee
            .1
            .token_conditional_swap_by_id(token_conditional_swap_id)?;

        let affected_tokens = extra_affected_tokens
            .iter()
            .chain(&[tcs.buy_token_index, tcs.sell_token_index])
            .copied()
            .collect_vec();
        let (health_remaining_ams, health_cu) = self
            .derive_health_check_remaining_account_metas_two_accounts(
                mango_account,
                liqee.1,
                &affected_tokens,
                &[tcs.buy_token_index, tcs.sell_token_index],
            )
            .await
            .unwrap();

        let ix = Instruction {
            program_id: mango_v4::id(),
            accounts: {
                let mut ams = anchor_lang::ToAccountMetas::to_account_metas(
                    &mango_v4::accounts::TokenConditionalSwapTrigger {
                        group: self.group(),
                        liqee: *liqee.0,
                        liqor: self.mango_account_address,
                        liqor_authority: self.authority(),
                    },
                    None,
                );
                ams.extend(health_remaining_ams);
                ams
            },
            data: anchor_lang::InstructionData::data(
                &mango_v4::instruction::TokenConditionalSwapTriggerV2 {
                    token_conditional_swap_id,
                    token_conditional_swap_index: tcs_index.try_into().unwrap(),
                    max_buy_token_to_liqee,
                    max_sell_token_to_liqor,
                    min_buy_token,
                    min_taker_price,
                },
            ),
        };
        Ok(PreparedInstructions::from_single(
            ix,
            self.instruction_cu(health_cu),
        ))
    }

    pub async fn token_conditional_swap_start_instruction(
        &self,
        account: (&Pubkey, &MangoAccountValue),
        token_conditional_swap_id: u64,
    ) -> anyhow::Result<PreparedInstructions> {
        let (tcs_index, tcs) = account
            .1
            .token_conditional_swap_by_id(token_conditional_swap_id)?;

        let affected_tokens = vec![tcs.buy_token_index, tcs.sell_token_index];
        let (health_remaining_ams, health_cu) = self
            .derive_health_check_remaining_account_metas(account.1, vec![], affected_tokens, vec![])
            .await
            .unwrap();

        let ix = Instruction {
            program_id: mango_v4::id(),
            accounts: {
                let mut ams = anchor_lang::ToAccountMetas::to_account_metas(
                    &mango_v4::accounts::TokenConditionalSwapStart {
                        group: self.group(),
                        liqee: *account.0,
                        liqor: self.mango_account_address,
                        liqor_authority: self.authority(),
                    },
                    None,
                );
                ams.extend(health_remaining_ams);
                ams
            },
            data: anchor_lang::InstructionData::data(
                &mango_v4::instruction::TokenConditionalSwapStart {
                    token_conditional_swap_id,
                    token_conditional_swap_index: tcs_index.try_into().unwrap(),
                },
            ),
        };
        Ok(PreparedInstructions::from_single(
            ix,
            self.instruction_cu(health_cu),
        ))
    }

    // health region

    pub async fn health_region_begin_instruction(
        &self,
        account: &MangoAccountValue,
        affected_tokens: Vec<TokenIndex>,
        writable_banks: Vec<TokenIndex>,
        affected_perp_markets: Vec<PerpMarketIndex>,
    ) -> anyhow::Result<PreparedInstructions> {
        let (health_remaining_metas, _health_cu) = self
            .derive_health_check_remaining_account_metas(
                account,
                affected_tokens,
                writable_banks,
                affected_perp_markets,
            )
            .await?;

        let ix = Instruction {
            program_id: mango_v4::id(),
            accounts: {
                let mut ams = anchor_lang::ToAccountMetas::to_account_metas(
                    &mango_v4::accounts::HealthRegionBegin {
                        group: self.group(),
                        account: self.mango_account_address,
                        instructions: solana_sdk::sysvar::instructions::id(),
                    },
                    None,
                );
                ams.extend(health_remaining_metas.into_iter());
                ams
            },
            data: anchor_lang::InstructionData::data(&mango_v4::instruction::HealthRegionBegin {}),
        };

        // There's only a single health computation in End
        Ok(PreparedInstructions::from_single(
            ix,
            self.instruction_cu(0),
        ))
    }

    pub async fn health_region_end_instruction(
        &self,
        account: &MangoAccountValue,
        affected_tokens: Vec<TokenIndex>,
        writable_banks: Vec<TokenIndex>,
        affected_perp_markets: Vec<PerpMarketIndex>,
    ) -> anyhow::Result<PreparedInstructions> {
        let (health_remaining_metas, health_cu) = self
            .derive_health_check_remaining_account_metas(
                account,
                affected_tokens,
                writable_banks,
                affected_perp_markets,
            )
            .await?;

        let ix = Instruction {
            program_id: mango_v4::id(),
            accounts: {
                let mut ams = anchor_lang::ToAccountMetas::to_account_metas(
                    &mango_v4::accounts::HealthRegionEnd {
                        account: self.mango_account_address,
                    },
                    None,
                );
                ams.extend(health_remaining_metas.into_iter());
                ams
            },
            data: anchor_lang::InstructionData::data(&mango_v4::instruction::HealthRegionEnd {}),
        };

        Ok(PreparedInstructions::from_single(
            ix,
            self.instruction_cu(health_cu),
        ))
    }

    // Swap (jupiter, sanctum)
    pub fn swap(&self) -> swap::Swap {
        swap::Swap { mango_client: self }
    }
<<<<<<< HEAD

    pub fn jupiter_v6(&self) -> swap::jupiter_v6::JupiterV6 {
        swap::jupiter_v6::JupiterV6 {
            mango_client: self,
            timeout_duration: self.client.config.jupiter_timeout,
        }
    }

    pub fn sanctum(&self) -> swap::sanctum::Sanctum {
        swap::sanctum::Sanctum {
            mango_client: self,
            timeout_duration: self.client.config.sanctum_timeout,
        }
    }

=======

    pub fn jupiter_v6(&self) -> swap::jupiter_v6::JupiterV6 {
        swap::jupiter_v6::JupiterV6 { mango_client: self }
    }

    pub fn sanctum(&self) -> swap::sanctum::Sanctum {
        swap::sanctum::Sanctum {
            mango_client: self,
            timeout_duration: self.client.config.sanctum_timeout,
        }
    }

>>>>>>> d08ef26a
    pub(crate) async fn deserialize_instructions_and_alts(
        &self,
        message: &solana_sdk::message::VersionedMessage,
    ) -> anyhow::Result<(Vec<Instruction>, Vec<AddressLookupTableAccount>)> {
        let lookups = message.address_table_lookups().unwrap_or_default();
        let address_lookup_tables = self
            .fetch_address_lookup_tables(lookups.iter().map(|a| &a.account_key))
            .await?;

        let mut account_keys = message.static_account_keys().to_vec();
        for (lookups, table) in lookups.iter().zip(address_lookup_tables.iter()) {
            account_keys.extend(
                lookups
                    .writable_indexes
                    .iter()
                    .map(|&index| table.addresses[index as usize]),
            );
        }
        for (lookups, table) in lookups.iter().zip(address_lookup_tables.iter()) {
            account_keys.extend(
                lookups
                    .readonly_indexes
                    .iter()
                    .map(|&index| table.addresses[index as usize]),
            );
        }

        let compiled_ix = message
            .instructions()
            .iter()
            .map(|ci| solana_sdk::instruction::Instruction {
                program_id: *ci.program_id(&account_keys),
                accounts: ci
                    .accounts
                    .iter()
                    .map(|&index| AccountMeta {
                        pubkey: account_keys[index as usize],
                        is_signer: message.is_signer(index.into()),
                        is_writable: message.is_maybe_writable(index.into()),
                    })
                    .collect(),
                data: ci.data.clone(),
            })
            .collect();

        Ok((compiled_ix, address_lookup_tables))
    }

    pub async fn fetch_address_lookup_table(
        &self,
        address: Pubkey,
    ) -> anyhow::Result<AddressLookupTableAccount> {
        let raw = self
            .account_fetcher
            .fetch_raw_account_lookup_table(&address)
            .await?;
        let data = AddressLookupTable::deserialize(&raw.data())?;
        Ok(AddressLookupTableAccount {
            key: address,
            addresses: data.addresses.to_vec(),
        })
    }

    pub async fn fetch_address_lookup_tables(
        &self,
        alts: impl Iterator<Item = &Pubkey>,
    ) -> anyhow::Result<Vec<AddressLookupTableAccount>> {
        stream::iter(alts)
            .then(|a| self.fetch_address_lookup_table(*a))
            .try_collect::<Vec<_>>()
            .await
    }

    pub async fn mango_address_lookup_tables(
        &self,
    ) -> anyhow::Result<Vec<AddressLookupTableAccount>> {
        stream::iter(self.context.address_lookup_tables.iter())
            .then(|&k| self.fetch_address_lookup_table(k))
            .try_collect::<Vec<_>>()
            .await
    }

    fn instruction_cu(&self, health_cu: u32) -> u32 {
        self.context.compute_estimates.cu_per_mango_instruction + health_cu
    }

    pub async fn send_and_confirm_authority_tx(
        &self,
        instructions: Vec<Instruction>,
    ) -> anyhow::Result<Signature> {
        let mut tx_builder = TransactionBuilder {
            instructions,
            ..self.transaction_builder().await?
        };
        tx_builder.signers.push(self.authority.clone());
        tx_builder.send_and_confirm(&self.client).await
    }

    pub async fn send_and_confirm_permissionless_tx(
        &self,
        instructions: Vec<Instruction>,
    ) -> anyhow::Result<Signature> {
        TransactionBuilder {
            instructions,
            ..self.transaction_builder().await?
        }
        .send_and_confirm(&self.client)
        .await
    }

    pub async fn transaction_builder(&self) -> anyhow::Result<TransactionBuilder> {
        let fee_payer = self.client.fee_payer();
        Ok(TransactionBuilder {
            instructions: vec![],
            address_lookup_tables: self.mango_address_lookup_tables().await?,
            payer: fee_payer.pubkey(),
            signers: vec![fee_payer],
            config: self.client.config.transaction_builder_config.clone(),
        })
    }

    pub async fn simulate(
        &self,
        instructions: Vec<Instruction>,
    ) -> anyhow::Result<SimulateTransactionResponse> {
        let fee_payer = self.client.fee_payer();
        TransactionBuilder {
            instructions,
            address_lookup_tables: vec![],
            payer: fee_payer.pubkey(),
            signers: vec![fee_payer],
            config: self.client.config.transaction_builder_config.clone(),
        }
        .simulate(&self.client)
        .await
    }

    pub async fn loop_check_for_context_changes_and_abort(
        mango_client: Arc<MangoClient>,
        interval: Duration,
    ) {
        let mut delay = crate::delay_interval(interval);
        let rpc_async = mango_client.client.rpc_async();
        loop {
            delay.tick().await;

            let new_context =
                match MangoGroupContext::new_from_rpc(&rpc_async, mango_client.group()).await {
                    Ok(v) => v,
                    Err(e) => {
                        warn!("could not fetch context to check for changes: {e:?}");
                        continue;
                    }
                };

            if mango_client.context.changed_significantly(&new_context) {
                std::process::abort();
            }
        }
    }
}

#[derive(Debug, thiserror::Error)]
pub enum MangoClientError {
    #[error("Transaction simulation error. Error: {err:?}, Logs: {}",
    .logs.iter().join("; ")
    )]
    SendTransactionPreflightFailure {
        err: Option<TransactionError>,
        logs: Vec<String>,
    },
}

#[derive(Copy, Clone, Debug, Default)]
pub struct TransactionSize {
    pub accounts: usize,
    pub length: usize,
}

impl TransactionSize {
    pub fn is_within_limit(&self) -> bool {
        let limit = Self::limit();
        self.length <= limit.length && self.accounts <= limit.accounts
    }

    pub fn limit() -> Self {
        Self {
            accounts: MAX_ACCOUNTS_PER_TRANSACTION,
            length: solana_sdk::packet::PACKET_DATA_SIZE,
        }
    }
}

#[derive(Clone, Debug, PartialEq, Eq)]
pub enum FallbackOracleConfig {
    /// No fallback oracles
    Never,
    /// Only provided fallback oracles are used
    Fixed(Vec<Pubkey>),
    /// The account_fetcher checks for stale oracles and uses fallbacks only for stale oracles
    Dynamic,
    /// Every possible fallback oracle (may cause serious issues with the 64 accounts-per-tx limit)
    All,
}

impl Default for FallbackOracleConfig {
    fn default() -> Self {
        FallbackOracleConfig::Dynamic
    }
}

#[derive(Clone, Default, Builder)]
pub struct TransactionBuilderConfig {
    /// adds a SetComputeUnitPrice instruction in front if none exists
    pub priority_fee_provider: Option<Arc<dyn PriorityFeeProvider>>,
    /// adds a SetComputeUnitBudget instruction if none exists
    pub compute_budget_per_instruction: Option<u32>,
}

impl TransactionBuilderConfig {
    pub fn builder() -> TransactionBuilderConfigBuilder {
        TransactionBuilderConfigBuilder::default()
    }
}

impl TransactionBuilderConfigBuilder {
    pub fn prioritization_micro_lamports(&mut self, cu: Option<u64>) -> &mut Self {
        self.priority_fee_provider(
            cu.map(|cu| {
                Arc::new(FixedPriorityFeeProvider::new(cu)) as Arc<dyn PriorityFeeProvider>
            }),
        )
    }
}

pub struct TransactionBuilder {
    pub instructions: Vec<Instruction>,
    pub address_lookup_tables: Vec<AddressLookupTableAccount>,
    pub signers: Vec<Arc<Keypair>>,
    pub payer: Pubkey,
    pub config: TransactionBuilderConfig,
}

pub type SimulateTransactionResponse =
    solana_client::rpc_response::Response<RpcSimulateTransactionResult>;

impl TransactionBuilder {
    pub async fn transaction(
        &self,
        rpc: &RpcClientAsync,
    ) -> anyhow::Result<solana_sdk::transaction::VersionedTransaction> {
        let (latest_blockhash, _) = rpc
            .get_latest_blockhash_with_commitment(CommitmentConfig::finalized())
            .await?;
        self.transaction_with_blockhash(latest_blockhash)
    }

    fn instructions_with_cu_budget(&self) -> Vec<Instruction> {
        let mut ixs = self.instructions.clone();

        let mut has_compute_unit_price = false;
        let mut has_compute_unit_limit = false;
        let mut cu_instructions = 0;
        for ix in ixs.iter() {
            if ix.program_id != solana_sdk::compute_budget::id() {
                continue;
            }
            cu_instructions += 1;
            match ComputeBudgetInstruction::try_from_slice(&ix.data) {
                Ok(ComputeBudgetInstruction::SetComputeUnitLimit(_)) => {
                    has_compute_unit_limit = true
                }
                Ok(ComputeBudgetInstruction::SetComputeUnitPrice(_)) => {
                    has_compute_unit_price = true
                }
                _ => {}
            }
        }

        let cu_per_ix = self.config.compute_budget_per_instruction.unwrap_or(0);
        if !has_compute_unit_limit && cu_per_ix > 0 {
            let ix_count: u32 = (ixs.len() - cu_instructions).try_into().unwrap();
            ixs.insert(
                0,
                ComputeBudgetInstruction::set_compute_unit_limit(cu_per_ix * ix_count),
            );
        }

        let cu_prio = self
            .config
            .priority_fee_provider
            .as_ref()
            .map(|provider| provider.compute_unit_fee_microlamports())
            .unwrap_or(0);
        if !has_compute_unit_price && cu_prio > 0 {
            ixs.insert(0, ComputeBudgetInstruction::set_compute_unit_price(cu_prio));
        }

        ixs
    }

    pub fn transaction_with_blockhash(
        &self,
        blockhash: Hash,
    ) -> anyhow::Result<solana_sdk::transaction::VersionedTransaction> {
        let ixs = self.instructions_with_cu_budget();
        let v0_message = solana_sdk::message::v0::Message::try_compile(
            &self.payer,
            &ixs,
            &self.address_lookup_tables,
            blockhash,
        )?;
        let versioned_message = solana_sdk::message::VersionedMessage::V0(v0_message);
        let signers = self
            .signers
            .iter()
            .unique_by(|s| s.pubkey())
            .map(|v| v.deref())
            .collect::<Vec<_>>();
        let tx =
            solana_sdk::transaction::VersionedTransaction::try_new(versioned_message, &signers)?;
        Ok(tx)
    }

    // These two send() functions don't really belong into the transaction builder!

    pub async fn send(&self, client: &Client) -> anyhow::Result<Signature> {
        let rpc = client.rpc_async();
        let tx = self.transaction(&rpc).await?;
        client.send_transaction(&tx).await
    }

    pub async fn simulate(&self, client: &Client) -> anyhow::Result<SimulateTransactionResponse> {
        let rpc = client.rpc_async();
        let tx = self.transaction(&rpc).await?;
        Ok(rpc.simulate_transaction(&tx).await?)
    }

    pub async fn send_and_confirm(&self, client: &Client) -> anyhow::Result<Signature> {
        let rpc = client.rpc_async();
        let tx = self.transaction(&rpc).await?;
        let recent_blockhash = tx.message.recent_blockhash();
        let signature = client.send_transaction(&tx).await?;
        wait_for_transaction_confirmation(
            &rpc,
            &signature,
            recent_blockhash,
            &client.config.rpc_confirm_transaction_config,
        )
        .await?;
        Ok(signature)
    }

    pub fn transaction_size(&self) -> anyhow::Result<TransactionSize> {
        let tx = self.transaction_with_blockhash(solana_sdk::hash::Hash::default())?;
        let bytes = bincode::serialize(&tx)?;
        let accounts = tx.message.static_account_keys().len()
            + tx.message
                .address_table_lookups()
                .map(|alts| {
                    alts.iter()
                        .map(|alt| alt.readonly_indexes.len() + alt.writable_indexes.len())
                        .sum()
                })
                .unwrap_or(0);
        Ok(TransactionSize {
            accounts,
            length: bytes.len(),
        })
    }

    pub fn append(&mut self, prepared_instructions: PreparedInstructions) {
        self.instructions
            .extend(prepared_instructions.to_instructions());
    }
}

/// Do some manual unpacking on some ClientErrors
///
/// Unfortunately solana's RpcResponseError will very unhelpfully print [N log messages]
/// instead of showing the actual log messages. This unpacks the error to provide more useful
/// output.
pub fn prettify_client_error(err: anchor_client::ClientError) -> anyhow::Error {
    match err {
        anchor_client::ClientError::SolanaClientError(c) => prettify_solana_client_error(c),
        _ => err.into(),
    }
}

pub fn prettify_solana_client_error(
    err: solana_client::client_error::ClientError,
) -> anyhow::Error {
    use solana_client::client_error::ClientErrorKind;
    use solana_client::rpc_request::{RpcError, RpcResponseErrorData};
    match err.kind() {
        ClientErrorKind::RpcError(RpcError::RpcResponseError { data, .. }) => match data {
            RpcResponseErrorData::SendTransactionPreflightFailure(s) => {
                return MangoClientError::SendTransactionPreflightFailure {
                    err: s.err.clone(),
                    logs: s.logs.clone().unwrap_or_default(),
                }
                .into();
            }
            _ => {}
        },
        _ => {}
    };
    err.into()
}

#[derive(Clone, Copy)]
pub enum JupiterSwapMode {
    ExactIn,
    ExactOut,
}

pub fn keypair_from_cli(keypair: &str) -> Keypair {
    let maybe_keypair = keypair::read_keypair(&mut keypair.as_bytes());
    match maybe_keypair {
        Ok(keypair) => keypair,
        Err(_) => {
            let path = std::path::PathBuf::from_str(&*shellexpand::tilde(keypair)).unwrap();
            keypair::read_keypair_file(path)
                .unwrap_or_else(|_| panic!("Failed to read keypair from {}", keypair))
        }
    }
}

pub fn pubkey_from_cli(pubkey: &str) -> Pubkey {
    match Pubkey::from_str(pubkey) {
        Ok(p) => p,
        Err(_) => keypair_from_cli(pubkey).pubkey(),
    }
}<|MERGE_RESOLUTION|>--- conflicted
+++ resolved
@@ -35,10 +35,7 @@
 use crate::util;
 use crate::util::PreparedInstructions;
 use crate::{account_fetcher::*, swap};
-<<<<<<< HEAD
 use crate::{health_cache, Serum3MarketContext, TokenContext};
-=======
->>>>>>> d08ef26a
 use solana_address_lookup_table_program::state::AddressLookupTable;
 use solana_client::nonblocking::rpc_client::RpcClient as RpcClientAsync;
 use solana_client::rpc_client::SerializableTransaction;
@@ -583,48 +580,6 @@
         );
         self.send_and_confirm_authority_tx(ixs.to_instructions())
             .await
-    }
-
-    /// Assert that health of account is > N
-    pub async fn health_check_instruction(
-        &self,
-        account: &MangoAccountValue,
-        min_health_value: f64,
-        affected_tokens: Vec<TokenIndex>,
-        affected_perp_markets: Vec<PerpMarketIndex>,
-        check_kind: HealthCheckKind,
-    ) -> anyhow::Result<PreparedInstructions> {
-        let (health_check_metas, health_cu) = self
-            .derive_health_check_remaining_account_metas(
-                account,
-                affected_tokens,
-                vec![],
-                affected_perp_markets,
-            )
-            .await?;
-
-        let ixs = PreparedInstructions::from_vec(
-            vec![Instruction {
-                program_id: mango_v4::id(),
-                accounts: {
-                    let mut ams = anchor_lang::ToAccountMetas::to_account_metas(
-                        &mango_v4::accounts::HealthCheck {
-                            group: self.group(),
-                            account: self.mango_account_address,
-                        },
-                        None,
-                    );
-                    ams.extend(health_check_metas.into_iter());
-                    ams
-                },
-                data: anchor_lang::InstructionData::data(&mango_v4::instruction::HealthCheck {
-                    min_health_value,
-                    check_kind,
-                }),
-            }],
-            self.instruction_cu(health_cu),
-        );
-        Ok(ixs)
     }
 
     /// Assert that health of account is > N
@@ -1225,7 +1180,8 @@
         let open_orders = account.serum3_orders(market_index).unwrap().open_orders;
 
         let ix = self.serum3_settle_funds_instruction(s3, base, quote, open_orders);
-        self.send_and_confirm_owner_tx(ix.to_instructions()).await
+        self.send_and_confirm_authority_tx(ix.to_instructions())
+            .await
     }
 
     pub fn serum3_settle_funds_instruction(
@@ -1267,15 +1223,11 @@
                 fees_to_dao: true,
             }),
         };
-<<<<<<< HEAD
 
         PreparedInstructions::from_single(
             ix,
             self.context.compute_estimates.cu_per_mango_instruction,
         )
-=======
-        self.send_and_confirm_authority_tx(vec![ix]).await
->>>>>>> d08ef26a
     }
 
     pub fn serum3_cancel_all_orders_instruction(
@@ -1422,7 +1374,7 @@
                 accounts: {
                     let mut ams = anchor_lang::ToAccountMetas::to_account_metas(
                         &mango_v4::accounts::OpenbookV2LiqForceCancelOrders {
-                            payer: self.owner(),
+                            payer: self.authority(),
                             group: self.group(),
                             account: *liqee.0,
                             open_orders: *open_orders,
@@ -2312,7 +2264,6 @@
     pub fn swap(&self) -> swap::Swap {
         swap::Swap { mango_client: self }
     }
-<<<<<<< HEAD
 
     pub fn jupiter_v6(&self) -> swap::jupiter_v6::JupiterV6 {
         swap::jupiter_v6::JupiterV6 {
@@ -2328,20 +2279,6 @@
         }
     }
 
-=======
-
-    pub fn jupiter_v6(&self) -> swap::jupiter_v6::JupiterV6 {
-        swap::jupiter_v6::JupiterV6 { mango_client: self }
-    }
-
-    pub fn sanctum(&self) -> swap::sanctum::Sanctum {
-        swap::sanctum::Sanctum {
-            mango_client: self,
-            timeout_duration: self.client.config.sanctum_timeout,
-        }
-    }
-
->>>>>>> d08ef26a
     pub(crate) async fn deserialize_instructions_and_alts(
         &self,
         message: &solana_sdk::message::VersionedMessage,
