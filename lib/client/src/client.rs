--- conflicted
+++ resolved
@@ -422,26 +422,6 @@
 
     pub async fn bank_oracle_price(&self, token_index: TokenIndex) -> anyhow::Result<I80F48> {
         let bank = self.first_bank(token_index).await?;
-<<<<<<< HEAD
-        let mint_info = self.context.mint_info(token_index);
-        let oracle = self
-            .account_fetcher
-            .fetch_raw_account(&mint_info.oracle)
-            .await?;
-        let price = bank.oracle_price(
-            &KeyedAccountSharedData::new(mint_info.oracle, oracle.into()),
-            None,
-        )?;
-        Ok(price)
-    }
-
-    pub async fn get_oracle_price(
-        &self,
-        token_name: &str,
-    ) -> Result<pyth_sdk_solana::Price, anyhow::Error> {
-        let token_index = *self.context.token_indexes_by_name.get(token_name).unwrap();
-=======
->>>>>>> e09bfdea
         let mint_info = self.context.mint_info(token_index);
         let oracle = self
             .account_fetcher
