use std::{
    collections::HashMap,
    time::{Duration, Instant},
};
use tracing::*;

#[derive(Clone)]
pub struct ErrorState {
    pub errors: Vec<String>,
    pub count: u64,
    pub last_at: Instant,
}

#[derive(Clone)]
struct ErrorTypeState<Key> {
    state_by_key: HashMap<Key, ErrorState>,

    // override global
    skip_threshold: Option<u64>,
    skip_duration: Option<Duration>,
}

impl<Key> Default for ErrorTypeState<Key> {
    fn default() -> Self {
        Self {
            state_by_key: Default::default(),
            skip_threshold: None,
            skip_duration: None,
        }
    }
}

#[derive(Builder)]
pub struct ErrorTracking<Key, ErrorType> {
<<<<<<< HEAD
    #[builder(setter(custom))]
=======
    #[builder(default, setter(custom))]
>>>>>>> a30c5a9e
    errors_by_type: HashMap<ErrorType, ErrorTypeState<Key>>,

    /// number of errors of a type after which had_too_many_errors returns true
    #[builder(default = "2")]
    pub skip_threshold: u64,

    /// duration that had_too_many_errors returns true for after skip_threshold is reached
    #[builder(default = "Duration::from_secs(60)")]
    pub skip_duration: Duration,

    #[builder(default = "3")]
    pub unique_messages_to_keep: usize,

    /// after what time of no-errors may error info be wiped?
    #[builder(default = "Duration::from_secs(300)")]
    pub keep_duration: Duration,

    #[builder(setter(skip), default = "Instant::now()")]
    last_log: Instant,

    #[builder(default = "Duration::from_secs(300)")]
    pub log_interval: Duration,
}

impl<Key, ErrorType> ErrorTrackingBuilder<Key, ErrorType>
where
    ErrorType: Copy + std::hash::Hash + std::cmp::Eq + std::fmt::Display,
{
    pub fn skip_threshold_for_type(&mut self, error_type: ErrorType, threshold: u64) -> &mut Self {
        if self.errors_by_type.is_none() {
            self.errors_by_type = Some(Default::default());
        }
        let errors_by_type = self.errors_by_type.as_mut().unwrap();
        errors_by_type.entry(error_type).or_default().skip_threshold = Some(threshold);
        self
    }
}

impl<Key, ErrorType> ErrorTracking<Key, ErrorType>
where
    Key: Clone + std::hash::Hash + std::cmp::Eq + std::fmt::Display,
    ErrorType: Copy + std::hash::Hash + std::cmp::Eq + std::fmt::Display,
{
    pub fn builder() -> ErrorTrackingBuilder<Key, ErrorType> {
        ErrorTrackingBuilder::default()
    }

    fn should_skip(
        &self,
        state: &ErrorState,
        error_type_state: &ErrorTypeState<Key>,
        now: Instant,
    ) -> bool {
        let skip_threshold = error_type_state
            .skip_threshold
            .unwrap_or(self.skip_threshold);
        let skip_duration = error_type_state.skip_duration.unwrap_or(self.skip_duration);
        state.count >= skip_threshold && now.duration_since(state.last_at) < skip_duration
    }

    pub fn had_too_many_errors(
        &self,
        error_type: ErrorType,
        key: &Key,
        now: Instant,
    ) -> Option<ErrorState> {
        let error_type_state = self.errors_by_type.get(&error_type)?;
        let state = error_type_state.state_by_key.get(key)?;
        self.should_skip(state, error_type_state, now)
            .then(|| state.clone())
    }

    pub fn record(&mut self, error_type: ErrorType, key: &Key, message: String) {
        let now = Instant::now();
        let state = self
            .errors_by_type
            .entry(error_type)
            .or_default()
            .state_by_key
            .entry(key.clone())
            .or_insert(ErrorState {
                errors: Vec::with_capacity(1),
                count: 0,
                last_at: now,
            });
        state.count += 1;
        state.last_at = now;
        if let Some(pos) = state.errors.iter().position(|m| m == &message) {
            state.errors.remove(pos);
        }
        state.errors.push(message);
        if state.errors.len() > self.unique_messages_to_keep {
            state.errors.remove(0);
        }

        // log when skip threshold is reached the first time
        if state.count == self.skip_threshold {
            trace!(%error_type, %key, count = state.count, messages = ?state.errors, "had repeated errors, skipping...");
        }
    }

    pub fn clear(&mut self, error_type: ErrorType, key: &Key) {
        if let Some(error_type_state) = self.errors_by_type.get_mut(&error_type) {
            error_type_state.state_by_key.remove(key);
        }
    }

    pub fn wipe_old(&mut self) {
        let now = Instant::now();
        for error_type_state in self.errors_by_type.values_mut() {
            error_type_state
                .state_by_key
                .retain(|_, state| now.duration_since(state.last_at) < self.keep_duration);
        }
    }

    /// Wipes old errors and occasionally logs errors that caused skipping
    pub fn update(&mut self) {
        let now = Instant::now();
        if now.duration_since(self.last_log) < self.log_interval {
            return;
        }
        self.last_log = now;
        self.wipe_old();
        self.log_error_skips();
    }

    /// Log all errors that cause skipping
    pub fn log_error_skips(&self) {
        let now = Instant::now();
        for (error_type, error_type_state) in self.errors_by_type.iter() {
            let span = info_span!("log_error_skips", %error_type);
            let _enter = span.enter();

            for (key, state) in error_type_state.state_by_key.iter() {
                if self.should_skip(state, error_type_state, now) {
                    info!(
                        %key,
                        count = state.count,
                        messages = ?state.errors,
                    );
                }
            }
        }
    }
}<|MERGE_RESOLUTION|>--- conflicted
+++ resolved
@@ -32,11 +32,7 @@
 
 #[derive(Builder)]
 pub struct ErrorTracking<Key, ErrorType> {
-<<<<<<< HEAD
-    #[builder(setter(custom))]
-=======
     #[builder(default, setter(custom))]
->>>>>>> a30c5a9e
     errors_by_type: HashMap<ErrorType, ErrorTypeState<Key>>,
 
     /// number of errors of a type after which had_too_many_errors returns true
