use std::str::FromStr;

use anchor_lang::prelude::Pubkey;
use serde::{Deserialize, Serialize};

use anchor_lang::Id;
use anchor_spl::token::Token;

use crate::MangoClient;
use crate::{util, TransactionBuilder};

use anyhow::Context;
use solana_sdk::{instruction::Instruction, signature::Signature};

#[derive(Deserialize, Serialize, Debug, Clone)]
#[serde(rename_all = "camelCase")]
pub struct QuoteResponse {
    pub input_mint: String,
    pub in_amount: Option<String>,
    pub output_mint: String,
    pub out_amount: String,
    pub other_amount_threshold: String,
    pub swap_mode: String,
    pub slippage_bps: i32,
    pub platform_fee: Option<PlatformFee>,
    pub price_impact_pct: String,
    pub route_plan: Vec<RoutePlan>,
    pub context_slot: u64,
    pub time_taken: f64,
}

#[derive(Deserialize, Serialize, Debug, Clone)]
#[serde(rename_all = "camelCase")]
pub struct PlatformFee {
    pub amount: String,
    pub fee_bps: i32,
}

#[derive(Deserialize, Serialize, Debug, Clone)]
#[serde(rename_all = "camelCase")]
pub struct RoutePlan {
    pub percent: i32,
    pub swap_info: Option<SwapInfo>,
}

#[derive(Deserialize, Serialize, Debug, Clone)]
#[serde(rename_all = "camelCase")]
pub struct SwapInfo {
    pub amm_key: String,
    pub label: Option<String>,
    pub input_mint: String,
    pub output_mint: String,
    pub in_amount: String,
    pub out_amount: String,
    pub fee_amount: String,
    pub fee_mint: String,
}

#[derive(Deserialize, Serialize, Debug, Clone)]
#[serde(rename_all = "camelCase")]
pub struct SwapRequest {
    pub user_public_key: String,
    pub wrap_and_unwrap_sol: bool,
    pub use_shared_accounts: bool,
    pub fee_account: Option<String>,
    pub compute_unit_price_micro_lamports: Option<u64>,
    pub as_legacy_transaction: bool,
    pub use_token_ledger: bool,
    pub destination_token_account: Option<String>,
    pub quote_response: QuoteResponse,
}

#[derive(Deserialize, Serialize, Debug, Clone)]
#[serde(rename_all = "camelCase")]
pub struct SwapResponse {
    pub swap_transaction: String,
}

#[derive(Deserialize, Serialize, Debug, Clone)]
#[serde(rename_all = "camelCase")]
pub struct SwapInstructionsResponse {
    pub token_ledger_instruction: Option<InstructionResponse>,
    pub compute_budget_instructions: Option<Vec<InstructionResponse>>,
    pub setup_instructions: Option<Vec<InstructionResponse>>,
    pub swap_instruction: InstructionResponse,
    pub cleanup_instructions: Option<Vec<InstructionResponse>>,
    pub address_lookup_table_addresses: Option<Vec<String>>,
}

#[derive(Deserialize, Serialize, Debug, Clone)]
#[serde(rename_all = "camelCase")]
pub struct InstructionResponse {
    pub program_id: String,
    pub data: Option<String>,
    pub accounts: Option<Vec<AccountMeta>>,
}

#[derive(Deserialize, Serialize, Debug, Clone)]
#[serde(rename_all = "camelCase")]
pub struct AccountMeta {
    pub pubkey: String,
    pub is_signer: Option<bool>,
    pub is_writable: Option<bool>,
}

impl TryFrom<&InstructionResponse> for solana_sdk::instruction::Instruction {
    type Error = anyhow::Error;
    fn try_from(m: &InstructionResponse) -> Result<Self, Self::Error> {
        Ok(Self {
            program_id: Pubkey::from_str(&m.program_id)?,
            data: m
                .data
                .as_ref()
                .map(|d| base64::decode(d))
                .unwrap_or(Ok(vec![]))?,
            accounts: m
                .accounts
                .as_ref()
                .map(|accs| {
                    accs.iter()
                        .map(|a| a.try_into())
                        .collect::<anyhow::Result<Vec<solana_sdk::instruction::AccountMeta>>>()
                })
                .unwrap_or(Ok(vec![]))?,
        })
    }
}

impl TryFrom<&AccountMeta> for solana_sdk::instruction::AccountMeta {
    type Error = anyhow::Error;
    fn try_from(m: &AccountMeta) -> Result<Self, Self::Error> {
        Ok(Self {
            pubkey: Pubkey::from_str(&m.pubkey)?,
            is_signer: m.is_signer.unwrap_or(false),
            is_writable: m.is_writable.unwrap_or(false),
        })
    }
}

pub struct JupiterV6<'a> {
    pub mango_client: &'a MangoClient,
}

impl<'a> JupiterV6<'a> {
    pub async fn quote(
        &self,
        input_mint: Pubkey,
        output_mint: Pubkey,
        amount: u64,
        slippage_bps: u64,
        only_direct_routes: bool,
    ) -> anyhow::Result<QuoteResponse> {
        let mut account = self.mango_client.mango_account().await?;
        let input_token_index = self
            .mango_client
            .context
            .token_by_mint(&input_mint)?
            .token_index;
        let output_token_index = self
            .mango_client
            .context
            .token_by_mint(&output_mint)?
            .token_index;
        account.ensure_token_position(input_token_index)?;
        account.ensure_token_position(output_token_index)?;

        let health_account_num =
            // bank and oracle
            2 * account.active_token_positions().count()
            // perp market and oracle
            + 2 * account.active_perp_positions().count()
            // open orders account
            + account.active_serum3_orders().count();
        // The mango instructions need the health account plus
        // mango program and group and account and instruction introspection.
        // Other accounts are shared between jupiter and mango:
        // token accounts, mints, token program, ata program, owner
        let extra_accounts = 4;
        // To produce more of a margin for error (also for the tx bytes size)
        let buffer_accounts = 6;
        let flash_loan_account_num = health_account_num + extra_accounts + buffer_accounts;

        let mut query_args = vec![
            ("inputMint", input_mint.to_string()),
            ("outputMint", output_mint.to_string()),
            ("amount", format!("{}", amount)),
            ("slippageBps", format!("{}", slippage_bps)),
            ("onlyDirectRoutes", only_direct_routes.to_string()),
            (
                "maxAccounts",
                format!(
                    "{}",
                    crate::MAX_ACCOUNTS_PER_TRANSACTION - flash_loan_account_num
                ),
            ),
        ];
        let client = &self.mango_client.client;
        if !client.jupiter_token.is_empty() {
            query_args.push(("token", client.jupiter_token.clone()));
        }

        let response = self
            .mango_client
            .http_client
<<<<<<< HEAD
            .get(format!("{}/quote", self.mango_client.client.jupiter_v6_url))
            .query(&[
                ("inputMint", input_mint.to_string()),
                ("outputMint", output_mint.to_string()),
                ("amount", format!("{}", amount)),
                ("slippageBps", format!("{}", slippage_bps)),
                ("onlyDirectRoutes", only_direct_routes.to_string()),
                (
                    "maxAccounts",
                    format!(
                        "{}",
                        crate::MAX_ACCOUNTS_PER_TRANSACTION - flash_loan_account_num
                    ),
                ),
            ])
=======
            .get(format!("{}/quote", client.jupiter_v6_url))
            .query(&query_args)
>>>>>>> bc8bdaed
            .send()
            .await
            .context("quote request to jupiter")?;
        let quote: QuoteResponse =
            util::http_error_handling(response).await.with_context(|| {
                format!("error requesting jupiter route between {input_mint} and {output_mint}")
            })?;

        Ok(quote)
    }

    /// Find the instructions and account lookup tables for a jupiter swap through mango
    pub async fn prepare_swap_transaction(
        &self,
        quote: &QuoteResponse,
    ) -> anyhow::Result<TransactionBuilder> {
        let input_mint = Pubkey::from_str(&quote.input_mint)?;
        let output_mint = Pubkey::from_str(&quote.output_mint)?;

        let source_token = self.mango_client.context.token_by_mint(&input_mint)?;
        let target_token = self.mango_client.context.token_by_mint(&output_mint)?;

        let bank_ams = [source_token.first_bank(), target_token.first_bank()]
            .into_iter()
            .map(util::to_writable_account_meta)
            .collect::<Vec<_>>();

        let vault_ams = [source_token.first_vault(), target_token.first_vault()]
            .into_iter()
            .map(util::to_writable_account_meta)
            .collect::<Vec<_>>();

        let owner = self.mango_client.owner();

        let token_ams = [source_token.mint, target_token.mint]
            .into_iter()
            .map(|mint| {
                util::to_writable_account_meta(
                    anchor_spl::associated_token::get_associated_token_address(&owner, &mint),
                )
            })
            .collect::<Vec<_>>();

        let source_loan = quote
            .in_amount
            .as_ref()
            .map(|v| u64::from_str(v).unwrap())
            .unwrap_or(0);
        let loan_amounts = vec![source_loan, 0u64];
        let num_loans: u8 = loan_amounts.len().try_into().unwrap();

        // This relies on the fact that health account banks will be identical to the first_bank above!
        let (health_ams, _health_cu) = self
            .mango_client
            .derive_health_check_remaining_account_metas(
                vec![source_token.token_index, target_token.token_index],
                vec![source_token.token_index, target_token.token_index],
                vec![],
            )
            .await
            .context("building health accounts")?;

        let mut query_args = vec![];
        let client = &self.mango_client.client;
        if !client.jupiter_token.is_empty() {
            query_args.push(("token", client.jupiter_token.clone()));
        }

        let swap_response = self
            .mango_client
            .http_client
<<<<<<< HEAD
            .post(format!(
                "{}/swap-instructions",
                self.mango_client.client.jupiter_v6_url
            ))
=======
            .post(format!("{}/swap-instructions", client.jupiter_v6_url))
            .query(&query_args)
>>>>>>> bc8bdaed
            .json(&SwapRequest {
                user_public_key: owner.to_string(),
                wrap_and_unwrap_sol: false,
                use_shared_accounts: true,
                fee_account: None,
                compute_unit_price_micro_lamports: None, // we already prioritize
                as_legacy_transaction: false,
                use_token_ledger: false,
                destination_token_account: None, // default to user ata
                quote_response: quote.clone(),
            })
            .send()
            .await
            .context("swap transaction request to jupiter")?;

        let swap: SwapInstructionsResponse = util::http_error_handling(swap_response)
            .await
            .context("error requesting jupiter swap")?;

        let mut instructions: Vec<Instruction> = Vec::new();

        for ix in &swap.compute_budget_instructions.unwrap_or_default() {
            instructions.push(ix.try_into()?);
        }
        for ix in &swap.setup_instructions.unwrap_or_default() {
            instructions.push(ix.try_into()?);
        }

        // Ensure the source token account is created (jupiter takes care of the output account)
        instructions.push(
            spl_associated_token_account::instruction::create_associated_token_account_idempotent(
                &owner,
                &owner,
                &source_token.mint,
                &Token::id(),
            ),
        );

        instructions.push(Instruction {
            program_id: mango_v4::id(),
            accounts: {
                let mut ams = anchor_lang::ToAccountMetas::to_account_metas(
                    &mango_v4::accounts::FlashLoanBegin {
                        account: self.mango_client.mango_account_address,
                        owner,
                        token_program: Token::id(),
                        instructions: solana_sdk::sysvar::instructions::id(),
                    },
                    None,
                );
                ams.extend(bank_ams);
                ams.extend(vault_ams.clone());
                ams.extend(token_ams.clone());
                ams.push(util::to_readonly_account_meta(self.mango_client.group()));
                ams
            },
            data: anchor_lang::InstructionData::data(&mango_v4::instruction::FlashLoanBegin {
                loan_amounts,
            }),
        });
        instructions.push((&swap.swap_instruction).try_into()?);
        instructions.push(Instruction {
            program_id: mango_v4::id(),
            accounts: {
                let mut ams = anchor_lang::ToAccountMetas::to_account_metas(
                    &mango_v4::accounts::FlashLoanEnd {
                        account: self.mango_client.mango_account_address,
                        owner,
                        token_program: Token::id(),
                    },
                    None,
                );
                ams.extend(health_ams);
                ams.extend(vault_ams);
                ams.extend(token_ams);
                ams.push(util::to_readonly_account_meta(self.mango_client.group()));
                ams
            },
            data: anchor_lang::InstructionData::data(&mango_v4::instruction::FlashLoanEndV2 {
                num_loans,
                flash_loan_type: mango_v4::accounts_ix::FlashLoanType::Swap,
            }),
        });
        for ix in &swap.cleanup_instructions.unwrap_or_default() {
            instructions.push(ix.try_into()?);
        }

        let mut address_lookup_tables = self.mango_client.mango_address_lookup_tables().await?;
        let jup_alt_addresses = swap
            .address_lookup_table_addresses
            .map(|list| {
                list.iter()
                    .map(|s| Pubkey::from_str(s))
                    .collect::<Result<Vec<_>, _>>()
            })
            .unwrap_or(Ok(vec![]))?;
        let jup_alts = self
            .mango_client
            .fetch_address_lookup_tables(jup_alt_addresses.iter())
            .await?;
        address_lookup_tables.extend(jup_alts.into_iter());

        let payer = owner; // maybe use fee_payer? but usually it's the same

        Ok(TransactionBuilder {
            instructions,
            address_lookup_tables,
            payer,
            signers: vec![self.mango_client.owner.clone()],
            config: self.mango_client.client.transaction_builder_config,
        })
    }

    pub async fn swap(
        &self,
        input_mint: Pubkey,
        output_mint: Pubkey,
        amount: u64,
        slippage_bps: u64,
        only_direct_routes: bool,
    ) -> anyhow::Result<Signature> {
        let route = self
            .quote(
                input_mint,
                output_mint,
                amount,
                slippage_bps,
                only_direct_routes,
            )
            .await?;

        let tx_builder = self.prepare_swap_transaction(&route).await?;

        tx_builder.send_and_confirm(&self.mango_client.client).await
    }
}<|MERGE_RESOLUTION|>--- conflicted
+++ resolved
@@ -202,26 +202,8 @@
         let response = self
             .mango_client
             .http_client
-<<<<<<< HEAD
-            .get(format!("{}/quote", self.mango_client.client.jupiter_v6_url))
-            .query(&[
-                ("inputMint", input_mint.to_string()),
-                ("outputMint", output_mint.to_string()),
-                ("amount", format!("{}", amount)),
-                ("slippageBps", format!("{}", slippage_bps)),
-                ("onlyDirectRoutes", only_direct_routes.to_string()),
-                (
-                    "maxAccounts",
-                    format!(
-                        "{}",
-                        crate::MAX_ACCOUNTS_PER_TRANSACTION - flash_loan_account_num
-                    ),
-                ),
-            ])
-=======
             .get(format!("{}/quote", client.jupiter_v6_url))
             .query(&query_args)
->>>>>>> bc8bdaed
             .send()
             .await
             .context("quote request to jupiter")?;
@@ -293,15 +275,8 @@
         let swap_response = self
             .mango_client
             .http_client
-<<<<<<< HEAD
-            .post(format!(
-                "{}/swap-instructions",
-                self.mango_client.client.jupiter_v6_url
-            ))
-=======
             .post(format!("{}/swap-instructions", client.jupiter_v6_url))
             .query(&query_args)
->>>>>>> bc8bdaed
             .json(&SwapRequest {
                 user_public_key: owner.to_string(),
                 wrap_and_unwrap_sol: false,
