--- conflicted
+++ resolved
@@ -44,11 +44,6 @@
         begin_perp: active_token_len * 2,
         begin_serum3: active_token_len * 2 + active_perp_len * 2,
         staleness_slot: None,
-<<<<<<< HEAD
-        begin_fallback_oracles: metas.len(), // TODO: add support for fallback oracle accounts
-        usd_oracle_index: None,
-        sol_oracle_index: None,
-=======
         begin_fallback_oracles: metas.len(),
         usdc_oracle_index: metas
             .iter()
@@ -56,7 +51,6 @@
         sol_oracle_index: metas
             .iter()
             .position(|m| m.pubkey == pyth_mainnet_sol_oracle::ID),
->>>>>>> a30c5a9e
     };
     let now_ts = SystemTime::now().duration_since(UNIX_EPOCH)?.as_secs();
     mango_v4::health::new_health_cache(&account.borrow(), &retriever, now_ts)
@@ -95,13 +89,8 @@
         begin_perp: active_token_len * 2,
         begin_serum3: active_token_len * 2 + active_perp_len * 2,
         staleness_slot: None,
-<<<<<<< HEAD
-        begin_fallback_oracles: metas.len(), // TODO: add support for fallback oracle accounts
-        usd_oracle_index: None,
-=======
         begin_fallback_oracles: metas.len(),
         usdc_oracle_index: None,
->>>>>>> a30c5a9e
         sol_oracle_index: None,
     };
     let now_ts = SystemTime::now().duration_since(UNIX_EPOCH)?.as_secs();
