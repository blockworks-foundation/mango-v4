--- conflicted
+++ resolved
@@ -4,15 +4,6 @@
 
 ## not on mainnet
 
-<<<<<<< HEAD
-### v0.21.2, 2024-1-
-
-- Allow fast-listing of Openbook v1 markets (#839, #841)
-
-## mainnet
-
-### v0.21.1, 2024-1-
-=======
 ### v0.22.0, 2024-2-
 
 - Perp: Allow reusing your own perp order slots immediately (#817)
@@ -57,7 +48,6 @@
 ### v0.21.1, 2024-1-3
 
 Deployment: Jan 3, 2024 at 14:35:10 Central European Standard Time, https://explorer.solana.com/tx/345NMQAvvtXeuGENz8icErXjGNmgkdU84JpvAMJFWXEGYZ2BNxFFcyZsHp5ELwLNUzY4s2hLa6wxHWPBFsTBLspA
->>>>>>> e107b281
 
 - Prevent withdraw operations from bringing token utilization over 100%.
 - Prevent extreme interest rates for tokens with borrows but near zero deposits.
