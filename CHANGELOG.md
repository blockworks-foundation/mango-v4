# Mango v4 Program Change Log

Update this for each program release and mainnet deployment.

## not on mainnet

<<<<<<< HEAD
=======
### v0.21.2, 2024-1-

- Allow fast-listing of Openbook v1 markets (#839, #841)

## mainnet

>>>>>>> 4cce7aad
### v0.21.1, 2024-1-

- Prevent withdraw operations from bringing token utilization over 100%.
- Prevent extreme interest rates for tokens with borrows but near zero deposits.

<<<<<<< HEAD
## mainnet

=======
>>>>>>> 4cce7aad
### v0.21.0, 2023-12-13

Deployment: Dec 13, 2023 at 09:02:46 Central European Standard Time, https://explorer.solana.com/tx/47BBFEugtHYciK5jHVzVtXawc7oyXKzX8o5V4ERXX3Cb7AZqmr8w6uDrFPRpyJRDccRWtuno8g2micqaFoSLC1EL

- Introduce deposit limits (#806)

  The DAO can now configure hard deposit limits per token. They can be used in
  conjunction with the previous soft limits to restrict how much of a token can
  be on the platform providing collateral weight.

- Improve OpenBook order tracking and price bands (#805)

  In order for hard deposit limits to work, OpenBook orders need to be tracked
  and potentially restricted. The DAO can now configure a band around the oracle
  price and new bids and asks that don't fall within this band will be rejected.

- SerumPlaceOrderV2 breaking change (#805)

  A new instruction for placing orders on OpenBook markets is introduced. The
  old instruction should be disabled shortly after release.

- Changing token maint weights over time (#780)

  The DAO can now trigger a gradual change in token maint weights. This allows
  it to make maint weights less favorable without potentially causing many
  liquidations at the same time.

- Changed perp settlement incentives (#771)

  The incentives were too high when the user account was close to liquidation.
  The DAO had previously reduced the percentage amount as a mitigation.

  With this change:
  - low-health settlement incentives are capped at 2x the flat fee, removing
    unlimited percentual incentive fees entirely
  - incentives are only paid if at least 1% of position value is settled,
    avoiding the incentive to settle accounts with large positions very frequently

- More configurable token interest rate curve (#755)

  The scaling factor and target utilization are now stored separately, giving the
  DAO more flexibility for configuration.

- Delegates can now deposit even when a new token position needs to be created (#775)
- TokenRegister: Add argument for insurance (#782)
- Close zero token positions when user asks to withdraw everything (#793)
- Fix default parameters for fast listing tokens (#804)
- Disable TokenAddBank instruction, which was unused (#803)
- Significantly reduce program heap use (#787, #785)
- Reduce compute use of OpenBook health computations (#750)

### v0.20.0, 2023-11-8

Deployment: Nov 8, 2023 at 10:44:24 Central European Standard Time, https://explorer.solana.com/tx/4LM5NJAa71tjjKT4a7MXVVsautU1DNvszbXp2ufeps9gMrksRh9pURRiacoyCEgW9gdBYJb1W3TL6o7dzDcUVmVH

- Token conditional swaps: Add two auction mechanisms (#717)

  The trigger orders that are used to implement stop loss and take profit orders
  currently require users to set a fixed premium - an incentive for the order
  triggerer. Two new types of trigger orders were added:

  - Premium auctions: After starting, the premium offered to triggerers gradually
    increases from zero. This way users are less likely to overpay on premium,
    but execution will be delayed until the premium is sufficiently high.
  - Linear auctions: A simple auction where users configure start and end for
    both time and price. The offered trigger price changes linearly with time
    instead of being tied to the oracle price.

- Account shrinking and migration (#692)

  The AccountExpand instruction can now shrink accounts. This allows users to
  change the trade-off between token positions, perp positions and OpenBook open
  order slots now. It will be particularly useful when the OpenBook v2 integration
  arrives.

  This also adds a AccountSizeMigration instruction to permissionlessly shrink
  existing accounts where safe while migrating them to the v3 account layout.

- Drop HealthCache from IDL and disable ComputeAccountData instruction (#723)

  Both were not intended as public API and are only used in tests as an old
  way of retrieving account information.

- Token withdraw: Deactivate zero positions when withdrawing zero (#736)

  Previously an "active but zero" token position would not be closed by a
  withdraw-all style instruction.

- Update dependencies to Anchor v0.28.0 and Solana v1.16.14 (#718)
- Flash loan: Introduce specialized FlashLoanSwapBegin to save tx bytes (#744)
- Flash loan: Whitelist Jupiter v6 program for delegates (#737)
- Token deposit: Require a valid oracle when opening a new token position (#722)
- Fix computing maximum allowed amount when swapping zero asset-weight tokens (#699)
- Fix too-strict validation of max rate on token edit (#734)

### v0.19.1, 2023-9-16

Deployment: Sep 16, 2023 at 11:20:20 Central European Summer Time, https://explorer.solana.com/tx/K9BJ1uDBH6Xe8erhS6C8Rmz6k6V1cKJ8z6wNmf4DV2aF5Woin4H5xXKj1ypTNDSTccNvcsAUTHStoai3k2hYY5E

- Fix a health overestimation with OpenBook open orders

  When bids or asks crossed the oracle price, the serum3 health would be
  overestimated before.

  Now we track an account's max bid and min ask in each market and use that
  as a worst-case price. The tracking isn't perfect for technical reasons
  (compute cost, no notifications on fill) but produces an upper bound on
  bids (lower bound on asks) that is sufficient to make health not
  overestimate.

### v0.19.0, 2023-9-7

Deployment: Sep 7, 2023 at 13:10:08 Central European Summer Time, https://explorer.solana.com/tx/3xcQWmAinBjFF4QgUCS7v5KxS7CjUQMJmENBHMyMMoeNCdKpLQL6fJXcKRRDmzW4ajPUywgPxBzMoYJn9c8CteEP

- Token deposits and withdraws: Allow full withdraw or full borrow repays
  even when the oracle is stale (#646, #675)

  Stale oracles are a problem for Mango because the risk engine can then no
  longer safely determine if a user action is safe or not. Before, a stale oracle
  would completely block interactions with an account until the oracle got
  updated again.

  This change allows some actions even while an oracle is stale:

  - Users with deposits in a token with a stale oracle can now withdraw tokens
    as long as their account health provided by tokens with non-stale oracles
    remains positive.
  - Users with borrows of a token with a stale oracle can now repay the borrows
    (unless they were being liquidated at the time).

  These actions can be used to unblock an account by removing the offending token
  from its balance sheet.

- Expiring delegate: Accounts can now have a short-term delegate (#663)

  This might allow users to temporarily delegate to an in-memory key, so they
  can trade without having to re-approve every transaction on their wallet.

- Flash loan: Start allowing Mango instructions after flash_loan_end (#681)

  Liquidators may be interested in performing actions in the same transaction
  as a flash loan swap.

- Flash loan: The DAO can now charge a deposit fee (#660, #693)

  The DAO can now configure a fee on deposits that happen in flash loans. This
  could be used to apply a fee to flash loan swaps.

  Previously flash loans that did not increase the user's token balance and did
  not borrow tokens were free.

- Stop loss: Respect net borrow limits and change low-health completion (#677)
- Stop loss: Store helpful UI fields (#654, #667)
- Stop loss: Fees are configured by-token instead of globally (#659)
- Stop loss: Avoid expensive health cache for expired orders (#682)
- Account creation: Add account_create_v2 instruction (#680, #685)
- Account resizing: Lower maximums due to tx account limit (#686, #688, #689)
- Account resizing: Fix denial of service if account has too many lamports (#694)
- Token register: Revamp API for simpler use from governance (#665)
- Token register untrusted: Adjust default oracle staleness (#678)
- Fix typo in name of admin_token_withdraw_fees instruction (#655)
- Flash loan: Better errors for missing banks (#639)
- OpenBook v2 integration: First draft of instructions (#628)

### v0.18.0, 2023-7-28

Deployment: Jul 28, 2023 at 08:29:46 Central European Summer Time, https://explorer.solana.com/tx/TaPcQ8dUDyFEaqprasGVEeG3x4Z2nMT7jY9tr2G8KVVf3kvDUQv8TRTjzDirasx3YkyYq3PmQcmcMbCcHsAnUNT

- Introduce limit and stop loss orders for arbitrary spot pairs (#604, #634)

  Allow users to request that a swap between two spot tokens should be executed
  once the price crosses a threshold. Independent of OpenBook markets.

- Improve behavior when listing tokens or markets with upcoming oracles (#620)

  When we listed RNDR before the oracle started publishing a price, there
  was an issue where the stable price got initialized to 0. Now, the stable
  price is only initialized the first time a valid oracle value is read.

- Deprecate Serum3SettleFunds (#606)

  Use the Serum3SettleFundsV2 instruction introduced in v0.8.0.

- Perp FillEventLog: Include amount of closed pnl (#624)
- Pyth: Fix reading most recent valid price (#631)
- Introduce mechanism for moving collected fees to DAO (#644)

### v0.17.1, 2023-7-6

Deployment: Jul 6, 2023 at 20:26:34 Central European Summer Time, https://explorer.solana.com/tx/4kiVtR1G3xNh8bTP4FetfG7rjPjLThFjrQNzMMs2TfQHnw7Ezp6JX4rboQbGrJsfZDd6zaMuEa1ZTxahRwPPb9JR

- Remove extra Pyth oracle status check added in v0.17.0

  The Pyth oracle status also reverts to Unknown if not enough publishers have
  reported in a 25 slot window. So checking for the "Trading" status means an
  implicit staleness limit of 25 slots.

  This staleness limit is much more strict than the ones configured on the
  oracles currently used by Mango and caused occasional transaction failures.

### v0.17.0, 2023-7-3

Deployment: Jul 3, 2023 at 09:46:14 Central European Summer Time, https://explorer.solana.com/tx/4G6b1uihopkHqp968sq3RYacYHn5ND8mMmeNd1RfswTCmiqeappTN2747JTvswVXxs7oqgfU6M3VKPGVRFPGJYuL

- Configurable perp market settle token (#550)

  This changes perp market margining to no longer assume all pnl is in USD
  while settlement is in USDC. Instead, a configurable settle token is used for
  pnl and settlement, defaulting to USDC.

  There is no difference while the USDC price is forced to $1 and its init and liab
  weights are 1. But with this patch, it becomes possible to change that.

  For now it is not recommended to use a token other than USDC or USDT (or
  another USD targeting stable token) for perp settlement.

  The patch also updates all instructions dealing with the insurance vault
  to be aware that the insurance fund is not in USD but in USDC and apply the
  USDC price before payouts. To do this, the previous
  PerpLiqNegativePnlOrBankruptcy was replaced by a new
  PerpLiqNegativePnlOrBankruptcyV2 instruction.

- Allow reduce-only actions when init health is low (#592)

  Previously when init health was negative, the program only allowed actions that
  increased init health. Now it also accepts actions that keep init health the
  same.

  This is helpful for users because they now can place reducing limit orders on
  the spot or perp orderbooks while their account has low health.

- Whitelist PerpPlaceOrderV2 and PerpPlaceOrderPeggedV2 for HealthRegions (#597)
- Improve logging of loans (#599, #603)
- Pyth oracle status is checked (#607)
- Fixes to the inactive fee buyback feature (#608)
- Fix token force close to respect the reduce-only flag (#613)
- Improve docs (#590, #594)
- Use workspace dependencies (#588)

### v0.16.0, 2023-5-19

Deployment: May 19, 2023 at 15:35:12 Central European Summer Time, https://explorer.solana.com/tx/22fEcghPGgAnYCZkfjTxTeKQwX5rzWSx3c5CV9TikJmaAKWCpubCZYBx5ZJJPeNG1xWUPWMw3ooDhFBRYCR3tKYU

- New event: PerpTakerTradeLog immediately logs your trade execution (#579, #584)

  Previously you had to look at the logs from FillEvent processing to determine
  how much was taken and what the fees were. The new PerpTakerTradeLog event
  is emitted during PerpPlaceOrder and simplifies that.

- Perp self-trade options (#533)

  There are new PerpPlaceOrderV2 and PerpPlaceOrderPeggedV2 instructions that take
  an argument that controls self-trade behavior, similar to OpenBook.

  The old instructions still exist with nearly unchanged behavior: They default
  to DecrementTake, which means being allowed to match against your own orders.
  But now you don't pay fees if you do so.

- Update anchor to v0.27.0 (#582)

  Mango used to depend on a fork of anchor. Now all patches are upstreamed and
  we have upgraded to the unmodified upstream version of v0.27.0.

### v0.15.0, 2023-5-11

Deployment: May 11, 2023 at 09:29:12 Central European Summer Time, https://explorer.solana.com/tx/3h6KFxLEAvifNGDBNcQrWdc6cRkpHTzFzL8VradfAXBYNfScrLJzDxm52N4RNmS9dmE84zDuwbErQ75RcxDcihY3

- Change TokenRegisterTrustless instruction to disable borrows by default (#567)

  The instruction is intended to use very conservative defaults for listing
  tokens. It now lists new tokens with zero asset weights and without allowing
  borrowing, which should leave oracle staleness and potential bugs as the main
  risks of listing new tokens.

- OpenBook place order instruction: Respect reduce-only flags on the base and
  quote bank (#569)

  This way the DAO can potentially leave related OpenBook markets open when it
  marks a token as reduce-only.

- FlashLoan: Whitelist the ComputeBudget program when called by delegates (#572)

  For convenience. When constructing a flash loan instruction for a delegated
  account, users no longer need to take care to remove compute budget
  instructions from the flash loan scope.

- Perp Order Matching: Exit when no lots can be filled due to the quote limit (#576)

  Previously it would keep looping unnecessarily.

- Improve error message for incorrect number of accounts in FixedAccountRetriever (#566)
- Add oracle confidence and type information to perp update funding logs (#568)

### v0.14.0, 2023-4-29

Deployment: Apr 29, 2023 at 11:58:43 Central European Summer Time, https://explorer.solana.com/tx/2iaLQTT6PqFjFQr94j5g2iUhDT9v6CJk5rNC9mY7cY7BfRjn6pWixnUF5Wv2qAAUq4hmEvM7WyajDxQjq6QbufSk

- Force-closing of perp positions (#525)

  When a perp markets is set to "force-close" by the DAO, anyone can close open
  perp orders and positions on the market. This allows the DAO to wind down perp
  markets if needed.

- Force-closing of OpenBook market use via Mango (#551)

  When an OpenBook market's Mango integration is set to "force-close" by the DAO,
  anyone can close open orders on that market that were placed via Mango.
  This allows the DAO to wind down interactions with an OpenBook market.

- Fix exception for the Jupiter program in flash loan (#552)

  Account delegates cannot execute generic flash loans, but were supposed to be
  able to use whitelisted Jupiter programs during a flash loan. The bug that
  prevented the exception from working was fixed.

- Allow the DAO to withdraw from the insurance fund token account (#561)
- Fix a bug with settle limit accounting when liqors take over positive pnl (#562)
- Improve logging on force-close instructions (#555)
- Fix perp order seqnum logging (#556)
- Fix build when using mango-v4 code with the "no-entrypoint" feature (#558)

### v0.13.0, 2023-4-18

Deployment: Apr 18, 2023 at 17:33:15 Central European Summer Time, https://explorer.solana.com/tx/4WWVHCAheTRBhzyXUjsV1Kqfn8LdnkupiVbK4qaPNqby8P5vv7hY6HS3rHHL9bMu1RGdCZvqsd2MHjdawLYQ6Pxi

- Add explicit token account checks to FlashLoan (#542)

  It looks like the reported security issue was not exploitable, but the guards
  that prevented it were too incidental. This change adds explicit checks,
  improving safety and readability.

  It adds the FlashLoanEndV2 instruction, replacing FlashLoanEnd.

- Don't incentivize using asset tokens with high liquidation fee during liquidation (#536)

  Previously liqors received the sum of the liquidation fee of the asset and liab token,
  which meant liqors would preferably liquidate with high-liq-fee tokens.

  After this change only the liab token's liq fee is used. That's sensible because
  the fee is about giving liqors some margin to work with when settling the
  liability they took on.

- Force-closing of tokens (#518)

  Mango already has the concept of switching tokens into a "reduce-only" mode where
  deposits and borrows are only allowed to decrease.

  The new "force-close" mode is even stricter: When it's enabled, liqors can reduce
  an account's borrows of the force-closed token even if the account is healthy.

  The goal is to have a way of winding down the platform's and users' exposure to
  a token if necessary. Only a DAO vote can change a token's state to force-close.

- Improve perp trade logging (#535)

  PerpUpdateFunding now logs the oracle update slot to allow traders to better
  evaluate oracle peg orders.

  Perp fills now create a fill log that contains the fill event seqnum. That allows
  relating the transaction with the order matching to the transaction that processed
  the fill event for the trade.

- IxGate: Fix check for re-enabling instructions (#540)

  The security admin was not supposed to be able to enable instructions, but a bug
  allowed it. With this fix, only the group admin (DAO) can enable instructions.

### v0.12.0, 2023-4-17

Deployment: Apr 17, 2023 at 15:49:33 Central European Summer Time, https://explorer.solana.com/tx/2PbaCRMGgpGiysxk5y8x3TdFRZbGEAKZdyAzEQhAMXfCxS4bPN96YZ4Pp6hHfp17fd7RYUd13t4vtjpaFb4ccYRm

- Emit perp fees settled on update_funding (#530)

  Required to have a full picture of total perp market fees.

- Net borrow limit: Separate out tracking from checking (#534)

  That way it's easier to be specific about where the limit should be checked.

### v0.11.0, 2023-4-4

Deployment: Apr 4, 2023 at 21:43:18 Central European Summer Time, https://explorer.solana.com/tx/5Z36iV6VhAfmxwZubQduV1hNyUyyB9AyjovAwNrWLb5cdAqGm4F3NGmz6V8VpHT6yUwCEDxm2hWMrdJXNkZ8RSPR

- Limit funding and interest accrual during downtimes (#529)

  Previously, if the funding or interest updating instruction wassn't
  called for a long time (like for a solana downtime or the security
  council halting the program), the next update would apply funding or
  interest for the whole time interval since the last update.

  This could lead to a bad downtime situation becoming worse. Instead,
  limit the maximum funding and interest time interval to one hour.

- Update default interest parameters in token_register_trustless (#523)

  This brings them in line with the recent interest rate changes for >50%
  utilization.

- Perp: Fix logging of funding rate in update funding and deactivate pos (#528)

### v0.10.0, 2023-4-3

Deployment: Apr 3, 2023 at 20:10:26 Central European Summer Time, https://explorer.solana.com/tx/3Rvv7hxqYQ7mPXE7jopzq1RAAoEwPi1pRPY7EubzEiZih8zMVhTMe1AsuYNJq3gwpM8BVVC3CXkAWcsFdd7SE6zC

- HealthRegion: Explicitly whitelist allowed instructions (#508)

  The security council had disabled the HealthRegion instructions after the audit
  found a vulnerability. The issue has been resolved by restricting which other
  instructions may be called in a health region. That way it's still usable to
  save compute units, but its attack surface is significantly reduced.

- Use insurance fund token oracle for bankruptcies (#503)

  This is in preparation for using an oracle for the USDC price instead of fixing
  its value to $1. The insurance fund is in USDC, so the oracle price needs to
  be taken into account once a real oracle is provided.

- Fee buyback: Use the USDC oracle (#504)
- Perp settle fees: Return early instead of error on failure (#526)
- Net borrow limits: Fixed accounting of deposits (#513)
- Better logging in IxGateSet instruction
- Sanity check token_index in TokenRegister instruction
- Allow using all available bytes for bank and market names

### v0.9.0, 2023-3-16

Deployment: Mar 16, 2023 at 11:07:30 Central European Standard Time, https://explorer.solana.com/tx/2hVqFQhxC9BGzDvH7y9bWChrMRvzsBGMPcMepHLBamK4vKJMJG48Fv8ZB54b46qErH1aGRy9YVhFnVnpaKgnoP3c

- Downgrade the "fixed" dependency to v1.11.0 (#500)

  The dependency had a regression. This downgrades to the previous version that
  had been in use with Mango v3, while backporting the safety improvements done
  for release v0.8.0.

- Improvements to perp position docstrings (#497)

### v0.8.0, 2023-3-11

Deployment: Mar 11, 2023 at 08:06:22 Central European Standard Time, https://explorer.solana.com/tx/61CbcyDaCV1DKHEGxkfNfx9nCUfsH3RgUU7mivTjtqbHJ3YVPX6vNAzn91CZYRsjohVc5LdcZCZtteDKrCiKjYEi

- Introduce a new "fee buyback" feature. (#464, #478, #479, #481, #485, #489)

  If enabled, users who paid perp or openbook fees can optionally perform a MNGO
  to USDC swap at a favorable price to pay fees in MNGO instead.

  For example, if a user had paid 100 USDC in fees, they could use the new
  instruction to pay $90 worth of MNGO instead and get back their 100 USDC
  (concrete numbers and enabling this feature are up to DAO vote).

- The security admin is now allowed to reduce the init asset weight of tokens
  and perp markets to zero. (#482)

  This allows the security council to disable new borrows against a token or
  perp market in emergency situations. The primary usecase is a scenario where
  an oracle no longer tracks the real value of an asset. (like when the soBTC
  price depegged: Mango would have used the BTC oracle for it if it had been live)

- Introduce a new `Serum3SettleFundsV2` instruction (#484)

  OpenBook has a UI fee that bots don't have to pay. Previously, Mango claimed
  this OpenBook fee component for itself. The new instruction allows bots to
  skip paying the OpenBook UI fee when trading through Mango.

  The idea is to avoid penalizing market maker bots for trading on OpenBook
  through a Mango account.

- Make reduce-only behavior more intuitive for PerpPlaceOrder instruction (#483)
- Allow the group admin to edit the token and perp names stored on-chain (#488)
- Allow the group admin to call the `TokenRegisterTrustless` instruction (#477)
- Vendor `fixed` crate to enable general overflow checking in release mode (#476)

### v0.7.0, 2023-2-22

Deployment: Feb 22, 2023 at 14:45:12 Central European Standard Time, https://explorer.solana.com/tx/2KjMd2GLggSTJGSBQ3T96KK8Pj8XEXSDad65b8AN9gtCo6XdWmaFtewUJbPFvXK8WnKgdTxUNJjftpbtRJNEVhDg

- Security admin can now set OpenBook markets to reduce-only (#472)
- PlacePerpOrder: Improved logging when reduce-only is set (#468)
- PerpSettlePnl: Grant the low-health settle fee even if the settled amount is
  below the flat fee threshold (#458)
- OpenBook: Take referrer rebate as Mango fee (#469)

### v0.6.0, 2023-2-14

Deployment: Feb 14, 2023 at 16:06:03 Central European Standard Time, https://explorer.solana.com/tx/4vpjuiESQZn5t6XErHeSX76dCng4P4KPrr5pMGuYv9LhA3EcLgTw1bYxg8aRmBt1rfJCTqqYLws1cr4EvnrrETue

- Client: Increase search iteration limit
- Update Serum dependency to most recent openbook version (#437)
- Enable release-move overflow checks (#438)
- Remove cleanup testing instruction PerpZeroOut (#430)
- Liquidation: Fix amount limits by introducing a new "LiquidationEnd" health type (#440, #447)
- Fix amount logging in token deposit (#446)
- Restrict what the security admin can do (#452)
- Fix bug in perp cancel all so it doesn't error on filled/expired orders (#453)

### v0.5.0, 2023-2-2

Deployment: Feb 2, 2023 at 10:51:02 Central European Standard Time, https://explorer.solana.com/tx/eVGLcy3y8Vi9sMDKQbKdRKZa6dpjTjdP5HyDFXXQFqAaS1CXCg2QnFC1hgE8F8unWfgpmXC8PvmuRMhmQEE1YzK

- Log old and new values in edit instructions (#418)
- PerpPlaceOrder returns order id (#417)
- Prevent setting the group admin to the default address (#423)
- Allow security admin to disable individual instructions (#419)
- Rename pnl_asset_weight to overall_asset_weight (#427)
- Significant changes to perp liquidation instructions (#424)
- Reorganize perp fill events to save bytes and have client order ids (#426)
- Add market index to serum3 events (#429)

### v0.4.0, 2023-1-24

Deployment: Jan 24, 2023 at 10:21:59 Central European Standard Time, https://explorer.solana.com/tx/3C5vSUrC2xJhAeaDjRMuhE1Gnbj72gDKPRibpFk2gP2afoaFquY8GgUeBwhNoP25QtPvTJG3NZmZBoHoSgvrEWGH

- Perp instruction constraint fixes (#399)
- Documentation and cleanup from perp code audit (#400, #401, #406, #410, #412)
- Perp: Don't generate fill events with zero quantity (#404)
- Perp: add testing instruction to fix inconsistency from deleted accounts/markets (#413)
- Add program token deposit limit (#415)
- Allow security admin to set markets to reduce only or reduce init asset weight (#394)

### v0.3.0, 2023-1-17

Deployment: Jan 17, 2023 at 14:57:12 Central European Standard Time, https://explorer.solana.com/tx/5uGKvLwcBjPkUAKtFGqKdwm6pHXFaMGkF44P8rhJrRbmTGwgKShkSoVvLvqDNvJYa4iMftiQgZW7gG9tQaXjmrEk

- Add perp market pnl asset weights, replacing the "trusted market" flag (#391)
- Add tracking of realized PnL over a position's lifetime to perp positions (#392)
- Fix oracle staleness detection for pyth oracles (#393)

### v0.2.0, 2023-1-13

Deployment: Jan 13, 2023 at 11:31:05 Central European Standard Time, https://explorer.solana.com/tx/4yGRUk6QwntvC4umECDPDZJNcbevSJ1fdZi75Mz9rGa9SHKzUtjMF3V5FCTkzBZqAETQTccqv63BYw6yX8JNxiur

- Add an optional security authority with the ability to halt a group or
  temporarily freeze user accounts.
- Extend perp pnl settle limits to apply to realized pnl
- Rename perp_liq_bankruptcy to perp_liq_quote_and_bankruptcy and extend it to
  cover taking over the liqee's negative pnl while the settle limits and perp
  settle health allow it.
- Perp bankruptcy is now allowed when settling is impossible, even when there are
  spot assets remaining.

### Jan 5, 2023 Central European Standard Time

- Change max staleness slots from -1 to 600 for trustless token registering

### Jan 4, 2023 Central European Standard Time

- Reduce only mode for tokens, and perp markets
- Perp settlement applies no loan origination fee

### Dec 16, 2022 at 16:40 Central European Standard Time

### Oct 8, 2022 at 14:38:31 Central European Summer Time

https://explorer.solana.com/tx/3m8EDohkgwJZyiwpGXztBWARWQVxyhnSNDVuH467D7FPS2wxJerr79HhdhDEed5hpConHgGsKHvxtW1HJP6GixX9

### Oct 8, 2022 at 14:38:31 Central European Summer Time

https://explorer.solana.com/tx/3m8EDohkgwJZyiwpGXztBWARWQVxyhnSNDVuH467D7FPS2wxJerr79HhdhDEed5hpConHgGsKHvxtW1HJP6GixX9

- New ix `TokenDepositIntoExisting`

### Sep 1, 2022 at 10:24:35 Central European Summer Time

https://explorer.solana.com/tx/3NnX13A3QwsREKKKo3iYR4jqgoongpCjdhhXuJ3y5iP6FwfPcNieVop623tpgPbyreC7m7KtphwdWdoHYE5YC394

- Add HealthRegionBegin, -End instructions
- Add explicit "oracle" account argument for TokenDeposit and TokenWithdraw instructions

### Aug 20, 2022 at 19:58:29 Central European Summer Time

https://explorer.solana.com/tx/3R4frko1AekQKJmmQ5T6k3mdXF9uZVHTR7oocdspTPsc82xX7qrbgnG61r28UdhCxsjMxtQHgBqMc37FSvoHQfCN

- loan fee logging for off-chain services

### Aug 18, 2022 at 17:17:40 Central European Summer Time

https://explorer.solana.com/tx/4Xnyswcwx98y6khw8ptNVmdhQZwJjuNy2BvmQg2pJayoThFiw8kmS2ecRAg5cg2DncvW3NQgn2vtP8mCUtv6Q1yB

- liq_token_bankruptcy: removed liab_token_index argument
- flash_loan: both begin and end instructions now require the group to be passed as the final trailing remaining account
- flash_loan: the end instruction now requires passing a FlashLoanType, so logging can distinguish swaps from other uses
- ts client changes
  Class Group
  banksMap is now private
  there are now getFirstBankByMint, getMintDecimals, getFirstBankByTokenIndex

  Class MangoAccount
  How to navigate

  - if a function is returning a I80F48, then usually the return value is in native quote or native token, unless specified
  - if a function is returning a number, then usually the return value is in ui token, unless specified
  - functions try to be explicit by having native or ui in the name to better reflect the value
  - some values might appear unexpected large or small, usually the doc contains a "note"

  getMaxSourceForTokenSwap takes sourceMintPk and targetMintPk instead of sourceTokenName and targetTokenName
  simHealthRatioWithTokenPositionChanges takes mintPk instead of tokenName
  getEquivalentNativeUsdcPosition -> getEquivalentUsdcPosition
  getEquivalentNativeTokenPosition -> getEquivalentTokenPosition
  getNative -> getTokenBalance
  getNativeDeposits -> getTokenDeposits
  getNativeBorrows -> getTokenBorrows
  getUi -> getTokenBalanceUi
  deposits -> getTokenDepositsUi
  borrows -> getTokenBorrowsUi
  getAssetsVal -> getAssetsValue
  getLiabsVal-> getLiabsValue

  Class TokenPosition
  ui -> balanceUi
  uiDeposits -> depositsUi
  uiBorrows -> borrowsUi

  Class MangoClient
  Constructor doesnt take groupName anymore, it optionally takes idsSource with the correct default already set
  tokenDeposit now takes mintPk instead of tokenName
  tokenDepositNative now takes mintPk instead of tokenName
  tokenWithdraw -- same as above --
  tokenWithdrawNative -- same as above --
  marginTrade takes inputMintPk and outputMintPk instead of inputToken and outputToken
  marginTrade takes flashLoanType as an argument

### Aug 8, 2022 at 18:56:04 Central European Summer Time

https://explorer.solana.com/tx/yjZggRTrcDNquMkftNvBKLv77Dk4xp5yQPYXgN3qvBHTBWWJVhLPGHxqpGwosmEq3j8byHZMa13oxLLerBWUdgW

- improved logging for off chain services
- `AccountCreate` ix takes explicit input for sizes of various features

### Aug 4, 2022 at 09:30:00 Central European Summer Time

ts/client changes

- Renamed `getGroupForAdmin` to `getGroupForCreator`.
- Renamd `getInNativeUsdcUnits` to `getEquivalentNativeUsdcPosition`.
- Renamd `getMangoAccountForOwner` to `getMangoAccountsForOwner`.
- `getOrCreateMangoAccount` and c`reateMangoAccount` take an explicit payer, previously it was just implicitly using the client provider's wallet
- Upgraded anchor npm package to latest.
- Anchor is now a git submodule.

New features

- Many rust liquidator improvements.
- MangoAccount is now dynamically sized and is expandable, there is a new `AccountExpand` ix, default size of account is 8 token positions, and 2 serum3 and 2 perp positions, expanded account has 16 token positions and 8 serum3 and 8 perps for now.
- Group account - has a `creator` field which is set on creation and should never change, is used for pda derivation, has a new `fast_listing_admin` field for governance, and also has a `GroupEdit` ix to change both the admin keys.
- Group account - has a `version` field, version 0 which is used in the setup scripts for now, means serum3 and perp market registration is forbidden, and multiple banks are prevented from been added.
- Each account now has a reserved space of around 256 bytes.
- flash_loan ix 1 and 2 are removed, flash loan 3 has been renamed to just `FlashLoan`.
- `MintInfo`, `Serum3Market`, and `PerpMarket` have a field called `registration_time` which is seconds from epoch, e.g. use case how freshly has the market been added, if it was recently added then liquidity might need some time to improve
- Removed fields and commented out code for address lookup tables.
- New `TokenRegisterTrustless` ix to register tokens trustlessly.
- Insurance fund is now disabled for trustless tokens.
- `TokenRegistration` and `TokenRegisterTrustless` ixs dont take a bank_num anymore, hardcoded to 0.
- Enforced a minimum maximum rate of 50% so that rates don't fall so low that they cannot recover.

### Jul 14, 2022 at 09:33:52 Central European Summer Time

https://explorer.solana.com/tx/vZ5hP1vGp37fgzBfG9nb4nfA5ZdmYgk8meq53YPR4ReFxrcTwBUxTYBQUgnfAnq9u5fH36S3QTfb9mVkBXt5A6C

- Account data was rearranged to put fields that are often used with gPA first
- The `CreateGroup` instruction now requires an `insurance_mint` account, which is
  used as the mint for the `insurance_vault` token account it creates. Pass the
  USDC mint address.
- The token with `token_index` zero is now required to be the `insurance_mint`.
  Trying to register a different token for index zero will now fail.
- New instruction: `LiqTokenBankruptcy` to resolve insurance fund payouts and
  socialized loss for bankrupt accounts.
- The `PerpCreateMarket` instruction no longer requires a `quote_token_index`
  argument. The USDC/insurance mint is always used as quote currency for perps.
- The `UpdateIndex` instruction now requires the `oracle` account to be passed
  for logging purposes.
- New instructions: `AccountEdit`, `TokenEdit`, `PerpEditMarket` for reconfiguring.
- The `delegate` field on `MangoAccount` is now used and many instructions can be
  called by the account delegate.
- `TokenUpdateIndexAndRate` now maintains dynamic optimal and max rates for token interest rates.

- Renamed instructions:
  - create/close_group -> group_create/close
  - create/edit/close_account -> account_create/edit/close
  - update_index -> token_update_index
  - create/set_stub_oracle -> stub_oracle_create/set<|MERGE_RESOLUTION|>--- conflicted
+++ resolved
@@ -4,25 +4,17 @@
 
 ## not on mainnet
 
-<<<<<<< HEAD
-=======
+## mainnet
+
 ### v0.21.2, 2024-1-
 
 - Allow fast-listing of Openbook v1 markets (#839, #841)
 
-## mainnet
-
->>>>>>> 4cce7aad
 ### v0.21.1, 2024-1-
 
 - Prevent withdraw operations from bringing token utilization over 100%.
 - Prevent extreme interest rates for tokens with borrows but near zero deposits.
 
-<<<<<<< HEAD
-## mainnet
-
-=======
->>>>>>> 4cce7aad
 ### v0.21.0, 2023-12-13
 
 Deployment: Dec 13, 2023 at 09:02:46 Central European Standard Time, https://explorer.solana.com/tx/47BBFEugtHYciK5jHVzVtXawc7oyXKzX8o5V4ERXX3Cb7AZqmr8w6uDrFPRpyJRDccRWtuno8g2micqaFoSLC1EL
