--- conflicted
+++ resolved
@@ -4,9 +4,6 @@
 
 ## not on mainnet
 
-<<<<<<< HEAD
-### v0.19.1, 2023-9-
-=======
 ### v0.20.0, 2023-10-
 
 - Token conditional swaps: Add two auction mechanisms (#717)
@@ -54,7 +51,6 @@
 ### v0.19.1, 2023-9-16
 
 Deployment: Sep 16, 2023 at 11:20:20 Central European Summer Time, https://explorer.solana.com/tx/K9BJ1uDBH6Xe8erhS6C8Rmz6k6V1cKJ8z6wNmf4DV2aF5Woin4H5xXKj1ypTNDSTccNvcsAUTHStoai3k2hYY5E
->>>>>>> 12d74789
 
 - Fix a health overestimation with OpenBook open orders
 
@@ -67,11 +63,6 @@
   bids (lower bound on asks) that is sufficient to make health not
   overestimate.
 
-<<<<<<< HEAD
-## mainnet
-
-=======
->>>>>>> 12d74789
 ### v0.19.0, 2023-9-7
 
 Deployment: Sep 7, 2023 at 13:10:08 Central European Summer Time, https://explorer.solana.com/tx/3xcQWmAinBjFF4QgUCS7v5KxS7CjUQMJmENBHMyMMoeNCdKpLQL6fJXcKRRDmzW4ajPUywgPxBzMoYJn9c8CteEP
