[package]
name = "margin-trade"
version = "0.1.0"
description = "Created with Anchor"
edition = "2021"

[lib]
crate-type = ["cdylib", "lib"]
name = "margin_trade"
doctest = false

[features]
no-entrypoint = []
no-idl = []
no-log-ix-name = []
cpi = ["no-entrypoint"]
default = []
test-bpf = []

[dependencies]
anchor-lang = { path = "../../anchor/lang" }
anchor-spl = { path = "../../anchor/spl" }
<<<<<<< HEAD
solana-program = "1.10.35"
=======
solana-program = "~1.10.35"
>>>>>>> 5d780a86
<|MERGE_RESOLUTION|>--- conflicted
+++ resolved
@@ -20,8 +20,4 @@
 [dependencies]
 anchor-lang = { path = "../../anchor/lang" }
 anchor-spl = { path = "../../anchor/spl" }
-<<<<<<< HEAD
-solana-program = "1.10.35"
-=======
-solana-program = "~1.10.35"
->>>>>>> 5d780a86
+solana-program = "~1.10.35"