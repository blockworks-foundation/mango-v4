use anchor_lang::prelude::*;
use anchor_lang::Discriminator;
use anchor_lang::ZeroCopy;

use fixed::types::I80F48;
use openbook_v2::state::OpenOrdersAccount;
use serum_dex::state::OpenOrders;

use std::cell::Ref;
use std::collections::HashMap;

use crate::accounts_zerocopy::*;
use crate::error::*;
use crate::serum3_cpi;
use crate::state::pyth_mainnet_sol_oracle;
use crate::state::pyth_mainnet_usdc_oracle;
use crate::state::OracleAccountInfos;
use crate::state::{Bank, MangoAccountRef, PerpMarket, PerpMarketIndex, TokenIndex};

/// This trait abstracts how to find accounts needed for the health computation.
///
/// There are different ways they are retrieved from remainingAccounts, based
/// on the instruction:
/// - FixedOrderAccountRetriever requires the remainingAccounts to be in a well
///   defined order and is the fastest. It's used where possible.
/// - ScanningAccountRetriever does a linear scan for each account it needs.
///   It needs more compute, but works when a union of bank/oracle/market accounts
///   are passed because health needs to be computed for different baskets in
///   one instruction (such as for liquidation instructions).
pub trait AccountRetriever {
    /// Returns the token indexes of the available banks. Unordered and may have duplicates.
    fn available_banks(&self) -> Result<Vec<TokenIndex>>;

    fn bank_and_oracle(
        &self,
        group: &Pubkey,
        active_token_position_index: usize,
        token_index: TokenIndex,
    ) -> Result<(&Bank, I80F48)>;

    fn serum_oo(&self, active_serum_oo_index: usize, key: &Pubkey) -> Result<&OpenOrders>;
    fn openbook_oo(
        &self,
        active_openbook_oo_index: usize,
        key: &Pubkey,
    ) -> Result<&OpenOrdersAccount>;

    fn perp_market_and_oracle_price(
        &self,
        group: &Pubkey,
        active_perp_position_index: usize,
        perp_market_index: PerpMarketIndex,
    ) -> Result<(&PerpMarket, I80F48)>;
}

/// Assumes the account infos needed for the health computation follow a strict order.
///
/// 1. n_banks Bank account, in the order of account.active_token_positions() although it's
///    allowed for some of the banks (and their oracles in 2.) to be skipped
/// 2. n_banks oracle accounts, one for each bank in the same order
/// 3. PerpMarket accounts, in the order of account.perps.active_perp_positions()
/// 4. PerpMarket oracle accounts, in the order of the perp market accounts
/// 5. serum3 OpenOrders accounts, in the order of account.active_serum3_orders()
/// 6. fallback oracle accounts, order and existence of accounts is not guaranteed
pub struct FixedOrderAccountRetriever<T: KeyedAccountReader> {
    pub ais: Vec<T>,
    pub n_banks: usize,
    pub n_perps: usize,
    pub begin_perp: usize,
    pub begin_serum3: usize,
    pub begin_openbook_v2: usize,
    pub staleness_slot: Option<u64>,
    pub begin_fallback_oracles: usize,
    pub usdc_oracle_index: Option<usize>,
    pub sol_oracle_index: Option<usize>,
}

/// Creates a FixedOrderAccountRetriever where all banks are present
///
/// Note that this does not eagerly validate that the right accounts were passed. That
/// validation happens only when banks, perps etc are requested.
pub fn new_fixed_order_account_retriever<'a, 'info>(
    ais: &'a [AccountInfo<'info>],
    account: &MangoAccountRef,
    now_slot: u64,
) -> Result<FixedOrderAccountRetriever<AccountInfoRef<'a, 'info>>> {
    let active_token_len = account.active_token_positions().count();

    // Load the banks early to verify them
    for ai in &ais[0..active_token_len] {
        ai.load::<Bank>()?;
    }

    new_fixed_order_account_retriever_inner(ais, account, now_slot, active_token_len)
}

/// A FixedOrderAccountRetriever with n_banks <= active_token_positions().count(),
/// depending on which banks were passed.
///
/// Note that this does not eagerly validate that the right accounts were passed. That
/// validation happens only when banks, perps etc are requested.
pub fn new_fixed_order_account_retriever_with_optional_banks<'a, 'info>(
    ais: &'a [AccountInfo<'info>],
    account: &MangoAccountRef,
    now_slot: u64,
) -> Result<FixedOrderAccountRetriever<AccountInfoRef<'a, 'info>>> {
    // Scan for the number of banks provided
    let mut n_banks = 0;
    for ai in ais {
        if let Some((_, bank_result)) = can_load_as::<Bank>((0, ai)) {
            bank_result?;
            n_banks += 1;
        } else {
            break;
        }
    }

    let active_token_len = account.active_token_positions().count();
    require_gte!(active_token_len, n_banks);

    new_fixed_order_account_retriever_inner(ais, account, now_slot, n_banks)
}

pub fn new_fixed_order_account_retriever_inner<'a, 'info>(
    ais: &'a [AccountInfo<'info>],
    account: &MangoAccountRef,
    now_slot: u64,
    n_banks: usize,
) -> Result<FixedOrderAccountRetriever<AccountInfoRef<'a, 'info>>> {
    let active_serum3_len = account.active_serum3_orders().count();
    let active_openbook_v2_len = account.active_openbook_v2_orders().count();
    let active_perp_len = account.active_perp_positions().count();
    let expected_ais = n_banks * 2 // banks + oracles
        + active_perp_len * 2 // PerpMarkets + Oracles
        + active_serum3_len // open_orders
        + active_openbook_v2_len; // open_orders
    require_msg_typed!(ais.len() >= expected_ais, MangoError::InvalidHealthAccountCount,
        "received {} accounts but expected {} ({} banks, {} bank oracles, {} perp markets, {} perp oracles, {} serum3 oos {} obv2 oos)",
        ais.len(), expected_ais,
<<<<<<< HEAD
        active_token_len, active_token_len, active_perp_len, active_perp_len, active_serum3_len, active_openbook_v2_len
=======
        n_banks, n_banks, active_perp_len, active_perp_len, active_serum3_len
>>>>>>> 4c3814c4
    );
    let usdc_oracle_index = ais[..]
        .iter()
        .position(|o| o.key == &pyth_mainnet_usdc_oracle::ID);
    let sol_oracle_index = ais[..]
        .iter()
        .position(|o| o.key == &pyth_mainnet_sol_oracle::ID);

    Ok(FixedOrderAccountRetriever {
        ais: AccountInfoRef::borrow_slice(ais)?,
        n_banks,
        n_perps: active_perp_len,
<<<<<<< HEAD
        begin_perp: active_token_len * 2,
        begin_serum3: active_token_len * 2 + active_perp_len * 2,
        begin_openbook_v2: active_token_len * 2 + active_perp_len * 2 + active_serum3_len,
        staleness_slot: Some(Clock::get()?.slot),
=======
        begin_perp: n_banks * 2,
        begin_serum3: n_banks * 2 + active_perp_len * 2,
        staleness_slot: Some(now_slot),
>>>>>>> 4c3814c4
        begin_fallback_oracles: expected_ais,
        usdc_oracle_index,
        sol_oracle_index,
    })
}

impl<T: KeyedAccountReader> FixedOrderAccountRetriever<T> {
    fn bank(
        &self,
        group: &Pubkey,
        active_token_position_index: usize,
        token_index: TokenIndex,
    ) -> Result<(usize, &Bank)> {
        // Maybe not all banks were passed: The desired bank must be at or
        // to the left of account_index and left of n_banks.
        let end_index = (active_token_position_index + 1).min(self.n_banks);
        for i in (0..end_index).rev() {
            let ai = &self.ais[i];
            let bank = ai.load_fully_unchecked::<Bank>()?;
            if bank.token_index == token_index {
                require_keys_eq!(bank.group, *group);
                return Ok((i, bank));
            }
        }
        Err(error_msg_typed!(
            MangoError::InvalidHealthAccountCount,
            "bank for token index {} not found",
            token_index
        ))
    }

    fn perp_market(
        &self,
        group: &Pubkey,
        account_index: usize,
        perp_market_index: PerpMarketIndex,
    ) -> Result<&PerpMarket> {
        let market_ai = &self.ais[account_index];
        let market = market_ai.load::<PerpMarket>()?;
        require_keys_eq!(market.group, *group);
        require_eq!(market.perp_market_index, perp_market_index);
        Ok(market)
    }

    fn oracle_price_perp(&self, account_index: usize, perp_market: &PerpMarket) -> Result<I80F48> {
        let oracle = &self.ais[account_index];
        let oracle_acc_infos = OracleAccountInfos::from_reader(oracle);
        perp_market.oracle_price(&oracle_acc_infos, self.staleness_slot)
    }

    #[inline(always)]
    fn create_oracle_infos(
        &self,
        oracle_index: usize,
        fallback_key: &Pubkey,
    ) -> OracleAccountInfos<T> {
        let oracle = &self.ais[oracle_index];
        let fallback_opt = self.ais[self.begin_fallback_oracles..]
            .iter()
            .find(|ai| ai.key() == fallback_key);

        OracleAccountInfos {
            oracle,
            fallback_opt,
            usdc_opt: self.usdc_oracle_index.map(|i| &self.ais[i]),
            sol_opt: self.sol_oracle_index.map(|i| &self.ais[i]),
        }
    }
}

impl<T: KeyedAccountReader> AccountRetriever for FixedOrderAccountRetriever<T> {
    fn available_banks(&self) -> Result<Vec<TokenIndex>> {
        let mut result = Vec::with_capacity(self.n_banks);
        for bank_ai in &self.ais[0..self.n_banks] {
            let bank = bank_ai.load_fully_unchecked::<Bank>()?;
            result.push(bank.token_index);
        }
        Ok(result)
    }

    fn bank_and_oracle(
        &self,
        group: &Pubkey,
        active_token_position_index: usize,
        token_index: TokenIndex,
    ) -> Result<(&Bank, I80F48)> {
        let (bank_account_index, bank) =
            self.bank(group, active_token_position_index, token_index)?;

        let oracle_index = self.n_banks + bank_account_index;
        let oracle_acc_infos = &self.create_oracle_infos(oracle_index, &bank.fallback_oracle);
        let oracle_price_result = bank.oracle_price(oracle_acc_infos, self.staleness_slot);
        let oracle_price = oracle_price_result.with_context(|| {
            format!(
                "getting oracle for bank with health account index {} and token index {}, passed account {}",
                bank_account_index,
                token_index,
                self.ais[oracle_index].key(),
            )
        })?;

        Ok((bank, oracle_price))
    }

    fn perp_market_and_oracle_price(
        &self,
        group: &Pubkey,
        active_perp_position_index: usize,
        perp_market_index: PerpMarketIndex,
    ) -> Result<(&PerpMarket, I80F48)> {
        let perp_index = self.begin_perp + active_perp_position_index;
        let perp_market = self
            .perp_market(group, perp_index, perp_market_index)
            .with_context(|| {
                format!(
                    "loading perp market with health account index {} and perp market index {}, passed account {}",
                    perp_index,
                    perp_market_index,
                    self.ais[perp_index].key(),
                )
            })?;

        let oracle_index = perp_index + self.n_perps;
        let oracle_price = self.oracle_price_perp(oracle_index, perp_market).with_context(|| {
            format!(
                "getting oracle for perp market with health account index {} and perp market index {}, passed account {}",
                oracle_index,
                perp_market_index,
                self.ais[oracle_index].key(),
            )
        })?;
        Ok((perp_market, oracle_price))
    }

    fn serum_oo(&self, active_serum_oo_index: usize, key: &Pubkey) -> Result<&OpenOrders> {
        let serum_oo_index = self.begin_serum3 + active_serum_oo_index;
        let ai = &self.ais[serum_oo_index];
        (|| {
            require_keys_eq!(*key, *ai.key());
            serum3_cpi::load_open_orders(ai)
        })()
        .with_context(|| {
            format!(
                "loading serum open orders with health account index {}, passed account {}",
                serum_oo_index,
                ai.key(),
            )
        })
    }

    fn openbook_oo(
        &self,
        active_openbook_oo_index: usize,
        key: &Pubkey,
    ) -> Result<&OpenOrdersAccount> {
        let openbook_oo_index = self.begin_openbook_v2 + active_openbook_oo_index;
        let ai = &self.ais[openbook_oo_index];
        (|| {
            require_keys_eq!(*key, *ai.key());
            let loaded = ai.load::<OpenOrdersAccount>()?;
            Ok(loaded)
        })()
        .with_context(|| {
            format!(
                "loading openbook open orders with health account index {}, passed account {}",
                openbook_oo_index,
                ai.key(),
            )
        })
    }
}

pub struct ScannedBanksAndOracles<'a, 'info> {
    banks: Vec<AccountInfoRefMut<'a, 'info>>,
    oracles: Vec<AccountInfoRef<'a, 'info>>,
    fallback_oracles: Vec<AccountInfoRef<'a, 'info>>,
    index_map: HashMap<TokenIndex, usize>,
    staleness_slot: Option<u64>,
    /// index in fallback_oracles
    usd_oracle_index: Option<usize>,
    /// index in fallback_oracles
    sol_oracle_index: Option<usize>,
}

impl<'a, 'info> ScannedBanksAndOracles<'a, 'info> {
    #[inline]
    fn bank_index(&self, token_index: TokenIndex) -> Result<usize> {
        Ok(*self.index_map.get(&token_index).ok_or_else(|| {
            error_msg_typed!(
                MangoError::TokenPositionDoesNotExist,
                "token index {} not found",
                token_index
            )
        })?)
    }

    #[allow(clippy::type_complexity)]
    pub fn banks_mut_and_oracles(
        &mut self,
        token_index1: TokenIndex,
        token_index2: TokenIndex,
    ) -> Result<(&mut Bank, I80F48, Option<(&mut Bank, I80F48)>)> {
        if token_index1 == token_index2 {
            let index = self.bank_index(token_index1)?;
            let price = {
                let bank = self.banks[index].load_fully_unchecked::<Bank>()?;
                let oracle_acc_infos = self.create_oracle_infos(index, &bank.fallback_oracle);
                bank.oracle_price(&oracle_acc_infos, self.staleness_slot)?
            };

            let bank = self.banks[index].load_mut_fully_unchecked::<Bank>()?;
            return Ok((bank, price, None));
        }
        let index1 = self.bank_index(token_index1)?;
        let index2 = self.bank_index(token_index2)?;
        let (first, second, swap) = if index1 < index2 {
            (index1, index2, false)
        } else {
            (index2, index1, true)
        };

        let (price1, price2) = {
            let bank1 = self.banks[first].load_fully_unchecked::<Bank>()?;
            let bank2 = self.banks[second].load_fully_unchecked::<Bank>()?;
            let oracle_infos_1 = self.create_oracle_infos(first, &bank1.fallback_oracle);
            let oracle_infos_2 = self.create_oracle_infos(second, &bank2.fallback_oracle);
            let price1 = bank1.oracle_price(&oracle_infos_1, self.staleness_slot)?;
            let price2 = bank2.oracle_price(&oracle_infos_2, self.staleness_slot)?;
            (price1, price2)
        };

        // split_at_mut after the first bank and after the second bank
        let (first_bank_part, second_bank_part) = self.banks.split_at_mut(first + 1);

        let bank1 = first_bank_part[first].load_mut_fully_unchecked::<Bank>()?;
        let bank2 = second_bank_part[second - (first + 1)].load_mut_fully_unchecked::<Bank>()?;
        if swap {
            Ok((bank2, price2, Some((bank1, price1))))
        } else {
            Ok((bank1, price1, Some((bank2, price2))))
        }
    }

    pub fn scanned_bank_and_oracle(&self, token_index: TokenIndex) -> Result<(&Bank, I80F48)> {
        let index = self.bank_index(token_index)?;
        // The account was already loaded successfully during construction
        let bank = self.banks[index].load_fully_unchecked::<Bank>()?;
        let oracle_acc_infos = self.create_oracle_infos(index, &bank.fallback_oracle);
        let price = bank.oracle_price(&oracle_acc_infos, self.staleness_slot)?;

        Ok((bank, price))
    }

    #[inline(always)]
    fn create_oracle_infos(
        &self,
        oracle_index: usize,
        fallback_key: &Pubkey,
    ) -> OracleAccountInfos<AccountInfoRef> {
        let oracle = &self.oracles[oracle_index];
        let fallback_opt = if fallback_key == &Pubkey::default() {
            None
        } else {
            self.fallback_oracles
                .iter()
                .find(|ai| ai.key == fallback_key)
        };
        OracleAccountInfos {
            oracle,
            fallback_opt,
            usdc_opt: self.usd_oracle_index.map(|i| &self.fallback_oracles[i]),
            sol_opt: self.sol_oracle_index.map(|i| &self.fallback_oracles[i]),
        }
    }
}

/// Takes a list of account infos containing
/// - an unknown number of Banks in any order, followed by
/// - the same number of oracles in the same order as the banks, followed by
/// - an unknown number of PerpMarket accounts
/// - the same number of oracles in the same order as the perp markets
/// - an unknown number of serum3 OpenOrders accounts
/// - an unknown number of openbook_v2 OpenOrders accounts
/// - an unknown number of fallback oracle accounts
/// and retrieves accounts needed for the health computation by doing a linear
/// scan for each request.
pub struct ScanningAccountRetriever<'a, 'info> {
    banks_and_oracles: ScannedBanksAndOracles<'a, 'info>,
    perp_markets: Vec<AccountInfoRef<'a, 'info>>,
    perp_oracles: Vec<AccountInfoRef<'a, 'info>>,
    spot_oos: Vec<AccountInfoRef<'a, 'info>>,
    perp_index_map: HashMap<PerpMarketIndex, usize>,
}

/// Returns None if `ai` doesn't have the owner or discriminator for T.
/// Forwards "can't borrow" error, so it can be raised immediately.
fn can_load_as<'a, T: ZeroCopy + Owner>(
    (i, ai): (usize, &'a AccountInfo),
) -> Option<(usize, Result<Ref<'a, T>>)> {
    let load_result = ai.load::<T>();
    if load_result.is_anchor_error_with_code(ErrorCode::AccountDiscriminatorMismatch.into())
        || load_result.is_anchor_error_with_code(ErrorCode::AccountDiscriminatorNotFound.into())
        || load_result.is_anchor_error_with_code(ErrorCode::AccountOwnedByWrongProgram.into())
    {
        return None;
    }
    Some((i, load_result))
}

impl<'a, 'info> ScanningAccountRetriever<'a, 'info> {
    pub fn new(ais: &'a [AccountInfo<'info>], group: &Pubkey) -> Result<Self> {
        Self::new_with_staleness(ais, group, Some(Clock::get()?.slot))
    }

    pub fn new_with_staleness(
        ais: &'a [AccountInfo<'info>],
        group: &Pubkey,
        staleness_slot: Option<u64>,
    ) -> Result<Self> {
        // find all Bank accounts
        let mut token_index_map = HashMap::with_capacity(ais.len() / 2);
        ais.iter()
            .enumerate()
            .map_while(can_load_as::<Bank>)
            .try_for_each(|(i, loaded)| {
                (|| {
                    let bank = loaded?;
                    require_keys_eq!(bank.group, *group);
                    let previous = token_index_map.insert(bank.token_index, i);
                    require_msg!(
                        previous.is_none(),
                        "duplicate bank for token index {}",
                        bank.token_index
                    );
                    Ok(())
                })()
                .with_context(|| format!("scanning banks, health account index {}", i))
            })?;
        let n_banks = token_index_map.len();

        // skip all banks and oracles, then find number of PerpMarket accounts
        let perps_start = n_banks * 2;
        let mut perp_index_map = HashMap::with_capacity(ais.len().saturating_sub(perps_start));
        ais[perps_start..]
            .iter()
            .enumerate()
            .map_while(can_load_as::<PerpMarket>)
            .try_for_each(|(i, loaded)| {
                (|| {
                    let perp_market = loaded?;
                    require_keys_eq!(perp_market.group, *group);
                    let previous = perp_index_map.insert(perp_market.perp_market_index, i);
                    require_msg!(
                        previous.is_none(),
                        "duplicate perp market for perp market index {}",
                        perp_market.perp_market_index
                    );
                    Ok(())
                })()
                .with_context(|| {
                    format!(
                        "scanning perp markets, health account index {}",
                        i + perps_start
                    )
                })
            })?;
        let n_perps = perp_index_map.len();
        let perp_oracles_start = perps_start + n_perps;
        let serum3_start = perp_oracles_start + n_perps;
        let n_serum3 = ais[serum3_start..]
            .iter()
            .take_while(|x| {
                x.data_len() == std::mem::size_of::<serum_dex::state::OpenOrders>() + 12
                    && serum3_cpi::has_serum_header(&x.data.borrow())
            })
            .count();
        let openbook_v2_start = serum3_start + n_serum3;
        let n_openbook_v2 = ais[openbook_v2_start..]
            .iter()
            .take_while(|x| {
                x.data_len() == std::mem::size_of::<openbook_v2::state::OpenOrdersAccount>() + 8
                    && x.data.borrow()[0..8]
                        == openbook_v2::state::OpenOrdersAccount::discriminator()
            })
            .count();
        let fallback_oracles_start = openbook_v2_start + n_openbook_v2;
        let usd_oracle_index = ais[fallback_oracles_start..]
            .iter()
            .position(|o| o.key == &pyth_mainnet_usdc_oracle::ID);
        let sol_oracle_index = ais[fallback_oracles_start..]
            .iter()
            .position(|o| o.key == &pyth_mainnet_sol_oracle::ID);

        Ok(Self {
            banks_and_oracles: ScannedBanksAndOracles {
                banks: AccountInfoRefMut::borrow_slice(&ais[..n_banks])?,
                oracles: AccountInfoRef::borrow_slice(&ais[n_banks..perps_start])?,
                fallback_oracles: AccountInfoRef::borrow_slice(&ais[fallback_oracles_start..])?,
                index_map: token_index_map,
                staleness_slot,
                usd_oracle_index,
                sol_oracle_index,
            },
            perp_markets: AccountInfoRef::borrow_slice(&ais[perps_start..perp_oracles_start])?,
            perp_oracles: AccountInfoRef::borrow_slice(&ais[perp_oracles_start..serum3_start])?,
            spot_oos: AccountInfoRef::borrow_slice(&ais[serum3_start..fallback_oracles_start])?,
            perp_index_map,
        })
    }

    #[inline]
    fn perp_market_index(&self, perp_market_index: PerpMarketIndex) -> Result<usize> {
        Ok(*self
            .perp_index_map
            .get(&perp_market_index)
            .ok_or_else(|| error_msg!("perp market index {} not found", perp_market_index))?)
    }

    #[allow(clippy::type_complexity)]
    pub fn banks_mut_and_oracles(
        &mut self,
        token_index1: TokenIndex,
        token_index2: TokenIndex,
    ) -> Result<(&mut Bank, I80F48, Option<(&mut Bank, I80F48)>)> {
        self.banks_and_oracles
            .banks_mut_and_oracles(token_index1, token_index2)
    }

    pub fn scanned_bank_and_oracle(&self, token_index: TokenIndex) -> Result<(&Bank, I80F48)> {
        self.banks_and_oracles.scanned_bank_and_oracle(token_index)
    }

    pub fn scanned_perp_market_and_oracle(
        &self,
        perp_market_index: PerpMarketIndex,
    ) -> Result<(&PerpMarket, I80F48)> {
        let index = self.perp_market_index(perp_market_index)?;
        // The account was already loaded successfully during construction
        let perp_market = self.perp_markets[index].load_fully_unchecked::<PerpMarket>()?;
        let oracle_acc = &self.perp_oracles[index];
        let oracle_acc_infos = OracleAccountInfos::from_reader(oracle_acc);
        let price =
            perp_market.oracle_price(&oracle_acc_infos, self.banks_and_oracles.staleness_slot)?;
        Ok((perp_market, price))
    }

    pub fn scanned_serum_oo(&self, key: &Pubkey) -> Result<&OpenOrders> {
        let oo = self
            .spot_oos
            .iter()
            .find(|ai| ai.key == key)
            .ok_or_else(|| error_msg!("no serum3 open orders for key {}", key))?;
        serum3_cpi::load_open_orders(oo)
    }

    pub fn scanned_openbook_oo(&self, key: &Pubkey) -> Result<&OpenOrdersAccount> {
        let oo = self
            .spot_oos
            .iter()
            .find(|ai| ai.key == key)
            .ok_or_else(|| error_msg!("no openbook open orders for key {}", key))?;
        let loaded = oo.load::<OpenOrdersAccount>()?;
        Ok(loaded)
    }

    pub fn into_banks_and_oracles(self) -> ScannedBanksAndOracles<'a, 'info> {
        self.banks_and_oracles
    }
}

impl<'a, 'info> AccountRetriever for ScanningAccountRetriever<'a, 'info> {
    fn available_banks(&self) -> Result<Vec<TokenIndex>> {
        Ok(self.banks_and_oracles.index_map.keys().copied().collect())
    }

    fn bank_and_oracle(
        &self,
        _group: &Pubkey,
        _account_index: usize,
        token_index: TokenIndex,
    ) -> Result<(&Bank, I80F48)> {
        self.scanned_bank_and_oracle(token_index)
    }

    fn perp_market_and_oracle_price(
        &self,
        _group: &Pubkey,
        _account_index: usize,
        perp_market_index: PerpMarketIndex,
    ) -> Result<(&PerpMarket, I80F48)> {
        self.scanned_perp_market_and_oracle(perp_market_index)
    }

    fn serum_oo(&self, _account_index: usize, key: &Pubkey) -> Result<&OpenOrders> {
        self.scanned_serum_oo(key)
    }

    fn openbook_oo(&self, _account_index: usize, key: &Pubkey) -> Result<&OpenOrdersAccount> {
        self.scanned_openbook_oo(key)
    }
}

#[cfg(test)]
mod tests {
    use crate::state::{MangoAccount, MangoAccountValue};

    use super::super::test::*;
    use super::*;
    use openbook_v2::state::OpenOrdersAccount;
    use serum_dex::state::OpenOrders;
    use std::convert::identity;

    #[test]
    fn test_scanning_account_retriever() {
        let oracle1_price = 1.0;
        let oracle2_price = 5.0;
        let group = Pubkey::new_unique();

        let (mut bank1, mut oracle1) = mock_bank_and_oracle(group, 1, oracle1_price, 0.2, 0.1);
        let (mut bank2, mut oracle2) = mock_bank_and_oracle(group, 4, oracle2_price, 0.5, 0.3);
        let (mut bank3, _) = mock_bank_and_oracle(group, 5, 1.0, 0.5, 0.3);

        // bank3 reuses the bank2 oracle, to ensure the ScanningAccountRetriever doesn't choke on that
        bank3.data().oracle = oracle2.pubkey;

        let mut oo1 = TestAccount::<OpenOrders>::new_zeroed();
        let oo1key = oo1.pubkey;
        oo1.data().native_pc_total = 20;

        let mut oo2 = TestAccount::<OpenOrdersAccount>::new_zeroed();
        let oo2key = oo2.pubkey;
        oo2.data().position.asks_base_lots = 21;

        let mut perp1 = mock_perp_market(
            group,
            oracle2.pubkey,
            oracle2_price,
            9,
            (0.2, 0.1),
            (0.05, 0.02),
        );
        let mut perp2 = mock_perp_market(
            group,
            oracle1.pubkey,
            oracle1_price,
            8,
            (0.2, 0.1),
            (0.05, 0.02),
        );

        let oracle1_account_info = oracle1.as_account_info();
        let oracle2_account_info = oracle2.as_account_info();
        let ais = vec![
            bank1.as_account_info(),
            bank2.as_account_info(),
            bank3.as_account_info(),
            oracle1_account_info.clone(),
            oracle2_account_info.clone(),
            oracle2_account_info.clone(),
            perp1.as_account_info(),
            perp2.as_account_info(),
            oracle2_account_info,
            oracle1_account_info,
            oo1.as_account_info(),
            oo2.as_account_info(),
        ];

        let mut retriever =
            ScanningAccountRetriever::new_with_staleness(&ais, &group, None).unwrap();

        assert_eq!(retriever.banks_and_oracles.banks.len(), 3);
        assert_eq!(retriever.banks_and_oracles.index_map.len(), 3);
        assert_eq!(retriever.banks_and_oracles.oracles.len(), 3);
        assert_eq!(retriever.perp_markets.len(), 2);
        assert_eq!(retriever.perp_oracles.len(), 2);
        assert_eq!(retriever.perp_index_map.len(), 2);
        assert_eq!(retriever.spot_oos.len(), 2);

        {
            let (b1, o1, opt_b2o2) = retriever.banks_mut_and_oracles(1, 4).unwrap();
            let (b2, o2) = opt_b2o2.unwrap();
            assert_eq!(b1.token_index, 1);
            assert_eq!(o1, I80F48::ONE);
            assert_eq!(b2.token_index, 4);
            assert_eq!(o2, 5 * I80F48::ONE);
        }

        {
            let (b1, o1, opt_b2o2) = retriever.banks_mut_and_oracles(4, 1).unwrap();
            let (b2, o2) = opt_b2o2.unwrap();
            assert_eq!(b1.token_index, 4);
            assert_eq!(o1, 5 * I80F48::ONE);
            assert_eq!(b2.token_index, 1);
            assert_eq!(o2, I80F48::ONE);
        }

        {
            let (b1, o1, opt_b2o2) = retriever.banks_mut_and_oracles(4, 4).unwrap();
            assert!(opt_b2o2.is_none());
            assert_eq!(b1.token_index, 4);
            assert_eq!(o1, 5 * I80F48::ONE);
        }

        retriever.banks_mut_and_oracles(4, 2).unwrap_err();

        {
            let (b, o) = retriever.scanned_bank_and_oracle(5).unwrap();
            assert_eq!(b.token_index, 5);
            assert_eq!(o, 5 * I80F48::ONE);
        }

        let oo1 = retriever.serum_oo(0, &oo1key).unwrap();
        assert_eq!(identity(oo1.native_pc_total), 20);

        assert!(retriever.serum_oo(1, &Pubkey::default()).is_err());

        let oo2 = retriever.openbook_oo(0, &oo2key).unwrap();
        assert_eq!(identity(oo2.position.asks_base_lots), 21);

        assert!(retriever.openbook_oo(1, &Pubkey::default()).is_err());

        // check retrieval fails when using the wrong function for the account type
        retriever
            .serum_oo(0, &oo2key)
            .map(|_| "should fail to load serum3 oo")
            .unwrap_err();
        retriever.openbook_oo(0, &oo1key).unwrap_err();

        let (perp, oracle_price) = retriever
            .perp_market_and_oracle_price(&group, 0, 9)
            .unwrap();
        assert_eq!(identity(perp.perp_market_index), 9);
        assert_eq!(oracle_price, oracle2_price);

        let (perp, oracle_price) = retriever
            .perp_market_and_oracle_price(&group, 1, 8)
            .unwrap();
        assert_eq!(identity(perp.perp_market_index), 8);
        assert_eq!(oracle_price, oracle1_price);

        assert!(retriever
            .perp_market_and_oracle_price(&group, 1, 5)
            .is_err());
    }

    #[test]
    fn test_fixed_account_retriever_with_skips() {
        let group = Pubkey::new_unique();

        let (mut bank1, mut oracle1) = mock_bank_and_oracle(group, 10, 1.0, 0.2, 0.1);
        let (mut bank2, mut oracle2) = mock_bank_and_oracle(group, 20, 2.0, 0.2, 0.1);
        let (mut bank3, mut oracle3) = mock_bank_and_oracle(group, 30, 3.0, 0.2, 0.1);

        let mut perp1 = mock_perp_market(group, oracle2.pubkey, 2.0, 9, (0.2, 0.1), (0.05, 0.02));
        let mut oracle2_clone = oracle2.clone();

        let buffer = MangoAccount::default_for_tests().try_to_vec().unwrap();
        let mut account = MangoAccountValue::from_bytes(&buffer).unwrap();
        account.ensure_token_position(10).unwrap();
        account.ensure_token_position(20).unwrap();
        account.ensure_token_position(30).unwrap();
        account.ensure_perp_position(9, 10).unwrap();

        // pass all
        {
            let ais = vec![
                bank1.as_account_info(),
                bank2.as_account_info(),
                bank3.as_account_info(),
                oracle1.as_account_info(),
                oracle2.as_account_info(),
                oracle3.as_account_info(),
                perp1.as_account_info(),
                oracle2_clone.as_account_info(),
            ];
            let retriever =
                new_fixed_order_account_retriever_with_optional_banks(&ais, &account.borrow(), 0)
                    .unwrap();
            assert_eq!(retriever.available_banks(), Ok(vec![10, 20, 30]));

            let (i, bank) = retriever.bank(&group, 0, 10).unwrap();
            assert_eq!(i, 0);
            assert_eq!(bank.token_index, 10);

            let (i, bank) = retriever.bank(&group, 1, 20).unwrap();
            assert_eq!(i, 1);
            assert_eq!(bank.token_index, 20);

            let (i, bank) = retriever.bank(&group, 2, 30).unwrap();
            assert_eq!(i, 2);
            assert_eq!(bank.token_index, 30);

            assert!(retriever.perp_market(&group, 6, 9).is_ok());
        }

        // skip bank2
        {
            let ais = vec![
                bank1.as_account_info(),
                bank3.as_account_info(),
                oracle1.as_account_info(),
                oracle3.as_account_info(),
                perp1.as_account_info(),
                oracle2_clone.as_account_info(),
            ];
            let retriever =
                new_fixed_order_account_retriever_with_optional_banks(&ais, &account.borrow(), 0)
                    .unwrap();
            assert_eq!(retriever.available_banks(), Ok(vec![10, 30]));

            let (i, bank) = retriever.bank(&group, 0, 10).unwrap();
            assert_eq!(i, 0);
            assert_eq!(bank.token_index, 10);

            let (i, bank) = retriever.bank(&group, 2, 30).unwrap();
            assert_eq!(i, 1);
            assert_eq!(bank.token_index, 30);

            assert!(retriever.bank(&group, 1, 20).is_err());

            assert!(retriever.perp_market(&group, 4, 9).is_ok());
        }

        // skip all
        {
            let ais = vec![perp1.as_account_info(), oracle2_clone.as_account_info()];
            let retriever =
                new_fixed_order_account_retriever_with_optional_banks(&ais, &account.borrow(), 0)
                    .unwrap();
            assert_eq!(retriever.available_banks(), Ok(vec![]));

            assert!(retriever.bank(&group, 0, 10).is_err());
            assert!(retriever.bank(&group, 1, 20).is_err());
            assert!(retriever.bank(&group, 2, 30).is_err());

            assert!(retriever.perp_market(&group, 0, 9).is_ok());
        }
    }
}<|MERGE_RESOLUTION|>--- conflicted
+++ resolved
@@ -135,13 +135,9 @@
         + active_serum3_len // open_orders
         + active_openbook_v2_len; // open_orders
     require_msg_typed!(ais.len() >= expected_ais, MangoError::InvalidHealthAccountCount,
-        "received {} accounts but expected {} ({} banks, {} bank oracles, {} perp markets, {} perp oracles, {} serum3 oos {} obv2 oos)",
+        "received {} accounts but expected {} ({} banks, {} bank oracles, {} perp markets, {} perp oracles, {} serum3 oos, {} obv2 oos)",
         ais.len(), expected_ais,
-<<<<<<< HEAD
-        active_token_len, active_token_len, active_perp_len, active_perp_len, active_serum3_len, active_openbook_v2_len
-=======
-        n_banks, n_banks, active_perp_len, active_perp_len, active_serum3_len
->>>>>>> 4c3814c4
+        n_banks, n_banks, active_perp_len, active_perp_len, active_serum3_len, active_openbook_v2_len
     );
     let usdc_oracle_index = ais[..]
         .iter()
@@ -154,16 +150,10 @@
         ais: AccountInfoRef::borrow_slice(ais)?,
         n_banks,
         n_perps: active_perp_len,
-<<<<<<< HEAD
-        begin_perp: active_token_len * 2,
-        begin_serum3: active_token_len * 2 + active_perp_len * 2,
-        begin_openbook_v2: active_token_len * 2 + active_perp_len * 2 + active_serum3_len,
-        staleness_slot: Some(Clock::get()?.slot),
-=======
         begin_perp: n_banks * 2,
         begin_serum3: n_banks * 2 + active_perp_len * 2,
+        begin_openbook_v2: n_banks * 2 + active_perp_len * 2 + active_serum3_len,
         staleness_slot: Some(now_slot),
->>>>>>> 4c3814c4
         begin_fallback_oracles: expected_ais,
         usdc_oracle_index,
         sol_oracle_index,
