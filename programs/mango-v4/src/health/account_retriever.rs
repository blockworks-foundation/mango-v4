use anchor_lang::prelude::*;
use anchor_lang::ZeroCopy;

use fixed::types::I80F48;
use serum_dex::state::OpenOrders;

use std::cell::Ref;
use std::collections::HashMap;

use crate::accounts_zerocopy::*;
use crate::error::*;
use crate::serum3_cpi;
use crate::state::pyth_mainnet_sol_oracle;
use crate::state::pyth_mainnet_usdc_oracle;
use crate::state::OracleAccountInfos;
use crate::state::{Bank, MangoAccountRef, PerpMarket, PerpMarketIndex, TokenIndex};

/// This trait abstracts how to find accounts needed for the health computation.
///
/// There are different ways they are retrieved from remainingAccounts, based
/// on the instruction:
/// - FixedOrderAccountRetriever requires the remainingAccounts to be in a well
///   defined order and is the fastest. It's used where possible.
/// - ScanningAccountRetriever does a linear scan for each account it needs.
///   It needs more compute, but works when a union of bank/oracle/market accounts
///   are passed because health needs to be computed for different baskets in
///   one instruction (such as for liquidation instructions).
pub trait AccountRetriever {
    fn bank_and_oracle(
        &self,
        group: &Pubkey,
        active_token_position_index: usize,
        token_index: TokenIndex,
    ) -> Result<(&Bank, I80F48)>;

    fn serum_oo(&self, active_serum_oo_index: usize, key: &Pubkey) -> Result<&OpenOrders>;

    fn perp_market_and_oracle_price(
        &self,
        group: &Pubkey,
        active_perp_position_index: usize,
        perp_market_index: PerpMarketIndex,
    ) -> Result<(&PerpMarket, I80F48)>;
}

/// Assumes the account infos needed for the health computation follow a strict order.
///
/// 1. n_banks Bank account, in the order of account.token_iter_active()
/// 2. n_banks oracle accounts, one for each bank in the same order
/// 3. PerpMarket accounts, in the order of account.perps.iter_active_accounts()
/// 4. PerpMarket oracle accounts, in the order of the perp market accounts
/// 5. serum3 OpenOrders accounts, in the order of account.serum3.iter_active()
/// 6. fallback oracle accounts, order and existence of accounts is not guaranteed
pub struct FixedOrderAccountRetriever<T: KeyedAccountReader> {
    pub ais: Vec<T>,
    pub n_banks: usize,
    pub n_perps: usize,
    pub begin_perp: usize,
    pub begin_serum3: usize,
    pub staleness_slot: Option<u64>,
    pub begin_fallback_oracles: usize,
<<<<<<< HEAD
    pub usd_oracle_index: Option<usize>,
=======
    pub usdc_oracle_index: Option<usize>,
>>>>>>> a30c5a9e
    pub sol_oracle_index: Option<usize>,
}

pub fn new_fixed_order_account_retriever<'a, 'info>(
    ais: &'a [AccountInfo<'info>],
    account: &MangoAccountRef,
) -> Result<FixedOrderAccountRetriever<AccountInfoRef<'a, 'info>>> {
    let active_token_len = account.active_token_positions().count();
    let active_serum3_len = account.active_serum3_orders().count();
    let active_perp_len = account.active_perp_positions().count();
    let expected_ais = active_token_len * 2 // banks + oracles
        + active_perp_len * 2 // PerpMarkets + Oracles
        + active_serum3_len; // open_orders
    require_msg_typed!(ais.len() >= expected_ais, MangoError::InvalidHealthAccountCount,
        "received {} accounts but expected {} ({} banks, {} bank oracles, {} perp markets, {} perp oracles, {} serum3 oos)",
        ais.len(), expected_ais,
        active_token_len, active_token_len, active_perp_len, active_perp_len, active_serum3_len
    );
<<<<<<< HEAD
    let usd_oracle_index = ais[..]
=======
    let usdc_oracle_index = ais[..]
>>>>>>> a30c5a9e
        .iter()
        .position(|o| o.key == &pyth_mainnet_usdc_oracle::ID);
    let sol_oracle_index = ais[..]
        .iter()
        .position(|o| o.key == &pyth_mainnet_sol_oracle::ID);

    Ok(FixedOrderAccountRetriever {
        ais: AccountInfoRef::borrow_slice(ais)?,
        n_banks: active_token_len,
        n_perps: active_perp_len,
        begin_perp: active_token_len * 2,
        begin_serum3: active_token_len * 2 + active_perp_len * 2,
        staleness_slot: Some(Clock::get()?.slot),
        begin_fallback_oracles: expected_ais,
<<<<<<< HEAD
        usd_oracle_index,
=======
        usdc_oracle_index,
>>>>>>> a30c5a9e
        sol_oracle_index,
    })
}

impl<T: KeyedAccountReader> FixedOrderAccountRetriever<T> {
    fn bank(&self, group: &Pubkey, account_index: usize, token_index: TokenIndex) -> Result<&Bank> {
        let bank = self.ais[account_index].load::<Bank>()?;
        require_keys_eq!(bank.group, *group);
        require_eq!(bank.token_index, token_index);
        Ok(bank)
    }

    fn perp_market(
        &self,
        group: &Pubkey,
        account_index: usize,
        perp_market_index: PerpMarketIndex,
    ) -> Result<&PerpMarket> {
        let market_ai = &self.ais[account_index];
        let market = market_ai.load::<PerpMarket>()?;
        require_keys_eq!(market.group, *group);
        require_eq!(market.perp_market_index, perp_market_index);
        Ok(market)
    }

    fn oracle_price_perp(&self, account_index: usize, perp_market: &PerpMarket) -> Result<I80F48> {
        let oracle = &self.ais[account_index];
        let oracle_acc_infos = OracleAccountInfos::from_reader(oracle);
        perp_market.oracle_price(&oracle_acc_infos, self.staleness_slot)
    }

    #[inline(always)]
    fn create_oracle_infos(
        &self,
        oracle_index: usize,
        fallback_key: &Pubkey,
    ) -> OracleAccountInfos<T> {
        let oracle = &self.ais[oracle_index];
        let fallback_opt = self.ais[self.begin_fallback_oracles..]
            .iter()
            .find(|ai| ai.key() == fallback_key);

        OracleAccountInfos {
            oracle,
            fallback_opt,
<<<<<<< HEAD
            usd_opt: self.usd_oracle_index.map(|i| &self.ais[i]),
=======
            usdc_opt: self.usdc_oracle_index.map(|i| &self.ais[i]),
>>>>>>> a30c5a9e
            sol_opt: self.sol_oracle_index.map(|i| &self.ais[i]),
        }
    }
}

impl<T: KeyedAccountReader> AccountRetriever for FixedOrderAccountRetriever<T> {
    fn bank_and_oracle(
        &self,
        group: &Pubkey,
        active_token_position_index: usize,
        token_index: TokenIndex,
    ) -> Result<(&Bank, I80F48)> {
        let bank_account_index = active_token_position_index;
        let bank = self
            .bank(group, bank_account_index, token_index)
            .with_context(|| {
                format!(
                    "loading bank with health account index {}, token index {}, passed account {}",
                    bank_account_index,
                    token_index,
                    self.ais[bank_account_index].key(),
                )
            })?;

        let oracle_index = self.n_banks + active_token_position_index;
        let oracle_acc_infos = &self.create_oracle_infos(oracle_index, &bank.fallback_oracle);
        let oracle_price_result = bank.oracle_price(oracle_acc_infos, self.staleness_slot);
        let oracle_price = oracle_price_result.with_context(|| {
            format!(
                "getting oracle for bank with health account index {} and token index {}, passed account {}",
                bank_account_index,
                token_index,
                self.ais[oracle_index].key(),
            )
        })?;

        Ok((bank, oracle_price))
    }

    fn perp_market_and_oracle_price(
        &self,
        group: &Pubkey,
        active_perp_position_index: usize,
        perp_market_index: PerpMarketIndex,
    ) -> Result<(&PerpMarket, I80F48)> {
        let perp_index = self.begin_perp + active_perp_position_index;
        let perp_market = self
            .perp_market(group, perp_index, perp_market_index)
            .with_context(|| {
                format!(
                    "loading perp market with health account index {} and perp market index {}, passed account {}",
                    perp_index,
                    perp_market_index,
                    self.ais[perp_index].key(),
                )
            })?;

        let oracle_index = perp_index + self.n_perps;
        let oracle_price = self.oracle_price_perp(oracle_index, perp_market).with_context(|| {
            format!(
                "getting oracle for perp market with health account index {} and perp market index {}, passed account {}",
                oracle_index,
                perp_market_index,
                self.ais[oracle_index].key(),
            )
        })?;
        Ok((perp_market, oracle_price))
    }

    fn serum_oo(&self, active_serum_oo_index: usize, key: &Pubkey) -> Result<&OpenOrders> {
        let serum_oo_index = self.begin_serum3 + active_serum_oo_index;
        let ai = &self.ais[serum_oo_index];
        (|| {
            require_keys_eq!(*key, *ai.key());
            serum3_cpi::load_open_orders(ai)
        })()
        .with_context(|| {
            format!(
                "loading serum open orders with health account index {}, passed account {}",
                serum_oo_index,
                ai.key(),
            )
        })
    }
}

pub struct ScannedBanksAndOracles<'a, 'info> {
    banks: Vec<AccountInfoRefMut<'a, 'info>>,
    oracles: Vec<AccountInfoRef<'a, 'info>>,
    fallback_oracles: Vec<AccountInfoRef<'a, 'info>>,
    index_map: HashMap<TokenIndex, usize>,
    staleness_slot: Option<u64>,
    /// index in fallback_oracles
    usd_oracle_index: Option<usize>,
    /// index in fallback_oracles
    sol_oracle_index: Option<usize>,
}

impl<'a, 'info> ScannedBanksAndOracles<'a, 'info> {
    #[inline]
    fn bank_index(&self, token_index: TokenIndex) -> Result<usize> {
        Ok(*self.index_map.get(&token_index).ok_or_else(|| {
            error_msg_typed!(
                MangoError::TokenPositionDoesNotExist,
                "token index {} not found",
                token_index
            )
        })?)
    }

    #[allow(clippy::type_complexity)]
    pub fn banks_mut_and_oracles(
        &mut self,
        token_index1: TokenIndex,
        token_index2: TokenIndex,
    ) -> Result<(&mut Bank, I80F48, Option<(&mut Bank, I80F48)>)> {
        if token_index1 == token_index2 {
            let index = self.bank_index(token_index1)?;
            let price = {
                let bank = self.banks[index].load_fully_unchecked::<Bank>()?;
                let oracle_acc_infos = self.create_oracle_infos(index, &bank.fallback_oracle);
                bank.oracle_price(&oracle_acc_infos, self.staleness_slot)?
            };

            let bank = self.banks[index].load_mut_fully_unchecked::<Bank>()?;
            return Ok((bank, price, None));
        }
        let index1 = self.bank_index(token_index1)?;
        let index2 = self.bank_index(token_index2)?;
        let (first, second, swap) = if index1 < index2 {
            (index1, index2, false)
        } else {
            (index2, index1, true)
        };

        let (price1, price2) = {
            let bank1 = self.banks[first].load_fully_unchecked::<Bank>()?;
            let bank2 = self.banks[second].load_fully_unchecked::<Bank>()?;
            let oracle_infos_1 = self.create_oracle_infos(first, &bank1.fallback_oracle);
            let oracle_infos_2 = self.create_oracle_infos(second, &bank2.fallback_oracle);
            let price1 = bank1.oracle_price(&oracle_infos_1, self.staleness_slot)?;
            let price2 = bank2.oracle_price(&oracle_infos_2, self.staleness_slot)?;
            (price1, price2)
        };

        // split_at_mut after the first bank and after the second bank
        let (first_bank_part, second_bank_part) = self.banks.split_at_mut(first + 1);

        let bank1 = first_bank_part[first].load_mut_fully_unchecked::<Bank>()?;
        let bank2 = second_bank_part[second - (first + 1)].load_mut_fully_unchecked::<Bank>()?;
        if swap {
            Ok((bank2, price2, Some((bank1, price1))))
        } else {
            Ok((bank1, price1, Some((bank2, price2))))
        }
    }

    pub fn scanned_bank_and_oracle(&self, token_index: TokenIndex) -> Result<(&Bank, I80F48)> {
        let index = self.bank_index(token_index)?;
        // The account was already loaded successfully during construction
        let bank = self.banks[index].load_fully_unchecked::<Bank>()?;
        let oracle_acc_infos = self.create_oracle_infos(index, &bank.fallback_oracle);
        let price = bank.oracle_price(&oracle_acc_infos, self.staleness_slot)?;

        Ok((bank, price))
    }

    #[inline(always)]
    fn create_oracle_infos(
        &self,
        oracle_index: usize,
        fallback_key: &Pubkey,
    ) -> OracleAccountInfos<AccountInfoRef> {
        let oracle = &self.oracles[oracle_index];
        let fallback_opt = if fallback_key == &Pubkey::default() {
            None
        } else {
            self.fallback_oracles
                .iter()
                .find(|ai| ai.key == fallback_key)
        };
        OracleAccountInfos {
            oracle,
            fallback_opt,
<<<<<<< HEAD
            usd_opt: self.usd_oracle_index.map(|i| &self.fallback_oracles[i]),
=======
            usdc_opt: self.usd_oracle_index.map(|i| &self.fallback_oracles[i]),
>>>>>>> a30c5a9e
            sol_opt: self.sol_oracle_index.map(|i| &self.fallback_oracles[i]),
        }
    }
}

/// Takes a list of account infos containing
/// - an unknown number of Banks in any order, followed by
/// - the same number of oracles in the same order as the banks, followed by
/// - an unknown number of PerpMarket accounts
/// - the same number of oracles in the same order as the perp markets
/// - an unknown number of serum3 OpenOrders accounts
/// - an unknown number of fallback oracle accounts
/// and retrieves accounts needed for the health computation by doing a linear
/// scan for each request.
pub struct ScanningAccountRetriever<'a, 'info> {
    banks_and_oracles: ScannedBanksAndOracles<'a, 'info>,
    perp_markets: Vec<AccountInfoRef<'a, 'info>>,
    perp_oracles: Vec<AccountInfoRef<'a, 'info>>,
    serum3_oos: Vec<AccountInfoRef<'a, 'info>>,
    perp_index_map: HashMap<PerpMarketIndex, usize>,
}

/// Returns None if `ai` doesn't have the owner or discriminator for T.
/// Forwards "can't borrow" error, so it can be raised immediately.
fn can_load_as<'a, T: ZeroCopy + Owner>(
    (i, ai): (usize, &'a AccountInfo),
) -> Option<(usize, Result<Ref<'a, T>>)> {
    let load_result = ai.load::<T>();
    if load_result.is_anchor_error_with_code(ErrorCode::AccountDiscriminatorMismatch.into())
        || load_result.is_anchor_error_with_code(ErrorCode::AccountDiscriminatorNotFound.into())
        || load_result.is_anchor_error_with_code(ErrorCode::AccountOwnedByWrongProgram.into())
    {
        return None;
    }
    Some((i, load_result))
}

impl<'a, 'info> ScanningAccountRetriever<'a, 'info> {
    pub fn new(ais: &'a [AccountInfo<'info>], group: &Pubkey) -> Result<Self> {
        Self::new_with_staleness(ais, group, Some(Clock::get()?.slot))
    }

    pub fn new_with_staleness(
        ais: &'a [AccountInfo<'info>],
        group: &Pubkey,
        staleness_slot: Option<u64>,
    ) -> Result<Self> {
        // find all Bank accounts
        let mut token_index_map = HashMap::with_capacity(ais.len() / 2);
        ais.iter()
            .enumerate()
            .map_while(can_load_as::<Bank>)
            .try_for_each(|(i, loaded)| {
                (|| {
                    let bank = loaded?;
                    require_keys_eq!(bank.group, *group);
                    let previous = token_index_map.insert(bank.token_index, i);
                    require_msg!(
                        previous.is_none(),
                        "duplicate bank for token index {}",
                        bank.token_index
                    );
                    Ok(())
                })()
                .with_context(|| format!("scanning banks, health account index {}", i))
            })?;
        let n_banks = token_index_map.len();

        // skip all banks and oracles, then find number of PerpMarket accounts
        let perps_start = n_banks * 2;
        let mut perp_index_map = HashMap::with_capacity(ais.len().saturating_sub(perps_start));
        ais[perps_start..]
            .iter()
            .enumerate()
            .map_while(can_load_as::<PerpMarket>)
            .try_for_each(|(i, loaded)| {
                (|| {
                    let perp_market = loaded?;
                    require_keys_eq!(perp_market.group, *group);
                    let previous = perp_index_map.insert(perp_market.perp_market_index, i);
                    require_msg!(
                        previous.is_none(),
                        "duplicate perp market for perp market index {}",
                        perp_market.perp_market_index
                    );
                    Ok(())
                })()
                .with_context(|| {
                    format!(
                        "scanning perp markets, health account index {}",
                        i + perps_start
                    )
                })
            })?;
        let n_perps = perp_index_map.len();
        let perp_oracles_start = perps_start + n_perps;
        let serum3_start = perp_oracles_start + n_perps;
        let n_serum3 = ais[serum3_start..]
            .iter()
            .take_while(|x| {
                x.data_len() == std::mem::size_of::<serum_dex::state::OpenOrders>() + 12
                    && serum3_cpi::has_serum_header(&x.data.borrow())
            })
            .count();
        let fallback_oracles_start = serum3_start + n_serum3;
        let usd_oracle_index = ais[fallback_oracles_start..]
            .iter()
            .position(|o| o.key == &pyth_mainnet_usdc_oracle::ID);
        let sol_oracle_index = ais[fallback_oracles_start..]
            .iter()
            .position(|o| o.key == &pyth_mainnet_sol_oracle::ID);

        Ok(Self {
            banks_and_oracles: ScannedBanksAndOracles {
                banks: AccountInfoRefMut::borrow_slice(&ais[..n_banks])?,
                oracles: AccountInfoRef::borrow_slice(&ais[n_banks..perps_start])?,
                fallback_oracles: AccountInfoRef::borrow_slice(&ais[fallback_oracles_start..])?,
                index_map: token_index_map,
                staleness_slot,
                usd_oracle_index,
                sol_oracle_index,
            },
            perp_markets: AccountInfoRef::borrow_slice(&ais[perps_start..perp_oracles_start])?,
            perp_oracles: AccountInfoRef::borrow_slice(&ais[perp_oracles_start..serum3_start])?,
            serum3_oos: AccountInfoRef::borrow_slice(&ais[serum3_start..fallback_oracles_start])?,
            perp_index_map,
        })
    }

    #[inline]
    fn perp_market_index(&self, perp_market_index: PerpMarketIndex) -> Result<usize> {
        Ok(*self
            .perp_index_map
            .get(&perp_market_index)
            .ok_or_else(|| error_msg!("perp market index {} not found", perp_market_index))?)
    }

    #[allow(clippy::type_complexity)]
    pub fn banks_mut_and_oracles(
        &mut self,
        token_index1: TokenIndex,
        token_index2: TokenIndex,
    ) -> Result<(&mut Bank, I80F48, Option<(&mut Bank, I80F48)>)> {
        self.banks_and_oracles
            .banks_mut_and_oracles(token_index1, token_index2)
    }

    pub fn scanned_bank_and_oracle(&self, token_index: TokenIndex) -> Result<(&Bank, I80F48)> {
        self.banks_and_oracles.scanned_bank_and_oracle(token_index)
    }

    pub fn scanned_perp_market_and_oracle(
        &self,
        perp_market_index: PerpMarketIndex,
    ) -> Result<(&PerpMarket, I80F48)> {
        let index = self.perp_market_index(perp_market_index)?;
        // The account was already loaded successfully during construction
        let perp_market = self.perp_markets[index].load_fully_unchecked::<PerpMarket>()?;
        let oracle_acc = &self.perp_oracles[index];
        let oracle_acc_infos = OracleAccountInfos::from_reader(oracle_acc);
        let price =
            perp_market.oracle_price(&oracle_acc_infos, self.banks_and_oracles.staleness_slot)?;
        Ok((perp_market, price))
    }

    pub fn scanned_serum_oo(&self, key: &Pubkey) -> Result<&OpenOrders> {
        let oo = self
            .serum3_oos
            .iter()
            .find(|ai| ai.key == key)
            .ok_or_else(|| error_msg!("no serum3 open orders for key {}", key))?;
        serum3_cpi::load_open_orders(oo)
    }

    pub fn into_banks_and_oracles(self) -> ScannedBanksAndOracles<'a, 'info> {
        self.banks_and_oracles
    }
}

impl<'a, 'info> AccountRetriever for ScanningAccountRetriever<'a, 'info> {
    fn bank_and_oracle(
        &self,
        _group: &Pubkey,
        _account_index: usize,
        token_index: TokenIndex,
    ) -> Result<(&Bank, I80F48)> {
        self.scanned_bank_and_oracle(token_index)
    }

    fn perp_market_and_oracle_price(
        &self,
        _group: &Pubkey,
        _account_index: usize,
        perp_market_index: PerpMarketIndex,
    ) -> Result<(&PerpMarket, I80F48)> {
        self.scanned_perp_market_and_oracle(perp_market_index)
    }

    fn serum_oo(&self, _account_index: usize, key: &Pubkey) -> Result<&OpenOrders> {
        self.scanned_serum_oo(key)
    }
}

#[cfg(test)]
mod tests {
    use super::super::test::*;
    use super::*;
    use serum_dex::state::OpenOrders;
    use std::convert::identity;

    #[test]
    fn test_scanning_account_retriever() {
        let oracle1_price = 1.0;
        let oracle2_price = 5.0;
        let group = Pubkey::new_unique();

        let (mut bank1, mut oracle1) = mock_bank_and_oracle(group, 1, oracle1_price, 0.2, 0.1);
        let (mut bank2, mut oracle2) = mock_bank_and_oracle(group, 4, oracle2_price, 0.5, 0.3);
        let (mut bank3, _) = mock_bank_and_oracle(group, 5, 1.0, 0.5, 0.3);

        // bank3 reuses the bank2 oracle, to ensure the ScanningAccountRetriever doesn't choke on that
        bank3.data().oracle = oracle2.pubkey;

        let mut oo1 = TestAccount::<OpenOrders>::new_zeroed();
        let oo1key = oo1.pubkey;
        oo1.data().native_pc_total = 20;

        let mut perp1 = mock_perp_market(
            group,
            oracle2.pubkey,
            oracle2_price,
            9,
            (0.2, 0.1),
            (0.05, 0.02),
        );
        let mut perp2 = mock_perp_market(
            group,
            oracle1.pubkey,
            oracle1_price,
            8,
            (0.2, 0.1),
            (0.05, 0.02),
        );

        let oracle1_account_info = oracle1.as_account_info();
        let oracle2_account_info = oracle2.as_account_info();
        let ais = vec![
            bank1.as_account_info(),
            bank2.as_account_info(),
            bank3.as_account_info(),
            oracle1_account_info.clone(),
            oracle2_account_info.clone(),
            oracle2_account_info.clone(),
            perp1.as_account_info(),
            perp2.as_account_info(),
            oracle2_account_info,
            oracle1_account_info,
            oo1.as_account_info(),
        ];

        let mut retriever =
            ScanningAccountRetriever::new_with_staleness(&ais, &group, None).unwrap();

        assert_eq!(retriever.banks_and_oracles.banks.len(), 3);
        assert_eq!(retriever.banks_and_oracles.index_map.len(), 3);
        assert_eq!(retriever.banks_and_oracles.oracles.len(), 3);
        assert_eq!(retriever.perp_markets.len(), 2);
        assert_eq!(retriever.perp_oracles.len(), 2);
        assert_eq!(retriever.perp_index_map.len(), 2);
        assert_eq!(retriever.serum3_oos.len(), 1);

        {
            let (b1, o1, opt_b2o2) = retriever.banks_mut_and_oracles(1, 4).unwrap();
            let (b2, o2) = opt_b2o2.unwrap();
            assert_eq!(b1.token_index, 1);
            assert_eq!(o1, I80F48::ONE);
            assert_eq!(b2.token_index, 4);
            assert_eq!(o2, 5 * I80F48::ONE);
        }

        {
            let (b1, o1, opt_b2o2) = retriever.banks_mut_and_oracles(4, 1).unwrap();
            let (b2, o2) = opt_b2o2.unwrap();
            assert_eq!(b1.token_index, 4);
            assert_eq!(o1, 5 * I80F48::ONE);
            assert_eq!(b2.token_index, 1);
            assert_eq!(o2, I80F48::ONE);
        }

        {
            let (b1, o1, opt_b2o2) = retriever.banks_mut_and_oracles(4, 4).unwrap();
            assert!(opt_b2o2.is_none());
            assert_eq!(b1.token_index, 4);
            assert_eq!(o1, 5 * I80F48::ONE);
        }

        retriever.banks_mut_and_oracles(4, 2).unwrap_err();

        {
            let (b, o) = retriever.scanned_bank_and_oracle(5).unwrap();
            assert_eq!(b.token_index, 5);
            assert_eq!(o, 5 * I80F48::ONE);
        }

        let oo = retriever.serum_oo(0, &oo1key).unwrap();
        assert_eq!(identity(oo.native_pc_total), 20);

        assert!(retriever.serum_oo(1, &Pubkey::default()).is_err());

        let (perp, oracle_price) = retriever
            .perp_market_and_oracle_price(&group, 0, 9)
            .unwrap();
        assert_eq!(identity(perp.perp_market_index), 9);
        assert_eq!(oracle_price, oracle2_price);

        let (perp, oracle_price) = retriever
            .perp_market_and_oracle_price(&group, 1, 8)
            .unwrap();
        assert_eq!(identity(perp.perp_market_index), 8);
        assert_eq!(oracle_price, oracle1_price);

        assert!(retriever
            .perp_market_and_oracle_price(&group, 1, 5)
            .is_err());
    }
}<|MERGE_RESOLUTION|>--- conflicted
+++ resolved
@@ -59,11 +59,7 @@
     pub begin_serum3: usize,
     pub staleness_slot: Option<u64>,
     pub begin_fallback_oracles: usize,
-<<<<<<< HEAD
-    pub usd_oracle_index: Option<usize>,
-=======
     pub usdc_oracle_index: Option<usize>,
->>>>>>> a30c5a9e
     pub sol_oracle_index: Option<usize>,
 }
 
@@ -82,11 +78,7 @@
         ais.len(), expected_ais,
         active_token_len, active_token_len, active_perp_len, active_perp_len, active_serum3_len
     );
-<<<<<<< HEAD
-    let usd_oracle_index = ais[..]
-=======
     let usdc_oracle_index = ais[..]
->>>>>>> a30c5a9e
         .iter()
         .position(|o| o.key == &pyth_mainnet_usdc_oracle::ID);
     let sol_oracle_index = ais[..]
@@ -101,11 +93,7 @@
         begin_serum3: active_token_len * 2 + active_perp_len * 2,
         staleness_slot: Some(Clock::get()?.slot),
         begin_fallback_oracles: expected_ais,
-<<<<<<< HEAD
-        usd_oracle_index,
-=======
         usdc_oracle_index,
->>>>>>> a30c5a9e
         sol_oracle_index,
     })
 }
@@ -151,11 +139,7 @@
         OracleAccountInfos {
             oracle,
             fallback_opt,
-<<<<<<< HEAD
-            usd_opt: self.usd_oracle_index.map(|i| &self.ais[i]),
-=======
             usdc_opt: self.usdc_oracle_index.map(|i| &self.ais[i]),
->>>>>>> a30c5a9e
             sol_opt: self.sol_oracle_index.map(|i| &self.ais[i]),
         }
     }
@@ -340,11 +324,7 @@
         OracleAccountInfos {
             oracle,
             fallback_opt,
-<<<<<<< HEAD
-            usd_opt: self.usd_oracle_index.map(|i| &self.fallback_oracles[i]),
-=======
             usdc_opt: self.usd_oracle_index.map(|i| &self.fallback_oracles[i]),
->>>>>>> a30c5a9e
             sol_opt: self.sol_oracle_index.map(|i| &self.fallback_oracles[i]),
         }
     }
