--- conflicted
+++ resolved
@@ -19,10 +19,7 @@
 use fixed::types::I80F48;
 
 use crate::error::*;
-<<<<<<< HEAD
-=======
 use crate::i80f48::LowPrecisionDivision;
->>>>>>> 12d74789
 use crate::serum3_cpi::{OpenOrdersAmounts, OpenOrdersSlim};
 use crate::state::{
     Bank, MangoAccountRef, PerpMarket, PerpMarketIndex, PerpPosition, Serum3MarketIndex,
@@ -297,14 +294,9 @@
     ) -> I80F48 {
         let quote_asset = quote_info.prices.asset(health_type);
         let base_liab = base_info.prices.liab(health_type);
-<<<<<<< HEAD
-        // OPTIMIZATION: These divisions can be extremely expensive (up to 5k CU each)
-        let reserved_quote_as_base_oracle = self.reserved_quote * quote_asset / base_liab;
-=======
         let reserved_quote_as_base_oracle = (self.reserved_quote * quote_asset)
             .checked_div_f64_precision(base_liab)
             .unwrap();
->>>>>>> 12d74789
         if self.reserved_quote_as_base_highest_bid != 0 {
             self.reserved_base
                 + reserved_quote_as_base_oracle.min(self.reserved_quote_as_base_highest_bid)
@@ -322,14 +314,9 @@
     ) -> I80F48 {
         let base_asset = base_info.prices.asset(health_type);
         let quote_liab = quote_info.prices.liab(health_type);
-<<<<<<< HEAD
-        // OPTIMIZATION: These divisions can be extremely expensive (up to 5k CU each)
-        let reserved_base_as_quote_oracle = self.reserved_base * base_asset / quote_liab;
-=======
         let reserved_base_as_quote_oracle = (self.reserved_base * base_asset)
             .checked_div_f64_precision(quote_liab)
             .unwrap();
->>>>>>> 12d74789
         if self.reserved_base_as_quote_lowest_ask != 0 {
             self.reserved_quote
                 + reserved_base_as_quote_oracle.min(self.reserved_base_as_quote_lowest_ask)
@@ -1822,8 +1809,6 @@
                 }),
                 ..Default::default()
             },
-<<<<<<< HEAD
-=======
             TestHealth1Case {
                 // 16, base case for 17
                 token1: 100,
@@ -1873,7 +1858,6 @@
                     + 100.0 * 10.0 * 0.5 * (500.0 / 700.0),
                 ..Default::default()
             },
->>>>>>> 12d74789
         ];
 
         for (i, testcase) in testcases.iter().enumerate() {
