/*!
 * This module deals with computing different types of health for a mango account.
 *
 * Health is a number in USD and represents a risk-engine assessment of the account's
 * positions and open orders. The larger the health the better. Negative health
 * often means some action is necessary or a limitation is placed on the user.
 *
 * The different types of health are described in the HealthType enum.
 *
 * The key struct in this module is HealthCache, typically constructed by the
 * new_health_cache() function. With it, the different health types can be
 * computed.
 *
 * The HealthCache holds the data it needs in TokenInfo, Serum3Info and PerpInfo.
 */

use anchor_lang::prelude::*;

use fixed::types::I80F48;
use openbook_v2::state::OpenOrdersAccount;

use crate::error::*;
use crate::i80f48::LowPrecisionDivision;
use crate::serum3_cpi::{OpenOrdersAmounts, OpenOrdersSlim};
use crate::state::{
    Bank, MangoAccountRef, OpenbookV2Orders, PerpMarket, PerpMarketIndex,
    PerpPosition, Serum3MarketIndex, Serum3Orders, TokenIndex,
};

use super::*;

/// Information about prices for a bank or perp market.
#[derive(Clone, Debug)]
pub struct Prices {
    /// The current oracle price
    pub oracle: I80F48, // native/native

    /// A "stable" price, provided by StablePriceModel
    pub stable: I80F48, // native/native
}

impl Prices {
    // intended for tests
    pub fn new_single_price(price: I80F48) -> Self {
        Self {
            oracle: price,
            stable: price,
        }
    }

    /// The liability price to use for the given health type
    #[inline(always)]
    pub fn liab(&self, health_type: HealthType) -> I80F48 {
        match health_type {
            HealthType::Maint | HealthType::LiquidationEnd => self.oracle,
            HealthType::Init => self.oracle.max(self.stable),
        }
    }

    /// The asset price to use for the given health type
    #[inline(always)]
    pub fn asset(&self, health_type: HealthType) -> I80F48 {
        match health_type {
            HealthType::Maint | HealthType::LiquidationEnd => self.oracle,
            HealthType::Init => self.oracle.min(self.stable),
        }
    }
}

/// There are three types of health:
/// - initial health ("init"): users can only open new positions if it's >= 0
/// - maintenance health ("maint"): users get liquidated if it's < 0
/// - liquidation end health: once liquidation started (see being_liquidated), it
///   only stops once this is >= 0
///
/// The ordering is
///   init health <= liquidation end health <= maint health
///
/// The different health types are realized by using different weights and prices:
/// - init health: init weights with scaling, stable-price adjusted prices
/// - liq end health: init weights without scaling, oracle prices
/// - maint health: maint weights, oracle prices
///
#[derive(PartialEq, Copy, Clone, AnchorSerialize, AnchorDeserialize)]
pub enum HealthType {
    Init,
    Maint, // aka LiquidationStart
    LiquidationEnd,
}

/// Computes health for a mango account given a set of account infos
///
/// These account infos must fit the fixed layout defined by FixedOrderAccountRetriever.
pub fn compute_health_from_fixed_accounts(
    account: &MangoAccountRef,
    health_type: HealthType,
    ais: &[AccountInfo],
    now_ts: u64,
) -> Result<I80F48> {
    let retriever = new_fixed_order_account_retriever(ais, account)?;
    Ok(new_health_cache(account, &retriever, now_ts)?.health(health_type))
}

/// Compute health with an arbitrary AccountRetriever
pub fn compute_health(
    account: &MangoAccountRef,
    health_type: HealthType,
    retriever: &impl AccountRetriever,
    now_ts: u64,
) -> Result<I80F48> {
    Ok(new_health_cache(account, retriever, now_ts)?.health(health_type))
}

/// How much of a token can be taken away before health decreases to zero?
///
/// If health is negative, returns 0.
pub fn spot_amount_taken_for_health_zero(
    mut health: I80F48,
    starting_spot: I80F48,
    asset_weighted_price: I80F48,
    liab_weighted_price: I80F48,
) -> Result<I80F48> {
    if health <= 0 {
        return Ok(I80F48::ZERO);
    }

    let mut taken_spot = I80F48::ZERO;
    if starting_spot > 0 {
        if asset_weighted_price > 0 {
            let asset_max = health / asset_weighted_price;
            if asset_max <= starting_spot {
                return Ok(asset_max);
            }
        }
        taken_spot = starting_spot;
        health -= starting_spot * asset_weighted_price;
    }
    if health > 0 {
        require_gt!(liab_weighted_price, 0);
        taken_spot += health / liab_weighted_price;
    }
    Ok(taken_spot)
}

/// How much of a token can be gained before health increases to zero?
///
/// Returns 0 if health is positive.
pub fn spot_amount_given_for_health_zero(
    health: I80F48,
    starting_spot: I80F48,
    asset_weighted_price: I80F48,
    liab_weighted_price: I80F48,
) -> Result<I80F48> {
    // asset/liab prices are reversed intentionally
    spot_amount_taken_for_health_zero(
        -health,
        -starting_spot,
        liab_weighted_price,
        asset_weighted_price,
    )
}

#[derive(Clone, Debug)]
pub struct TokenInfo {
    pub token_index: TokenIndex,
    pub maint_asset_weight: I80F48,
    pub init_asset_weight: I80F48,
    pub init_scaled_asset_weight: I80F48,
    pub maint_liab_weight: I80F48,
    pub init_liab_weight: I80F48,
    pub init_scaled_liab_weight: I80F48,
    pub prices: Prices,

    /// Freely available spot balance for the token.
    ///
    /// Includes TokenPosition and free Serum3OpenOrders balances.
    /// Does not include perp upnl or Serum3 reserved amounts.
    pub balance_spot: I80F48,
}

/// Temporary value used during health computations
#[derive(Clone, Default)]
pub struct TokenBalance {
    /// Sum of token_info.balance_spot and perp health_unsettled_pnl balances
    pub spot_and_perp: I80F48,
}

#[derive(Clone, Default)]
pub struct TokenMaxReserved {
    /// The sum of reserved amounts over all serum3 and openbookV2 markets
    pub max_spot_reserved: I80F48,
}

impl TokenInfo {
    #[inline(always)]
    fn asset_weight(&self, health_type: HealthType) -> I80F48 {
        match health_type {
            HealthType::Init => self.init_scaled_asset_weight,
            HealthType::LiquidationEnd => self.init_asset_weight,
            HealthType::Maint => self.maint_asset_weight,
        }
    }

    #[inline(always)]
    pub fn asset_weighted_price(&self, health_type: HealthType) -> I80F48 {
        self.asset_weight(health_type) * self.prices.asset(health_type)
    }

    #[inline(always)]
    fn liab_weight(&self, health_type: HealthType) -> I80F48 {
        match health_type {
            HealthType::Init => self.init_scaled_liab_weight,
            HealthType::LiquidationEnd => self.init_liab_weight,
            HealthType::Maint => self.maint_liab_weight,
        }
    }

    #[inline(always)]
    pub fn liab_weighted_price(&self, health_type: HealthType) -> I80F48 {
        self.liab_weight(health_type) * self.prices.liab(health_type)
    }

    #[inline(always)]
    pub fn health_contribution(&self, health_type: HealthType, balance: I80F48) -> I80F48 {
        let weighted_price = if balance.is_negative() {
            self.liab_weighted_price(health_type)
        } else {
            self.asset_weighted_price(health_type)
        };
        balance * weighted_price
    }
}

/// Information about reserved funds on Serum3 and Openbook V2 open orders accounts.
///
/// Note that all "free" funds on open orders accounts are added directly
/// to the token info. This is only about dealing with the reserved funds
/// that might end up as base OR quote tokens, depending on whether the
/// open orders execute on not.
#[derive(Clone, Debug)]
pub struct SpotInfo {
    // reserved amounts as stored on the open orders
    pub reserved_base: I80F48,
    pub reserved_quote: I80F48,

    // Reserved amounts, converted to the opposite token, while using the most extreme order price
    // May be zero if the extreme bid/ask price is not available (for orders placed in the past)
    pub reserved_base_as_quote_lowest_ask: I80F48,
    pub reserved_quote_as_base_highest_bid: I80F48,

    // Index into TokenInfos _not_ a TokenIndex
    pub base_info_index: usize,
    pub quote_info_index: usize,

    pub market_index: Serum3MarketIndex,

    /// The open orders account has no free or reserved funds
    pub has_zero_funds: bool,
}

impl SpotInfo {
    fn new_from_serum(
        serum_account: &Serum3Orders,
        open_orders: &impl OpenOrdersAmounts,
        base_info_index: usize,
        quote_info_index: usize,
    ) -> Self {
        // track the reserved amounts
        let reserved_base = I80F48::from(open_orders.native_base_reserved());
        let reserved_quote = I80F48::from(open_orders.native_quote_reserved());

        let reserved_base_as_quote_lowest_ask =
            reserved_base * I80F48::from_num(serum_account.lowest_placed_ask);
        let reserved_quote_as_base_highest_bid =
            reserved_quote * I80F48::from_num(serum_account.highest_placed_bid_inv);

        Self {
            reserved_base,
            reserved_quote,
            reserved_base_as_quote_lowest_ask,
            reserved_quote_as_base_highest_bid,
            base_info_index,
            quote_info_index,
            market_index: serum_account.market_index,
            has_zero_funds: open_orders.native_base_total() == 0
                && open_orders.native_quote_total() == 0
                && open_orders.native_rebates() == 0,
        }
    }

    fn new_from_openbook(
        open_orders: &OpenbookV2Orders,
        open_orders_account: &OpenOrdersAccount,
        base_info_index: usize,
        quote_info_index: usize,
    ) -> Self {
        // track the reserved amounts
        let reserved_base = I80F48::from(open_orders.base_deposits_reserved);
        let reserved_quote = I80F48::from(open_orders.quote_deposits_reserved);

        let reserved_base_as_quote_lowest_ask =
            reserved_base * I80F48::from_num(open_orders.lowest_placed_ask);
        let reserved_quote_as_base_highest_bid =
            reserved_quote * I80F48::from_num(open_orders.highest_placed_bid_inv);

        Self {
            reserved_base,
            reserved_quote,
            reserved_base_as_quote_lowest_ask,
            reserved_quote_as_base_highest_bid,
            base_info_index,
            quote_info_index,
            market_index: open_orders.market_index,
            has_zero_funds: open_orders_account.position.is_empty(),
        }
    }

    #[inline(always)]
    fn all_reserved_as_base(
        &self,
        health_type: HealthType,
        quote_info: &TokenInfo,
        base_info: &TokenInfo,
    ) -> I80F48 {
        let quote_asset = quote_info.prices.asset(health_type);
        let base_liab = base_info.prices.liab(health_type);
        let reserved_quote_as_base_oracle = (self.reserved_quote * quote_asset)
            .checked_div_f64_precision(base_liab)
            .unwrap();
        if self.reserved_quote_as_base_highest_bid != 0 {
            self.reserved_base
                + reserved_quote_as_base_oracle.min(self.reserved_quote_as_base_highest_bid)
        } else {
            self.reserved_base + reserved_quote_as_base_oracle
        }
    }

    #[inline(always)]
    fn all_reserved_as_quote(
        &self,
        health_type: HealthType,
        quote_info: &TokenInfo,
        base_info: &TokenInfo,
    ) -> I80F48 {
        let base_asset = base_info.prices.asset(health_type);
        let quote_liab = quote_info.prices.liab(health_type);
        let reserved_base_as_quote_oracle = (self.reserved_base * base_asset)
            .checked_div_f64_precision(quote_liab)
            .unwrap();
        if self.reserved_base_as_quote_lowest_ask != 0 {
            self.reserved_quote
                + reserved_base_as_quote_oracle.min(self.reserved_base_as_quote_lowest_ask)
        } else {
            self.reserved_quote + reserved_base_as_quote_oracle
        }
    }

    /// Compute the health contribution from active open orders.
    ///
    /// For open orders, health is about the worst-case outcome: Consider the scenarios:
    /// - all reserved base tokens convert to quote tokens
    /// - all reserved quote tokens convert to base tokens
    /// Which would lead to the smaller token health?
    ///
    /// Answering this question isn't straightforward for two reasons:
    /// 1. We don't have information about the actual open orders here. Just about the amount
    ///    of reserved tokens. Hence we assume base/quote conversion would happen at current
    ///    asset/liab prices.
    /// 2. Technically, there are interaction effects between multiple spot markets. If the
    ///    account has open orders on SOL/USDC, BTC/USDC and SOL/BTC, then the worst case for
    ///    SOL/USDC might be dependent on what happens with the open orders on the other two
    ///    markets.
    ///
    /// To simplify 2, we give up on computing the actual worst-case and instead compute something
    /// that's guaranteed to be less: Get the worst case for each market independently while
    /// assuming all other market open orders resolved maximally unfavorably.
    ///
    /// To be able to do that, we compute `token_max_reserved` for each token, which is the maximum
    /// token amount that would be generated if open orders in all markets that deal with the token
    /// turn its way. (in the example above: the open orders in the SOL/USDC and SOL/BTC market
    /// both produce SOL) See `compute_serum3_reservations()` below.
    #[inline(always)]
    fn health_contribution(
        &self,
        health_type: HealthType,
        token_infos: &[TokenInfo],
        token_balances: &[TokenBalance],
        token_max_reserved: &[TokenMaxReserved],
        market_reserved: &SpotReserved,
    ) -> I80F48 {
        if market_reserved.all_reserved_as_base.is_zero()
            || market_reserved.all_reserved_as_quote.is_zero()
        {
            return I80F48::ZERO;
        }

        let base_info = &token_infos[self.base_info_index];
        let quote_info = &token_infos[self.quote_info_index];

        // How much would health increase if the reserved balance were applied to the passed
        // token info?
        let compute_health_effect = |token_info: &TokenInfo,
                                     balance: &TokenBalance,
                                     max_reserved: &TokenMaxReserved,
                                     market_reserved: I80F48| {
            println!("computing hgealth effect {}", token_info.token_index);
            println!("spot_and_perp {} max_spot_reserved {}", balance.spot_and_perp, max_reserved.max_spot_reserved);
            // This balance includes all possible reserved funds from markets that relate to the
            // token, including this market itself: `market_reserved` is already included in `max_spot_reserved`.
            let max_balance = balance.spot_and_perp + max_reserved.max_spot_reserved;

            // For simplicity, we assume that `market_reserved` was added to `max_balance` last
            // (it underestimates health because that gives the smallest effects): how much did
            // health change because of it?
            let (asset_part, liab_part) = if max_balance >= market_reserved {
                (market_reserved, I80F48::ZERO)
            } else if max_balance.is_negative() {
                (I80F48::ZERO, market_reserved)
            } else {
                (max_balance, market_reserved - max_balance)
            };
            println!("asset_part {} liab_part {}", asset_part, liab_part);

            let asset_weight = token_info.asset_weight(health_type);
            let liab_weight = token_info.liab_weight(health_type);
            let asset_price = token_info.prices.asset(health_type);
            let liab_price = token_info.prices.liab(health_type);
            println!("asset weight {} asset price {} liab_weight {} liab_price {}", asset_weight, asset_price, liab_weight, liab_price);
            asset_part * asset_weight * asset_price + liab_part * liab_weight * liab_price
        };

        let health_base = compute_health_effect(
            base_info,
            &token_balances[self.base_info_index],
            &token_max_reserved[self.base_info_index],
            market_reserved.all_reserved_as_base,
        );
        let health_quote = compute_health_effect(
            quote_info,
            &token_balances[self.quote_info_index],
            &token_max_reserved[self.quote_info_index],
            market_reserved.all_reserved_as_quote,
        );
        println!("health base {} health quote {}", health_base, health_quote);
        health_base.min(health_quote)
    }
}

#[derive(Clone)]
pub(crate) struct SpotReserved {
    /// base tokens when the spotinfo.reserved_quote get converted to base and added to reserved_base
    all_reserved_as_base: I80F48,
    /// ditto the other way around
    all_reserved_as_quote: I80F48,
}

/// Stores information about perp market positions and their open orders.
///
/// Perp markets affect account health indirectly, though the token balance in the
/// perp market's settle token. See `effective_token_balances()`.
#[derive(Clone, Debug)]
pub struct PerpInfo {
    pub perp_market_index: PerpMarketIndex,
    pub settle_token_index: TokenIndex,
    pub maint_base_asset_weight: I80F48,
    pub init_base_asset_weight: I80F48,
    pub maint_base_liab_weight: I80F48,
    pub init_base_liab_weight: I80F48,
    pub maint_overall_asset_weight: I80F48,
    pub init_overall_asset_weight: I80F48,
    pub base_lot_size: i64,
    pub base_lots: i64,
    pub bids_base_lots: i64,
    pub asks_base_lots: i64,
    // in health-reference-token native units, no asset/liab factor needed
    pub quote: I80F48,
    pub base_prices: Prices,
    pub has_open_orders: bool,
    pub has_open_fills: bool,
}

impl PerpInfo {
    fn new(
        perp_position: &PerpPosition,
        perp_market: &PerpMarket,
        base_prices: Prices,
    ) -> Result<Self> {
        let base_lots = perp_position.base_position_lots() + perp_position.taker_base_lots;

        let unsettled_funding = perp_position.unsettled_funding(perp_market);
        let taker_quote = I80F48::from(perp_position.taker_quote_lots * perp_market.quote_lot_size);
        let quote_current = perp_position.quote_position_native() - unsettled_funding + taker_quote;

        Ok(Self {
            perp_market_index: perp_market.perp_market_index,
            settle_token_index: perp_market.settle_token_index,
            init_base_asset_weight: perp_market.init_base_asset_weight,
            init_base_liab_weight: perp_market.init_base_liab_weight,
            maint_base_asset_weight: perp_market.maint_base_asset_weight,
            maint_base_liab_weight: perp_market.maint_base_liab_weight,
            init_overall_asset_weight: perp_market.init_overall_asset_weight,
            maint_overall_asset_weight: perp_market.maint_overall_asset_weight,
            base_lot_size: perp_market.base_lot_size,
            base_lots,
            bids_base_lots: perp_position.bids_base_lots,
            asks_base_lots: perp_position.asks_base_lots,
            quote: quote_current,
            base_prices,
            has_open_orders: perp_position.has_open_orders(),
            has_open_fills: perp_position.has_open_taker_fills(),
        })
    }

    /// The perp-risk (but not token-risk) adjusted upnl. Also called "hupnl".
    ///
    /// In settle token native units.
    ///
    /// This is what gets added to effective_token_balances() and then contributes
    /// to account health.
    ///
    /// For fully isolated perp markets, users may never borrow against unsettled
    /// positive perp pnl, there overall_asset_weight == 0 and there can't be positive
    /// health contributions from these perp market. We sometimes call these markets
    /// "untrusted markets".
    ///
    /// In these, users need to settle their perp pnl with other perp market participants
    /// in order to realize their gains if they want to use them as collateral.
    ///
    /// This is because we don't trust the perp's base price to not suddenly jump to
    /// zero (if users could borrow against their perp balances they might now
    /// be bankrupt) or suddenly increase a lot (if users could borrow against perp
    /// balances they could now borrow other assets).
    ///
    /// Other markets may be liquid enough that we have enough confidence to allow
    /// users to borrow against unsettled positive pnl to some extend. In these cases,
    /// the overall asset weights would be >0.
    #[inline(always)]
    pub fn health_unsettled_pnl(&self, health_type: HealthType) -> I80F48 {
        let contribution = self.unweighted_health_unsettled_pnl(health_type);
        self.weigh_uhupnl_overall(contribution, health_type)
    }

    /// Convert uhupnl to hupnl by applying the overall weight. In settle token native units.
    #[inline(always)]
    fn weigh_uhupnl_overall(&self, unweighted: I80F48, health_type: HealthType) -> I80F48 {
        if unweighted > 0 {
            let overall_weight = match health_type {
                HealthType::Init | HealthType::LiquidationEnd => self.init_overall_asset_weight,
                HealthType::Maint => self.maint_overall_asset_weight,
            };
            overall_weight * unweighted
        } else {
            unweighted
        }
    }

    /// Settle token native provided by perp position and open orders, without the overall asset weight.
    ///
    /// Also called "uhupnl".
    ///
    /// For open orders, this computes the worst-case amount by considering the scenario where all
    /// bids execute and the one where all asks execute.
    ///
    /// It's always less than the PerpPosition's `unsettled_pnl()` for two reasons: The open orders
    /// are taken into account and the base weight is applied to the base position.
    ///
    /// Generally: hupnl <= uhupnl <= upnl
    #[inline(always)]
    pub fn unweighted_health_unsettled_pnl(&self, health_type: HealthType) -> I80F48 {
        let order_execution_case = |orders_base_lots: i64, order_price: I80F48| {
            let net_base_native =
                I80F48::from((self.base_lots + orders_base_lots) * self.base_lot_size);
            let weight = match (health_type, net_base_native.is_negative()) {
                (HealthType::Init, true) | (HealthType::LiquidationEnd, true) => {
                    self.init_base_liab_weight
                }
                (HealthType::Init, false) | (HealthType::LiquidationEnd, false) => {
                    self.init_base_asset_weight
                }
                (HealthType::Maint, true) => self.maint_base_liab_weight,
                (HealthType::Maint, false) => self.maint_base_asset_weight,
            };
            let base_price = if net_base_native.is_negative() {
                self.base_prices.liab(health_type)
            } else {
                self.base_prices.asset(health_type)
            };

            // Total value of the order-execution adjusted base position
            let base_health = net_base_native * weight * base_price;

            let orders_base_native = I80F48::from(orders_base_lots * self.base_lot_size);
            // The quote change from executing the bids/asks
            let order_quote = -orders_base_native * order_price;

            base_health + order_quote
        };

        // What is worse: Executing all bids at oracle_price.liab, or executing all asks at oracle_price.asset?
        let bids_case =
            order_execution_case(self.bids_base_lots, self.base_prices.liab(health_type));
        let asks_case =
            order_execution_case(-self.asks_base_lots, self.base_prices.asset(health_type));
        let worst_case = bids_case.min(asks_case);

        self.quote + worst_case
    }
}

/// Store information needed to compute account health
///
/// This is called a cache, because it extracts information from a MangoAccount and
/// the Bank, Perp, oracle accounts once and then allows computing different types
/// of health.
///
/// For compute-saving reasons, it also allows applying adjustments to the extracted
/// positions. That's often helpful for instructions that want to re-compute health
/// after having made small, well-known changes to an account. Recomputing the
/// HealthCache from scratch would be significantly more expensive.
///
/// However, there's a real risk of getting the adjustments wrong and computing an
/// inconsistent result, so particular care needs to be taken when this is done.
#[allow(unused)]
#[derive(Clone, Debug)]
pub struct HealthCache {
    pub(crate) token_infos: Vec<TokenInfo>,
    pub(crate) spot_infos: Vec<SpotInfo>,
    pub(crate) perp_infos: Vec<PerpInfo>,
    #[allow(unused)]
    pub(crate) being_liquidated: bool,
}

impl HealthCache {
    pub fn health(&self, health_type: HealthType) -> I80F48 {
        let token_balances = self.effective_token_balances(health_type);
        let mut health = I80F48::ZERO;
        let sum = |contrib| {
            health += contrib;
        };
        self.health_sum(health_type, sum, &token_balances);
        health
    }

    /// The health ratio is
    /// - 0 if health is 0 - meaning assets = liabs
    /// - 100 if there's 2x as many assets as liabs
    /// - 200 if there's 3x as many assets as liabs
    /// - MAX if liabs = 0
    ///
    /// Maybe talking about the collateralization ratio assets/liabs is more intuitive?
    pub fn health_ratio(&self, health_type: HealthType) -> I80F48 {
        let (assets, liabs) = self.health_assets_and_liabs_stable_liabs(health_type);
        let hundred = I80F48::from(100);
        if liabs > 0 {
            // feel free to saturate to MAX for tiny liabs
            (hundred * (assets - liabs)).saturating_div(liabs)
        } else {
            I80F48::MAX
        }
    }

    pub fn health_assets_and_liabs_stable_assets(
        &self,
        health_type: HealthType,
    ) -> (I80F48, I80F48) {
        self.health_assets_and_liabs(health_type, true)
    }
    pub fn health_assets_and_liabs_stable_liabs(
        &self,
        health_type: HealthType,
    ) -> (I80F48, I80F48) {
        self.health_assets_and_liabs(health_type, false)
    }

    /// Loop over the token, perp, spot contributions and add up all positive values into `assets`
    /// and (the abs) of negative values separately into `liabs`. Return (assets, liabs).
    ///
    /// Due to the way token and perp positions sum before being weighted, there's some flexibility
    /// in how the sum is split up. It can either be split up such that the amount of liabs stays
    /// constant when assets change, or the other way around.
    ///
    /// For example, if assets are held stable: An account with $10 in SOL and -$12 hupnl in a
    /// SOL-settled perp market would have:
    /// - assets: $10 * SOL_asset_weight
    /// - liabs: $10 * SOL_asset_weight + $2 * SOL_liab_weight
    /// because some of the liabs are weighted lower as they are just compensating the assets.
    ///
    /// Same example if liabs are held stable:
    /// - liabs: $12 * SOL_liab_weight
    /// - assets: $10 * SOL_liab_weight
    ///
    /// The value `assets - liabs` is the health and the same in both cases.
    fn health_assets_and_liabs(
        &self,
        health_type: HealthType,
        stable_assets: bool,
    ) -> (I80F48, I80F48) {
        let mut total_assets = I80F48::ZERO;
        let mut total_liabs = I80F48::ZERO;
        let add = |assets: &mut I80F48, liabs: &mut I80F48, value: I80F48| {
            if value > 0 {
                *assets += value;
            } else {
                *liabs += -value;
            }
        };

        for token_info in self.token_infos.iter() {
            // For each token, health only considers the effective token position. But for
            // this function we want to distinguish the contribution from token deposits from
            // contributions by perp markets.
            // However, the overall weight is determined by the sum, so first collect all
            // assets parts and all liab parts and then determine the actual values.
            let mut asset_balance = I80F48::ZERO;
            let mut liab_balance = I80F48::ZERO;

            add(
                &mut asset_balance,
                &mut liab_balance,
                token_info.balance_spot,
            );

            for perp_info in self.perp_infos.iter() {
                if perp_info.settle_token_index != token_info.token_index {
                    continue;
                }
                let health_unsettled = perp_info.health_unsettled_pnl(health_type);
                add(&mut asset_balance, &mut liab_balance, health_unsettled);
            }

            // The assignment to total_assets and total_liabs is a bit arbitrary.
            // As long as the (added_assets - added_liabs) = weighted(asset_balance - liab_balance),
            // the result will be consistent.
            if stable_assets {
                let asset_weighted_price = token_info.asset_weighted_price(health_type);
                let assets = asset_balance * asset_weighted_price;
                total_assets += assets;
                if asset_balance >= liab_balance {
                    // liabs partially compensate
                    total_liabs += liab_balance * asset_weighted_price;
                } else {
                    let liab_weighted_price = token_info.liab_weighted_price(health_type);
                    // the liabs fully compensate the assets and even add something extra
                    total_liabs += assets + (liab_balance - asset_balance) * liab_weighted_price;
                }
            } else {
                let liab_weighted_price = token_info.liab_weighted_price(health_type);
                let liabs = liab_balance * liab_weighted_price;
                total_liabs += liabs;
                if asset_balance >= liab_balance {
                    let asset_weighted_price = token_info.asset_weighted_price(health_type);
                    // the assets fully compensate the liabs and even add something extra
                    total_assets += liabs + (asset_balance - liab_balance) * asset_weighted_price;
                } else {
                    // assets partially compensate
                    total_assets += asset_balance * liab_weighted_price;
                }
            }
        }

        let token_balances = self.effective_token_balances(health_type);
        let (token_max_reserved, spot_reserved) = self.compute_spot_reservations(health_type);
        for (spot_info, reserved) in self.spot_infos.iter().zip(spot_reserved.iter()) {
            let contrib = spot_info.health_contribution(
                health_type,
                &self.token_infos,
                &token_balances,
                &token_max_reserved,
                reserved,
            );
            add(&mut total_assets, &mut total_liabs, contrib);
        }

        (total_assets, total_liabs)
    }

    /// Computes the account assets and liabilities marked to market.
    ///
    /// Contrary to health_assets_and_liabs, there's no health weighing or adjustment
    /// for stable prices. It uses oracle prices directly.
    ///
    /// Returns (assets, liabilities)
    pub fn assets_and_liabs(&self) -> (I80F48, I80F48) {
        let mut assets = I80F48::ZERO;
        let mut liabs = I80F48::ZERO;

        for token_info in self.token_infos.iter() {
            if token_info.balance_spot.is_negative() {
                liabs -= token_info.balance_spot * token_info.prices.oracle;
            } else {
                assets += token_info.balance_spot * token_info.prices.oracle;
            }
        }

        for spot_info in self.spot_infos.iter() {
            let quote = &self.token_infos[spot_info.quote_info_index];
            let base = &self.token_infos[spot_info.base_info_index];
            assets += spot_info.reserved_base * base.prices.oracle;
            assets += spot_info.reserved_quote * quote.prices.oracle;
        }

        for perp_info in self.perp_infos.iter() {
            let quote_price = self.token_infos[perp_info.settle_token_index as usize]
                .prices
                .oracle;
            let quote_position_value = perp_info.quote * quote_price;
            if perp_info.quote.is_negative() {
                liabs -= quote_position_value;
            } else {
                assets += quote_position_value;
            }

            let base_position_value = I80F48::from(perp_info.base_lots * perp_info.base_lot_size)
                * perp_info.base_prices.oracle
                * quote_price;
            if base_position_value.is_negative() {
                liabs -= base_position_value;
            } else {
                assets += base_position_value;
            }
        }

        return (assets, liabs);
    }

    /// Computes the account leverage as ratio of liabs / (assets - liabs)
    ///
    /// The goal of this function is to provide a quick overview over the accounts balance sheet.
    /// It's not actually used to make any margin decisions internally and doesn't account for
    /// open orders or stable / oracle price differences. Use health_ratio to make risk decisions.
    pub fn leverage(&self) -> I80F48 {
        let (assets, liabs) = self.assets_and_liabs();
        let equity = assets - liabs;
        liabs / equity.max(I80F48::from_num(0.001))
    }

    pub fn token_info(&self, token_index: TokenIndex) -> Result<&TokenInfo> {
        Ok(&self.token_infos[self.token_info_index(token_index)?])
    }

    pub fn token_info_index(&self, token_index: TokenIndex) -> Result<usize> {
        self.token_infos
            .iter()
            .position(|t| t.token_index == token_index)
            .ok_or_else(|| {
                error_msg_typed!(
                    MangoError::TokenPositionDoesNotExist,
                    "token index {} not found",
                    token_index
                )
            })
    }

    pub fn perp_info(&self, perp_market_index: PerpMarketIndex) -> Result<&PerpInfo> {
        Ok(&self.perp_infos[self.perp_info_index(perp_market_index)?])
    }

    pub(crate) fn perp_info_index(&self, perp_market_index: PerpMarketIndex) -> Result<usize> {
        self.perp_infos
            .iter()
            .position(|t| t.perp_market_index == perp_market_index)
            .ok_or_else(|| {
                error_msg_typed!(
                    MangoError::PerpPositionDoesNotExist,
                    "perp market index {} not found",
                    perp_market_index
                )
            })
    }

    /// Changes the cached user account token balance.
    pub fn adjust_token_balance(&mut self, bank: &Bank, change: I80F48) -> Result<()> {
        let entry_index = self.token_info_index(bank.token_index)?;
        let mut entry = &mut self.token_infos[entry_index];

        // Note: resetting the weights here assumes that the change has been applied to
        // the passed in bank already
        entry.init_scaled_asset_weight =
            bank.scaled_init_asset_weight(entry.prices.asset(HealthType::Init));
        entry.init_scaled_liab_weight =
            bank.scaled_init_liab_weight(entry.prices.liab(HealthType::Init));

        // Work around the fact that -((-x) * y) == x * y does not hold for I80F48:
        // We need to make sure that if balance is before * price, then change = -before
        // brings it to exactly zero.
        let removed_contribution = -change;
        entry.balance_spot -= removed_contribution;
        Ok(())
    }

    /// Recompute the cached information about a serum market.
    ///
    /// WARNING: You must also call recompute_token_weights() after all bank
    /// deposit/withdraw changes!
    pub fn recompute_serum3_info(
        &mut self,
        serum_account: &Serum3Orders,
        open_orders: &OpenOrdersSlim,
        free_base_change: I80F48,
        free_quote_change: I80F48,
    ) -> Result<()> {
        let spot_info_index = self
            .spot_infos
            .iter_mut()
            .position(|m| m.market_index == serum_account.market_index)
            .ok_or_else(|| error_msg!("serum3 market {} not found", serum_account.market_index))?;

        let spot_info = &self.spot_infos[spot_info_index];
        {
            let base_entry = &mut self.token_infos[spot_info.base_info_index];
            base_entry.balance_spot += free_base_change;
        }
        {
            let quote_entry = &mut self.token_infos[spot_info.quote_info_index];
            quote_entry.balance_spot += free_quote_change;
        }

        let spot_info = &mut self.spot_infos[spot_info_index];
        *spot_info = SpotInfo::new_from_serum(
            serum_account,
            open_orders,
            spot_info.base_info_index,
            spot_info.quote_info_index,
        );
        Ok(())
    }

    /// Recompute the cached information about a serum market.
    ///
    /// WARNING: You must also call recompute_token_weights() after all bank
    /// deposit/withdraw changes!
    pub fn recompute_openbook_v2_info(
        &mut self,
        open_orders: &OpenbookV2Orders,
        open_orders_account: &OpenOrdersAccount,
        free_base_change: I80F48,
        free_quote_change: I80F48,
    ) -> Result<()> {
        let spot_info_index = self
            .spot_infos
            .iter_mut()
            .position(|m| m.market_index == open_orders.market_index)
            .ok_or_else(|| {
                error_msg!("openbook v2 market {} not found", open_orders.market_index)
            })?;

        let spot_info = &self.spot_infos[spot_info_index];
        {
            let base_entry = &mut self.token_infos[spot_info.base_info_index];
            base_entry.balance_spot += free_base_change;
        }
        {
            let quote_entry = &mut self.token_infos[spot_info.quote_info_index];
            quote_entry.balance_spot += free_quote_change;
        }

        let spot_info = &mut self.spot_infos[spot_info_index];
        *spot_info = SpotInfo::new_from_openbook(
            open_orders,
            open_orders_account,
            spot_info.base_info_index,
            spot_info.quote_info_index,
        );
        Ok(())
    }

    pub fn recompute_perp_info(
        &mut self,
        perp_position: &PerpPosition,
        perp_market: &PerpMarket,
    ) -> Result<()> {
        let perp_entry = self
            .perp_infos
            .iter_mut()
            .find(|m| m.perp_market_index == perp_market.perp_market_index)
            .ok_or_else(|| error_msg!("perp market {} not found", perp_market.perp_market_index))?;
        *perp_entry = PerpInfo::new(perp_position, perp_market, perp_entry.base_prices.clone())?;
        Ok(())
    }

    /// Liquidatable spot assets mean: actual token deposits and also a positive effective token balance
    pub fn has_liq_spot_assets(&self) -> bool {
        let health_token_balances = self.effective_token_balances(HealthType::LiquidationEnd);
        self.token_infos
            .iter()
            .zip(health_token_balances.iter())
            .any(|(ti, b)| {
                // need 1 native token to use token_liq_with_token
                ti.balance_spot >= 1 && b.spot_and_perp >= 1
            })
    }

    /// Liquidatable spot borrows mean: actual toen borrows plus a negative effective token balance
    pub fn has_liq_spot_borrows(&self) -> bool {
        let health_token_balances = self.effective_token_balances(HealthType::LiquidationEnd);
        self.token_infos
            .iter()
            .zip(health_token_balances.iter())
            .any(|(ti, b)| ti.balance_spot < 0 && b.spot_and_perp < 0)
    }

    // This function exists separately from has_liq_spot_assets and has_liq_spot_borrows for performance reasons
    pub fn has_possible_spot_liquidations(&self) -> bool {
        let health_token_balances = self.effective_token_balances(HealthType::LiquidationEnd);
        let all_iter = || self.token_infos.iter().zip(health_token_balances.iter());
        all_iter().any(|(ti, b)| ti.balance_spot < 0 && b.spot_and_perp < 0)
            && all_iter().any(|(ti, b)| ti.balance_spot >= 1 && b.spot_and_perp >= 1)
    }

    pub fn has_spot_open_orders_funds(&self) -> bool {
        self.spot_infos.iter().any(|si| !si.has_zero_funds)
    }

    pub fn has_perp_open_orders(&self) -> bool {
        self.perp_infos.iter().any(|p| p.has_open_orders)
    }

    pub fn has_perp_base_positions(&self) -> bool {
        self.perp_infos.iter().any(|p| p.base_lots != 0)
    }

    pub fn has_perp_open_fills(&self) -> bool {
        self.perp_infos.iter().any(|p| p.has_open_fills)
    }

    pub fn has_perp_positive_pnl_no_base(&self) -> bool {
        self.perp_infos
            .iter()
            .any(|p| p.base_lots == 0 && p.quote > 0)
    }

    pub fn has_perp_negative_pnl_no_base(&self) -> bool {
        self.perp_infos
            .iter()
            .any(|p| p.base_lots == 0 && p.quote < 0)
    }

    /// Phase1 is spot/perp order cancellation and spot settlement since
    /// neither of these come at a cost to the liqee
    pub fn has_phase1_liquidatable(&self) -> bool {
        self.has_spot_open_orders_funds() || self.has_perp_open_orders()
    }

    pub fn require_after_phase1_liquidation(&self) -> Result<()> {
        require!(
            !self.has_spot_open_orders_funds(),
            MangoError::HasOpenOrUnsettledSerum3Orders // todo-pan: change error?
        );
        require!(!self.has_perp_open_orders(), MangoError::HasOpenPerpOrders);
        Ok(())
    }

    pub fn in_phase1_liquidation(&self) -> bool {
        self.has_phase1_liquidatable()
    }

    /// Phase2 is for:
    /// - token-token liquidation
    /// - liquidation of perp base positions (an open fill isn't liquidatable, but
    ///   it changes the base position, so need to wait for it to be processed...)
    /// - bringing positive trusted perp pnl into the spot realm
    pub fn has_phase2_liquidatable(&self) -> bool {
        self.has_possible_spot_liquidations()
            || self.has_perp_base_positions()
            || self.has_perp_open_fills()
            || self.has_perp_positive_pnl_no_base()
    }

    pub fn require_after_phase2_liquidation(&self) -> Result<()> {
        self.require_after_phase1_liquidation()?;
        require!(
            !self.has_possible_spot_liquidations(),
            MangoError::HasLiquidatableTokenPosition
        );
        require!(
            !self.has_perp_base_positions(),
            MangoError::HasLiquidatablePerpBasePosition
        );
        require!(
            !self.has_perp_open_fills(),
            MangoError::HasOpenPerpTakerFills
        );
        require!(
            !self.has_perp_positive_pnl_no_base(),
            MangoError::HasLiquidatablePositivePerpPnl
        );
        Ok(())
    }

    pub fn in_phase2_liquidation(&self) -> bool {
        !self.has_phase1_liquidatable() && self.has_phase2_liquidatable()
    }

    /// Phase3 is bankruptcy:
    /// - token bankruptcy
    /// - perp bankruptcy
    pub fn has_phase3_liquidatable(&self) -> bool {
        self.has_liq_spot_borrows() || self.has_perp_negative_pnl_no_base()
    }

    pub fn in_phase3_liquidation(&self) -> bool {
        !self.has_phase1_liquidatable()
            && !self.has_phase2_liquidatable()
            && self.has_phase3_liquidatable()
    }

    pub(crate) fn compute_spot_reservations(
        &self,
        health_type: HealthType,
    ) -> (Vec<TokenMaxReserved>, Vec<SpotReserved>) {
        let mut token_max_reserved = vec![TokenMaxReserved::default(); self.token_infos.len()];

        // For each spot market, compute what happened if reserved_base was converted to quote
        // or reserved_quote was converted to base.
        let mut spot_reserved = Vec::with_capacity(self.spot_infos.len());

        for info in self.spot_infos.iter() {
            let quote_info = &self.token_infos[info.quote_info_index];
            let base_info = &self.token_infos[info.base_info_index];

            let all_reserved_as_base =
                info.all_reserved_as_base(health_type, quote_info, base_info);
            let all_reserved_as_quote =
                info.all_reserved_as_quote(health_type, quote_info, base_info);

            token_max_reserved[info.base_info_index].max_spot_reserved += all_reserved_as_base;
            token_max_reserved[info.quote_info_index].max_spot_reserved += all_reserved_as_quote;

            spot_reserved.push(SpotReserved {
                all_reserved_as_base,
                all_reserved_as_quote,
            });
        }

        (token_max_reserved, spot_reserved)
    }

    /// Returns token balances that account for spot and perp contributions
    ///
    /// Spot contributions are just the regular deposits or borrows, as well as from free
    /// funds on spot open orders accounts.
    ///
    /// Perp contributions come from perp positions in markets that use the token as a settle token:
    /// For these the hupnl is added to the total because that's the risk-adjusted expected to be
    /// gained or lost from settlement.
    pub fn effective_token_balances(&self, health_type: HealthType) -> Vec<TokenBalance> {
        self.effective_token_balances_internal(health_type, false)
    }

    /// Implementation of effective_token_balances()
    ///
    /// The ignore_negative_perp flag exists for perp_max_settle(). When it is enabled, all negative
    /// token contributions from perp markets are ignored. That's useful for knowing how much token
    /// collateral is available when limiting negative upnl settlement.
    fn effective_token_balances_internal(
        &self,
        health_type: HealthType,
        ignore_negative_perp: bool,
    ) -> Vec<TokenBalance> {
        let mut token_balances = vec![TokenBalance::default(); self.token_infos.len()];

        for perp_info in self.perp_infos.iter() {
            let settle_token_index = self.token_info_index(perp_info.settle_token_index).unwrap();
            let perp_settle_token = &mut token_balances[settle_token_index];
            let health_unsettled = perp_info.health_unsettled_pnl(health_type);
            if !ignore_negative_perp || health_unsettled > 0 {
                perp_settle_token.spot_and_perp += health_unsettled;
            }
        }

        for (token_info, token_balance) in self.token_infos.iter().zip(token_balances.iter_mut()) {
            token_balance.spot_and_perp += token_info.balance_spot;
        }

        token_balances
    }

    pub(crate) fn health_sum(
        &self,
        health_type: HealthType,
        mut action: impl FnMut(I80F48),
        token_balances: &[TokenBalance],
    ) {
        for (token_info, token_balance) in self.token_infos.iter().zip(token_balances.iter()) {
            let contrib = token_info.health_contribution(health_type, token_balance.spot_and_perp);
            msg!("token info {} balance {} contribution {}", token_info.token_index, token_balance.spot_and_perp, contrib);
            action(contrib);
        }

        let (token_max_reserved, spot_reserved) = self.compute_spot_reservations(health_type);
        for (spot_info, reserved) in self.spot_infos.iter().zip(spot_reserved.iter()) {
            let contrib = spot_info.health_contribution(
                health_type,
                &self.token_infos,
                &token_balances,
                &token_max_reserved,
                reserved,
            );
            msg!("spot info {} contribution {}", spot_info.market_index, contrib);
            action(contrib);
        }
    }

    /// Returns how much pnl is settleable for a given settle token.
    ///
    /// The idea of this limit is that settlement is only permissible as long as there are
    /// non-perp assets that back it. If an account with 1 USD deposited somehow gets
    /// a large negative perp upnl, it should not be allowed to settle that perp loss into
    /// the spot world fully (because of perp/spot isolation, translating perp losses and
    /// gains into tokens is restricted). Only 1 USD worth would be allowed.
    ///
    /// Effectively, there's a health variant "perp settle health" that ignores negative
    /// token contributions from perp markets. Settlement is allowed as long as perp settle
    /// health remains >= 0.
    ///
    /// For example, if perp_settle_health is 50 USD, then the settleable amount in SOL
    /// would depend on the SOL price, the user's current spot balance and the SOL weights:
    /// We need to compute how much the user's spot SOL balance may decrease before the
    /// perp_settle_health becomes zero.
    ///
    /// Note that the account's actual health would not change during settling negative upnl:
    /// the spot balance goes down but the perp hupnl goes up accordingly.
    ///
    /// Examples:
    /// - An account may have maint_health < 0, but settling perp pnl could still be allowed.
    ///   (+100 USDC health, -50 USDT health, -50 perp health -> allow settling 50 health worth)
    /// - Positive health from trusted pnl markets counts
    /// - If overall health is 0 with two trusted perp pnl < 0, settling may still be possible.
    ///   (+100 USDC health, -150 perp1 health, -150 perp2 health -> allow settling 100 health worth)
    /// - Positive trusted perp pnl can enable settling.
    ///   (+100 trusted perp1 health, -100 perp2 health -> allow settling of 100 health worth)
    pub fn perp_max_settle(&self, settle_token_index: TokenIndex) -> Result<I80F48> {
        let maint_type = HealthType::Maint;

        let token_balances = self.effective_token_balances_internal(maint_type, true);
        let mut perp_settle_health = I80F48::ZERO;
        let sum = |contrib| {
            perp_settle_health += contrib;
        };
        self.health_sum(maint_type, sum, &token_balances);

        let token_info_index = self.token_info_index(settle_token_index)?;
        let token = &self.token_infos[token_info_index];
        spot_amount_taken_for_health_zero(
            perp_settle_health,
            token_balances[token_info_index].spot_and_perp,
            token.asset_weighted_price(maint_type),
            token.liab_weighted_price(maint_type),
        )
    }

    pub fn total_spot_potential(
        &self,
        health_type: HealthType,
        token_index: TokenIndex,
    ) -> Result<I80F48> {
        let target_token_info_index = self.token_info_index(token_index)?;
        let total_reserved = self
            .spot_infos
            .iter()
            .filter_map(|info| {
                if info.quote_info_index == target_token_info_index {
                    Some(info.all_reserved_as_quote(
                        health_type,
                        &self.token_infos[info.quote_info_index],
                        &self.token_infos[info.base_info_index],
                    ))
                } else if info.base_info_index == target_token_info_index {
                    Some(info.all_reserved_as_base(
                        health_type,
                        &self.token_infos[info.quote_info_index],
                        &self.token_infos[info.base_info_index],
                    ))
                } else {
                    None
                }
            })
            .sum();
        Ok(total_reserved)
    }
}

pub(crate) fn find_token_info_index(infos: &[TokenInfo], token_index: TokenIndex) -> Result<usize> {
    infos
        .iter()
        .position(|ti| ti.token_index == token_index)
        .ok_or_else(|| {
            error_msg_typed!(
                MangoError::TokenPositionDoesNotExist,
                "token index {} not found",
                token_index
            )
        })
}

/// Generate a HealthCache for an account and its health accounts.
pub fn new_health_cache(
    account: &MangoAccountRef,
    retriever: &impl AccountRetriever,
    now_ts: u64,
) -> Result<HealthCache> {
    new_health_cache_impl(account, retriever, now_ts, false)
}

/// Generate a special HealthCache for an account and its health accounts
/// where nonnegative token positions for bad oracles are skipped.
///
/// This health cache must be used carefully, since it doesn't provide the actual
/// account health, just a value that is guaranteed to be less than it.
pub fn new_health_cache_skipping_bad_oracles(
    account: &MangoAccountRef,
    retriever: &impl AccountRetriever,
    now_ts: u64,
) -> Result<HealthCache> {
    new_health_cache_impl(account, retriever, now_ts, true)
}

fn new_health_cache_impl(
    account: &MangoAccountRef,
    retriever: &impl AccountRetriever,
    now_ts: u64,
    // If an oracle is stale or inconfident and the health contribution would
    // not be negative, skip it. This decreases health, but maybe overall it's
    // still positive?
    skip_bad_oracles: bool,
) -> Result<HealthCache> {
    // token contribution from token accounts
    let mut token_infos = Vec::with_capacity(account.active_token_positions().count());

    for (i, position) in account.active_token_positions().enumerate() {
        let bank_oracle_result =
            retriever.bank_and_oracle(&account.fixed.group, i, position.token_index);
        if skip_bad_oracles
            && bank_oracle_result.is_oracle_error()
            && position.indexed_position >= 0
        {
            // Ignore the asset because the oracle is bad, decreasing total health
            continue;
        }
        let (bank, oracle_price) = bank_oracle_result?;

        let native = position.native(bank);
        let prices = Prices {
            oracle: oracle_price,
            stable: bank.stable_price(),
        };
        // Use the liab price for computing weight scaling, because it's pessimistic and
        // causes the most unfavorable scaling.
        let liab_price = prices.liab(HealthType::Init);

        let (maint_asset_weight, maint_liab_weight) = bank.maint_weights(now_ts);

        token_infos.push(TokenInfo {
            token_index: bank.token_index,
            maint_asset_weight,
            init_asset_weight: bank.init_asset_weight,
            init_scaled_asset_weight: bank.scaled_init_asset_weight(liab_price),
            maint_liab_weight,
            init_liab_weight: bank.init_liab_weight,
            init_scaled_liab_weight: bank.scaled_init_liab_weight(liab_price),
            prices,
            balance_spot: native,
        });
    }

<<<<<<< HEAD
    // Fill the TokenInfo balance with free funds in serum3 and openbook v2 oo accounts and build Spot3Infos.
    let mut spot_infos = vec![];
=======
    // Fill the TokenInfo balance with free funds in serum3 oo accounts and build Serum3Infos.
    let mut serum3_infos = Vec::with_capacity(account.active_serum3_orders().count());
>>>>>>> 40f2842c
    for (i, serum_account) in account.active_serum3_orders().enumerate() {
        let oo = retriever.serum_oo(i, &serum_account.open_orders)?;

        // find the TokenInfos for the market's base and quote tokens
        let base_info_index = find_token_info_index(&token_infos, serum_account.base_token_index)?;
        let quote_info_index =
            find_token_info_index(&token_infos, serum_account.quote_token_index)?;

        // add the amounts that are freely settleable immediately to token balances
        let base_free = I80F48::from(oo.native_coin_free);
        let quote_free = I80F48::from(oo.native_pc_free);
        let base_info = &mut token_infos[base_info_index];
        base_info.balance_spot += base_free;
        let quote_info = &mut token_infos[quote_info_index];
        quote_info.balance_spot += quote_free;

        spot_infos.push(SpotInfo::new_from_serum(
            serum_account,
            oo,
            base_info_index,
            quote_info_index,
        ));
    }
    for (i, open_orders_account) in account.active_openbook_v2_orders().enumerate() {
        println!(
            "active oboo {} {} {} {} {} {}",
            i,
            open_orders_account.market_index,
            open_orders_account.base_deposits_reserved,
            open_orders_account.quote_deposits_reserved,
            open_orders_account.lowest_placed_ask,
            open_orders_account.highest_placed_bid_inv,
        );
        let oo = retriever.openbook_oo(i, &open_orders_account.open_orders)?;

        // find the TokenInfos for the market's base and quote tokens
        let base_info_index =
            find_token_info_index(&token_infos, open_orders_account.base_token_index)?;
        let quote_info_index =
            find_token_info_index(&token_infos, open_orders_account.quote_token_index)?;

        // add the amounts that are freely settleable immediately to token balances
        let base_free = I80F48::from(oo.position.base_free_native);
        let quote_free = I80F48::from(oo.position.quote_free_native);
        let base_info = &mut token_infos[base_info_index];
        base_info.balance_spot += base_free;
        let quote_info = &mut token_infos[quote_info_index];
        quote_info.balance_spot += quote_free;

        spot_infos.push(SpotInfo::new_from_openbook(
            open_orders_account,
            &oo,
            base_info_index,
            quote_info_index,
        ));
    }

    // health contribution from perp accounts
    let mut perp_infos = Vec::with_capacity(account.active_perp_positions().count());
    for (i, perp_position) in account.active_perp_positions().enumerate() {
        let (perp_market, oracle_price) = retriever.perp_market_and_oracle_price(
            &account.fixed.group,
            i,
            perp_position.market_index,
        )?;
        perp_infos.push(PerpInfo::new(
            perp_position,
            perp_market,
            Prices {
                oracle: oracle_price,
                stable: perp_market.stable_price(),
            },
        )?);
    }

    Ok(HealthCache {
        token_infos,
        spot_infos,
        perp_infos,
        being_liquidated: account.fixed.being_liquidated(),
    })
}

#[cfg(test)]
mod tests {
    use super::super::test::*;
    use super::*;
    use crate::state::*;
    use serum_dex::state::OpenOrders;
    use std::str::FromStr;

    fn make_test_account() -> MangoAccountValue {
        let default_account = MangoAccount::default_for_tests();
        let mut bytes = AnchorSerialize::try_to_vec(&default_account).unwrap();
        let expected_space = MangoAccount::space(3, 5, 4, 6, 0, 5);
        bytes.extend(vec![0u8; expected_space - bytes.len()]);
        let mut account = MangoAccountValue::from_bytes(&bytes).unwrap();
        account
            .resize_dynamic_content(
                account.header.token_count,
                account.header.serum3_count,
                account.header.perp_count,
                account.header.perp_oo_count,
                account.header.token_conditional_swap_count,
                5,
            )
            .unwrap();

        account
    }

    #[test]
    fn test_precision() {
        // I80F48 can only represent until 1/2^48
        assert_ne!(
            I80F48::from_num(1_u128) / I80F48::from_num(2_u128.pow(48)),
            0
        );
        assert_eq!(
            I80F48::from_num(1_u128) / I80F48::from_num(2_u128.pow(49)),
            0
        );

        // I80F48 can only represent until 14 decimal points
        assert_ne!(
            I80F48::from_str(format!("0.{}1", "0".repeat(13)).as_str()).unwrap(),
            0
        );
        assert_eq!(
            I80F48::from_str(format!("0.{}1", "0".repeat(14)).as_str()).unwrap(),
            0
        );
    }

    fn health_eq(a: I80F48, b: f64) -> bool {
        if (a - I80F48::from_num(b)).abs() < 0.001 {
            true
        } else {
            println!("health is {}, but expected {}", a, b);
            false
        }
    }

    // Run a health test that includes all the side values (like referrer_rebates_accrued)
    #[test]
    fn test_health0() {
        let mut account = make_test_account();

        let group = Pubkey::new_unique();

        let (mut bank1, mut oracle1) = mock_bank_and_oracle(group, 0, 1.0, 0.2, 0.1); // 0.5
        let (mut bank2, mut oracle2) = mock_bank_and_oracle(group, 4, 5.0, 0.5, 0.3); // 0.2
        bank1
            .data()
            .deposit(
                account.ensure_token_position(0).unwrap().0,
                I80F48::from(100),
                DUMMY_NOW_TS,
            )
            .unwrap();
        bank2
            .data()
            .withdraw_without_fee(
                account.ensure_token_position(4).unwrap().0,
                I80F48::from(10),
                DUMMY_NOW_TS,
            )
            .unwrap();
            // 100 quote -10 base
        let mut oo1 = TestAccount::<OpenOrders>::new_zeroed();
        let serum3account = account.create_serum3_orders(2).unwrap();
        serum3account.open_orders = oo1.pubkey;
        serum3account.base_token_index = 4;
        serum3account.quote_token_index = 0;
        oo1.data().native_pc_total = 21;
        oo1.data().native_coin_total = 18;
        oo1.data().native_pc_free = 1;
        oo1.data().native_coin_free = 3;
        oo1.data().referrer_rebates_accrued = 2;

        let mut oo2 = TestAccount::<OpenOrdersAccount>::new_zeroed();
        let openbookv2account = account.create_openbook_v2_orders(2).unwrap();
        openbookv2account.open_orders = oo2.pubkey;
        openbookv2account.base_token_index = 4;
        openbookv2account.quote_token_index = 0;
        openbookv2account.quote_deposits_reserved = 20;
        openbookv2account.base_deposits_reserved = 15;
        openbookv2account.market_index = 2;
        oo2.data().position.quote_free_native = 1;
        oo2.data().position.base_free_native = 3;
        oo2.data().position.referrer_rebates_available = 2;

        let mut perp1 = mock_perp_market(group, oracle2.pubkey, 5.0, 9, (0.2, 0.1), (0.05, 0.02));
        let perpaccount = account.ensure_perp_position(9, 0).unwrap().0;
        perpaccount.record_trade(perp1.data(), 3, -I80F48::from(310u16));
        perpaccount.bids_base_lots = 7;
        perpaccount.asks_base_lots = 11;
        perpaccount.taker_base_lots = 1;
        perpaccount.taker_quote_lots = 2;

        let oracle2_ai = oracle2.as_account_info();

        let ais = vec![
            bank1.as_account_info(),
            bank2.as_account_info(),
            oracle1.as_account_info(),
            oracle2_ai.clone(),
            perp1.as_account_info(),
            oracle2_ai,
            oo1.as_account_info(),
            oo2.as_account_info(),
        ];

        let retriever = ScanningAccountRetriever::new_with_staleness(&ais, &group, None).unwrap();

        // for bank1/oracle1
        // including open orders (scenario: bids execute)
        let serum1 = 1.0 + (20.0 + 15.0 * 5.0);
        let openbook1 = 1.0 + (20.0 + 15.0 * 5.0);
        // and perp (scenario: bids execute)
        let perp1 =
            (3.0 + 7.0 + 1.0) * 10.0 * 5.0 * 0.8 + (-310.0 + 2.0 * 100.0 - 7.0 * 10.0 * 5.0);
        let health1 = (100.0 + serum1 + openbook1) * 0.8;
        // for bank2/oracle2
        let health2 = (-20.0 + 3.0 + 3.0) * 5.0 * 1.5;
        // assert!(health_eq(
        //     compute_health(&account.borrow(), HealthType::Init, &retriever, 0).unwrap(),
        //     health1 + health2
        // ));
    }

    #[derive(Default)]
    struct BankSettings {
        deposits: u64,
        borrows: u64,
        deposit_weight_scale_start_quote: u64,
        borrow_weight_scale_start_quote: u64,
        potential_serum_tokens: u64,
    }

    #[derive(Default)]
    struct TestHealth1Case {
        token1: i64,
        token2: i64,
        token3: i64,
        oo_1_2: (u64, u64),
        oo_1_3: (u64, u64),
        perp1: (i64, i64, i64, i64),
        expected_health: f64,
        bank_settings: [BankSettings; 3],
        extra: Option<fn(&mut MangoAccountValue)>,
    }
    fn test_health1_runner(testcase: &TestHealth1Case) {
        let buffer = MangoAccount::default_for_tests().try_to_vec().unwrap();
        let mut account = MangoAccountValue::from_bytes(&buffer).unwrap();

        let group = Pubkey::new_unique();

        let (mut bank1, mut oracle1) = mock_bank_and_oracle(group, 0, 1.0, 0.2, 0.1);
        let (mut bank2, mut oracle2) = mock_bank_and_oracle(group, 4, 5.0, 0.5, 0.3);
        let (mut bank3, mut oracle3) = mock_bank_and_oracle(group, 5, 10.0, 0.5, 0.3);
        bank1
            .data()
            .change_without_fee(
                account.ensure_token_position(0).unwrap().0,
                I80F48::from(testcase.token1),
                DUMMY_NOW_TS,
            )
            .unwrap();
        bank2
            .data()
            .change_without_fee(
                account.ensure_token_position(4).unwrap().0,
                I80F48::from(testcase.token2),
                DUMMY_NOW_TS,
            )
            .unwrap();
        bank3
            .data()
            .change_without_fee(
                account.ensure_token_position(5).unwrap().0,
                I80F48::from(testcase.token3),
                DUMMY_NOW_TS,
            )
            .unwrap();
        for (settings, bank) in testcase
            .bank_settings
            .iter()
            .zip([&mut bank1, &mut bank2, &mut bank3].iter_mut())
        {
            let bank = bank.data();
            bank.indexed_deposits = I80F48::from(settings.deposits) / bank.deposit_index;
            bank.indexed_borrows = I80F48::from(settings.borrows) / bank.borrow_index;
            bank.potential_serum_tokens = settings.potential_serum_tokens;
            if settings.deposit_weight_scale_start_quote > 0 {
                bank.deposit_weight_scale_start_quote =
                    settings.deposit_weight_scale_start_quote as f64;
            }
            if settings.borrow_weight_scale_start_quote > 0 {
                bank.borrow_weight_scale_start_quote =
                    settings.borrow_weight_scale_start_quote as f64;
            }
        }

        let mut oo1 = TestAccount::<OpenOrders>::new_zeroed();
        let serum3account1 = account.create_serum3_orders(2).unwrap();
        serum3account1.open_orders = oo1.pubkey;
        serum3account1.base_token_index = 4;
        serum3account1.quote_token_index = 0;
        oo1.data().native_pc_total = testcase.oo_1_2.0;
        oo1.data().native_coin_total = testcase.oo_1_2.1;

        let mut oo2 = TestAccount::<OpenOrders>::new_zeroed();
        let serum3account2 = account.create_serum3_orders(3).unwrap();
        serum3account2.open_orders = oo2.pubkey;
        serum3account2.base_token_index = 5;
        serum3account2.quote_token_index = 0;
        oo2.data().native_pc_total = testcase.oo_1_3.0;
        oo2.data().native_coin_total = testcase.oo_1_3.1;

        let mut perp1 = mock_perp_market(group, oracle2.pubkey, 5.0, 9, (0.2, 0.1), (0.05, 0.02));
        let perpaccount = account.ensure_perp_position(9, 0).unwrap().0;
        perpaccount.record_trade(
            perp1.data(),
            testcase.perp1.0,
            I80F48::from(testcase.perp1.1),
        );
        perpaccount.bids_base_lots = testcase.perp1.2;
        perpaccount.asks_base_lots = testcase.perp1.3;

        if let Some(extra_fn) = testcase.extra {
            extra_fn(&mut account);
        }

        let oracle2_ai = oracle2.as_account_info();
        let ais = vec![
            bank1.as_account_info(),
            bank2.as_account_info(),
            bank3.as_account_info(),
            oracle1.as_account_info(),
            oracle2_ai.clone(),
            oracle3.as_account_info(),
            perp1.as_account_info(),
            oracle2_ai,
            oo1.as_account_info(),
            oo2.as_account_info(),
        ];

        let retriever = ScanningAccountRetriever::new_with_staleness(&ais, &group, None).unwrap();

        assert!(health_eq(
            compute_health(&account.borrow(), HealthType::Init, &retriever, 0).unwrap(),
            testcase.expected_health
        ));
    }

    // Check some specific health constellations
    #[test]
    fn test_health1() {
        let base_price = 5.0;
        let base_lots_to_quote = 10.0 * base_price;
        let testcases = vec![
            TestHealth1Case { // 0
                token1: 100,
                token2: -10,
                oo_1_2: (20, 15),
                perp1: (3, -131, 7, 11),
                expected_health:
                    // for token1
                    0.8 * (100.0
                    // including open orders (scenario: bids execute)
                    + (20.0 + 15.0 * base_price)
                    // including perp (scenario: bids execute)
                    + (3.0 + 7.0) * base_lots_to_quote * 0.8 + (-131.0 - 7.0 * base_lots_to_quote))
                    // for token2
                    - 10.0 * base_price * 1.5,
                ..Default::default()
            },
            TestHealth1Case { // 1
                token1: -100,
                token2: 10,
                oo_1_2: (20, 15),
                perp1: (-10, -131, 7, 11),
                expected_health:
                    // for token1
                    1.2 * (-100.0
                    // for perp (scenario: asks execute)
                    + (-10.0 - 11.0) * base_lots_to_quote * 1.2 + (-131.0 + 11.0 * base_lots_to_quote))
                    // for token2, including open orders (scenario: asks execute)
                    + (10.0 * base_price + (20.0 + 15.0 * base_price)) * 0.5,
                ..Default::default()
            },
            TestHealth1Case {
                // 2: weighted positive perp pnl
                perp1: (-1, 100, 0, 0),
                expected_health: 0.8 * 0.95 * (100.0 - 1.2 * 1.0 * base_lots_to_quote),
                ..Default::default()
            },
            TestHealth1Case {
                // 3: negative perp pnl is not weighted (only the settle token weight)
                perp1: (1, -100, 0, 0),
                expected_health: 1.2 * (-100.0 + 0.8 * 1.0 * base_lots_to_quote),
                ..Default::default()
            },
            TestHealth1Case {
                // 4: perp health
                perp1: (10, 100, 0, 0),
                expected_health: 0.8 * 0.95 * (100.0 + 0.8 * 10.0 * base_lots_to_quote),
                ..Default::default()
            },
            TestHealth1Case {
                // 5: perp health
                perp1: (30, -100, 0, 0),
                expected_health: 0.8 * 0.95 * (-100.0 + 0.8 * 30.0 * base_lots_to_quote),
                ..Default::default()
            },
            TestHealth1Case { // 6, reserved oo funds
                token1: -100,
                token2: -10,
                token3: -10,
                oo_1_2: (1, 1),
                oo_1_3: (1, 1),
                expected_health:
                    // tokens
                    -100.0 * 1.2 - 10.0 * 5.0 * 1.5 - 10.0 * 10.0 * 1.5
                    // oo_1_2 (-> token1)
                    + (1.0 + 5.0) * 1.2
                    // oo_1_3 (-> token1)
                    + (1.0 + 10.0) * 1.2,
                ..Default::default()
            },
            TestHealth1Case { // 7, reserved oo funds cross the zero balance level
                token1: -14,
                token2: -10,
                token3: -10,
                oo_1_2: (1, 1),
                oo_1_3: (1, 1),
                expected_health:
                    // tokens
                    -14.0 * 1.2 - 10.0 * 5.0 * 1.5 - 10.0 * 10.0 * 1.5
                    // oo_1_2 (-> token1)
                    + 3.0 * 1.2 + 3.0 * 0.8
                    // oo_1_3 (-> token1)
                    + 8.0 * 1.2 + 3.0 * 0.8,
                ..Default::default()
            },
            TestHealth1Case { // 8, reserved oo funds in a non-quote currency
                token1: -100,
                token2: -100,
                token3: -1,
                oo_1_2: (0, 0),
                oo_1_3: (10, 1),
                expected_health:
                    // tokens
                    -100.0 * 1.2 - 100.0 * 5.0 * 1.5 - 10.0 * 1.5
                    // oo_1_3 (-> token3)
                    + 10.0 * 1.5 + 10.0 * 0.5,
                ..Default::default()
            },
            TestHealth1Case { // 9, like 8 but oo_1_2 flips the oo_1_3 target
                token1: -100,
                token2: -100,
                token3: -1,
                oo_1_2: (100, 0),
                oo_1_3: (10, 1),
                expected_health:
                    // tokens
                    -100.0 * 1.2 - 100.0 * 5.0 * 1.5 - 10.0 * 1.5
                    // oo_1_2 (-> token1)
                    + 80.0 * 1.2 + 20.0 * 0.8
                    // oo_1_3 (-> token1)
                    + 20.0 * 0.8,
                ..Default::default()
            },
            TestHealth1Case { // 10, checking collateral limit
                token1: 100,
                token2: 100,
                token3: 100,
                bank_settings: [
                    BankSettings {
                        deposits: 100,
                        deposit_weight_scale_start_quote: 1000,
                        ..BankSettings::default()
                    },
                    BankSettings {
                        deposits: 1500,
                        deposit_weight_scale_start_quote: 1000 * 5,
                        ..BankSettings::default()
                    },
                    BankSettings {
                        deposits: 10000,
                        deposit_weight_scale_start_quote: 1000 * 10,
                        ..BankSettings::default()
                    },
                ],
                expected_health:
                    // token1
                    0.8 * 100.0
                    // token2
                    + 0.5 * 100.0 * 5.0 * (5000.0 / (1500.0 * 5.0))
                    // token3
                    + 0.5 * 100.0 * 10.0 * (10000.0 / (10000.0 * 10.0)),
                ..Default::default()
            },
            TestHealth1Case { // 11, checking borrow limit
                token1: -100,
                token2: -100,
                token3: -100,
                bank_settings: [
                    BankSettings {
                        borrows: 100,
                        borrow_weight_scale_start_quote: 1000,
                        ..BankSettings::default()
                    },
                    BankSettings {
                        borrows: 1500,
                        borrow_weight_scale_start_quote: 1000 * 5,
                        ..BankSettings::default()
                    },
                    BankSettings {
                        borrows: 10000,
                        borrow_weight_scale_start_quote: 1000 * 10,
                        ..BankSettings::default()
                    },
                ],
                expected_health:
                    // token1
                    -1.2 * 100.0
                    // token2
                    - 1.5 * 100.0 * 5.0 * (1500.0 * 5.0 / 5000.0)
                    // token3
                    - 1.5 * 100.0 * 10.0 * (10000.0 * 10.0 / 10000.0),
                ..Default::default()
            },
            TestHealth1Case {
                // 12: positive perp health offsets token borrow
                token1: -100,
                perp1: (1, 100, 0, 0),
                expected_health: 0.8 * (-100.0 + 0.95 * (100.0 + 0.8 * 1.0 * base_lots_to_quote)),
                ..Default::default()
            },
            TestHealth1Case {
                // 13: negative perp health offsets token deposit
                token1: 100,
                perp1: (-1, -100, 0, 0),
                expected_health: 1.2 * (100.0 - 100.0 - 1.2 * 1.0 * base_lots_to_quote),
                ..Default::default()
            },
            TestHealth1Case {
                // 14, reserved oo funds with max bid/min ask
                token1: -100,
                token2: -10,
                token3: 0,
                oo_1_2: (1, 1),
                oo_1_3: (11, 1),
                expected_health:
                    // tokens
                    -100.0 * 1.2 - 10.0 * 5.0 * 1.5
                    // oo_1_2 (-> token1)
                    + (1.0 + 3.0) * 1.2
                    // oo_1_3 (-> token3)
                    + (11.0 / 12.0 + 1.0) * 10.0 * 0.5,
                extra: Some(|account: &mut MangoAccountValue| {
                    let s2 = account.serum3_orders_mut(2).unwrap();
                    s2.lowest_placed_ask = 3.0;
                    let s3 = account.serum3_orders_mut(3).unwrap();
                    s3.highest_placed_bid_inv = 1.0 / 12.0;
                }),
                ..Default::default()
            },
            TestHealth1Case {
                // 15, reserved oo funds with max bid/min ask not crossing oracle
                token1: -100,
                token2: -10,
                token3: 0,
                oo_1_2: (1, 1),
                oo_1_3: (11, 1),
                expected_health:
                    // tokens
                    -100.0 * 1.2 - 10.0 * 5.0 * 1.5
                    // oo_1_2 (-> token1)
                    + (1.0 + 5.0) * 1.2
                    // oo_1_3 (-> token3)
                    + (11.0 / 10.0 + 1.0) * 10.0 * 0.5,
                extra: Some(|account: &mut MangoAccountValue| {
                    let s2 = account.serum3_orders_mut(2).unwrap();
                    s2.lowest_placed_ask = 6.0;
                    let s3 = account.serum3_orders_mut(3).unwrap();
                    s3.highest_placed_bid_inv = 1.0 / 9.0;
                }),
                ..Default::default()
            },
            TestHealth1Case {
                // 16, base case for 17
                token1: 100,
                token2: 100,
                token3: 100,
                oo_1_2: (0, 100),
                oo_1_3: (0, 100),
                expected_health:
                    // tokens
                    100.0 * 0.8 + 100.0 * 5.0 * 0.5 + 100.0 * 10.0 * 0.5
                    // oo_1_2 (-> token2)
                    + 100.0 * 5.0 * 0.5
                    // oo_1_3 (-> token1)
                    + 100.0 * 10.0 * 0.5,
                ..Default::default()
            },
            TestHealth1Case {
                // 17, potential_serum_tokens counts for deposit weight scaling
                token1: 100,
                token2: 100,
                token3: 100,
                oo_1_2: (0, 100),
                oo_1_3: (0, 100),
                bank_settings: [
                    BankSettings {
                        ..BankSettings::default()
                    },
                    BankSettings {
                        deposits: 100,
                        deposit_weight_scale_start_quote: 100 * 5,
                        potential_serum_tokens: 100,
                        ..BankSettings::default()
                    },
                    BankSettings {
                        deposits: 600,
                        deposit_weight_scale_start_quote: 500 * 10,
                        potential_serum_tokens: 100,
                        ..BankSettings::default()
                    },
                ],
                expected_health:
                    // tokens
                    100.0 * 0.8 + 100.0 * 5.0 * 0.5 * (100.0 / 200.0) + 100.0 * 10.0 * 0.5 * (500.0 / 700.0)
                    // oo_1_2 (-> token2)
                    + 100.0 * 5.0 * 0.5 * (100.0 / 200.0)
                    // oo_1_3 (-> token1)
                    + 100.0 * 10.0 * 0.5 * (500.0 / 700.0),
                ..Default::default()
            },
        ];

        for (i, testcase) in testcases.iter().enumerate() {
            println!("checking testcase {}", i);
            test_health1_runner(testcase);
        }
    }
}<|MERGE_RESOLUTION|>--- conflicted
+++ resolved
@@ -295,8 +295,8 @@
         quote_info_index: usize,
     ) -> Self {
         // track the reserved amounts
-        let reserved_base = I80F48::from(open_orders.base_deposits_reserved);
-        let reserved_quote = I80F48::from(open_orders.quote_deposits_reserved);
+        let reserved_base = I80F48::from(open_orders.potential_base_tokens);
+        let reserved_quote = I80F48::from(open_orders.potential_quote_tokens);
 
         let reserved_base_as_quote_lowest_ask =
             reserved_base * I80F48::from_num(open_orders.lowest_placed_ask);
@@ -1363,13 +1363,8 @@
         });
     }
 
-<<<<<<< HEAD
     // Fill the TokenInfo balance with free funds in serum3 and openbook v2 oo accounts and build Spot3Infos.
-    let mut spot_infos = vec![];
-=======
-    // Fill the TokenInfo balance with free funds in serum3 oo accounts and build Serum3Infos.
-    let mut serum3_infos = Vec::with_capacity(account.active_serum3_orders().count());
->>>>>>> 40f2842c
+    let mut spot_infos = Vec::with_capacity(account.active_serum3_orders().count() + account.active_openbook_v2_orders().count());
     for (i, serum_account) in account.active_serum3_orders().enumerate() {
         let oo = retriever.serum_oo(i, &serum_account.open_orders)?;
 
@@ -1394,15 +1389,6 @@
         ));
     }
     for (i, open_orders_account) in account.active_openbook_v2_orders().enumerate() {
-        println!(
-            "active oboo {} {} {} {} {} {}",
-            i,
-            open_orders_account.market_index,
-            open_orders_account.base_deposits_reserved,
-            open_orders_account.quote_deposits_reserved,
-            open_orders_account.lowest_placed_ask,
-            open_orders_account.highest_placed_bid_inv,
-        );
         let oo = retriever.openbook_oo(i, &open_orders_account.open_orders)?;
 
         // find the TokenInfos for the market's base and quote tokens
@@ -1555,8 +1541,8 @@
         openbookv2account.open_orders = oo2.pubkey;
         openbookv2account.base_token_index = 4;
         openbookv2account.quote_token_index = 0;
-        openbookv2account.quote_deposits_reserved = 20;
-        openbookv2account.base_deposits_reserved = 15;
+        openbookv2account.potential_quote_tokens = 20;
+        openbookv2account.potential_base_tokens = 15;
         openbookv2account.market_index = 2;
         oo2.data().position.quote_free_native = 1;
         oo2.data().position.base_free_native = 3;
