--- conflicted
+++ resolved
@@ -621,13 +621,8 @@
 #[allow(unused)]
 #[derive(Clone, Debug)]
 pub struct HealthCache {
-<<<<<<< HEAD
-    pub(crate) token_infos: Vec<TokenInfo>,
+    pub token_infos: Vec<TokenInfo>,
     pub(crate) spot_infos: Vec<SpotInfo>,
-=======
-    pub token_infos: Vec<TokenInfo>,
-    pub(crate) serum3_infos: Vec<Serum3Info>,
->>>>>>> 43b9cac3
     pub(crate) perp_infos: Vec<PerpInfo>,
     #[allow(unused)]
     pub(crate) being_liquidated: bool,
