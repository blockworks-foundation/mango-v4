use anchor_lang::prelude::*;
use fixed::types::I80F48;

use crate::accounts_zerocopy::AccountInfoRef;
use crate::error::*;
use crate::instructions::INDEX_START;
use crate::state::*;
use crate::util::fill_from_str;

use crate::logs::{emit_stack, TokenMetaDataLogV2};

use crate::accounts_ix::*;

#[allow(clippy::too_many_arguments)]
pub fn token_register_trustless(
    ctx: Context<TokenRegisterTrustless>,
    token_index: TokenIndex,
    name: String,
) -> Result<()> {
    require_neq!(token_index, QUOTE_TOKEN_INDEX);
    require_neq!(token_index, TokenIndex::MAX);

    let now_ts: u64 = Clock::get()?.unix_timestamp.try_into().unwrap();
    {
        let mut group = ctx.accounts.group.load_mut()?;
        let week = 7 * 24 * 60 * 60;
        if now_ts >= group.fast_listing_interval_start + week {
            group.fast_listing_interval_start = now_ts / week * week;
            group.fast_listings_in_interval = 0;
        }
        group.fast_listings_in_interval += 1;
        require_gte!(
            group.allowed_fast_listings_per_interval,
            group.fast_listings_in_interval
        );
    }

    let net_borrow_limit_window_size_ts = 24 * 60 * 60u64;

    let mut bank = ctx.accounts.bank.load_init()?;
    *bank = Bank {
        group: ctx.accounts.group.key(),
        name: fill_from_str(&name)?,
        mint: ctx.accounts.mint.key(),
        vault: ctx.accounts.vault.key(),
        oracle: ctx.accounts.oracle.key(),
        oracle_config: OracleConfig {
            conf_filter: I80F48::from_num(1000.0), // effectively disabled
            max_staleness_slots: -1,
            reserved: [0; 72],
        },
        stable_price_model: StablePriceModel::default(),
        deposit_index: INDEX_START,
        borrow_index: INDEX_START,
        indexed_deposits: I80F48::ZERO,
        indexed_borrows: I80F48::ZERO,
        index_last_updated: now_ts,
        bank_rate_last_updated: now_ts,
        avg_utilization: I80F48::ZERO,
        // 10% daily adjustment at 0% or 100% utilization
        adjustment_factor: I80F48::from_num(0.004),
        util0: I80F48::from_num(0.5),
        rate0: I80F48::from_num(0.018),
        util1: I80F48::from_num(0.75),
        rate1: I80F48::from_num(0.05),
        max_rate: I80F48::from_num(0.5),
        collected_fees_native: I80F48::ZERO,
        loan_origination_fee_rate: I80F48::from_num(0.0020),
        loan_fee_rate: I80F48::from_num(0.005),
        maint_asset_weight: I80F48::from_num(0),
        init_asset_weight: I80F48::from_num(0),
        maint_liab_weight: I80F48::from_num(1.4), // 2.5x
        init_liab_weight: I80F48::from_num(1.8),  // 1.25x
        liquidation_fee: I80F48::from_num(0.05),
        platform_liquidation_fee: I80F48::from_num(0.05),
        dust: I80F48::ZERO,
        flash_loan_token_account_initial: u64::MAX,
        flash_loan_approved_amount: 0,
        token_index,
        bump: *ctx.bumps.get("bank").ok_or(MangoError::SomeError)?,
        mint_decimals: ctx.accounts.mint.decimals,
        bank_num: 0,
        min_vault_to_deposits_ratio: 0.2,
        net_borrow_limit_window_size_ts,
        last_net_borrows_window_start_ts: now_ts / net_borrow_limit_window_size_ts
            * net_borrow_limit_window_size_ts,
        net_borrow_limit_per_window_quote: 5_000_000_000, // $5k
        net_borrows_in_window: 0,
        borrow_weight_scale_start_quote: 5_000_000_000.0, // $5k
        deposit_weight_scale_start_quote: 5_000_000_000.0, // $5k
        reduce_only: 2,                                   // deposit-only
        force_close: 0,
        disable_asset_liquidation: 1,
        force_withdraw: 0,
        padding: Default::default(),
        fees_withdrawn: 0,
        token_conditional_swap_taker_fee_rate: 0.0,
        token_conditional_swap_maker_fee_rate: 0.0,
        flash_loan_swap_fee_rate: 0.0,
        interest_target_utilization: 0.5,
        interest_curve_scaling: 4.0,
        potential_serum_tokens: 0,
        potential_openbook_tokens: 0,
        maint_weight_shift_start: 0,
        maint_weight_shift_end: 0,
        maint_weight_shift_duration_inv: I80F48::ZERO,
        maint_weight_shift_asset_target: I80F48::ZERO,
        maint_weight_shift_liab_target: I80F48::ZERO,
        fallback_oracle: ctx.accounts.fallback_oracle.key(),
        deposit_limit: 0,
        zero_util_rate: I80F48::ZERO,
        collected_liquidation_fees: I80F48::ZERO,
<<<<<<< HEAD
        reserved: [0; 1912],
=======
        collected_collateral_fees: I80F48::ZERO,
        collateral_fee_per_day: 0.0, // TODO
        reserved: [0; 1900],
>>>>>>> 4c3814c4
    };
    let oracle_ref = &AccountInfoRef::borrow(ctx.accounts.oracle.as_ref())?;
    if let Ok(oracle_price) = bank.oracle_price(&OracleAccountInfos::from_reader(oracle_ref), None)
    {
        bank.stable_price_model
            .reset_to_price(oracle_price.to_num(), now_ts);
    } else {
        bank.stable_price_model.reset_on_nonzero_price = 1;
    }

    bank.verify()?;
    check_is_valid_fallback_oracle(&AccountInfoRef::borrow(
        ctx.accounts.fallback_oracle.as_ref(),
    )?)?;

    let mut mint_info = ctx.accounts.mint_info.load_init()?;
    *mint_info = MintInfo {
        group: ctx.accounts.group.key(),
        token_index,
        group_insurance_fund: 0,
        padding1: Default::default(),
        mint: ctx.accounts.mint.key(),
        banks: Default::default(),
        vaults: Default::default(),
        oracle: ctx.accounts.oracle.key(),
        fallback_oracle: ctx.accounts.fallback_oracle.key(),
        registration_time: Clock::get()?.unix_timestamp.try_into().unwrap(),
        reserved: [0; 2528],
    };

    mint_info.banks[0] = ctx.accounts.bank.key();
    mint_info.vaults[0] = ctx.accounts.vault.key();

    emit_stack(TokenMetaDataLogV2 {
        mango_group: ctx.accounts.group.key(),
        mint: ctx.accounts.mint.key(),
        token_index,
        mint_decimals: ctx.accounts.mint.decimals,
        oracle: ctx.accounts.oracle.key(),
        fallback_oracle: ctx.accounts.fallback_oracle.key(),
        mint_info: ctx.accounts.mint_info.key(),
    });

    Ok(())
}<|MERGE_RESOLUTION|>--- conflicted
+++ resolved
@@ -110,13 +110,10 @@
         deposit_limit: 0,
         zero_util_rate: I80F48::ZERO,
         collected_liquidation_fees: I80F48::ZERO,
-<<<<<<< HEAD
-        reserved: [0; 1912],
-=======
         collected_collateral_fees: I80F48::ZERO,
         collateral_fee_per_day: 0.0, // TODO
-        reserved: [0; 1900],
->>>>>>> 4c3814c4
+        padding2: [0; 4],
+        reserved: [0; 1888],
     };
     let oracle_ref = &AccountInfoRef::borrow(ctx.accounts.oracle.as_ref())?;
     if let Ok(oracle_price) = bank.oracle_price(&OracleAccountInfos::from_reader(oracle_ref), None)
