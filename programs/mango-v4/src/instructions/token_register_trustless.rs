--- conflicted
+++ resolved
@@ -94,12 +94,6 @@
         token_conditional_swap_taker_fee_rate: 0.0,
         token_conditional_swap_maker_fee_rate: 0.0,
         flash_loan_swap_fee_rate: 0.0,
-<<<<<<< HEAD
-        interest_target_utilization: 0.0, // unused in v0.20.0
-        interest_curve_scaling: 0.0,      // unused in v0.20.0
-        deposits_in_serum: 0,
-        reserved: [0; 2072],
-=======
         interest_target_utilization: 0.5,
         interest_curve_scaling: 4.0,
         potential_serum_tokens: 0,
@@ -111,7 +105,6 @@
         fallback_oracle: Pubkey::default(), // unused, introduced in v0.22
         deposit_limit: 0,
         reserved: [0; 1968],
->>>>>>> d6f46bec
     };
 
     if let Ok(oracle_price) =
