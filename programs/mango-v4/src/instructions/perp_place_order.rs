--- conflicted
+++ resolved
@@ -3,11 +3,7 @@
 use crate::accounts_zerocopy::*;
 use crate::error::*;
 use crate::state::{
-<<<<<<< HEAD
-    compute_health, new_fixed_order_account_retriever, oracle_price, Book, EventQueue, Group,
-=======
     compute_health_from_fixed_accounts, oracle_price, Book, BookSide, EventQueue, Group,
->>>>>>> 20fc9d55
     HealthType, MangoAccount, OrderType, PerpMarket, Side,
 };
 
@@ -136,8 +132,11 @@
         )?;
     }
 
-    let retriever = new_fixed_order_account_retriever(ctx.remaining_accounts, &mango_account)?;
-    let health = compute_health(&mango_account, HealthType::Init, &retriever)?;
+    let health = compute_health_from_fixed_accounts(
+        &mango_account,
+        HealthType::Init,
+        ctx.remaining_accounts,
+    )?;
     msg!("health: {}", health);
     require!(health >= 0, MangoError::HealthMustBePositive);
 
