--- conflicted
+++ resolved
@@ -6,13 +6,8 @@
 use crate::state::MangoAccount;
 use crate::state::OrderParams;
 use crate::state::{
-<<<<<<< HEAD
     new_fixed_order_account_retriever, new_health_cache, AccountLoaderDynamic, EventQueue, Group,
-    Order, OrderBook, PerpMarket, PlaceOrderType, SideAndOrderTree, QUOTE_TOKEN_INDEX,
-=======
-    new_fixed_order_account_retriever, new_health_cache, AccountLoaderDynamic, Book, BookSide,
-    EventQueue, Group, OrderType, PerpMarket, Side,
->>>>>>> 0abfd796
+    Order, OrderBook, PerpMarket, PlaceOrderType, SideAndOrderTree,
 };
 
 #[derive(Accounts)]
