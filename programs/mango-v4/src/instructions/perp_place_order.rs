use anchor_lang::prelude::*;

use crate::accounts_zerocopy::*;
use crate::error::*;
use crate::state::{
<<<<<<< HEAD
    compute_health, new_fixed_order_account_retriever, oracle_price, Book, EventQueue, Group,
=======
    compute_health_from_fixed_accounts, oracle_price, Book, BookSide, EventQueue, Group,
>>>>>>> 20fc9d55
    HealthType, MangoAccount, OrderType, PerpMarket, Side,
};

#[derive(Accounts)]
pub struct PerpPlaceOrder<'info> {
    pub group: AccountLoader<'info, Group>,

    #[account(
        mut,
        has_one = group,
        has_one = owner,
    )]
    pub account: AccountLoader<'info, MangoAccount>,

    #[account(
        mut,
        has_one = group,
        has_one = bids,
        has_one = asks,
        has_one = event_queue,
        has_one = oracle,
    )]
    pub perp_market: AccountLoader<'info, PerpMarket>,
    #[account(mut)]
    pub asks: AccountLoader<'info, BookSide>,
    #[account(mut)]
    pub bids: AccountLoader<'info, BookSide>,
    #[account(mut)]
    pub event_queue: AccountLoader<'info, EventQueue>,

    /// CHECK: The oracle can be one of several different account types and the pubkey is checked above
    pub oracle: UncheckedAccount<'info>,

    pub owner: Signer<'info>,
}

// TODO
#[allow(clippy::too_many_arguments)]
pub fn perp_place_order(
    ctx: Context<PerpPlaceOrder>,
    side: Side,

    // Price in quote lots per base lots.
    //
    // Effect is based on order type, it's usually
    // - fill orders on the book up to this price or
    // - place an order on the book at this price.
    //
    // Ignored for Market orders and potentially adjusted for PostOnlySlide orders.
    price_lots: i64,

    // Max base lots to buy/sell.
    max_base_lots: i64,

    // Max quote lots to pay/receive (not taking fees into account).
    max_quote_lots: i64,

    // Arbitrary user-controlled order id.
    client_order_id: u64,

    order_type: OrderType,

    // Timestamp of when order expires
    //
    // Send 0 if you want the order to never expire.
    // Timestamps in the past mean the instruction is skipped.
    // Timestamps in the future are reduced to now + 255s.
    expiry_timestamp: u64,

    // Maximum number of orders from the book to fill.
    //
    // Use this to limit compute used during order matching.
    // When the limit is reached, processing stops and the instruction succeeds.
    limit: u8,
) -> Result<()> {
    let mut mango_account = ctx.accounts.account.load_mut()?;
    require!(mango_account.is_bankrupt == 0, MangoError::IsBankrupt);
    let mango_account_pk = ctx.accounts.account.key();

    {
        let mut perp_market = ctx.accounts.perp_market.load_mut()?;
        let bids = ctx.accounts.bids.load_mut()?;
        let asks = ctx.accounts.asks.load_mut()?;
        let mut book = Book::new(bids, asks);

        let mut event_queue = ctx.accounts.event_queue.load_mut()?;

        let oracle_price = oracle_price(
            &AccountInfoRef::borrow(ctx.accounts.oracle.as_ref())?,
            perp_market.oracle_config.conf_filter,
            perp_market.base_token_decimals,
        )?;

        let now_ts = Clock::get()?.unix_timestamp as u64;
        let time_in_force = if expiry_timestamp != 0 {
            // If expiry is far in the future, clamp to 255 seconds
            let tif = expiry_timestamp.saturating_sub(now_ts).min(255);
            if tif == 0 {
                // If expiry is in the past, ignore the order
                msg!("Order is already expired");
                return Ok(());
            }
            tif as u8
        } else {
            // Never expire
            0
        };

        // TODO reduce_only based on event queue

        book.new_order(
            side,
            &mut perp_market,
            &mut event_queue,
            oracle_price,
            &mut mango_account.perps,
            &mango_account_pk,
            price_lots,
            max_base_lots,
            max_quote_lots,
            order_type,
            time_in_force,
            client_order_id,
            now_ts,
            limit,
        )?;
    }

    let retriever = new_fixed_order_account_retriever(ctx.remaining_accounts, &mango_account)?;
    let health = compute_health(&mango_account, HealthType::Init, &retriever)?;
    msg!("health: {}", health);
    require!(health >= 0, MangoError::HealthMustBePositive);

    Ok(())
}<|MERGE_RESOLUTION|>--- conflicted
+++ resolved
@@ -3,11 +3,7 @@
 use crate::accounts_zerocopy::*;
 use crate::error::*;
 use crate::state::{
-<<<<<<< HEAD
-    compute_health, new_fixed_order_account_retriever, oracle_price, Book, EventQueue, Group,
-=======
-    compute_health_from_fixed_accounts, oracle_price, Book, BookSide, EventQueue, Group,
->>>>>>> 20fc9d55
+    compute_health, new_fixed_order_account_retriever, oracle_price, Book, BookSide, EventQueue, Group,
     HealthType, MangoAccount, OrderType, PerpMarket, Side,
 };
 
