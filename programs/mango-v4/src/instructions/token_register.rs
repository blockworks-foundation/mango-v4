use anchor_lang::prelude::*;
use fixed::types::I80F48;

use crate::accounts_zerocopy::AccountInfoRef;
use crate::error::*;
use crate::state::*;
use crate::util::fill_from_str;

use crate::logs::{emit_stack, TokenMetaDataLogV2};

pub const INDEX_START: I80F48 = I80F48::from_bits(1_000_000 * I80F48::ONE.to_bits());

use crate::accounts_ix::*;

#[allow(clippy::too_many_arguments)]
pub fn token_register(
    ctx: Context<TokenRegister>,
    token_index: TokenIndex,
    name: String,
    oracle_config: OracleConfigParams,
    interest_rate_params: InterestRateParams,
    loan_fee_rate: f32,
    loan_origination_fee_rate: f32,
    maint_asset_weight: f32,
    init_asset_weight: f32,
    maint_liab_weight: f32,
    init_liab_weight: f32,
    liquidation_fee: f32,
    stable_price_delay_interval_seconds: u32,
    stable_price_delay_growth_limit: f32,
    stable_price_growth_limit: f32,
    min_vault_to_deposits_ratio: f64,
    net_borrow_limit_window_size_ts: u64,
    net_borrow_limit_per_window_quote: i64,
    borrow_weight_scale_start_quote: f64,
    deposit_weight_scale_start_quote: f64,
    reduce_only: u8,
    token_conditional_swap_taker_fee_rate: f32,
    token_conditional_swap_maker_fee_rate: f32,
    flash_loan_swap_fee_rate: f32,
    interest_curve_scaling: f32,
    interest_target_utilization: f32,
    group_insurance_fund: bool,
    deposit_limit: u64,
    zero_util_rate: f32,
    platform_liquidation_fee: f32,
<<<<<<< HEAD
    collateral_fee_per_day: f32,
=======
    disable_asset_liquidation: bool,
>>>>>>> 007cf0da
) -> Result<()> {
    // Require token 0 to be in the insurance token
    if token_index == INSURANCE_TOKEN_INDEX {
        require_keys_eq!(
            ctx.accounts.group.load()?.insurance_mint,
            ctx.accounts.mint.key()
        );
    }
    require_neq!(token_index, TokenIndex::MAX);

    let now_ts: u64 = Clock::get()?.unix_timestamp.try_into().unwrap();

    let mut bank = ctx.accounts.bank.load_init()?;
    *bank = Bank {
        group: ctx.accounts.group.key(),
        name: fill_from_str(&name)?,
        mint: ctx.accounts.mint.key(),
        vault: ctx.accounts.vault.key(),
        oracle: ctx.accounts.oracle.key(),
        deposit_index: INDEX_START,
        borrow_index: INDEX_START,
        indexed_deposits: I80F48::ZERO,
        indexed_borrows: I80F48::ZERO,
        index_last_updated: now_ts,
        bank_rate_last_updated: now_ts,
        // TODO: add a require! verifying relation between the parameters
        avg_utilization: I80F48::ZERO,
        adjustment_factor: I80F48::from_num(interest_rate_params.adjustment_factor),
        util0: I80F48::from_num(interest_rate_params.util0),
        rate0: I80F48::from_num(interest_rate_params.rate0),
        util1: I80F48::from_num(interest_rate_params.util1),
        rate1: I80F48::from_num(interest_rate_params.rate1),
        max_rate: I80F48::from_num(interest_rate_params.max_rate),
        collected_fees_native: I80F48::ZERO,
        loan_origination_fee_rate: I80F48::from_num(loan_origination_fee_rate),
        loan_fee_rate: I80F48::from_num(loan_fee_rate),
        maint_asset_weight: I80F48::from_num(maint_asset_weight),
        init_asset_weight: I80F48::from_num(init_asset_weight),
        maint_liab_weight: I80F48::from_num(maint_liab_weight),
        init_liab_weight: I80F48::from_num(init_liab_weight),
        liquidation_fee: I80F48::from_num(liquidation_fee),
        dust: I80F48::ZERO,
        flash_loan_token_account_initial: u64::MAX,
        flash_loan_approved_amount: 0,
        token_index,
        bump: *ctx.bumps.get("bank").ok_or(MangoError::SomeError)?,
        mint_decimals: ctx.accounts.mint.decimals,
        bank_num: 0,
        oracle_config: oracle_config.to_oracle_config(),
        stable_price_model: StablePriceModel {
            delay_interval_seconds: stable_price_delay_interval_seconds,
            delay_growth_limit: stable_price_delay_growth_limit,
            stable_growth_limit: stable_price_growth_limit,
            ..StablePriceModel::default()
        },
        min_vault_to_deposits_ratio,
        net_borrow_limit_window_size_ts,
        last_net_borrows_window_start_ts: now_ts / net_borrow_limit_window_size_ts
            * net_borrow_limit_window_size_ts,
        net_borrow_limit_per_window_quote,
        net_borrows_in_window: 0,
        borrow_weight_scale_start_quote,
        deposit_weight_scale_start_quote,
        reduce_only,
        force_close: 0,
        disable_asset_liquidation: u8::from(disable_asset_liquidation),
        padding: Default::default(),
        fees_withdrawn: 0,
        token_conditional_swap_taker_fee_rate,
        token_conditional_swap_maker_fee_rate,
        flash_loan_swap_fee_rate: flash_loan_swap_fee_rate,
        interest_target_utilization,
        interest_curve_scaling: interest_curve_scaling.into(),
        potential_serum_tokens: 0,
        maint_weight_shift_start: 0,
        maint_weight_shift_end: 0,
        maint_weight_shift_duration_inv: I80F48::ZERO,
        maint_weight_shift_asset_target: I80F48::ZERO,
        maint_weight_shift_liab_target: I80F48::ZERO,
        fallback_oracle: ctx.accounts.fallback_oracle.key(),
        deposit_limit,
        zero_util_rate: I80F48::from_num(zero_util_rate),
        platform_liquidation_fee: I80F48::from_num(platform_liquidation_fee),
        collected_liquidation_fees: I80F48::ZERO,
        collected_collateral_fees: I80F48::ZERO,
        collateral_fee_per_day,
        reserved: [0; 1900],
    };

    let oracle_ref = &AccountInfoRef::borrow(ctx.accounts.oracle.as_ref())?;
    if let Ok(oracle_price) = bank.oracle_price(&OracleAccountInfos::from_reader(oracle_ref), None)
    {
        bank.stable_price_model
            .reset_to_price(oracle_price.to_num(), now_ts);
    } else {
        bank.stable_price_model.reset_on_nonzero_price = 1;
    }

    bank.verify()?;
    check_is_valid_fallback_oracle(&AccountInfoRef::borrow(
        ctx.accounts.fallback_oracle.as_ref(),
    )?)?;

    let mut mint_info = ctx.accounts.mint_info.load_init()?;
    *mint_info = MintInfo {
        group: ctx.accounts.group.key(),
        token_index,
        group_insurance_fund: if group_insurance_fund { 1 } else { 0 },
        padding1: Default::default(),
        mint: ctx.accounts.mint.key(),
        banks: Default::default(),
        vaults: Default::default(),
        oracle: ctx.accounts.oracle.key(),
        fallback_oracle: ctx.accounts.fallback_oracle.key(),
        registration_time: Clock::get()?.unix_timestamp.try_into().unwrap(),
        reserved: [0; 2528],
    };

    mint_info.banks[0] = ctx.accounts.bank.key();
    mint_info.vaults[0] = ctx.accounts.vault.key();

    emit_stack(TokenMetaDataLogV2 {
        mango_group: ctx.accounts.group.key(),
        mint: ctx.accounts.mint.key(),
        token_index,
        mint_decimals: ctx.accounts.mint.decimals,
        oracle: ctx.accounts.oracle.key(),
        fallback_oracle: ctx.accounts.fallback_oracle.key(),
        mint_info: ctx.accounts.mint_info.key(),
    });

    Ok(())
}<|MERGE_RESOLUTION|>--- conflicted
+++ resolved
@@ -44,11 +44,8 @@
     deposit_limit: u64,
     zero_util_rate: f32,
     platform_liquidation_fee: f32,
-<<<<<<< HEAD
+    disable_asset_liquidation: bool,
     collateral_fee_per_day: f32,
-=======
-    disable_asset_liquidation: bool,
->>>>>>> 007cf0da
 ) -> Result<()> {
     // Require token 0 to be in the insurance token
     if token_index == INSURANCE_TOKEN_INDEX {
