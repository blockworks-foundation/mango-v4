--- conflicted
+++ resolved
@@ -44,11 +44,8 @@
     deposit_limit: u64,
     zero_util_rate: f32,
     platform_liquidation_fee: f32,
-<<<<<<< HEAD
-=======
     disable_asset_liquidation: bool,
     collateral_fee_per_day: f32,
->>>>>>> a30c5a9e
 ) -> Result<()> {
     // Require token 0 to be in the insurance token
     if token_index == INSURANCE_TOKEN_INDEX {
@@ -134,13 +131,9 @@
         zero_util_rate: I80F48::from_num(zero_util_rate),
         platform_liquidation_fee: I80F48::from_num(platform_liquidation_fee),
         collected_liquidation_fees: I80F48::ZERO,
-<<<<<<< HEAD
-        reserved: [0; 1920],
-=======
         collected_collateral_fees: I80F48::ZERO,
         collateral_fee_per_day,
         reserved: [0; 1900],
->>>>>>> a30c5a9e
     };
 
     let oracle_ref = &AccountInfoRef::borrow(ctx.accounts.oracle.as_ref())?;
