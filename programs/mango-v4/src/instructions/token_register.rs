--- conflicted
+++ resolved
@@ -149,17 +149,11 @@
         net_borrows_window_size_ts,
         last_net_borrows_window_start_ts: now_ts / net_borrows_window_size_ts
             * net_borrows_window_size_ts,
-<<<<<<< HEAD
         net_borrows_limit_quote,
         net_borrows_in_window: 0,
-        reserved: [0; 2136],
-=======
-        net_borrows_limit_native,
-        net_borrows_window_native: 0,
         borrow_limit_quote: f64::MAX,
         collateral_limit_quote: f64::MAX,
         reserved: [0; 2120],
->>>>>>> cf34a5b4
     };
     require_gt!(bank.max_rate, MINIMUM_MAX_RATE);
 
