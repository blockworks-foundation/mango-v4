use anchor_lang::prelude::*;
use anchor_spl::token::{Mint, Token, TokenAccount};
use fixed::types::I80F48;
use fixed_macro::types::I80F48;

// TODO: ALTs are unavailable
//use crate::address_lookup_table;
use crate::error::*;
use crate::state::*;
use crate::util::fill16_from_str;

pub const INDEX_START: I80F48 = I80F48!(1_000_000);

#[derive(Accounts)]
#[instruction(token_index: TokenIndex, bank_num: u64)]
pub struct TokenRegister<'info> {
    #[account(
        has_one = admin,
    )]
    pub group: AccountLoader<'info, Group>,
    pub admin: Signer<'info>,

    pub mint: Account<'info, Mint>,

    #[account(
        init,
        // using the token_index in this seed guards against reusing it
        seeds = [group.key().as_ref(), b"Bank".as_ref(), &token_index.to_le_bytes(), &bank_num.to_le_bytes()],
        bump,
        payer = payer,
        space = 8 + std::mem::size_of::<Bank>(),
    )]
    pub bank: AccountLoader<'info, Bank>,

    #[account(
        init,
        seeds = [group.key().as_ref(), b"Vault".as_ref(), &token_index.to_le_bytes(), &bank_num.to_le_bytes()],
        bump,
        token::authority = group,
        token::mint = mint,
        payer = payer
    )]
    pub vault: Account<'info, TokenAccount>,

    #[account(
        init,
        // using the mint in this seed guards against registering the same mint twice
        seeds = [group.key().as_ref(), b"MintInfo".as_ref(), mint.key().as_ref()],
        bump,
        payer = payer,
        space = 8 + std::mem::size_of::<MintInfo>(),
    )]
    pub mint_info: AccountLoader<'info, MintInfo>,

    /// CHECK: The oracle can be one of several different account types
    pub oracle: UncheckedAccount<'info>,

    // Creating an address lookup table needs a recent valid slot as an
    // input argument. That makes creating ALTs from governance instructions
    // impossible. Hence the ALT that this instruction uses must be created
    // externally and the admin is responsible for placing banks/oracles into
    // sensible address lookup tables.
    // constraint: must be created, have the admin authority and have free space
    // TODO: ALTs are unavailable
    //#[account(mut)]
    //pub address_lookup_table: UncheckedAccount<'info>, // TODO: wrapper?
    #[account(mut)]
    pub payer: Signer<'info>,

    pub token_program: Program<'info, Token>,
    pub system_program: Program<'info, System>,

    // TODO: ALTs are unavailable
    //pub address_lookup_table_program: UncheckedAccount<'info>, // TODO: force address?
    pub rent: Sysvar<'info, Rent>,
}

#[derive(AnchorSerialize, AnchorDeserialize, Default)]
pub struct InterestRateParams {
    pub util0: f32,
    pub rate0: f32,
    pub util1: f32,
    pub rate1: f32,
    pub max_rate: f32,
    pub adjustment_factor: f32,
}

// TODO: should this be "configure_mint", we pass an explicit index, and allow
// overwriting config as long as the mint account stays the same?
#[allow(clippy::too_many_arguments)]
pub fn token_register(
    ctx: Context<TokenRegister>,
    token_index: TokenIndex,
    bank_num: u64,
    name: String,
    oracle_config: OracleConfig,
    interest_rate_params: InterestRateParams,
    loan_fee_rate: f32,
    loan_origination_fee_rate: f32,
    maint_asset_weight: f32,
    init_asset_weight: f32,
    maint_liab_weight: f32,
    init_liab_weight: f32,
    liquidation_fee: f32,
) -> Result<()> {
    // TODO: Error if mint is already configured (technically, init of vault will fail)

    require_eq!(bank_num, 0);

    // Require token 0 to be in the insurance token
    if token_index == QUOTE_TOKEN_INDEX {
        require_keys_eq!(
            ctx.accounts.group.load()?.insurance_mint,
            ctx.accounts.mint.key()
        );
    }

    let mut bank = ctx.accounts.bank.load_init()?;
    *bank = Bank {
        name: fill16_from_str(name)?,
        group: ctx.accounts.group.key(),
        mint: ctx.accounts.mint.key(),
        vault: ctx.accounts.vault.key(),
        oracle: ctx.accounts.oracle.key(),
        oracle_config,
        deposit_index: INDEX_START,
        borrow_index: INDEX_START,
        cached_indexed_total_deposits: I80F48::ZERO,
        cached_indexed_total_borrows: I80F48::ZERO,
        indexed_deposits: I80F48::ZERO,
        indexed_borrows: I80F48::ZERO,
        index_last_updated: Clock::get()?.unix_timestamp,
        bank_rate_last_updated: Clock::get()?.unix_timestamp,
        // TODO: add a require! verifying relation between the parameters
        avg_utilization: I80F48::ZERO,
        adjustment_factor: I80F48::from_num(interest_rate_params.adjustment_factor),
        util0: I80F48::from_num(interest_rate_params.util0),
        rate0: I80F48::from_num(interest_rate_params.rate0),
        util1: I80F48::from_num(interest_rate_params.util1),
        rate1: I80F48::from_num(interest_rate_params.rate1),
        max_rate: I80F48::from_num(interest_rate_params.max_rate),
        collected_fees_native: I80F48::ZERO,
        loan_origination_fee_rate: I80F48::from_num(loan_origination_fee_rate),
        loan_fee_rate: I80F48::from_num(loan_fee_rate),
        maint_asset_weight: I80F48::from_num(maint_asset_weight),
        init_asset_weight: I80F48::from_num(init_asset_weight),
        maint_liab_weight: I80F48::from_num(maint_liab_weight),
        init_liab_weight: I80F48::from_num(init_liab_weight),
        liquidation_fee: I80F48::from_num(liquidation_fee),
        dust: I80F48::ZERO,
        flash_loan_vault_initial: u64::MAX,
        flash_loan_approved_amount: 0,
        token_index,
        bump: *ctx.bumps.get("bank").ok_or(MangoError::SomeError)?,
        mint_decimals: ctx.accounts.mint.decimals,
        bank_num: 0,
        padding: Default::default(),
<<<<<<< HEAD
        reserved: [0; 128],
=======
        reserved: [0; 256],
>>>>>>> c79caab6
    };

    // TODO: ALTs are unavailable
    // let alt_previous_size =
    //     address_lookup_table::addresses(&ctx.accounts.address_lookup_table.try_borrow_data()?)
    //         .len();
    let address_lookup_table = Pubkey::default();
    let alt_previous_size = 0;
    let mut mint_info = ctx.accounts.mint_info.load_init()?;
    *mint_info = MintInfo {
        group: ctx.accounts.group.key(),
        mint: ctx.accounts.mint.key(),
        banks: Default::default(),
        vaults: Default::default(),
        oracle: ctx.accounts.oracle.key(),
        address_lookup_table,
        token_index,
        address_lookup_table_bank_index: alt_previous_size as u8,
        address_lookup_table_oracle_index: alt_previous_size as u8 + 1,
        padding1: Default::default(),
        padding2: Default::default(),
<<<<<<< HEAD
        reserved: [0; 128],
=======
        reserved: [0; 256],
>>>>>>> c79caab6
    };

    mint_info.banks[0] = ctx.accounts.bank.key();
    mint_info.vaults[0] = ctx.accounts.vault.key();

    // TODO: ALTs are unavailable
    /*
    address_lookup_table::extend(
        ctx.accounts.address_lookup_table.to_account_info(),
        // TODO: is using the admin as ALT authority a good idea?
        ctx.accounts.admin.to_account_info(),
        ctx.accounts.payer.to_account_info(),
        &[],
        vec![ctx.accounts.bank.key(), ctx.accounts.oracle.key()],
    )?;
    */

    Ok(())
}<|MERGE_RESOLUTION|>--- conflicted
+++ resolved
@@ -155,11 +155,7 @@
         mint_decimals: ctx.accounts.mint.decimals,
         bank_num: 0,
         padding: Default::default(),
-<<<<<<< HEAD
-        reserved: [0; 128],
-=======
         reserved: [0; 256],
->>>>>>> c79caab6
     };
 
     // TODO: ALTs are unavailable
@@ -181,11 +177,7 @@
         address_lookup_table_oracle_index: alt_previous_size as u8 + 1,
         padding1: Default::default(),
         padding2: Default::default(),
-<<<<<<< HEAD
-        reserved: [0; 128],
-=======
         reserved: [0; 256],
->>>>>>> c79caab6
     };
 
     mint_info.banks[0] = ctx.accounts.bank.key();
