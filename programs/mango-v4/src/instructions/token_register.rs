use anchor_lang::prelude::*;
use fixed::types::I80F48;

use crate::accounts_zerocopy::AccountInfoRef;
use crate::error::*;
use crate::state::*;
use crate::util::fill_from_str;

use crate::logs::{emit_stack, TokenMetaDataLogV2};

pub const INDEX_START: I80F48 = I80F48::from_bits(1_000_000 * I80F48::ONE.to_bits());

use crate::accounts_ix::*;

#[allow(clippy::too_many_arguments)]
pub fn token_register(
    ctx: Context<TokenRegister>,
    token_index: TokenIndex,
    name: String,
    oracle_config: OracleConfigParams,
    interest_rate_params: InterestRateParams,
    loan_fee_rate: f32,
    loan_origination_fee_rate: f32,
    maint_asset_weight: f32,
    init_asset_weight: f32,
    maint_liab_weight: f32,
    init_liab_weight: f32,
    liquidation_fee: f32,
    stable_price_delay_interval_seconds: u32,
    stable_price_delay_growth_limit: f32,
    stable_price_growth_limit: f32,
    min_vault_to_deposits_ratio: f64,
    net_borrow_limit_window_size_ts: u64,
    net_borrow_limit_per_window_quote: i64,
    borrow_weight_scale_start_quote: f64,
    deposit_weight_scale_start_quote: f64,
    reduce_only: u8,
    token_conditional_swap_taker_fee_rate: f32,
    token_conditional_swap_maker_fee_rate: f32,
    flash_loan_swap_fee_rate: f32,
    interest_curve_scaling: f32,
    interest_target_utilization: f32,
    group_insurance_fund: bool,
    deposit_limit: u64,
) -> Result<()> {
    // Require token 0 to be in the insurance token
    if token_index == INSURANCE_TOKEN_INDEX {
        require_keys_eq!(
            ctx.accounts.group.load()?.insurance_mint,
            ctx.accounts.mint.key()
        );
    }
    require_neq!(token_index, TokenIndex::MAX);

    let now_ts: u64 = Clock::get()?.unix_timestamp.try_into().unwrap();

    let mut bank = ctx.accounts.bank.load_init()?;
    *bank = Bank {
        group: ctx.accounts.group.key(),
        name: fill_from_str(&name)?,
        mint: ctx.accounts.mint.key(),
        vault: ctx.accounts.vault.key(),
        oracle: ctx.accounts.oracle.key(),
        deposit_index: INDEX_START,
        borrow_index: INDEX_START,
        indexed_deposits: I80F48::ZERO,
        indexed_borrows: I80F48::ZERO,
        index_last_updated: now_ts,
        bank_rate_last_updated: now_ts,
        // TODO: add a require! verifying relation between the parameters
        avg_utilization: I80F48::ZERO,
        adjustment_factor: I80F48::from_num(interest_rate_params.adjustment_factor),
        util0: I80F48::from_num(interest_rate_params.util0),
        rate0: I80F48::from_num(interest_rate_params.rate0),
        util1: I80F48::from_num(interest_rate_params.util1),
        rate1: I80F48::from_num(interest_rate_params.rate1),
        max_rate: I80F48::from_num(interest_rate_params.max_rate),
        collected_fees_native: I80F48::ZERO,
        loan_origination_fee_rate: I80F48::from_num(loan_origination_fee_rate),
        loan_fee_rate: I80F48::from_num(loan_fee_rate),
        maint_asset_weight: I80F48::from_num(maint_asset_weight),
        init_asset_weight: I80F48::from_num(init_asset_weight),
        maint_liab_weight: I80F48::from_num(maint_liab_weight),
        init_liab_weight: I80F48::from_num(init_liab_weight),
        liquidation_fee: I80F48::from_num(liquidation_fee),
        dust: I80F48::ZERO,
        flash_loan_token_account_initial: u64::MAX,
        flash_loan_approved_amount: 0,
        token_index,
        bump: *ctx.bumps.get("bank").ok_or(MangoError::SomeError)?,
        mint_decimals: ctx.accounts.mint.decimals,
        bank_num: 0,
        oracle_config: oracle_config.to_oracle_config(),
        stable_price_model: StablePriceModel {
            delay_interval_seconds: stable_price_delay_interval_seconds,
            delay_growth_limit: stable_price_delay_growth_limit,
            stable_growth_limit: stable_price_growth_limit,
            ..StablePriceModel::default()
        },
        min_vault_to_deposits_ratio,
        net_borrow_limit_window_size_ts,
        last_net_borrows_window_start_ts: now_ts / net_borrow_limit_window_size_ts
            * net_borrow_limit_window_size_ts,
        net_borrow_limit_per_window_quote,
        net_borrows_in_window: 0,
        borrow_weight_scale_start_quote,
        deposit_weight_scale_start_quote,
        reduce_only,
        force_close: 0,
        padding: Default::default(),
        fees_withdrawn: 0,
        token_conditional_swap_taker_fee_rate,
        token_conditional_swap_maker_fee_rate,
        flash_loan_swap_fee_rate: flash_loan_swap_fee_rate,
        interest_target_utilization,
        interest_curve_scaling: interest_curve_scaling.into(),
<<<<<<< HEAD
        deposits_in_serum: 0,
        deposits_in_openbook: 0,
=======
        potential_serum_tokens: 0,
>>>>>>> 40f2842c
        maint_weight_shift_start: 0,
        maint_weight_shift_end: 0,
        maint_weight_shift_duration_inv: I80F48::ZERO,
        maint_weight_shift_asset_target: I80F48::ZERO,
        maint_weight_shift_liab_target: I80F48::ZERO,
<<<<<<< HEAD
        reserved: [0; 2000],
=======
        fallback_oracle: ctx.accounts.fallback_oracle.key(),
        deposit_limit,
        reserved: [0; 1968],
>>>>>>> 40f2842c
    };

    let oracle_ref = &AccountInfoRef::borrow(ctx.accounts.oracle.as_ref())?;
    if let Ok(oracle_price) = bank.oracle_price(&OracleAccountInfos::from_reader(oracle_ref), None)
    {
        bank.stable_price_model
            .reset_to_price(oracle_price.to_num(), now_ts);
    } else {
        bank.stable_price_model.reset_on_nonzero_price = 1;
    }

    bank.verify()?;
    check_is_valid_fallback_oracle(&AccountInfoRef::borrow(
        ctx.accounts.fallback_oracle.as_ref(),
    )?)?;

    let mut mint_info = ctx.accounts.mint_info.load_init()?;
    *mint_info = MintInfo {
        group: ctx.accounts.group.key(),
        token_index,
        group_insurance_fund: if group_insurance_fund { 1 } else { 0 },
        padding1: Default::default(),
        mint: ctx.accounts.mint.key(),
        banks: Default::default(),
        vaults: Default::default(),
        oracle: ctx.accounts.oracle.key(),
        fallback_oracle: ctx.accounts.fallback_oracle.key(),
        registration_time: Clock::get()?.unix_timestamp.try_into().unwrap(),
        reserved: [0; 2528],
    };

    mint_info.banks[0] = ctx.accounts.bank.key();
    mint_info.vaults[0] = ctx.accounts.vault.key();

    emit_stack(TokenMetaDataLogV2 {
        mango_group: ctx.accounts.group.key(),
        mint: ctx.accounts.mint.key(),
        token_index,
        mint_decimals: ctx.accounts.mint.decimals,
        oracle: ctx.accounts.oracle.key(),
        fallback_oracle: ctx.accounts.fallback_oracle.key(),
        mint_info: ctx.accounts.mint_info.key(),
    });

    Ok(())
}<|MERGE_RESOLUTION|>--- conflicted
+++ resolved
@@ -114,24 +114,16 @@
         flash_loan_swap_fee_rate: flash_loan_swap_fee_rate,
         interest_target_utilization,
         interest_curve_scaling: interest_curve_scaling.into(),
-<<<<<<< HEAD
-        deposits_in_serum: 0,
-        deposits_in_openbook: 0,
-=======
         potential_serum_tokens: 0,
->>>>>>> 40f2842c
+        potential_openbook_tokens: 0,
         maint_weight_shift_start: 0,
         maint_weight_shift_end: 0,
         maint_weight_shift_duration_inv: I80F48::ZERO,
         maint_weight_shift_asset_target: I80F48::ZERO,
         maint_weight_shift_liab_target: I80F48::ZERO,
-<<<<<<< HEAD
-        reserved: [0; 2000],
-=======
         fallback_oracle: ctx.accounts.fallback_oracle.key(),
         deposit_limit,
-        reserved: [0; 1968],
->>>>>>> 40f2842c
+        reserved: [0; 1960],
     };
 
     let oracle_ref = &AccountInfoRef::borrow(ctx.accounts.oracle.as_ref())?;
