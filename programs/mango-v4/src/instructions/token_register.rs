--- conflicted
+++ resolved
@@ -132,13 +132,10 @@
         zero_util_rate: I80F48::from_num(zero_util_rate),
         platform_liquidation_fee: I80F48::from_num(platform_liquidation_fee),
         collected_liquidation_fees: I80F48::ZERO,
-<<<<<<< HEAD
-        reserved: [0; 1912],
-=======
         collected_collateral_fees: I80F48::ZERO,
         collateral_fee_per_day,
-        reserved: [0; 1900],
->>>>>>> 4c3814c4
+        padding2: [0; 4],
+        reserved: [0; 1888],
     };
 
     let oracle_ref = &AccountInfoRef::borrow(ctx.accounts.oracle.as_ref())?;
