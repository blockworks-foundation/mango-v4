--- conflicted
+++ resolved
@@ -32,15 +32,9 @@
     init_base_asset_weight_opt: Option<f32>,
     maint_base_liab_weight_opt: Option<f32>,
     init_base_liab_weight_opt: Option<f32>,
-<<<<<<< HEAD
-    maint_pnl_asset_weight_opt: Option<f32>,
-    init_pnl_asset_weight_opt: Option<f32>,
-    base_liquidation_fee_opt: Option<f32>,
-=======
     maint_overall_asset_weight_opt: Option<f32>,
     init_overall_asset_weight_opt: Option<f32>,
-    liquidation_fee_opt: Option<f32>,
->>>>>>> bac15698
+    base_liquidation_fee_opt: Option<f32>,
     maker_fee_opt: Option<f32>,
     taker_fee_opt: Option<f32>,
     min_funding_opt: Option<f32>,
