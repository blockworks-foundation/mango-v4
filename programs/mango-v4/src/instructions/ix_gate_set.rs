--- conflicted
+++ resolved
@@ -98,11 +98,8 @@
     log_if_changed(&group, ix_gate, IxGate::TokenForceWithdraw);
     log_if_changed(&group, ix_gate, IxGate::SequenceCheck);
     log_if_changed(&group, ix_gate, IxGate::HealthCheck);
-<<<<<<< HEAD
+    log_if_changed(&group, ix_gate, IxGate::OpenbookV2CancelAllOrders);
     log_if_changed(&group, ix_gate, IxGate::GroupChangeInsuranceFund);
-=======
-    log_if_changed(&group, ix_gate, IxGate::OpenbookV2CancelAllOrders);
->>>>>>> 2a6532f1
 
     group.ix_gate = ix_gate;
 
