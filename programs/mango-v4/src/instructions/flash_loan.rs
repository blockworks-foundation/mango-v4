use crate::accounts_ix::*;
use crate::accounts_zerocopy::*;
use crate::error::*;
use crate::group_seeds;
use crate::health::{new_fixed_order_account_retriever, new_health_cache, AccountRetriever};
use crate::logs::{FlashLoanLog, FlashLoanTokenDetail, TokenBalanceLog};
use crate::state::*;

use anchor_lang::prelude::*;
use anchor_lang::solana_program::sysvar::instructions as tx_instructions;
use anchor_lang::Discriminator;
use anchor_spl::associated_token::AssociatedToken;
use anchor_spl::token::{self, TokenAccount};
use fixed::types::I80F48;

/// The `loan_amounts` argument lists the amount to be loaned from each bank/vault and
/// the order matches the order of bank accounts.
pub fn flash_loan_begin<'key, 'accounts, 'remaining, 'info>(
    ctx: Context<'key, 'accounts, 'remaining, 'info, FlashLoanBegin<'info>>,
    loan_amounts: Vec<u64>,
) -> Result<()> {
    let account = ctx.accounts.account.load_full_mut()?;

    // account constraint #1
    require!(
        account.fixed.is_owner_or_delegate(ctx.accounts.owner.key()),
        MangoError::SomeError
    );

    let num_loans = loan_amounts.len();
    require_eq!(ctx.remaining_accounts.len(), 3 * num_loans + 1);
    let banks = &ctx.remaining_accounts[..num_loans];
    let vaults = &ctx.remaining_accounts[num_loans..2 * num_loans];
    let token_accounts = &ctx.remaining_accounts[2 * num_loans..3 * num_loans];
    let group_ai = &ctx.remaining_accounts[3 * num_loans];

    let group_al = AccountLoader::<Group>::try_from(group_ai)?;
    let group = group_al.load()?;
    require!(
        group.is_ix_enabled(IxGate::FlashLoan),
        MangoError::IxIsDisabled
    );

    let group_seeds = group_seeds!(group);
    let seeds = [&group_seeds[..]];

    // This instruction does not currently deal with:
    // - borrowing twice from the same bank
    // - borrowing from two different banks for the same token
    // Hence we collect all token_indexes and ensure each appears only once.
    let mut seen_token_indexes = Vec::with_capacity(num_loans);

    // Check that the banks and vaults correspond
    for (((bank_ai, vault_ai), token_account_ai), amount) in banks
        .iter()
        .zip(vaults.iter())
        .zip(token_accounts.iter())
        .zip(loan_amounts.iter())
    {
        let mut bank = bank_ai.load_mut::<Bank>()?;
        require_keys_eq!(bank.group, group_ai.key());
        require_keys_eq!(bank.vault, *vault_ai.key);

        require_msg!(
            !seen_token_indexes.contains(&bank.token_index),
            "each loan must be for a unique token_index"
        );
        seen_token_indexes.push(bank.token_index);

        let vault = Account::<TokenAccount>::try_from(vault_ai)?;
        let token_account = Account::<TokenAccount>::try_from(token_account_ai)?;

        require_keys_neq!(token_account.owner, group_ai.key());

        bank.flash_loan_approved_amount = *amount;
        bank.flash_loan_token_account_initial = token_account.amount;

        // Transfer the loaned funds
        if *amount > 0 {
            // Provide a readable error message in case the vault doesn't have enough tokens
            if vault.amount < *amount {
                return err!(MangoError::InsufficentBankVaultFunds).with_context(|| {
                    format!(
                        "bank vault {} does not have enough tokens, need {} but have {}",
                        vault_ai.key, amount, vault.amount
                    )
                });
            }

            let transfer_ctx = CpiContext::new(
                ctx.accounts.token_program.to_account_info(),
                token::Transfer {
                    from: vault_ai.clone(),
                    to: token_account_ai.clone(),
                    authority: group_ai.clone(),
                },
            )
            .with_signer(&seeds);
            token::transfer(transfer_ctx, *amount)?;
        }
    }

    // Check if the other instructions in the transactions are compatible
    {
        let ixs = ctx.accounts.instructions.as_ref();
        let current_index = tx_instructions::load_current_index_checked(ixs)? as usize;

        // Forbid FlashLoanBegin to be called from CPI (it does not have to be the first instruction)
        let current_ix = tx_instructions::load_instruction_at_checked(current_index, ixs)?;
        require_msg!(
            current_ix.program_id == *ctx.program_id,
            "FlashLoanBegin must be a top-level instruction"
        );

        // The only other mango instruction that must appear before the end of the tx is
        // the FlashLoanEnd instruction. No other mango instructions are allowed.
        let mut index = current_index + 1;
        let mut found_end = false;
        loop {
            let ix = match tx_instructions::load_instruction_at_checked(index, ixs) {
                Ok(ix) => ix,
                Err(ProgramError::InvalidArgument) => break, // past the last instruction
                Err(e) => return Err(e.into()),
            };

            if account.fixed.is_delegate(ctx.accounts.owner.key()) {
                require_msg!(
                    ix.program_id == AssociatedToken::id()
                        || ix.program_id == jupiter_mainnet_3::ID
                        || ix.program_id == jupiter_mainnet_4::ID,
                    "delegate is only allowed to pass in ixs to ATA or Jupiter v3 or v4 programs"
                );
            }

            // Check that the mango program key is not used
            if ix.program_id == crate::id() {
                // must be the last mango ix -- this could possibly be relaxed, but right now
                // we need to guard against multiple FlashLoanEnds
                require_msg!(
                    !found_end,
                    "the transaction must not contain a Mango instruction after FlashLoanEnd"
                );
                found_end = true;

                // must be the FlashLoanEnd instruction
                require!(
                    ix.data[0..8] == crate::instruction::FlashLoanEnd::discriminator(),
                    MangoError::SomeError
                );

                require_msg!(
                    ctx.accounts.account.key() == ix.accounts[0].pubkey,
                    "the mango account passed to FlashLoanBegin and End must match"
                );

                // check that the same vaults and token accounts are passed
                let begin_accounts = &ctx.remaining_accounts[num_loans..];
                let end_accounts = &ix.accounts[ix.accounts.len() - begin_accounts.len()..];
                for (begin_account, end_account) in begin_accounts.iter().zip(end_accounts.iter()) {
                    require_msg!(*begin_account.key == end_account.pubkey, "the trailing vault, token and group accounts passed to FlashLoanBegin and End must match, found {} on begin and {} on end", begin_account.key, end_account.pubkey);
                }
            } else {
                // ensure no one can cpi into mango either
                for meta in ix.accounts.iter() {
                    require_msg!(meta.pubkey != crate::id(), "instructions between FlashLoanBegin and End may not use the Mango program account");
                }
            }

            index += 1;
        }
        require_msg!(
            found_end,
            "found no FlashLoanEnd instruction in transaction"
        );
    }

    Ok(())
}

struct TokenVaultChange {
    token_index: TokenIndex,
    bank_index: usize,
    raw_token_index: usize,
    amount: I80F48,
}

pub fn flash_loan_end<'key, 'accounts, 'remaining, 'info>(
    ctx: Context<'key, 'accounts, 'remaining, 'info, FlashLoanEnd<'info>>,
    flash_loan_type: FlashLoanType,
) -> Result<()> {
    let mut account = ctx.accounts.account.load_full_mut()?;

    // account constraint #1
    require!(
        account.fixed.is_owner_or_delegate(ctx.accounts.owner.key()),
        MangoError::SomeError
    );

    let group = account.fixed.group;

    let remaining_len = ctx.remaining_accounts.len();
    let group_ai = &ctx.remaining_accounts[remaining_len - 1];
    require_keys_eq!(group, group_ai.key());

    // Find index at which vaults start
    let vaults_len = ctx.remaining_accounts[..remaining_len - 1]
        .iter()
        .rev()
        .map_while(|ai| Account::<TokenAccount>::try_from(ai).ok())
        .position(|token_account| token_account.owner == group)
        .ok_or_else(|| {
            error_msg!("expected at least one group-owned vault token account to be passed")
        })?;
    let vaults_index = remaining_len - 2 * vaults_len - 1;

    let health_ais = &ctx.remaining_accounts[..vaults_index];
    let vaults = &ctx.remaining_accounts[vaults_index..vaults_index + vaults_len];
    let token_accounts =
        &ctx.remaining_accounts[vaults_index + vaults_len..vaults_index + 2 * vaults_len];

    // Verify that each mentioned vault has a bank in the health accounts
    let mut vaults_with_banks = vec![false; vaults.len()];

    // Loop over the banks, finding matching vaults
    // TODO: must be moved into health.rs, because it assumes something about the health accounts structure
    let mut changes = vec![];
    for (i, bank_ai) in health_ais.iter().enumerate() {
        // iterate until the first non-bank
        let bank = match bank_ai.load::<Bank>() {
            Ok(b) => b,
            Err(_) => break,
        };
        require_keys_eq!(bank.group, group);

        // find a vault -- if there's none, skip
        let (vault_index, vault_ai) = match vaults
            .iter()
            .enumerate()
            .find(|(_, vault_ai)| vault_ai.key == &bank.vault)
        {
            Some(v) => v,
            None => continue,
        };

        vaults_with_banks[vault_index] = true;
        let token_account_ai = &token_accounts[vault_index];
        let token_account = Account::<TokenAccount>::try_from(token_account_ai)?;

        // Ensure this bank/vault combination was mentioned in the Begin instruction:
        // The Begin instruction only checks that End ends with the same vault accounts -
        // but there could be an extra vault account in End, or a different bank could be
        // used for the same vault.
        require_neq!(bank.flash_loan_token_account_initial, u64::MAX);

        // Create the token position now, so we can compute the pre-health with fixed order health accounts
        let (_, raw_token_index, _) = account.ensure_token_position(bank.token_index)?;

        // Transfer any excess over the inital balance of the token account back
        // into the vault. Compute the total change in the vault balance.
        let mut change = -I80F48::from(bank.flash_loan_approved_amount);
        if token_account.amount > bank.flash_loan_token_account_initial {
            let transfer_ctx = CpiContext::new(
                ctx.accounts.token_program.to_account_info(),
                token::Transfer {
                    from: token_account_ai.clone(),
                    to: vault_ai.clone(),
                    authority: ctx.accounts.owner.to_account_info(),
                },
            );
            let repay = token_account.amount - bank.flash_loan_token_account_initial;
            token::transfer(transfer_ctx, repay)?;

            let repay = I80F48::from(repay);
            change += repay;
        }

        changes.push(TokenVaultChange {
            token_index: bank.token_index,
            bank_index: i,
            raw_token_index,
            amount: change,
        });
    }

    match flash_loan_type {
        FlashLoanType::Unknown => {}
        FlashLoanType::Swap => {
            require_msg!(
                changes.len() == 2,
                "when flash_loan_type is Swap there must be exactly 2 token vault changes"
            )
        }
    }

    // all vaults must have had matching banks
    for (i, has_bank) in vaults_with_banks.iter().enumerate() {
        require_msg!(
            has_bank,
            "missing bank for vault index {}, address {}",
            i,
            vaults[i].key
        );
    }

    // Check health before balance adjustments
    let retriever = new_fixed_order_account_retriever(health_ais, &account.borrow())?;
    let health_cache = new_health_cache(&account.borrow(), &retriever)?;
    let pre_init_health = account.check_health_pre(&health_cache)?;

    // Prices for logging and net borrow checks
    let mut oracle_prices = vec![];
    for change in &changes {
        let (_, oracle_price) = retriever.bank_and_oracle(
            &account.fixed.group,
            change.bank_index,
            change.token_index,
        )?;

        oracle_prices.push(oracle_price);
    }
    // Drop retriever as mut bank below uses health_ais
    drop(retriever);

    // Apply the vault diffs to the bank positions
    let mut deactivated_token_positions = vec![];
    let mut token_loan_details = Vec::with_capacity(changes.len());
    for (change, oracle_price) in changes.iter().zip(oracle_prices.iter()) {
        let mut bank = health_ais[change.bank_index].load_mut::<Bank>()?;

        let position = account.token_position_mut_by_raw_index(change.raw_token_index);
        let native = position.native(&bank);

        let approved_amount = I80F48::from(bank.flash_loan_approved_amount);

        let loan = if native.is_positive() {
            (approved_amount - native).max(I80F48::ZERO)
        } else {
            approved_amount
        };

        let loan_origination_fee = loan * bank.loan_origination_fee_rate;
        bank.collected_fees_native += loan_origination_fee;

        let change_amount = change.amount - loan_origination_fee;
        let native_after_change = native + change_amount;
        if bank.are_deposits_reduce_only() {
            require!(
                native_after_change < 1 || native_after_change <= native,
<<<<<<< HEAD
                MangoError::TokenInReduceOnlyMode
            );
        }
        if bank.are_borrows_reduce_only() {
            require!(
                native_after_change >= native || native_after_change >= 0,
=======
>>>>>>> 1fe83c5f
                MangoError::TokenInReduceOnlyMode
            );
        }
        if bank.are_borrows_reduce_only() {
            require!(
                native_after_change >= native || native_after_change >= 0,
                MangoError::TokenInReduceOnlyMode
            );
        }

        let is_active = bank.change_without_fee(
            position,
            change_amount,
            Clock::get()?.unix_timestamp.try_into().unwrap(),
        )?;
        if !is_active {
            deactivated_token_positions.push(change.raw_token_index);
        }

        if change_amount < 0 && native_after_change < 0 {
            let vault_ai = vaults
                .iter()
                .find(|vault_ai| vault_ai.key == &bank.vault)
                .unwrap();
            bank.enforce_min_vault_to_deposits_ratio(vault_ai)?;
            bank.check_net_borrows(*oracle_price)?;
        }

        bank.flash_loan_approved_amount = 0;
        bank.flash_loan_token_account_initial = u64::MAX;

        token_loan_details.push(FlashLoanTokenDetail {
            token_index: position.token_index,
            change_amount: change.amount.to_bits(),
            loan: loan.to_bits(),
            loan_origination_fee: loan_origination_fee.to_bits(),
            deposit_index: bank.deposit_index.to_bits(),
            borrow_index: bank.borrow_index.to_bits(),
            price: oracle_price.to_bits(),
        });

        emit!(TokenBalanceLog {
            mango_group: group.key(),
            mango_account: ctx.accounts.account.key(),
            token_index: bank.token_index as u16,
            indexed_position: position.indexed_position.to_bits(),
            deposit_index: bank.deposit_index.to_bits(),
            borrow_index: bank.borrow_index.to_bits(),
        });
    }

    emit!(FlashLoanLog {
        mango_group: group.key(),
        mango_account: ctx.accounts.account.key(),
        flash_loan_type,
        token_loan_details
    });

    // Check health after account position changes
    let retriever = new_fixed_order_account_retriever(health_ais, &account.borrow())?;
    let health_cache = new_health_cache(&account.borrow(), &retriever)?;
    account.check_health_post(&health_cache, pre_init_health)?;

    // Deactivate inactive token accounts after health check
    for raw_token_index in deactivated_token_positions {
        account.deactivate_token_position_and_log(raw_token_index, ctx.accounts.account.key());
    }

    Ok(())
}<|MERGE_RESOLUTION|>--- conflicted
+++ resolved
@@ -346,15 +346,6 @@
         if bank.are_deposits_reduce_only() {
             require!(
                 native_after_change < 1 || native_after_change <= native,
-<<<<<<< HEAD
-                MangoError::TokenInReduceOnlyMode
-            );
-        }
-        if bank.are_borrows_reduce_only() {
-            require!(
-                native_after_change >= native || native_after_change >= 0,
-=======
->>>>>>> 1fe83c5f
                 MangoError::TokenInReduceOnlyMode
             );
         }
