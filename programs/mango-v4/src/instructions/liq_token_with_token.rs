--- conflicted
+++ resolved
@@ -146,14 +146,9 @@
         let liqee_liab_position_indexed = liqee_liab_position.indexed_position;
 
         let (liqor_liab_position, liqor_liab_raw_index, _) =
-<<<<<<< HEAD
-            liqor.token_get_mut_or_create(liab_token_index)?;
+            liqor.ensure_token_position(liab_token_index)?;
         let (liqor_liab_active, loan_origination_fee) =
             liab_bank.withdraw_with_fee(liqor_liab_position, liab_transfer)?;
-=======
-            liqor.ensure_token_position(liab_token_index)?;
-        let liqor_liab_active = liab_bank.withdraw_with_fee(liqor_liab_position, liab_transfer)?;
->>>>>>> 09fc5f71
         let liqor_liab_position_indexed = liqor_liab_position.indexed_position;
         let liqee_liab_native_after = liqee_liab_position.native(&liab_bank);
 
