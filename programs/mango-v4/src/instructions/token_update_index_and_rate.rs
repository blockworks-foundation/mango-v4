--- conflicted
+++ resolved
@@ -2,11 +2,7 @@
 
 use crate::accounts_ix::*;
 use crate::error::MangoError;
-<<<<<<< HEAD
-use crate::logs::{UpdateIndexLog, UpdateRateLog};
-=======
 use crate::logs::{emit_stack, UpdateIndexLog, UpdateRateLogV2};
->>>>>>> d6f46bec
 use crate::state::HOUR;
 use crate::{
     accounts_zerocopy::{AccountInfoRef, LoadMutZeroCopyRef, LoadZeroCopyRef},
@@ -159,17 +155,27 @@
 
     // compute optimal rates, and max rate and set them on the bank
     {
-        let some_bank = ctx.remaining_accounts[0].load::<Bank>()?;
+        let mut some_bank = ctx.remaining_accounts[0].load_mut::<Bank>()?;
 
         let diff_ts = I80F48::from_num(now_ts - some_bank.bank_rate_last_updated);
 
         // update each hour
         if diff_ts > HOUR {
-            let (rate0, rate1, max_rate) = some_bank.compute_rates();
-
-<<<<<<< HEAD
-            emit!(UpdateRateLog {
-=======
+            // First setup when new parameters are introduced
+            if some_bank.interest_curve_scaling == 0.0 {
+                let old_max_rate = 0.5;
+                some_bank.interest_curve_scaling =
+                    some_bank.max_rate.to_num::<f64>() / old_max_rate;
+                some_bank.interest_target_utilization = some_bank.util0.to_num();
+
+                let descale_factor = I80F48::from_num(1.0 / some_bank.interest_curve_scaling);
+                some_bank.rate0 *= descale_factor;
+                some_bank.rate1 *= descale_factor;
+                some_bank.max_rate *= descale_factor;
+            }
+
+            some_bank.update_interest_rate_scaling();
+
             let rate0 = some_bank.rate0;
             let rate1 = some_bank.rate1;
             let max_rate = some_bank.max_rate;
@@ -177,24 +183,26 @@
             let target_util = some_bank.interest_target_utilization;
 
             emit_stack(UpdateRateLogV2 {
->>>>>>> d6f46bec
                 mango_group: mint_info.group.key(),
                 token_index: mint_info.token_index,
                 rate0: rate0.to_bits(),
+                util0: some_bank.util0.to_bits(),
                 rate1: rate1.to_bits(),
+                util1: some_bank.util1.to_bits(),
                 max_rate: max_rate.to_bits(),
+                curve_scaling: some_bank.interest_curve_scaling,
+                target_utilization: some_bank.interest_target_utilization,
             });
 
             drop(some_bank);
 
-            msg!("rate0 {}", rate0);
-            msg!("rate1 {}", rate1);
-            msg!("max_rate {}", max_rate);
-
+            // Apply the new parameters to all banks
             for ai in ctx.remaining_accounts.iter() {
                 let mut bank = ai.load_mut::<Bank>()?;
 
                 bank.bank_rate_last_updated = now_ts;
+                bank.interest_curve_scaling = scaling;
+                bank.interest_target_utilization = target_util;
                 bank.rate0 = rate0;
                 bank.rate1 = rate1;
                 bank.max_rate = max_rate;
