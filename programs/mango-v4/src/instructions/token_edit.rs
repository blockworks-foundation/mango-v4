--- conflicted
+++ resolved
@@ -42,8 +42,6 @@
     token_conditional_swap_taker_fee_rate_opt: Option<f32>,
     token_conditional_swap_maker_fee_rate_opt: Option<f32>,
     flash_loan_swap_fee_rate_opt: Option<f32>,
-<<<<<<< HEAD
-=======
     interest_curve_scaling_opt: Option<f32>,
     interest_target_utilization_opt: Option<f32>,
     maint_weight_shift_start_opt: Option<u64>,
@@ -53,7 +51,6 @@
     maint_weight_shift_abort: bool,
     set_fallback_oracle: bool, // unused, introduced in v0.22
     deposit_limit_opt: Option<u64>,
->>>>>>> d6f46bec
 ) -> Result<()> {
     let group = ctx.accounts.group.load()?;
 
@@ -351,8 +348,6 @@
             bank.flash_loan_swap_fee_rate = fee_rate;
             require_group_admin = true;
         }
-<<<<<<< HEAD
-=======
 
         if let Some(interest_curve_scaling) = interest_curve_scaling_opt {
             msg!(
@@ -453,7 +448,6 @@
             bank.deposit_limit = deposit_limit;
             require_group_admin = true;
         }
->>>>>>> d6f46bec
     }
 
     // account constraint #1
