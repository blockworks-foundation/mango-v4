use anchor_lang::prelude::*;

use fixed::types::I80F48;

use crate::accounts_zerocopy::*;
use crate::error::*;
use crate::health::*;
use crate::state::*;

use crate::accounts_ix::*;
use crate::logs::{emit_perp_balances, PerpLiqBaseOrPositivePnlLog, TokenBalanceLog};

/// This instruction deals with increasing health by:
/// - reducing the liqee's base position
/// - taking over the liqee's positive pnl
///
/// It's a combined instruction because reducing the base position is not necessarily
/// a health-increasing action when perp overall asset weight = 0. There, the pnl
/// takeover can allow further base position to be reduced.
///
/// Taking over negative pnl - or positive pnl when the unweighted perp health contributin
/// is negative - never increases liqee health. That's why it's relegated to the
/// separate liq_negative_pnl_or_bankruptcy instruction instead.
pub fn perp_liq_base_or_positive_pnl(
    ctx: Context<PerpLiqBaseOrPositivePnl>,
    mut max_base_transfer: i64,
    max_pnl_transfer: u64,
) -> Result<()> {
    // Ensure max_base_transfer can be negated
    max_base_transfer = max_base_transfer.max(i64::MIN + 1);

    let group_pk = &ctx.accounts.group.key();

    require_keys_neq!(ctx.accounts.liqor.key(), ctx.accounts.liqee.key());
    let mut liqor = ctx.accounts.liqor.load_full_mut()?;
    // account constraint #1
    require!(
        liqor
            .fixed
            .is_owner_or_delegate(ctx.accounts.liqor_owner.key()),
        MangoError::SomeError
    );
    require_msg_typed!(
        !liqor.fixed.being_liquidated(),
        MangoError::BeingLiquidated,
        "liqor account"
    );

    let mut liqee = ctx.accounts.liqee.load_full_mut()?;

    // Initial liqee health check
    let mut liqee_health_cache = {
        let account_retriever = ScanningAccountRetriever::new(ctx.remaining_accounts, group_pk)
            .context("create account retriever")?;
        new_health_cache(&liqee.borrow(), &account_retriever)
            .context("create liqee health cache")?
    };
    let liqee_liq_end_health = liqee_health_cache.health(HealthType::LiquidationEnd);
    liqee_health_cache.require_after_phase1_liquidation()?;

    if !liqee.check_liquidatable(&liqee_health_cache)? {
        return Ok(());
    }

    let mut perp_market = ctx.accounts.perp_market.load_mut()?;
    let perp_market_index = perp_market.perp_market_index;
    let settle_token_index = perp_market.settle_token_index;

    let mut settle_bank = ctx.accounts.settle_bank.load_mut()?;
    // account constraint #2
    require!(
        settle_bank.token_index == settle_token_index,
        MangoError::InvalidBank
    );

    // Get oracle price for market. Price is validated inside
    let oracle_price = perp_market.oracle_price(
        &AccountInfoRef::borrow(ctx.accounts.oracle.as_ref())?,
        None, // checked in health
    )?;

    // Fetch perp positions for accounts, creating for the liqor if needed
    let liqee_perp_position = liqee.perp_position_mut(perp_market_index)?;
    require!(
        !liqee_perp_position.has_open_taker_fills(),
        MangoError::HasOpenPerpTakerFills
    );

    let liqor_perp_position = liqor
        .ensure_perp_position(perp_market_index, perp_market.settle_token_index)?
        .0;

    // Settle funding, update limit
    liqee_perp_position.settle_funding(&perp_market);
    liqor_perp_position.settle_funding(&perp_market);
    let now_ts: u64 = Clock::get()?.unix_timestamp.try_into().unwrap();
    liqee_perp_position.update_settle_limit(&perp_market, now_ts);

    //
    // Perform the liquidation
    //
    let (base_transfer, quote_transfer, pnl_transfer, pnl_settle_limit_transfer) =
        liquidation_action(
            &mut perp_market,
            &mut settle_bank,
            &mut liqor.borrow_mut(),
            &mut liqee.borrow_mut(),
            &mut liqee_health_cache,
            liqee_liq_end_health,
            now_ts,
            max_base_transfer,
            max_pnl_transfer,
        )?;

    //
    // Wrap up
    //

    let liqee_perp_position = liqee.perp_position_mut(perp_market_index)?;
    let liqor_perp_position = liqor.perp_position_mut(perp_market_index)?;

    emit_perp_balances(
        ctx.accounts.group.key(),
        ctx.accounts.liqor.key(),
        liqor_perp_position,
        &perp_market,
    );

    emit_perp_balances(
        ctx.accounts.group.key(),
        ctx.accounts.liqee.key(),
        liqee_perp_position,
        &perp_market,
    );

    if pnl_transfer != 0 {
        let liqee_token_position = liqee.token_position(settle_token_index)?;
        let liqor_token_position = liqor.token_position(settle_token_index)?;

        emit!(TokenBalanceLog {
            mango_group: ctx.accounts.group.key(),
            mango_account: ctx.accounts.liqee.key(),
            token_index: settle_token_index,
            indexed_position: liqee_token_position.indexed_position.to_bits(),
            deposit_index: settle_bank.deposit_index.to_bits(),
            borrow_index: settle_bank.borrow_index.to_bits(),
        });

        emit!(TokenBalanceLog {
            mango_group: ctx.accounts.group.key(),
            mango_account: ctx.accounts.liqor.key(),
            token_index: settle_token_index,
            indexed_position: liqor_token_position.indexed_position.to_bits(),
            deposit_index: settle_bank.deposit_index.to_bits(),
            borrow_index: settle_bank.borrow_index.to_bits(),
        });
    }

    if base_transfer != 0 || pnl_transfer != 0 {
        emit!(PerpLiqBaseOrPositivePnlLog {
            mango_group: ctx.accounts.group.key(),
            perp_market_index: perp_market.perp_market_index,
            liqor: ctx.accounts.liqor.key(),
            liqee: ctx.accounts.liqee.key(),
            base_transfer,
            quote_transfer: quote_transfer.to_bits(),
            pnl_transfer: pnl_transfer.to_bits(),
            pnl_settle_limit_transfer: pnl_settle_limit_transfer.to_bits(),
            price: oracle_price.to_bits(),
        });
    }

    // Check liqee health again
    let liqee_liq_end_health_after = liqee_health_cache.health(HealthType::LiquidationEnd);
    liqee
        .fixed
        .maybe_recover_from_being_liquidated(liqee_liq_end_health_after);
    require_gte!(liqee_liq_end_health_after, liqee_liq_end_health);
    msg!(
        "liqee liq end health: {} -> {}",
        liqee_liq_end_health,
        liqee_liq_end_health_after
    );

    drop(settle_bank);
    drop(perp_market);

    // Check liqor's health
    if !liqor.fixed.is_in_health_region() {
        let account_retriever = ScanningAccountRetriever::new(ctx.remaining_accounts, group_pk)
            .context("create account retriever end")?;
        let liqor_health = compute_health(&liqor.borrow(), HealthType::Init, &account_retriever)
            .context("compute liqor health")?;
        require!(liqor_health >= 0, MangoError::HealthMustBePositive);
    }

    Ok(())
}

pub(crate) fn liquidation_action(
    perp_market: &mut PerpMarket,
    settle_bank: &mut Bank,
    liqor: &mut MangoAccountRefMut,
    liqee: &mut MangoAccountRefMut,
    liqee_health_cache: &mut HealthCache,
    liqee_liq_end_health: I80F48,
    now_ts: u64,
    max_base_transfer: i64,
    max_pnl_transfer: u64,
) -> Result<(i64, I80F48, I80F48, I80F48)> {
    let liq_end_type = HealthType::LiquidationEnd;

    let perp_market_index = perp_market.perp_market_index;
    let settle_token_index = perp_market.settle_token_index;

    let liqee_perp_position = liqee.perp_position_mut(perp_market_index)?;
    let liqor_perp_position = liqor.perp_position_mut(perp_market_index)?;

    let token_balances = liqee_health_cache.effective_token_balances(liq_end_type, false);
    let settle_token_balance = &token_balances[liqee_health_cache
        .token_infos
        .iter()
        .position(|ti| ti.token_index == settle_token_index)
        .unwrap()];
    let settle_token_info = liqee_health_cache.token_info(settle_token_index).unwrap();
    let perp_info = liqee_health_cache.perp_info(perp_market_index)?;
<<<<<<< HEAD
    let oracle_price = perp_info.base_prices.oracle;
=======
    let settle_token_oracle_price = liqee_health_cache
        .token_info(settle_token_index)?
        .prices
        .oracle;
    let oracle_price = perp_info.prices.oracle;
>>>>>>> 8d18e55e
    let base_lot_size = I80F48::from(perp_market.base_lot_size);
    let oracle_price_per_lot = base_lot_size * oracle_price;

    let liqee_positive_settle_limit = liqee_perp_position.settle_limit(&perp_market).1;

    // The max settleable amount does not need to be constrained by the liqor's perp settle health,
    // because taking over perp quote decreases liqor health: every unit of quote taken costs
    // (1-positive_pnl_liq_fee) USDC and only gains init_overall_asset_weight in perp health.
    let max_pnl_transfer = I80F48::from(max_pnl_transfer);

    // This instruction has two aspects:
    //
    // base reduction:
    //    Increase perp health by reducing the base position towards 0, exchanging base for quote
    //    at oracle price.
    //    This step will reduce unsettled_pnl() due to fees, but increase health_unsettled_pnl().
    //    The amount of overall health gained depends on the effective token balance (spot and
    //    other perp market contributions) and the overall perp asset weight.
    // pnl settlement:
    //    Increase health by settling positive health_unsettled_pnl()
    //    Settling pnl when health_unsettled_pnl<0 has a negative effect on health, since it
    //    replaces unsettled pnl with (1-positive_pnl_liq_fee) spot tokens. But since the
    //    overall perp weight is less than (1-fee), settling positive health_unsettled_pnl will
    //    increase overall health.
    //
    // Base reduction increases the capacity for worthwhile pnl settlement. Also, base reduction
    // may not improve overall health when the overall perp asset weight is zero. That means both need
    // to be done in conjunction, where we only do enough reduction such that settlement will be able
    // to bring health above the LiquidationEnd threshold.

    // Liquidation steps:
    // 1. If health_unsettled_pnl is negative, reduce base until it's >=0 or total health over threshold.
    //    Pnl settlement is not beneficial at that point anyway.
    // 2. Pnl settlement of health_unsettled_pnl > 0 (while total health below threshold)
    // 3. While if more settlement is possible, reduce base more to increase health_unsettled_pnl, as
    //    long as projected health (after settlement) stays under threshold.
    // 4. Pnl settlement of health_unsettled_pnl > 0 (while total health below threshold)
    // 5. If perp_overall_weight>0, reduce base further while total health under threshold.

    // Take over the liqee's base in exchange for quote
    let liqee_base_lots = liqee_perp_position.base_position_lots();

    // Each lot the base position gets closer to 0, the "unweighted health unsettled pnl"
    // increases by this amount
    let quote_per_lot;

    // -1 (liqee base lots decrease) or +1 (liqee base lots increase)
    let direction: i64;

    // Either 1+fee or 1-fee, depending on direction.
    let base_fee_factor;

    if liqee_base_lots > 0 {
        require_msg!(
            max_base_transfer >= 0,
            "max_base_transfer can't be negative when liqee's base_position is positive"
        );

        // the health_unsettled_pnl gets reduced by `base * base_price * perp_init_asset_weight`
        // and increased by `base * base_price * (1 - liq_fee)`
        direction = -1;
        base_fee_factor = I80F48::ONE - perp_market.base_liquidation_fee;
        quote_per_lot =
            oracle_price_per_lot * (-perp_market.init_base_asset_weight + base_fee_factor);
    } else {
        // liqee_base_lots <= 0
        require_msg!(
            max_base_transfer <= 0,
            "max_base_transfer can't be positive when liqee's base_position is negative"
        );

        // health gets increased by `base * base_price * perp_init_liab_weight`
        // and reduced by `base * base_price * (1 + liq_fee)`
        direction = 1;
        base_fee_factor = I80F48::ONE + perp_market.base_liquidation_fee;
        quote_per_lot =
            oracle_price_per_lot * (perp_market.init_base_liab_weight - base_fee_factor);
    };
    assert!(quote_per_lot > 0);

    // Amount of settle token received for each token that is settled
    let spot_gain_per_settled = I80F48::ONE - perp_market.positive_pnl_liquidation_fee;

    let init_overall_asset_weight = perp_market.init_overall_asset_weight;

    //
    // Several steps of perp base position reduction will follow, and they'll update
    // these variables
    //
    let mut base_reduction = 0;
    let mut pnl_transfer = I80F48::ZERO;
    let mut current_uhupnl = perp_info.unweighted_health_unsettled_pnl(liq_end_type);
    // let initial_weighted_perp_health = perp_info
    //     .weigh_health_contribution(current_uhu_pnl, liq_end_type);
    //let mut current_expected_perp_health = expected_perp_health(current_uhu_pnl);
    let mut current_health = liqee_liq_end_health;
    let mut current_settle_token = settle_token_balance.spot_and_perp;

    // example: health_amount = (-current_uhupnl).max(0)
    //
    let mut reduce_base = |step: &str,
                           mut hupnl_limit: I80F48,
                           expected_quote_per_lot: I80F48,
                           actual_quote_per_lot: I80F48,
                           uhupnl_per_lot: I80F48,
                           current_uhupnl: &mut I80F48,
                           current_settle_token: &mut I80F48,
                           current_health: &mut I80F48| {
        let mut expected_settle_token = *current_settle_token;
        let mut expected_health = *current_health;
        let mut total_base_reduction = 0;

        for i in [-1, 1] {
            // weighted asset or liab price for the settle token
            let weighted_price;
            // amount of settle token balance change that would change the weighted_price
            let max_quote_weight_switch;
            if i == -1 {
                if expected_settle_token >= 0 {
                    continue;
                }
                weighted_price = settle_token_info.liab_weighted_price(liq_end_type);
                max_quote_weight_switch = -expected_settle_token;
            } else {
                if expected_settle_token < 0 {
                    continue;
                }
                weighted_price = settle_token_info.asset_weighted_price(liq_end_type);
                max_quote_weight_switch = I80F48::MAX;
            }

            // Settle token position we'd need to gain to bring health to zero.
            let max_quote_for_health = (-expected_health).max(I80F48::ZERO) / weighted_price;

            // Apply other limits on the hupnl units
            let max_quote = max_quote_for_health
                .min(max_quote_weight_switch)
                .min(hupnl_limit);

            // How many lots to transfer?
            let base_lots = (max_quote / expected_quote_per_lot)
                .ceil() // overshoot to aim for init_health >= 0
                .to_num::<i64>()
                .min(liqee_base_lots.abs() - base_reduction)
                .min(max_base_transfer.abs() - base_reduction)
                .max(0);

            let expected_quote_gain = expected_quote_per_lot * I80F48::from(base_lots);
            let new_expected_settle_token = expected_settle_token + expected_quote_gain;
            let new_expected_health = expected_health
                - settle_token_info.health_contribution(liq_end_type, expected_settle_token)
                + settle_token_info.health_contribution(liq_end_type, new_expected_settle_token);

            msg!(
                "{}: {} lots, exp health {} -> {}",
                step,
                base_lots,
                expected_health,
                new_expected_health,
            );

            expected_settle_token = new_expected_settle_token;
            expected_health = new_expected_health;

            hupnl_limit -= expected_quote_gain;
            total_base_reduction += base_lots;
        }

        let new_uhupnl = *current_uhupnl + uhupnl_per_lot * I80F48::from(total_base_reduction);
        let new_settle_token =
            *current_settle_token + actual_quote_per_lot * I80F48::from(total_base_reduction);
        let new_health = *current_health
            - settle_token_info.health_contribution(liq_end_type, *current_settle_token)
            + settle_token_info.health_contribution(liq_end_type, new_settle_token);

        msg!(
            "{} total: {} lots, health {} -> {}, uhupnl: {} -> {}",
            step,
            total_base_reduction,
            *current_health,
            new_health,
            *current_uhupnl,
            new_uhupnl,
        );

        *current_settle_token = new_settle_token;
        *current_health = new_health;
        *current_uhupnl = new_uhupnl;

        base_reduction += total_base_reduction;
    };

    let settle_pnl = |step: &str,
                      quote_per_settle: I80F48,
                      pnl_transfer: &mut I80F48,
                      current_uhupnl: &mut I80F48,
                      current_settle_token: &mut I80F48,
                      current_health: &mut I80F48| {
        for i in [-1, 1] {
            // weighted asset or liab price for the settle token
            let weighted_price;
            // amount of settle token balance change that would change the weighted_price
            let max_quote_weight_switch;
            if i == -1 {
                if *current_settle_token >= 0 {
                    continue;
                }
                weighted_price = settle_token_info.liab_weighted_price(liq_end_type);
                max_quote_weight_switch = -(*current_settle_token);
            } else {
                if *current_settle_token < 0 {
                    continue;
                }
                weighted_price = settle_token_info.asset_weighted_price(liq_end_type);
                max_quote_weight_switch = I80F48::MAX;
            }

            // Settle token position we'd need to gain to bring health to zero.
            let max_quote_for_health = (-(*current_health)).max(I80F48::ZERO) / weighted_price;

            // Apply other limits on the hupnl units
            let max_quote = max_quote_for_health.min(max_quote_weight_switch);

            // How many units to settle?
            let settle = (max_quote / quote_per_settle)
                .min(max_pnl_transfer - *pnl_transfer)
                .min(*current_uhupnl)
                .max(I80F48::ZERO);

            let quote_gain = settle * quote_per_settle;
            let new_settle_token = *current_settle_token + quote_gain;
            let new_uhupnl = *current_uhupnl - settle;
            let new_expected_health = *current_health
                - settle_token_info.health_contribution(liq_end_type, *current_settle_token)
                + settle_token_info.health_contribution(liq_end_type, new_settle_token);

            msg!(
                "{}: {} settled, health {} -> {}, uhupnl: {} -> {}",
                step,
                settle,
                *current_health,
                new_expected_health,
                *current_uhupnl,
                new_uhupnl,
            );

            *current_settle_token = new_settle_token;
            *current_health = new_expected_health;
            *current_uhupnl = new_uhupnl;

            *pnl_transfer += settle;
        }
    };

    //
    // Step 1: While the perp unsettled health is negative, any perp base position reduction
    // directly increases it for the full amount.
    //
    if current_uhupnl < 0 {
        reduce_base(
            "negative",
            -current_uhupnl,
            quote_per_lot,
            quote_per_lot,
            quote_per_lot,
            &mut current_uhupnl,
            &mut current_settle_token,
            &mut current_health,
        );
    }

    // check if it's better to liq base or to settle for the user
    // given the weights

    if current_uhupnl >= 0 && spot_gain_per_settled > init_overall_asset_weight {
        // Settlement produces direct spot (after fees) and loses perp-positive-uhupnl weighted settle token pos
        let quote_per_settle = spot_gain_per_settled - init_overall_asset_weight;
        settle_pnl(
            "pre-settle",
            quote_per_settle,
            &mut pnl_transfer,
            &mut current_uhupnl,
            &mut current_settle_token,
            &mut current_health,
        );
    }

    //
    // Step 2: If perp unsettled health is positive but below max_settle, perp base position reductions
    // benefit account health slightly less because of the settlement liquidation fee.
    //
    if current_uhupnl >= 0 && pnl_transfer < max_pnl_transfer {
        reduce_base(
            "settleable",
            max_pnl_transfer - pnl_transfer, // TODO: sounds like an uhupnl limit!?
            quote_per_lot * spot_gain_per_settled,
            quote_per_lot * init_overall_asset_weight,
            quote_per_lot,
            &mut current_uhupnl,
            &mut current_settle_token,
            &mut current_health,
        );
    }

    if current_uhupnl >= 0 && spot_gain_per_settled > init_overall_asset_weight {
        // Settlement produces direct spot (after fees) and loses perp-positive-uhupnl weighted settle token pos
        let quote_per_settle = spot_gain_per_settled - init_overall_asset_weight;
        settle_pnl(
            "post-settle",
            quote_per_settle,
            &mut pnl_transfer,
            &mut current_uhupnl,
            &mut current_settle_token,
            &mut current_health,
        );
    }

    //
    // Step 3: Above that, perp base positions only benefit account health if the pnl asset weight is positive
    //
    // TODO: magic number to avoid extra liquidation when health is already good enough and it's just
    // rounding issues making it <0
    if current_health < I80F48::from_num(-0.5) && init_overall_asset_weight > 0 {
        let weighted_health_per_lot = quote_per_lot * init_overall_asset_weight;
        reduce_base(
            "positive",
            I80F48::MAX,
            weighted_health_per_lot,
            weighted_health_per_lot,
            quote_per_lot,
            &mut current_uhupnl,
            &mut current_settle_token,
            &mut current_health,
        );
    }

    //
    // Execute the base reduction. This is essentially a forced trade and updates the
    // liqee and liqors entry and break even prices.
    //
    let base_transfer = direction * base_reduction;
    let quote_transfer = -I80F48::from(base_transfer) * oracle_price_per_lot * base_fee_factor;
    if base_transfer != 0 {
        msg!(
            "transfering: {} base lots and {} quote",
            base_transfer,
            quote_transfer
        );
        liqee_perp_position.record_trade(perp_market, base_transfer, quote_transfer);
        liqor_perp_position.record_trade(perp_market, -base_transfer, -quote_transfer);
    }

    //
    // Step 4: Let the liqor take over positive pnl until the account health is positive,
    // but only while the health_unsettled_pnl is positive (otherwise it would decrease liqee health!)
    //
    let limit_transfer = if pnl_transfer > 0 {
        // Allow taking over *more* than the liqee_positive_settle_limit. In exchange, the liqor
        // also can't settle fully immediately and just takes over a fractional chunk of the limit.
        //
        // If this takeover were limited by the settle limit, then we couldn't always bring the liqee
        // base position to zero and would need to deal with that in bankruptcy. Also, the settle
        // limit changes with the base position price, so it'd be hard to say when this liquidation
        // step is done.

        let liqee_pnl = pnl_transfer; // TODO?!

        let limit_transfer = {
            // take care, liqee_limit may be i64::MAX
            let liqee_limit: i128 = liqee_positive_settle_limit.into();
            let settle = pnl_transfer.floor().to_num::<i128>();
            let total = liqee_pnl.ceil().to_num::<i128>();
            let liqor_limit: i64 = (liqee_limit * settle / total).try_into().unwrap();
            I80F48::from(liqor_limit).min(pnl_transfer).max(I80F48::ONE)
        };

        // The liqor pays less than the full amount to receive the positive pnl
        let token_transfer = pnl_transfer * spot_gain_per_settled;

        if pnl_transfer > 0 {
            liqor_perp_position.record_liquidation_pnl_takeover(pnl_transfer, limit_transfer);
            liqee_perp_position.record_settle(pnl_transfer);

            // Update the accounts' perp_spot_transfer statistics.
            let transfer_i64 = token_transfer.round_to_zero().to_num::<i64>();
            liqor_perp_position.perp_spot_transfers -= transfer_i64;
            liqee_perp_position.perp_spot_transfers += transfer_i64;
            liqor.fixed.perp_spot_transfers -= transfer_i64;
            liqee.fixed.perp_spot_transfers += transfer_i64;

            // Transfer token balance
            let liqor_token_position = liqor.token_position_mut(settle_token_index)?.0;
            let liqee_token_position = liqee.token_position_mut(settle_token_index)?.0;
            settle_bank.deposit(liqee_token_position, token_transfer, now_ts)?;
            settle_bank.withdraw_without_fee(
                liqor_token_position,
                token_transfer,
                now_ts,
                settle_token_oracle_price,
            )?;
            liqee_health_cache.adjust_token_balance(&settle_bank, token_transfer)?;
        }
        msg!(
            "pnl {} was transferred to liqor for quote {} with settle limit {}",
            pnl_transfer,
            token_transfer,
            limit_transfer
        );

        limit_transfer
    } else {
        I80F48::ZERO
    };

    let liqee_perp_position = liqee.perp_position_mut(perp_market_index)?;
    liqee_health_cache.recompute_perp_info(liqee_perp_position, &perp_market)?;

    Ok((base_transfer, quote_transfer, pnl_transfer, limit_transfer))
}

#[cfg(test)]
mod tests {
    use super::*;
    use crate::health::{self, test::*};

    #[derive(Clone)]
    struct TestSetup {
        group: Pubkey,
        settle_bank: TestAccount<Bank>,
        settle_oracle: TestAccount<StubOracle>,
        other_bank: TestAccount<Bank>,
        other_oracle: TestAccount<StubOracle>,
        perp_market: TestAccount<PerpMarket>,
        perp_oracle: TestAccount<StubOracle>,
        liqee: MangoAccountValue,
        liqor: MangoAccountValue,
    }

    impl TestSetup {
        fn new() -> Self {
            let group = Pubkey::new_unique();
            let (settle_bank, settle_oracle) = mock_bank_and_oracle(group, 0, 1.0, 0.0, 0.0);
            let (other_bank, other_oracle) = mock_bank_and_oracle(group, 1, 1.0, 0.0, 0.0);
            let (_bank2, perp_oracle) = mock_bank_and_oracle(group, 4, 1.0, 0.5, 0.3);
            let mut perp_market =
                mock_perp_market(group, perp_oracle.pubkey, 1.0, 9, (0.2, 0.1), (0.05, 0.02));
            perp_market.data().base_lot_size = 1;

            let liqee_buffer = MangoAccount::default_for_tests().try_to_vec().unwrap();
            let mut liqee = MangoAccountValue::from_bytes(&liqee_buffer).unwrap();
            {
                liqee.ensure_token_position(0).unwrap();
                liqee.ensure_token_position(1).unwrap();
                liqee.ensure_perp_position(9, 0).unwrap();
            }

            let liqor_buffer = MangoAccount::default_for_tests().try_to_vec().unwrap();
            let mut liqor = MangoAccountValue::from_bytes(&liqor_buffer).unwrap();
            {
                liqor.ensure_token_position(0).unwrap();
                liqor.ensure_token_position(1).unwrap();
                liqor.ensure_perp_position(9, 0).unwrap();
            }

            Self {
                group,
                settle_bank,
                settle_oracle,
                other_bank,
                other_oracle,
                perp_market,
                perp_oracle,
                liqee,
                liqor,
            }
        }

        fn liqee_health_cache(&self) -> HealthCache {
            let mut setup = self.clone();

            let ais = vec![
                setup.settle_bank.as_account_info(),
                setup.other_bank.as_account_info(),
                setup.settle_oracle.as_account_info(),
                setup.other_oracle.as_account_info(),
                setup.perp_market.as_account_info(),
                setup.perp_oracle.as_account_info(),
            ];
            let retriever =
                ScanningAccountRetriever::new_with_staleness(&ais, &setup.group, None).unwrap();

            health::new_health_cache(&setup.liqee.borrow(), &retriever).unwrap()
        }

        fn run(&self, max_base: i64, max_pnl: u64) -> Result<Self> {
            let mut setup = self.clone();

            let mut liqee_health_cache = setup.liqee_health_cache();
            let liqee_liq_end_health = liqee_health_cache.health(HealthType::LiquidationEnd);

            liquidation_action(
                setup.perp_market.data(),
                setup.settle_bank.data(),
                &mut setup.liqor.borrow_mut(),
                &mut setup.liqee.borrow_mut(),
                &mut liqee_health_cache,
                liqee_liq_end_health,
                0,
                max_base,
                max_pnl,
            )?;

            Ok(setup)
        }
    }

    fn token_p(account: &mut MangoAccountValue) -> &mut TokenPosition {
        account.token_position_mut(0).unwrap().0
    }
    fn other_p(account: &mut MangoAccountValue) -> &mut TokenPosition {
        account.token_position_mut(1).unwrap().0
    }
    fn perp_p(account: &mut MangoAccountValue) -> &mut PerpPosition {
        account.perp_position_mut(9).unwrap()
    }

    macro_rules! assert_eq_f {
        ($value:expr, $expected:expr, $max_error:expr) => {
            let value = $value;
            let expected = $expected;
            let ok = (value.to_num::<f64>() - expected).abs() < $max_error;
            assert!(ok, "value: {value}, expected: {expected}");
        };
    }

    #[test]
    fn test_liq_base_or_positive_pnl() {
        let test_cases = vec![
            (
                "nothing",
                (0.9, 0.9),
                (0.0, 0, 0.0, 0.0),
                (0.0, 0, 0.0),
                (0, 100),
            ),
            //
            // liquidate base position when perp health is negative
            //
            (
                "neg base liq 1: limited",
                (0.5, 0.5),
                (5.0, -10, 0.0, 0.0),
                (5.0, -9, -1.0),
                (-1, 100),
            ),
            (
                "neg base liq 2: base to zero",
                (0.5, 0.5),
                (5.0, -10, 0.0, 0.0),
                (5.0, 0, -10.0),
                (-20, 100),
            ),
            (
                "neg base liq 3: health positive",
                (0.5, 0.5),
                (5.0, -4, 0.0, 0.0),
                (5.0, -2, -2.0),
                (-20, 100),
            ),
            (
                "pos base liq 1: limited",
                (0.5, 0.5),
                (5.0, 20, -20.0, 0.0),
                (5.0, 19, -19.0),
                (1, 100),
            ),
            (
                "pos base liq 2: base to zero",
                (0.5, 0.5),
                (0.0, 20, -30.0, 0.0),
                (0.0, 0, -10.0),
                (100, 100),
            ),
            (
                "pos base liq 3: health positive",
                (0.5, 0.5),
                (5.0, 20, -20.0, 0.0),
                (5.0, 10, -10.0),
                (100, 100),
            ),
            //
            // liquidate base position when perp health is positive and overall asset weight is positive
            //
            (
                "base liq, pos perp health 1: until health positive",
                (0.5, 0.8),
                (-20.0, 20, 5.0, 0.0),
                (0.0, 10, -5.0), // alternate: (-20, 0, 25). would it be better to reduce base more instead?
                (100, 100),
            ),
            (
                "base liq, pos perp health 2-1: settle until health positive",
                (0.5, 0.5),
                (-19.0, 20, 10.0, 0.0),
                (-1.0, 20, -8.0),
                (100, 100),
            ),
            (
                "base liq, pos perp health 2-2: base+settle until health positive",
                (0.5, 0.5),
                (-25.0, 20, 10.0, 0.0),
                (0.0, 10, -5.0), // alternate: (-5, 0, 10) better?
                (100, 100),
            ),
            (
                "base liq, pos perp health 2-3: base+settle until pnl limit",
                (0.5, 0.5),
                (-23.0, 20, 10.0, 0.0),
                (-2.0, 10, -1.0),
                (100, 21),
            ),
            (
                "base liq, pos perp health 2-4: base+settle until base limit",
                (0.5, 0.5),
                (-25.0, 20, 10.0, 0.0),
                (-4.0, 18, -9.0),
                (2, 100),
            ),
            (
                "base liq, pos perp health 2-5: base+settle until both limits",
                (0.5, 0.5),
                (-25.0, 20, 10.0, 0.0),
                (-4.0, 16, -7.0),
                (4, 21),
            ),
            (
                "base liq, pos perp health 4: liq some base, then settle some",
                (0.5, 0.5),
                (-20.0, 20, 10.0, 0.0),
                (-15.0, 10, 15.0),
                (10, 5),
            ),
            (
                "base liq, pos perp health 5: base to zero even without settlement",
                (0.5, 0.5),
                (-20.0, 20, 10.0, 0.0),
                (-20.0, 0, 30.0),
                (100, 0),
            ),
            //
            // liquidate base position when perp health is positive but overall asset weight is zero
            //
            (
                "base liq, pos perp health 6: don't touch base without settlement",
                (0.5, 0.0),
                (-20.0, 20, 10.0, 0.0),
                (-20.0, 20, 10.0),
                (10, 0),
            ),
            (
                "base liq, pos perp health 7: settlement without base",
                (0.5, 0.0),
                (-20.0, 20, 10.0, 0.0),
                (-15.0, 20, 5.0),
                (10, 5),
            ),
            (
                "base liq, pos perp health 8: settlement enables base",
                (0.5, 0.0),
                (-30.0, 20, 10.0, 0.0),
                (-7.5, 15, -7.5),
                (5, 30),
            ),
            (
                "base liq, pos perp health 9: until health positive",
                (0.5, 0.0),
                (-25.0, 20, 10.0, 0.0),
                (0.0, 10, -5.0),
                (200, 200),
            ),
            //
            // Liquidation in cases where another token contributes to health too
            //
            (
                "base liq of negative perp health: where total token pos goes from negative to positive",
                (0.5, 0.0),
                (2.0, 60, -35.0, -2.0), // settle token: 2 + (60/2 - 35) = -3
                (2.0, 50, -25.0), // settle token: 2 + (50/2 - 25) = 2
                (200, 200),
            ),
            (
                "pre-settle: where total token pos goes from negative to positive",
                (0.5, 0.0),
                (-7.0, 60, -20.0, -3.0), // settle token: -7 + 0.0 * (60/2 - 20) = -7
                (3.0, 60, -30.0), // settle token: 3 + 0.0 * (60/2 - 30) = 3
                (200, 200),
            ),
            (
                "base liq and post-settle: where total token pos goes from negative to positive",
                (0.5, 0.0),
                (-7.0, 60, -30.0, -3.0), // settle token: -7 + 0.0 * (60/2 - 30) = -7
                (3.0, 40, -20.0), // settle token: 3 + 0.0 * (40/2 - 20) = 3
                (200, 200),
            ),
            (
                "base liq of positive perp health: where total token pos goes from negative to positive",
                (0.5, 0.5),
                (-7.0, 60, -20.0, -3.0), // settle token: -7 + 0.5 * (60/2 - 20) = -2
                (-7.0, 40, 0.0), // settle token: -7 + 0.5 * (40/2 - 0) = 3
                (200, 0),
            ),
            (
                "use all liquidation phases 1",
                (0.5, 0.5),
                (-7.0, 70, -40.0, -100.0),
                // reduce 10
                // no pre-settle
                // reduce 20 + post-settle 10
                // reduce 40
                (3.0, 0, 20.0),
                (200, 10),
            ),
            (
                "use all liquidation phases 2",
                (0.5, 0.5),
                (-7.0, 70, -30.0, -100.0),
                // no "reduce while health negative"
                // pre-settle 5
                // reduce 20 + post-settle 10
                // reduce 40
                (8.0, 10, 15.0),
                (60, 15),
            ),
        ];

        for (
            name,
            // the perp base asset weight (liab is symmetric) and the perp overall asset weight to use
            (base_weight, overall_weight),
            // the liqee's starting point: (-5, 10, -5, 1) would mean:
            // USDC: -5, perp base: 10, perp quote -5, other token: 1 (which also has weight/price 1)
            (init_liqee_spot, init_liqee_base, init_liqee_quote, init_other_spot),
            // the expected liqee end position
            (exp_liqee_spot, exp_liqee_base, exp_liqee_quote),
            // maximum liquidation the liqor requests
            (max_base, max_pnl),
        ) in test_cases
        {
            println!("test: {name}");
            let mut setup = TestSetup::new();
            {
                let pm = setup.perp_market.data();
                pm.init_base_asset_weight = I80F48::from_num(base_weight);
                pm.init_base_liab_weight = I80F48::from_num(2.0 - base_weight);
                pm.init_overall_asset_weight = I80F48::from_num(overall_weight);
            }
            {
                perp_p(&mut setup.liqee).record_trade(
                    setup.perp_market.data(),
                    init_liqee_base,
                    I80F48::from_num(init_liqee_quote),
                );

                let settle_bank = setup.settle_bank.data();
                settle_bank
                    .change_without_fee(
                        token_p(&mut setup.liqee),
                        I80F48::from_num(init_liqee_spot),
                        0,
                        I80F48::from(1),
                    )
                    .unwrap();
                settle_bank
                    .change_without_fee(
                        token_p(&mut setup.liqor),
                        I80F48::from_num(1000.0),
                        0,
                        I80F48::from(1),
                    )
                    .unwrap();

                let other_bank = setup.other_bank.data();
                other_bank
                    .change_without_fee(
                        other_p(&mut setup.liqee),
                        I80F48::from_num(init_other_spot),
                        0,
                        I80F48::from(1),
                    )
                    .unwrap();
            }

            let mut result = setup.run(max_base, max_pnl).unwrap();

            let liqee_perp = perp_p(&mut result.liqee);
            assert_eq!(liqee_perp.base_position_lots(), exp_liqee_base);
            assert_eq_f!(liqee_perp.quote_position_native(), exp_liqee_quote, 0.01);
            let liqor_perp = perp_p(&mut result.liqor);
            assert_eq!(
                liqor_perp.base_position_lots(),
                -(exp_liqee_base - init_liqee_base)
            );
            assert_eq_f!(
                liqor_perp.quote_position_native(),
                -(exp_liqee_quote - init_liqee_quote),
                0.01
            );
            let settle_bank = result.settle_bank.data();
            assert_eq_f!(
                token_p(&mut result.liqee).native(settle_bank),
                exp_liqee_spot,
                0.01
            );
            assert_eq_f!(
                token_p(&mut result.liqor).native(settle_bank),
                1000.0 - (exp_liqee_spot - init_liqee_spot),
                0.01
            );
        }
    }

    // Checks that the stable price does _not_ affect the liquidation target amount
    #[test]
    fn test_liq_base_or_positive_pnl_stable_price() {
        let mut setup = TestSetup::new();
        {
            let pm = setup.perp_market.data();
            pm.stable_price_model.stable_price = 0.5;
            pm.init_base_asset_weight = I80F48::from_num(0.6);
            pm.maint_base_asset_weight = I80F48::from_num(0.8);
        }
        {
            perp_p(&mut setup.liqee).record_trade(
                setup.perp_market.data(),
                30,
                I80F48::from_num(-30),
            );

            let settle_bank = setup.settle_bank.data();
            settle_bank
                .change_without_fee(
                    token_p(&mut setup.liqee),
                    I80F48::from_num(5.0),
                    0,
                    I80F48::from(1),
                )
                .unwrap();
            settle_bank
                .change_without_fee(
                    token_p(&mut setup.liqor),
                    I80F48::from_num(1000.0),
                    0,
                    I80F48::from(1),
                )
                .unwrap();
        }

        let hc = setup.liqee_health_cache();
        assert_eq_f!(
            hc.health(HealthType::Init),
            5.0 + (-30.0 + 30.0 * 0.5 * 0.6), // init + stable
            0.1
        );
        assert_eq_f!(
            hc.health(HealthType::LiquidationEnd),
            5.0 + (-30.0 + 30.0 * 0.6), // init + oracle
            0.1
        );
        assert_eq_f!(
            hc.health(HealthType::Maint),
            5.0 + (-30.0 + 30.0 * 0.8), // maint + oracle
            0.1
        );

        let mut result = setup.run(100, 0).unwrap();

        let liqee_perp = perp_p(&mut result.liqee);
        assert_eq!(liqee_perp.base_position_lots(), 12);

        let hc = result.liqee_health_cache();
        assert_eq_f!(
            hc.health(HealthType::LiquidationEnd),
            5.0 + (-12.0 + 12.0 * 0.6),
            0.1
        );
    }
}<|MERGE_RESOLUTION|>--- conflicted
+++ resolved
@@ -224,15 +224,11 @@
         .unwrap()];
     let settle_token_info = liqee_health_cache.token_info(settle_token_index).unwrap();
     let perp_info = liqee_health_cache.perp_info(perp_market_index)?;
-<<<<<<< HEAD
-    let oracle_price = perp_info.base_prices.oracle;
-=======
     let settle_token_oracle_price = liqee_health_cache
         .token_info(settle_token_index)?
         .prices
         .oracle;
-    let oracle_price = perp_info.prices.oracle;
->>>>>>> 8d18e55e
+    let oracle_price = perp_info.base_prices.oracle;
     let base_lot_size = I80F48::from(perp_market.base_lot_size);
     let oracle_price_per_lot = base_lot_size * oracle_price;
 
