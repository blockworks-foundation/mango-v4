--- conflicted
+++ resolved
@@ -234,11 +234,7 @@
     // Health check
     //
     let account = ctx.accounts.account.load()?;
-<<<<<<< HEAD
-    let health = compute_health(&account, ctx.remaining_accounts)?;
-=======
     let health = compute_health_from_fixed_accounts(&account, &ctx.remaining_accounts)?;
->>>>>>> fde4bce8
     msg!("health: {}", health);
     require!(health >= 0, MangoError::SomeError);
 
