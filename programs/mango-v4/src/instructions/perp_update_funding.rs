use anchor_lang::prelude::*;

use crate::accounts_zerocopy::*;
<<<<<<< HEAD
use crate::logs::UpdateFundingLog;
use crate::state::{oracle_price, Book, PerpMarket};
=======
use crate::state::{oracle_price, Book, BookSide, PerpMarket};
>>>>>>> 20fc9d55

#[derive(Accounts)]
pub struct PerpUpdateFunding<'info> {
    #[account(
        mut,
        has_one = bids,
        has_one = asks,
        has_one = oracle,
    )]
    pub perp_market: AccountLoader<'info, PerpMarket>,
    #[account(mut)]
    pub asks: AccountLoader<'info, BookSide>,
    #[account(mut)]
    pub bids: AccountLoader<'info, BookSide>,

    /// CHECK: The oracle can be one of several different account types and the pubkey is checked above
    pub oracle: UncheckedAccount<'info>,
}
pub fn perp_update_funding(ctx: Context<PerpUpdateFunding>) -> Result<()> {
    // TODO: should we enforce a minimum window between 2 update_funding ix calls?
    let now_ts = Clock::get()?.unix_timestamp;

    let mut perp_market = ctx.accounts.perp_market.load_mut()?;
    let bids = ctx.accounts.bids.load_mut()?;
    let asks = ctx.accounts.asks.load_mut()?;
    let book = Book::new(bids, asks);

    let oracle_price = oracle_price(
        &AccountInfoRef::borrow(ctx.accounts.oracle.as_ref())?,
        perp_market.oracle_config.conf_filter,
        perp_market.base_token_decimals,
    )?;

    perp_market.update_funding(&book, oracle_price, now_ts as u64)?;

    emit!(UpdateFundingLog {
        mango_group: perp_market.group.key(),
        market_index: perp_market.perp_market_index,
        long_funding: perp_market.long_funding.to_bits(),
        short_funding: perp_market.short_funding.to_bits(),
        price: oracle_price.to_bits(),
    });

    Ok(())
}<|MERGE_RESOLUTION|>--- conflicted
+++ resolved
@@ -1,12 +1,7 @@
 use anchor_lang::prelude::*;
 
 use crate::accounts_zerocopy::*;
-<<<<<<< HEAD
-use crate::logs::UpdateFundingLog;
-use crate::state::{oracle_price, Book, PerpMarket};
-=======
 use crate::state::{oracle_price, Book, BookSide, PerpMarket};
->>>>>>> 20fc9d55
 
 #[derive(Accounts)]
 pub struct PerpUpdateFunding<'info> {
@@ -42,13 +37,5 @@
 
     perp_market.update_funding(&book, oracle_price, now_ts as u64)?;
 
-    emit!(UpdateFundingLog {
-        mango_group: perp_market.group.key(),
-        market_index: perp_market.perp_market_index,
-        long_funding: perp_market.long_funding.to_bits(),
-        short_funding: perp_market.short_funding.to_bits(),
-        price: oracle_price.to_bits(),
-    });
-
     Ok(())
 }