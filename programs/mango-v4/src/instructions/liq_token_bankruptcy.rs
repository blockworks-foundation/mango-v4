use anchor_lang::prelude::*;
use anchor_spl::token;
use anchor_spl::token::Token;
use anchor_spl::token::TokenAccount;
use fixed::types::I80F48;

use crate::accounts_zerocopy::*;
use crate::error::*;
use crate::state::ScanningAccountRetriever;
use crate::state::*;
use crate::util::checked_math as cm;

use crate::logs::{
    LiquidateTokenBankruptcyLog, LoanOriginationFeeInstruction, TokenBalanceLog,
    WithdrawLoanOriginationFeeLog,
};

// Remaining accounts:
// - all banks for liab_mint_info (writable)
// - merged health accounts for liqor+liqee
#[derive(Accounts)]
pub struct LiqTokenBankruptcy<'info> {
    #[account(
        has_one = insurance_vault,
    )]
    pub group: AccountLoader<'info, Group>,

    #[account(
        mut,
        has_one = group
        // liqor_owner is checked at #1
    )]
    pub liqor: AccountLoaderDynamic<'info, MangoAccount>,
    pub liqor_owner: Signer<'info>,

    #[account(
        mut,
        has_one = group
    )]
    pub liqee: AccountLoaderDynamic<'info, MangoAccount>,

    #[account(
        has_one = group,
    )]
    pub liab_mint_info: AccountLoader<'info, MintInfo>,

    #[account(mut)]
    // address is checked at #2 a) and b)
    pub quote_vault: Account<'info, TokenAccount>,

    // future: this would be an insurance fund vault specific to a
    // trustless token, separate from the shared one on the group
    #[account(mut)]
    pub insurance_vault: Account<'info, TokenAccount>,

    pub token_program: Program<'info, Token>,
}

impl<'info> LiqTokenBankruptcy<'info> {
    pub fn transfer_ctx(&self) -> CpiContext<'_, '_, '_, 'info, token::Transfer<'info>> {
        let program = self.token_program.to_account_info();
        let accounts = token::Transfer {
            from: self.insurance_vault.to_account_info(),
            to: self.quote_vault.to_account_info(),
            authority: self.group.to_account_info(),
        };
        CpiContext::new(program, accounts)
    }
}

pub fn liq_token_bankruptcy(
    ctx: Context<LiqTokenBankruptcy>,
    max_liab_transfer: I80F48,
) -> Result<()> {
    let group = ctx.accounts.group.load()?;
    let group_pk = &ctx.accounts.group.key();

    // split remaining accounts into banks and health
    let liab_mint_info = ctx.accounts.liab_mint_info.load()?;
    let liab_token_index = liab_mint_info.token_index;
    let (bank_ais, health_ais) = &ctx.remaining_accounts.split_at(liab_mint_info.num_banks());
    liab_mint_info.verify_banks_ais(bank_ais)?;

    let mut liqor = ctx.accounts.liqor.load_mut()?;
    // account constraint #1
    require!(
        liqor
            .fixed
            .is_owner_or_delegate(ctx.accounts.liqor_owner.key()),
        MangoError::SomeError
    );

    let mut account_retriever = ScanningAccountRetriever::new(health_ais, group_pk)?;

    let mut liqee = ctx.accounts.liqee.load_mut()?;
    let mut liqee_health_cache = new_health_cache(&liqee.borrow(), &account_retriever)
        .context("create liqee health cache")?;
    require!(
        !liqee_health_cache.has_liquidatable_assets(),
        MangoError::IsNotBankrupt
    );
    liqee.fixed.set_being_liquidated(true);

    let (liab_bank, liab_price, opt_quote_bank_and_price) =
        account_retriever.banks_mut_and_oracles(liab_token_index, QUOTE_TOKEN_INDEX)?;
<<<<<<< HEAD
    let mut liab_deposit_index = liab_bank.deposit_index;
    let liab_borrow_index = liab_bank.borrow_index;
    let (liqee_liab, liqee_raw_token_index) = liqee.token_get_mut(liab_token_index)?;
=======
    let liab_deposit_index = liab_bank.deposit_index;
    let (liqee_liab, liqee_raw_token_index) = liqee.token_position_mut(liab_token_index)?;
>>>>>>> 09fc5f71
    let initial_liab_native = liqee_liab.native(&liab_bank);
    let mut remaining_liab_loss = -initial_liab_native;
    require_gt!(remaining_liab_loss, I80F48::ZERO);

    // find insurance transfer amount
    let liab_fee_factor = if liab_token_index == QUOTE_TOKEN_INDEX {
        I80F48::ONE
    } else {
        cm!(I80F48::ONE + liab_bank.liquidation_fee)
    };
    let liab_price_adjusted = cm!(liab_price * liab_fee_factor);

    let liab_transfer_unrounded = remaining_liab_loss.min(max_liab_transfer);

    let insurance_vault_amount = if liab_mint_info.elligible_for_group_insurance_fund() {
        ctx.accounts.insurance_vault.amount
    } else {
        0
    };

    let insurance_transfer = cm!(liab_transfer_unrounded * liab_price_adjusted)
        .checked_ceil()
        .unwrap()
        .checked_to_num::<u64>()
        .unwrap()
        .min(insurance_vault_amount);

    let insurance_fund_exhausted = insurance_transfer == insurance_vault_amount;

    let insurance_transfer_i80f48 = I80F48::from(insurance_transfer);

    // AUDIT: v3 does this, but it seems bad, because it can make liab_transfer
    // exceed max_liab_transfer due to the ceil() above! Otoh, not doing it would allow
    // liquidators to exploit the insurance fund for 1 native token each call.
    let liab_transfer = cm!(insurance_transfer_i80f48 / liab_price_adjusted);

    let mut liqee_liab_active = true;
    if insurance_transfer > 0 {
        // liqee gets liab assets (enable dusting to prevent a case where the position is brought
        // to +I80F48::DELTA)
        liqee_liab_active = liab_bank.deposit_with_dusting(liqee_liab, liab_transfer)?;
        remaining_liab_loss = -liqee_liab.native(liab_bank);

        // move insurance assets into quote bank
        let group_seeds = group_seeds!(group);
        token::transfer(
            ctx.accounts.transfer_ctx().with_signer(&[group_seeds]),
            insurance_transfer,
        )?;

        // move quote assets into liqor and withdraw liab assets
        if let Some((quote_bank, quote_price)) = opt_quote_bank_and_price {
            // account constraint #2 a)
            require_keys_eq!(quote_bank.vault, ctx.accounts.quote_vault.key());
            require_keys_eq!(quote_bank.mint, ctx.accounts.insurance_vault.mint);

            let quote_deposit_index = quote_bank.deposit_index;
            let quote_borrow_index = quote_bank.borrow_index;

            // credit the liqor
            let (liqor_quote, liqor_quote_raw_token_index, _) =
                liqor.ensure_token_position(QUOTE_TOKEN_INDEX)?;
            let liqor_quote_active = quote_bank.deposit(liqor_quote, insurance_transfer_i80f48)?;
            let liqor_quote_indexed_position = liqor_quote.indexed_position;

            // transfer liab from liqee to liqor
            let (liqor_liab, liqor_liab_raw_token_index, _) =
<<<<<<< HEAD
                liqor.token_get_mut_or_create(liab_token_index)?;
            let (liqor_liab_active, loan_origination_fee) =
                liab_bank.withdraw_with_fee(liqor_liab, liab_transfer)?;
=======
                liqor.ensure_token_position(liab_token_index)?;
            let liqor_liab_active = liab_bank.withdraw_with_fee(liqor_liab, liab_transfer)?;
>>>>>>> 09fc5f71

            // Check liqor's health
            let liqor_health =
                compute_health(&liqor.borrow(), HealthType::Init, &account_retriever)?;
            require!(liqor_health >= 0, MangoError::HealthMustBePositive);

            // liqor quote
            emit!(TokenBalanceLog {
                mango_group: ctx.accounts.group.key(),
                mango_account: ctx.accounts.liqor.key(),
                token_index: QUOTE_TOKEN_INDEX,
                indexed_position: liqor_quote_indexed_position.to_bits(),
                deposit_index: quote_deposit_index.to_bits(),
                borrow_index: quote_borrow_index.to_bits(),
                price: quote_price.to_bits(),
            });

            if loan_origination_fee.is_positive() {
                emit!(WithdrawLoanOriginationFeeLog {
                    mango_group: ctx.accounts.group.key(),
                    mango_account: ctx.accounts.liqor.key(),
                    token_index: liab_token_index,
                    loan_origination_fee: loan_origination_fee.to_bits(),
                    instruction: LoanOriginationFeeInstruction::LiqTokenBankruptcy
                });
            }

            if !liqor_quote_active {
                liqor.deactivate_token_position(liqor_quote_raw_token_index);
            }
            if !liqor_liab_active {
                liqor.deactivate_token_position(liqor_liab_raw_token_index);
            }
        } else {
            // For liab_token_index == QUOTE_TOKEN_INDEX: the insurance fund deposits directly into liqee,
            // without a fee or the liqor being involved
            // account constraint #2 b)
            require_keys_eq!(liab_bank.vault, ctx.accounts.quote_vault.key());
            require_eq!(liab_token_index, QUOTE_TOKEN_INDEX);
            require_eq!(liab_price_adjusted, I80F48::ONE);
            require_eq!(insurance_transfer_i80f48, liab_transfer);
        }
    }
    drop(account_retriever);

    // Socialize loss if there's more loss and noone else could use the
    // insurance fund to cover it.
    let mut socialized_loss = I80F48::ZERO;
    if insurance_fund_exhausted && remaining_liab_loss.is_positive() {
        // find the total deposits
        let mut indexed_total_deposits = I80F48::ZERO;
        for bank_ai in bank_ais.iter() {
            let bank = bank_ai.load::<Bank>()?;
            indexed_total_deposits = cm!(indexed_total_deposits + bank.indexed_deposits);
        }

        // This is the solution to:
        //   total_indexed_deposits * (deposit_index - new_deposit_index) = remaining_liab_loss
        // AUDIT: Could it happen that remaining_liab_loss > total_indexed_deposits * deposit_index?
        //        Probably not.
        let new_deposit_index =
            cm!(liab_deposit_index - remaining_liab_loss / indexed_total_deposits);
        liab_deposit_index = new_deposit_index;
        socialized_loss = remaining_liab_loss;

        let mut amount_to_credit = remaining_liab_loss;
        for bank_ai in bank_ais.iter() {
            let mut bank = bank_ai.load_mut::<Bank>()?;
            bank.deposit_index = new_deposit_index;

            // credit liqee on each bank where we can offset borrows
            let amount_for_bank = amount_to_credit.min(bank.native_borrows());
            if amount_for_bank.is_positive() {
                // enable dusting, because each deposit() is allowed to round up. thus multiple deposit
                // could bring the total position slightly above zero otherwise
                liqee_liab_active = bank.deposit_with_dusting(liqee_liab, amount_for_bank)?;
                amount_to_credit = cm!(amount_to_credit - amount_for_bank);
                if amount_to_credit <= 0 {
                    break;
                }
            }
        }

        // socialized loss always brings the position to zero
        require_eq!(liqee_liab.indexed_position, I80F48::ZERO);
    }

    // liqor liab
    emit!(TokenBalanceLog {
        mango_group: ctx.accounts.group.key(),
        mango_account: ctx.accounts.liqor.key(),
        token_index: liab_token_index,
        indexed_position: liqee_liab.indexed_position.to_bits(),
        deposit_index: liab_deposit_index.to_bits(),
        borrow_index: liab_borrow_index.to_bits(),
        price: liab_price.to_bits(),
    });

    // liqee liab
    emit!(TokenBalanceLog {
        mango_group: ctx.accounts.group.key(),
        mango_account: ctx.accounts.liqee.key(),
        token_index: liab_token_index,
        indexed_position: liqee_liab.indexed_position.to_bits(),
        deposit_index: liab_deposit_index.to_bits(),
        borrow_index: liab_borrow_index.to_bits(),
        price: liab_price.to_bits(),
    });

    let liab_bank = bank_ais[0].load::<Bank>()?;
    let end_liab_native = liqee_liab.native(&liab_bank);
    liqee_health_cache
        .adjust_token_balance(liab_token_index, cm!(end_liab_native - initial_liab_native))?;

    // Check liqee health again
    let liqee_init_health = liqee_health_cache.health(HealthType::Init);
    liqee
        .fixed
        .maybe_recover_from_being_liquidated(liqee_init_health);

    if !liqee_liab_active {
        liqee.deactivate_token_position(liqee_raw_token_index);
    }

    emit!(LiquidateTokenBankruptcyLog {
        mango_group: ctx.accounts.group.key(),
        liqee: ctx.accounts.liqee.key(),
        liqor: ctx.accounts.liqor.key(),
        liab_token_index: liab_token_index,
        initial_liab_native: initial_liab_native.to_bits(),
        liab_price: liab_price.to_bits(),
        insurance_token_index: QUOTE_TOKEN_INDEX,
        insurance_transfer: insurance_transfer_i80f48.to_bits(),
        socialized_loss: socialized_loss.to_bits()
    });

    Ok(())
}<|MERGE_RESOLUTION|>--- conflicted
+++ resolved
@@ -103,14 +103,9 @@
 
     let (liab_bank, liab_price, opt_quote_bank_and_price) =
         account_retriever.banks_mut_and_oracles(liab_token_index, QUOTE_TOKEN_INDEX)?;
-<<<<<<< HEAD
     let mut liab_deposit_index = liab_bank.deposit_index;
     let liab_borrow_index = liab_bank.borrow_index;
-    let (liqee_liab, liqee_raw_token_index) = liqee.token_get_mut(liab_token_index)?;
-=======
-    let liab_deposit_index = liab_bank.deposit_index;
     let (liqee_liab, liqee_raw_token_index) = liqee.token_position_mut(liab_token_index)?;
->>>>>>> 09fc5f71
     let initial_liab_native = liqee_liab.native(&liab_bank);
     let mut remaining_liab_loss = -initial_liab_native;
     require_gt!(remaining_liab_loss, I80F48::ZERO);
@@ -178,14 +173,9 @@
 
             // transfer liab from liqee to liqor
             let (liqor_liab, liqor_liab_raw_token_index, _) =
-<<<<<<< HEAD
-                liqor.token_get_mut_or_create(liab_token_index)?;
+                liqor.ensure_token_position(liab_token_index)?;
             let (liqor_liab_active, loan_origination_fee) =
                 liab_bank.withdraw_with_fee(liqor_liab, liab_transfer)?;
-=======
-                liqor.ensure_token_position(liab_token_index)?;
-            let liqor_liab_active = liab_bank.withdraw_with_fee(liqor_liab, liab_transfer)?;
->>>>>>> 09fc5f71
 
             // Check liqor's health
             let liqor_health =
