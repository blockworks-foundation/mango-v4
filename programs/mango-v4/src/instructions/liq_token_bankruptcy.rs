use anchor_lang::prelude::*;
use anchor_spl::token;
use anchor_spl::token::Token;
use anchor_spl::token::TokenAccount;
use fixed::types::I80F48;

use crate::accounts_zerocopy::*;
use crate::error::*;
use crate::state::ScanningAccountRetriever;
use crate::state::*;
use crate::util::checked_math as cm;

// Remaining accounts:
// - all banks for liab_token_index (writable)
// - merged health accounts for liqor+liqee
#[derive(Accounts)]
#[instruction(liab_token_index: TokenIndex)]
pub struct LiqTokenBankruptcy<'info> {
    #[account(
        has_one = insurance_vault,
    )]
    pub group: AccountLoader<'info, Group>,

    #[account(mut)]
    pub liqor: UncheckedAccount<'info>,
    pub liqor_owner: Signer<'info>,

    #[account(mut)]
    pub liqee: UncheckedAccount<'info>,

    #[account(
        has_one = group,
        constraint = liab_mint_info.load()?.token_index == liab_token_index,
    )]
    pub liab_mint_info: AccountLoader<'info, MintInfo>,

    #[account(mut)]
    pub quote_vault: Account<'info, TokenAccount>,

    #[account(mut)]
    pub insurance_vault: Account<'info, TokenAccount>,

    pub token_program: Program<'info, Token>,
}

impl<'info> LiqTokenBankruptcy<'info> {
    pub fn transfer_ctx(&self) -> CpiContext<'_, '_, '_, 'info, token::Transfer<'info>> {
        let program = self.token_program.to_account_info();
        let accounts = token::Transfer {
            from: self.insurance_vault.to_account_info(),
            to: self.quote_vault.to_account_info(),
            authority: self.group.to_account_info(),
        };
        CpiContext::new(program, accounts)
    }
}

pub fn liq_token_bankruptcy(
    ctx: Context<LiqTokenBankruptcy>,
    liab_token_index: TokenIndex,
    max_liab_transfer: I80F48,
) -> Result<()> {
    let group = ctx.accounts.group.load()?;
    let group_pk = &ctx.accounts.group.key();

    // split remaining accounts into banks and health
    let liab_mint_info = ctx.accounts.liab_mint_info.load()?;
    let bank_pks = liab_mint_info.banks();
    let (bank_ais, health_ais) = &ctx.remaining_accounts.split_at(bank_pks.len());
    require!(
        bank_ais.iter().map(|ai| ai.key).eq(bank_pks.iter()),
        MangoError::SomeError
    );

    let mut mal: MangoAccountLoader<MangoAccount> = MangoAccountLoader::new(&ctx.accounts.liqor)?;
    let mut liqor: MangoAccountAccMut = mal.load_mut()?;
    require_keys_eq!(liqor.fixed.group, ctx.accounts.group.key());
    require!(
        liqor
            .fixed
            .is_owner_or_delegate(ctx.accounts.liqor_owner.key()),
        MangoError::SomeError
    );
    require!(!liqor.fixed.is_bankrupt(), MangoError::IsBankrupt);

    let mut mal: MangoAccountLoader<MangoAccount> = MangoAccountLoader::new(&ctx.accounts.liqee)?;
    let mut liqee: MangoAccountAccMut = mal.load_mut()?;
    require_keys_eq!(liqee.fixed.group, ctx.accounts.group.key());
    require!(liqee.fixed.is_bankrupt(), MangoError::IsBankrupt);

    let liab_bank = bank_ais[0].load::<Bank>()?;
    let liab_deposit_index = liab_bank.deposit_index;
    let (liqee_liab, liqee_raw_token_index) = liqee.token_get_mut(liab_token_index)?;
    let mut remaining_liab_loss = -liqee_liab.native(&liab_bank);
    require_gt!(remaining_liab_loss, I80F48::ZERO);
    drop(liab_bank);

    let mut account_retriever = ScanningAccountRetriever::new(health_ais, group_pk)?;

    // find insurance transfer amount
    let (liab_bank, liab_price, opt_quote_bank_and_price) =
        account_retriever.banks_mut_and_oracles(liab_token_index, QUOTE_TOKEN_INDEX)?;
    let liab_fee_factor = if liab_token_index == QUOTE_TOKEN_INDEX {
        I80F48::ONE
    } else {
        cm!(I80F48::ONE + liab_bank.liquidation_fee)
    };
    let liab_price_adjusted = cm!(liab_price * liab_fee_factor);

    let liab_transfer_unrounded = remaining_liab_loss.min(max_liab_transfer);
    let insurance_transfer = cm!(liab_transfer_unrounded * liab_price_adjusted)
        .checked_ceil()
        .unwrap()
        .checked_to_num::<u64>()
        .unwrap()
        .min(ctx.accounts.insurance_vault.amount);
    let insurance_fund_exhausted = insurance_transfer == ctx.accounts.insurance_vault.amount;

    let insurance_transfer_i80f48 = I80F48::from(insurance_transfer);

    // AUDIT: v3 does this, but it seems bad, because it can make liab_transfer
    // exceed max_liab_transfer due to the ceil() above! Otoh, not doing it would allow
    // liquidators to exploit the insurance fund for 1 native token each call.
    let liab_transfer = cm!(insurance_transfer_i80f48 / liab_price_adjusted);

    let mut liqee_liab_active = true;
    if insurance_transfer > 0 {
        // in the end, the liqee gets liab assets
        liqee_liab_active = liab_bank.deposit(liqee_liab, liab_transfer)?;
        remaining_liab_loss = -liqee_liab.native(&liab_bank);

        // move insurance assets into quote bank
        let group_seeds = group_seeds!(group);
        token::transfer(
            ctx.accounts.transfer_ctx().with_signer(&[group_seeds]),
            insurance_transfer,
        )?;

        // move quote assets into liqor and withdraw liab assets
        if let Some((quote_bank, _)) = opt_quote_bank_and_price {
            require_keys_eq!(quote_bank.vault, ctx.accounts.quote_vault.key());
            require_keys_eq!(quote_bank.mint, ctx.accounts.insurance_vault.mint);

            // credit the liqor
            let (liqor_quote, liqor_quote_raw_token_index, _) =
                liqor.token_get_mut_or_create(QUOTE_TOKEN_INDEX)?;
            let liqor_quote_active = quote_bank.deposit(liqor_quote, insurance_transfer_i80f48)?;

            // transfer liab from liqee to liqor
            let (liqor_liab, liqor_liab_raw_token_index, _) =
                liqor.token_get_mut_or_create(liab_token_index)?;
            let liqor_liab_active = liab_bank.withdraw_with_fee(liqor_liab, liab_transfer)?;

            // Check liqor's health
            let liqor_health =
                compute_health(&liqor.borrow(), HealthType::Init, &account_retriever)?;
            require!(liqor_health >= 0, MangoError::HealthMustBePositive);

            if !liqor_quote_active {
                liqor.token_deactivate(liqor_quote_raw_token_index);
            }
            if !liqor_liab_active {
                liqor.token_deactivate(liqor_liab_raw_token_index);
            }
        } else {
            // For liab_token_index == QUOTE_TOKEN_INDEX: the insurance fund deposits directly into liqee,
            // without a fee or the liqor being involved
            require_eq!(liab_token_index, QUOTE_TOKEN_INDEX);
            require_eq!(liab_price_adjusted, I80F48::ONE);
            require_eq!(insurance_transfer_i80f48, liab_transfer);
        }
    }
    drop(account_retriever);

    // Socialize loss
    if insurance_fund_exhausted && remaining_liab_loss.is_positive() {
        // find the total deposits
        let mut indexed_total_deposits = I80F48::ZERO;
        for bank_ai in bank_ais.iter() {
            let bank = bank_ai.load::<Bank>()?;
            indexed_total_deposits = cm!(indexed_total_deposits + bank.indexed_deposits);
        }

        // This is the solution to:
        //   total_indexed_deposits * (deposit_index - new_deposit_index) = remaining_liab_loss
        // AUDIT: Could it happen that remaining_liab_loss > total_indexed_deposits * deposit_index?
        //        Probably not.
        let new_deposit_index =
            cm!(liab_deposit_index - remaining_liab_loss / indexed_total_deposits);

        let mut amount_to_credit = remaining_liab_loss;
        let mut position_active = true;
        for bank_ai in bank_ais.iter() {
            let mut bank = bank_ai.load_mut::<Bank>()?;
            bank.deposit_index = new_deposit_index;

            // credit liqee on each bank where we can offset borrows
            let amount_for_bank = amount_to_credit.min(bank.native_borrows());
            if amount_for_bank.is_positive() {
                position_active = bank.deposit(liqee_liab, amount_for_bank)?;
                amount_to_credit = cm!(amount_to_credit - amount_for_bank);
                if amount_to_credit.is_zero() {
                    break;
                }
            }
        }
        require!(!position_active, MangoError::SomeError);
        liqee_liab_active = false;
    }

    // If the account has no more borrows then it's no longer bankrupt
    // and should (always?) no longer be liquidated.
    let account_retriever = ScanningAccountRetriever::new(health_ais, group_pk)?;
<<<<<<< HEAD
    let liqee_health_cache = new_health_cache(&liqee.borrow(), &account_retriever)?;
    liqee.fixed.set_bankrupt(liqee_health_cache.has_borrows());
=======
    let liqee_health_cache = new_health_cache(&liqee, &account_retriever)?;
    liqee.set_bankrupt(liqee_health_cache.has_borrows());
    if !liqee.is_bankrupt() && liqee_health_cache.health(HealthType::Init) >= 0 {
        liqee.set_being_liquidated(false);
    }
>>>>>>> 46b6bce1

    if !liqee_liab_active {
        liqee.token_deactivate(liqee_raw_token_index);
    }

    Ok(())
}<|MERGE_RESOLUTION|>--- conflicted
+++ resolved
@@ -211,16 +211,11 @@
     // If the account has no more borrows then it's no longer bankrupt
     // and should (always?) no longer be liquidated.
     let account_retriever = ScanningAccountRetriever::new(health_ais, group_pk)?;
-<<<<<<< HEAD
     let liqee_health_cache = new_health_cache(&liqee.borrow(), &account_retriever)?;
     liqee.fixed.set_bankrupt(liqee_health_cache.has_borrows());
-=======
-    let liqee_health_cache = new_health_cache(&liqee, &account_retriever)?;
-    liqee.set_bankrupt(liqee_health_cache.has_borrows());
     if !liqee.is_bankrupt() && liqee_health_cache.health(HealthType::Init) >= 0 {
-        liqee.set_being_liquidated(false);
-    }
->>>>>>> 46b6bce1
+        liqee.fixed.set_being_liquidated(false);
+    }
 
     if !liqee_liab_active {
         liqee.token_deactivate(liqee_raw_token_index);
