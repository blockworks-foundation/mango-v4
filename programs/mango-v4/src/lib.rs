--- conflicted
+++ resolved
@@ -159,11 +159,8 @@
         deposit_limit: u64,
         zero_util_rate: f32,
         platform_liquidation_fee: f32,
-<<<<<<< HEAD
-=======
         disable_asset_liquidation: bool,
         collateral_fee_per_day: f32,
->>>>>>> a30c5a9e
     ) -> Result<()> {
         #[cfg(feature = "enable-gpl")]
         instructions::token_register(
@@ -197,11 +194,8 @@
             deposit_limit,
             zero_util_rate,
             platform_liquidation_fee,
-<<<<<<< HEAD
-=======
             disable_asset_liquidation,
             collateral_fee_per_day,
->>>>>>> a30c5a9e
         )?;
         Ok(())
     }
@@ -257,12 +251,9 @@
         deposit_limit_opt: Option<u64>,
         zero_util_rate_opt: Option<f32>,
         platform_liquidation_fee_opt: Option<f32>,
-<<<<<<< HEAD
-=======
         disable_asset_liquidation_opt: Option<bool>,
         collateral_fee_per_day_opt: Option<f32>,
         force_withdraw_opt: Option<bool>,
->>>>>>> a30c5a9e
     ) -> Result<()> {
         #[cfg(feature = "enable-gpl")]
         instructions::token_edit(
@@ -305,12 +296,9 @@
             deposit_limit_opt,
             zero_util_rate_opt,
             platform_liquidation_fee_opt,
-<<<<<<< HEAD
-=======
             disable_asset_liquidation_opt,
             collateral_fee_per_day_opt,
             force_withdraw_opt,
->>>>>>> a30c5a9e
         )?;
         Ok(())
     }
