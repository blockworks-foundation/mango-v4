#![allow(unused_variables)]

use fixed::types::I80F48;

#[macro_use]
pub mod util;

extern crate core;
extern crate static_assertions;

use anchor_lang::prelude::*;

use accounts_ix::*;

pub mod accounts_ix;
pub mod accounts_zerocopy;
pub mod address_lookup_table_program;
pub mod error;
pub mod events;
pub mod health;
pub mod i80f48;
pub mod logs;
pub mod serum3_cpi;
pub mod state;
pub mod types;

#[cfg(feature = "enable-gpl")]
pub mod instructions;

#[cfg(all(not(feature = "no-entrypoint"), not(feature = "enable-gpl")))]

compile_error!("compiling the program entrypoint without 'enable-gpl' makes no sense, enable it or use the 'cpi' or 'client' features");

use state::{
    IxGate, OpenbookV2MarketIndex, OracleConfigParams, PerpMarketIndex, PlaceOrderType,
    SelfTradeBehavior, Serum3MarketIndex, Side, TokenConditionalSwap,
    TokenConditionalSwapDisplayPriceStyle, TokenConditionalSwapIntention, TokenConditionalSwapType,
    TokenIndex, TCS_START_INCENTIVE,
};

declare_id!("4MangoMjqJ2firMokCjjGgoK8d4MXcrgL7XJaL3w6fVg");

#[program]
pub mod mango_v4 {
    use super::*;
    use error::*;

    pub fn admin_token_withdraw_fees(ctx: Context<AdminTokenWithdrawFees>) -> Result<()> {
        #[cfg(feature = "enable-gpl")]
        instructions::admin_token_withdraw_fees(ctx)?;
        Ok(())
    }

    pub fn admin_perp_withdraw_fees(ctx: Context<AdminPerpWithdrawFees>) -> Result<()> {
        #[cfg(feature = "enable-gpl")]
        instructions::admin_perp_withdraw_fees(ctx)?;
        Ok(())
    }

    pub fn group_create(
        ctx: Context<GroupCreate>,
        group_num: u32,
        testing: u8,
        version: u8,
    ) -> Result<()> {
        #[cfg(feature = "enable-gpl")]
        instructions::group_create(ctx, group_num, testing, version)?;
        Ok(())
    }

    #[allow(clippy::too_many_arguments)]
    pub fn group_edit(
        ctx: Context<GroupEdit>,
        admin_opt: Option<Pubkey>,
        fast_listing_admin_opt: Option<Pubkey>,
        security_admin_opt: Option<Pubkey>,
        testing_opt: Option<u8>,
        version_opt: Option<u8>,
        deposit_limit_quote_opt: Option<u64>,
        buyback_fees_opt: Option<bool>,
        buyback_fees_bonus_factor_opt: Option<f32>,
        buyback_fees_swap_mango_account_opt: Option<Pubkey>,
        mngo_token_index_opt: Option<TokenIndex>,
        buyback_fees_expiry_interval_opt: Option<u64>,
        allowed_fast_listings_per_interval_opt: Option<u16>,
    ) -> Result<()> {
        #[cfg(feature = "enable-gpl")]
        instructions::group_edit(
            ctx,
            admin_opt,
            fast_listing_admin_opt,
            security_admin_opt,
            testing_opt,
            version_opt,
            deposit_limit_quote_opt,
            buyback_fees_opt,
            buyback_fees_bonus_factor_opt,
            buyback_fees_swap_mango_account_opt,
            mngo_token_index_opt,
            buyback_fees_expiry_interval_opt,
            allowed_fast_listings_per_interval_opt,
        )?;
        Ok(())
    }

    pub fn group_withdraw_insurance_fund(
        ctx: Context<GroupWithdrawInsuranceFund>,
        amount: u64,
    ) -> Result<()> {
        #[cfg(feature = "enable-gpl")]
        instructions::group_withdraw_insurance_fund(ctx, amount)?;
        Ok(())
    }

    pub fn ix_gate_set(ctx: Context<IxGateSet>, ix_gate: u128) -> Result<()> {
        #[cfg(feature = "enable-gpl")]
        instructions::ix_gate_set(ctx, ix_gate)?;
        Ok(())
    }

    pub fn group_close(ctx: Context<GroupClose>) -> Result<()> {
        #[cfg(feature = "enable-gpl")]
        instructions::group_close(ctx)?;
        Ok(())
    }

    #[allow(clippy::too_many_arguments)]
    pub fn token_register(
        ctx: Context<TokenRegister>,
        token_index: TokenIndex,
        name: String,
        oracle_config: OracleConfigParams,
        interest_rate_params: InterestRateParams,
        loan_fee_rate: f32,
        loan_origination_fee_rate: f32,
        maint_asset_weight: f32,
        init_asset_weight: f32,
        maint_liab_weight: f32,
        init_liab_weight: f32,
        liquidation_fee: f32,
        stable_price_delay_interval_seconds: u32,
        stable_price_delay_growth_limit: f32,
        stable_price_growth_limit: f32,
        min_vault_to_deposits_ratio: f64,
        net_borrow_limit_window_size_ts: u64,
        net_borrow_limit_per_window_quote: i64,
        borrow_weight_scale_start_quote: f64,
        deposit_weight_scale_start_quote: f64,
        reduce_only: u8,
        token_conditional_swap_taker_fee_rate: f32,
        token_conditional_swap_maker_fee_rate: f32,
        flash_loan_swap_fee_rate: f32,
<<<<<<< HEAD
=======
        interest_curve_scaling: f32,
        interest_target_utilization: f32,
        group_insurance_fund: bool,
        deposit_limit: u64,
>>>>>>> d6f46bec
    ) -> Result<()> {
        #[cfg(feature = "enable-gpl")]
        instructions::token_register(
            ctx,
            token_index,
            name,
            oracle_config,
            interest_rate_params,
            loan_fee_rate,
            loan_origination_fee_rate,
            maint_asset_weight,
            init_asset_weight,
            maint_liab_weight,
            init_liab_weight,
            liquidation_fee,
            stable_price_delay_interval_seconds,
            stable_price_delay_growth_limit,
            stable_price_growth_limit,
            min_vault_to_deposits_ratio,
            net_borrow_limit_window_size_ts,
            net_borrow_limit_per_window_quote,
            borrow_weight_scale_start_quote,
            deposit_weight_scale_start_quote,
            reduce_only,
            token_conditional_swap_taker_fee_rate,
            token_conditional_swap_maker_fee_rate,
            flash_loan_swap_fee_rate,
<<<<<<< HEAD
=======
            interest_curve_scaling,
            interest_target_utilization,
            group_insurance_fund,
            deposit_limit,
>>>>>>> d6f46bec
        )?;
        Ok(())
    }

    pub fn token_register_trustless(
        ctx: Context<TokenRegisterTrustless>,
        token_index: TokenIndex,
        name: String,
    ) -> Result<()> {
        #[cfg(feature = "enable-gpl")]
        instructions::token_register_trustless(ctx, token_index, name)?;
        Ok(())
    }

    #[allow(clippy::too_many_arguments)]
    pub fn token_edit(
        ctx: Context<TokenEdit>,
        oracle_opt: Option<Pubkey>,
        oracle_config_opt: Option<OracleConfigParams>,
        group_insurance_fund_opt: Option<bool>,
        interest_rate_params_opt: Option<InterestRateParams>,
        loan_fee_rate_opt: Option<f32>,
        loan_origination_fee_rate_opt: Option<f32>,
        maint_asset_weight_opt: Option<f32>,
        init_asset_weight_opt: Option<f32>,
        maint_liab_weight_opt: Option<f32>,
        init_liab_weight_opt: Option<f32>,
        liquidation_fee_opt: Option<f32>,
        stable_price_delay_interval_seconds_opt: Option<u32>,
        stable_price_delay_growth_limit_opt: Option<f32>,
        stable_price_growth_limit_opt: Option<f32>,
        min_vault_to_deposits_ratio_opt: Option<f64>,
        net_borrow_limit_per_window_quote_opt: Option<i64>,
        net_borrow_limit_window_size_ts_opt: Option<u64>,
        borrow_weight_scale_start_quote_opt: Option<f64>,
        deposit_weight_scale_start_quote_opt: Option<f64>,
        reset_stable_price: bool,
        reset_net_borrow_limit: bool,
        reduce_only_opt: Option<u8>,
        name_opt: Option<String>,
        force_close_opt: Option<bool>,
        token_conditional_swap_taker_fee_rate_opt: Option<f32>,
        token_conditional_swap_maker_fee_rate_opt: Option<f32>,
        flash_loan_swap_fee_rate_opt: Option<f32>,
<<<<<<< HEAD
=======
        interest_curve_scaling_opt: Option<f32>,
        interest_target_utilization_opt: Option<f32>,
        maint_weight_shift_start_opt: Option<u64>,
        maint_weight_shift_end_opt: Option<u64>,
        maint_weight_shift_asset_target_opt: Option<f32>,
        maint_weight_shift_liab_target_opt: Option<f32>,
        maint_weight_shift_abort: bool,
        set_fallback_oracle: bool, // unused, introduced in v0.22
        deposit_limit_opt: Option<u64>,
>>>>>>> d6f46bec
    ) -> Result<()> {
        #[cfg(feature = "enable-gpl")]
        instructions::token_edit(
            ctx,
            oracle_opt,
            oracle_config_opt,
            group_insurance_fund_opt,
            interest_rate_params_opt,
            loan_fee_rate_opt,
            loan_origination_fee_rate_opt,
            maint_asset_weight_opt,
            init_asset_weight_opt,
            maint_liab_weight_opt,
            init_liab_weight_opt,
            liquidation_fee_opt,
            stable_price_delay_interval_seconds_opt,
            stable_price_delay_growth_limit_opt,
            stable_price_growth_limit_opt,
            min_vault_to_deposits_ratio_opt,
            net_borrow_limit_per_window_quote_opt,
            net_borrow_limit_window_size_ts_opt,
            borrow_weight_scale_start_quote_opt,
            deposit_weight_scale_start_quote_opt,
            reset_stable_price,
            reset_net_borrow_limit,
            reduce_only_opt,
            name_opt,
            force_close_opt,
            token_conditional_swap_taker_fee_rate_opt,
            token_conditional_swap_maker_fee_rate_opt,
            flash_loan_swap_fee_rate_opt,
<<<<<<< HEAD
=======
            interest_curve_scaling_opt,
            interest_target_utilization_opt,
            maint_weight_shift_start_opt,
            maint_weight_shift_end_opt,
            maint_weight_shift_asset_target_opt,
            maint_weight_shift_liab_target_opt,
            maint_weight_shift_abort,
            set_fallback_oracle,
            deposit_limit_opt,
>>>>>>> d6f46bec
        )?;
        Ok(())
    }

    #[allow(clippy::too_many_arguments)]
    pub fn token_add_bank(
        ctx: Context<TokenAddBank>,
        token_index: TokenIndex,
        bank_num: u32,
    ) -> Result<()> {
        #[cfg(feature = "enable-gpl")]
        instructions::token_add_bank(ctx, token_index, bank_num)?;
        Ok(())
    }

    pub fn token_deregister<'key, 'accounts, 'remaining, 'info>(
        ctx: Context<'key, 'accounts, 'remaining, 'info, TokenDeregister<'info>>,
    ) -> Result<()> {
        #[cfg(feature = "enable-gpl")]
        instructions::token_deregister(ctx)?;
        Ok(())
    }

    pub fn token_update_index_and_rate(ctx: Context<TokenUpdateIndexAndRate>) -> Result<()> {
        #[cfg(feature = "enable-gpl")]
        instructions::token_update_index_and_rate(ctx)?;
        Ok(())
    }

    pub fn account_create(
        ctx: Context<AccountCreate>,
        account_num: u32,
        token_count: u8,
        serum3_count: u8,
        perp_count: u8,
        perp_oo_count: u8,
        name: String,
    ) -> Result<()> {
        #[cfg(feature = "enable-gpl")]
        instructions::account_create(
            &ctx.accounts.account,
            *ctx.bumps.get("account").ok_or(MangoError::SomeError)?,
            ctx.accounts.group.key(),
            ctx.accounts.owner.key(),
            account_num,
            token_count,
            serum3_count,
            perp_count,
            perp_oo_count,
            0,
            name,
        )?;
        Ok(())
    }

    pub fn account_create_v2(
        ctx: Context<AccountCreateV2>,
        account_num: u32,
        token_count: u8,
        serum3_count: u8,
        perp_count: u8,
        perp_oo_count: u8,
        token_conditional_swap_count: u8,
        name: String,
    ) -> Result<()> {
        #[cfg(feature = "enable-gpl")]
        instructions::account_create(
            &ctx.accounts.account,
            *ctx.bumps.get("account").ok_or(MangoError::SomeError)?,
            ctx.accounts.group.key(),
            ctx.accounts.owner.key(),
            account_num,
            token_count,
            serum3_count,
            perp_count,
            perp_oo_count,
            token_conditional_swap_count,
            name,
        )?;
        Ok(())
    }

    pub fn account_expand(
        ctx: Context<AccountExpand>,
        token_count: u8,
        serum3_count: u8,
        perp_count: u8,
        perp_oo_count: u8,
    ) -> Result<()> {
        #[cfg(feature = "enable-gpl")]
        instructions::account_expand(ctx, token_count, serum3_count, perp_count, perp_oo_count, 0)?;
        Ok(())
    }

    pub fn account_expand_v2(
        ctx: Context<AccountExpand>,
        token_count: u8,
        serum3_count: u8,
        perp_count: u8,
        perp_oo_count: u8,
        token_conditional_swap_count: u8,
    ) -> Result<()> {
        #[cfg(feature = "enable-gpl")]
        instructions::account_expand(
            ctx,
            token_count,
            serum3_count,
            perp_count,
            perp_oo_count,
            token_conditional_swap_count,
        )?;
        Ok(())
    }

    pub fn account_size_migration(ctx: Context<AccountSizeMigration>) -> Result<()> {
        #[cfg(feature = "enable-gpl")]
        instructions::account_size_migration(ctx)?;
        Ok(())
    }

    pub fn account_edit(
        ctx: Context<AccountEdit>,
        name_opt: Option<String>,
        delegate_opt: Option<Pubkey>,
        temporary_delegate_opt: Option<Pubkey>,
        temporary_delegate_expiry_opt: Option<u64>,
    ) -> Result<()> {
        #[cfg(feature = "enable-gpl")]
        instructions::account_edit(
            ctx,
            name_opt,
            delegate_opt,
            temporary_delegate_opt,
            temporary_delegate_expiry_opt,
        )?;
        Ok(())
    }

    pub fn account_toggle_freeze(ctx: Context<AccountToggleFreeze>, freeze: bool) -> Result<()> {
        #[cfg(feature = "enable-gpl")]
        instructions::account_toggle_freeze(ctx, freeze)?;
        Ok(())
    }

    pub fn account_close(ctx: Context<AccountClose>, force_close: bool) -> Result<()> {
        #[cfg(feature = "enable-gpl")]
        instructions::account_close(ctx, force_close)?;
        Ok(())
    }

    pub fn account_buyback_fees_with_mngo(
        ctx: Context<AccountBuybackFeesWithMngo>,
        max_buyback_usd: u64,
    ) -> Result<()> {
        #[cfg(feature = "enable-gpl")]
        instructions::account_buyback_fees_with_mngo(ctx, max_buyback_usd)?;
        Ok(())
    }

    // todo:
    // ckamm: generally, using an I80F48 arg will make it harder to call
    // because generic anchor clients won't know how to deal with it
    // and it's tricky to use in typescript generally
    // lets do an interface pass later
    pub fn stub_oracle_create(ctx: Context<StubOracleCreate>, price: I80F48) -> Result<()> {
        #[cfg(feature = "enable-gpl")]
        instructions::stub_oracle_create(ctx, price)?;
        Ok(())
    }

    pub fn stub_oracle_close(ctx: Context<StubOracleClose>) -> Result<()> {
        #[cfg(feature = "enable-gpl")]
        instructions::stub_oracle_close(ctx)?;
        Ok(())
    }

    pub fn stub_oracle_set(ctx: Context<StubOracleSet>, price: I80F48) -> Result<()> {
        #[cfg(feature = "enable-gpl")]
        instructions::stub_oracle_set(ctx, price)?;
        Ok(())
    }

    pub fn stub_oracle_set_test(
        ctx: Context<StubOracleSet>,
        price: I80F48,
        last_update_slot: u64,
        deviation: I80F48,
    ) -> Result<()> {
        #[cfg(feature = "enable-gpl")]
        instructions::stub_oracle_set_test(ctx, price, last_update_slot, deviation)?;
        Ok(())
    }

    pub fn token_deposit(ctx: Context<TokenDeposit>, amount: u64, reduce_only: bool) -> Result<()> {
        #[cfg(feature = "enable-gpl")]
        instructions::token_deposit(ctx, amount, reduce_only)?;
        Ok(())
    }

    pub fn token_deposit_into_existing(
        ctx: Context<TokenDepositIntoExisting>,
        amount: u64,
        reduce_only: bool,
    ) -> Result<()> {
        #[cfg(feature = "enable-gpl")]
        instructions::token_deposit_into_existing(ctx, amount, reduce_only)?;
        Ok(())
    }

    pub fn token_withdraw(
        ctx: Context<TokenWithdraw>,
        amount: u64,
        allow_borrow: bool,
    ) -> Result<()> {
        #[cfg(feature = "enable-gpl")]
        instructions::token_withdraw(ctx, amount, allow_borrow)?;
        Ok(())
    }

    pub fn flash_loan_begin<'key, 'accounts, 'remaining, 'info>(
        ctx: Context<'key, 'accounts, 'remaining, 'info, FlashLoanBegin<'info>>,
        loan_amounts: Vec<u64>,
    ) -> Result<()> {
        #[cfg(feature = "enable-gpl")]
        instructions::flash_loan_begin(
            ctx.program_id,
            &ctx.accounts.account,
            ctx.accounts.owner.key,
            &ctx.accounts.instructions,
            &ctx.accounts.token_program,
            ctx.remaining_accounts,
            loan_amounts,
        )?;
        Ok(())
    }

    /// A version of flash_loan_begin that's specialized for swaps and needs fewer
    /// bytes in the transaction
    pub fn flash_loan_swap_begin<'key, 'accounts, 'remaining, 'info>(
        ctx: Context<'key, 'accounts, 'remaining, 'info, FlashLoanSwapBegin<'info>>,
        loan_amount: u64,
    ) -> Result<()> {
        #[cfg(feature = "enable-gpl")]
        instructions::flash_loan_swap_begin(ctx, loan_amount)?;
        Ok(())
    }

    pub fn flash_loan_end<'key, 'accounts, 'remaining, 'info>(
        ctx: Context<'key, 'accounts, 'remaining, 'info, FlashLoanEnd<'info>>,
        flash_loan_type: FlashLoanType,
    ) -> Result<()> {
        Err(error_msg!("FlashLoanEnd was replaced by FlashLoanEndV2"))
    }

    pub fn flash_loan_end_v2<'key, 'accounts, 'remaining, 'info>(
        ctx: Context<'key, 'accounts, 'remaining, 'info, FlashLoanEnd<'info>>,
        num_loans: u8,
        flash_loan_type: FlashLoanType,
    ) -> Result<()> {
        #[cfg(feature = "enable-gpl")]
        instructions::flash_loan_end(ctx, num_loans, flash_loan_type)?;
        Ok(())
    }

    pub fn health_region_begin<'key, 'accounts, 'remaining, 'info>(
        ctx: Context<'key, 'accounts, 'remaining, 'info, HealthRegionBegin<'info>>,
    ) -> Result<()> {
        #[cfg(feature = "enable-gpl")]
        instructions::health_region_begin(ctx)?;
        Ok(())
    }

    pub fn health_region_end<'key, 'accounts, 'remaining, 'info>(
        ctx: Context<'key, 'accounts, 'remaining, 'info, HealthRegionEnd<'info>>,
    ) -> Result<()> {
        #[cfg(feature = "enable-gpl")]
        instructions::health_region_end(ctx)?;
        Ok(())
    }

    ///
    /// Serum
    ///

    pub fn serum3_register_market(
        ctx: Context<Serum3RegisterMarket>,
        market_index: Serum3MarketIndex,
        name: String,
        oracle_price_band: f32,
    ) -> Result<()> {
        #[cfg(feature = "enable-gpl")]
        instructions::serum3_register_market(ctx, market_index, name, oracle_price_band)?;
        Ok(())
    }

    pub fn serum3_edit_market(
        ctx: Context<Serum3EditMarket>,
        reduce_only_opt: Option<bool>,
        force_close_opt: Option<bool>,
        name_opt: Option<String>,
        oracle_price_band_opt: Option<f32>,
    ) -> Result<()> {
        #[cfg(feature = "enable-gpl")]
        instructions::serum3_edit_market(
            ctx,
            reduce_only_opt,
            force_close_opt,
            name_opt,
            oracle_price_band_opt,
        )?;
        Ok(())
    }

    // note:
    // pub fn serum3_edit_market - doesn't exist since a mango serum3 market only contains the properties
    // registered base and quote token pairs, and serum3 external market its pointing to, and none of them
    // should be edited once set on creation

    pub fn serum3_deregister_market(ctx: Context<Serum3DeregisterMarket>) -> Result<()> {
        #[cfg(feature = "enable-gpl")]
        instructions::serum3_deregister_market(ctx)?;
        Ok(())
    }

    pub fn serum3_create_open_orders(ctx: Context<Serum3CreateOpenOrders>) -> Result<()> {
        #[cfg(feature = "enable-gpl")]
        instructions::serum3_create_open_orders(ctx)?;
        Ok(())
    }

    pub fn serum3_close_open_orders(ctx: Context<Serum3CloseOpenOrders>) -> Result<()> {
        #[cfg(feature = "enable-gpl")]
        instructions::serum3_close_open_orders(ctx)?;
        Ok(())
    }

    #[allow(clippy::too_many_arguments)]
    pub fn serum3_place_order(
        ctx: Context<Serum3PlaceOrder>,
        side: Serum3Side,
        limit_price: u64,
        max_base_qty: u64,
        max_native_quote_qty_including_fees: u64,
        self_trade_behavior: Serum3SelfTradeBehavior,
        order_type: Serum3OrderType,
        client_order_id: u64,
        limit: u16,
    ) -> Result<()> {
        #[cfg(feature = "enable-gpl")]
        instructions::serum3_place_order(
            ctx,
            side,
            limit_price,
            max_base_qty,
            max_native_quote_qty_including_fees,
            self_trade_behavior,
            order_type,
            client_order_id,
            limit,
            false,
        )?;
        Ok(())
    }

    /// requires the receiver_bank in the health account list to be writable
    #[allow(clippy::too_many_arguments)]
    pub fn serum3_place_order_v2(
        ctx: Context<Serum3PlaceOrder>,
        side: Serum3Side,
        limit_price: u64,
        max_base_qty: u64,
        max_native_quote_qty_including_fees: u64,
        self_trade_behavior: Serum3SelfTradeBehavior,
        order_type: Serum3OrderType,
        client_order_id: u64,
        limit: u16,
    ) -> Result<()> {
        #[cfg(feature = "enable-gpl")]
        instructions::serum3_place_order(
            ctx,
            side,
            limit_price,
            max_base_qty,
            max_native_quote_qty_including_fees,
            self_trade_behavior,
            order_type,
            client_order_id,
            limit,
            true,
        )?;
        Ok(())
    }

    pub fn serum3_cancel_order(
        ctx: Context<Serum3CancelOrder>,
        side: Serum3Side,
        order_id: u128,
    ) -> Result<()> {
        #[cfg(feature = "enable-gpl")]
        instructions::serum3_cancel_order(ctx, side, order_id)?;
        Ok(())
    }

    pub fn serum3_cancel_all_orders(ctx: Context<Serum3CancelAllOrders>, limit: u8) -> Result<()> {
        #[cfg(feature = "enable-gpl")]
        instructions::serum3_cancel_all_orders(ctx, limit)?;
        Ok(())
    }

    /// Deprecated instruction that used to settles all free funds from the OpenOrders account
    /// into the MangoAccount.
    ///
    /// Any serum "referrer rebates" (ui fees) are considered Mango fees.
    pub fn serum3_settle_funds(ctx: Context<Serum3SettleFunds>) -> Result<()> {
        Err(error_msg!(
            "Serum3SettleFunds was replaced by Serum3SettleFundsV2"
        ))
    }

    /// Like Serum3SettleFunds, but `fees_to_dao` determines if referrer rebates are considered fees
    /// or are credited to the MangoAccount.
    pub fn serum3_settle_funds_v2(
        ctx: Context<Serum3SettleFundsV2>,
        fees_to_dao: bool,
    ) -> Result<()> {
        #[cfg(feature = "enable-gpl")]
        instructions::serum3_settle_funds(
            &mut ctx.accounts.v1,
            Some(&mut ctx.accounts.v2),
            fees_to_dao,
        )?;
        Ok(())
    }

    pub fn serum3_liq_force_cancel_orders(
        ctx: Context<Serum3LiqForceCancelOrders>,
        limit: u8,
    ) -> Result<()> {
        #[cfg(feature = "enable-gpl")]
        instructions::serum3_liq_force_cancel_orders(ctx, limit)?;
        Ok(())
    }

    // DEPRECATED: use token_liq_with_token
    pub fn liq_token_with_token(
        ctx: Context<TokenLiqWithToken>,
        asset_token_index: TokenIndex,
        liab_token_index: TokenIndex,
        max_liab_transfer: I80F48,
    ) -> Result<()> {
        #[cfg(feature = "enable-gpl")]
        instructions::token_liq_with_token(
            ctx,
            asset_token_index,
            liab_token_index,
            max_liab_transfer,
        )?;
        Ok(())
    }

    // DEPRECATED: use token_liq_bankruptcy
    pub fn liq_token_bankruptcy(
        ctx: Context<TokenLiqBankruptcy>,
        max_liab_transfer: I80F48,
    ) -> Result<()> {
        #[cfg(feature = "enable-gpl")]
        instructions::token_liq_bankruptcy(ctx, max_liab_transfer)?;
        Ok(())
    }

    pub fn token_liq_with_token(
        ctx: Context<TokenLiqWithToken>,
        asset_token_index: TokenIndex,
        liab_token_index: TokenIndex,
        max_liab_transfer: I80F48,
    ) -> Result<()> {
        #[cfg(feature = "enable-gpl")]
        instructions::token_liq_with_token(
            ctx,
            asset_token_index,
            liab_token_index,
            max_liab_transfer,
        )?;
        Ok(())
    }

    pub fn token_force_close_borrows_with_token(
        ctx: Context<TokenForceCloseBorrowsWithToken>,
        asset_token_index: TokenIndex,
        liab_token_index: TokenIndex,
        max_liab_transfer: u64,
    ) -> Result<()> {
        #[cfg(feature = "enable-gpl")]
        instructions::token_force_close_borrows_with_token(
            ctx,
            asset_token_index,
            liab_token_index,
            max_liab_transfer,
        )?;
        Ok(())
    }

    pub fn token_liq_bankruptcy(
        ctx: Context<TokenLiqBankruptcy>,
        max_liab_transfer: I80F48,
    ) -> Result<()> {
        #[cfg(feature = "enable-gpl")]
        instructions::token_liq_bankruptcy(ctx, max_liab_transfer)?;
        Ok(())
    }

    ///
    /// Perps
    ///

    #[allow(clippy::too_many_arguments)]
    pub fn perp_create_market(
        ctx: Context<PerpCreateMarket>,
        perp_market_index: PerpMarketIndex,
        name: String,
        oracle_config: OracleConfigParams,
        base_decimals: u8,
        quote_lot_size: i64,
        base_lot_size: i64,
        maint_base_asset_weight: f32,
        init_base_asset_weight: f32,
        maint_base_liab_weight: f32,
        init_base_liab_weight: f32,
        maint_overall_asset_weight: f32,
        init_overall_asset_weight: f32,
        base_liquidation_fee: f32,
        maker_fee: f32,
        taker_fee: f32,
        min_funding: f32,
        max_funding: f32,
        impact_quantity: i64,
        group_insurance_fund: bool,
        fee_penalty: f32,
        settle_fee_flat: f32,
        settle_fee_amount_threshold: f32,
        settle_fee_fraction_low_health: f32,
        settle_token_index: TokenIndex,
        settle_pnl_limit_factor: f32,
        settle_pnl_limit_window_size_ts: u64,
        positive_pnl_liquidation_fee: f32,
    ) -> Result<()> {
        #[cfg(feature = "enable-gpl")]
        instructions::perp_create_market(
            ctx,
            perp_market_index,
            settle_token_index,
            name,
            oracle_config,
            base_decimals,
            quote_lot_size,
            base_lot_size,
            maint_base_asset_weight,
            init_base_asset_weight,
            maint_base_liab_weight,
            init_base_liab_weight,
            maint_overall_asset_weight,
            init_overall_asset_weight,
            base_liquidation_fee,
            maker_fee,
            taker_fee,
            min_funding,
            max_funding,
            impact_quantity,
            group_insurance_fund,
            fee_penalty,
            settle_fee_flat,
            settle_fee_amount_threshold,
            settle_fee_fraction_low_health,
            settle_pnl_limit_factor,
            settle_pnl_limit_window_size_ts,
            positive_pnl_liquidation_fee,
        )?;
        Ok(())
    }

    #[allow(clippy::too_many_arguments)]
    pub fn perp_edit_market(
        ctx: Context<PerpEditMarket>,
        oracle_opt: Option<Pubkey>,
        oracle_config_opt: Option<OracleConfigParams>,
        base_decimals_opt: Option<u8>,
        maint_base_asset_weight_opt: Option<f32>,
        init_base_asset_weight_opt: Option<f32>,
        maint_base_liab_weight_opt: Option<f32>,
        init_base_liab_weight_opt: Option<f32>,
        maint_overall_asset_weight_opt: Option<f32>,
        init_overall_asset_weight_opt: Option<f32>,
        base_liquidation_fee_opt: Option<f32>,
        maker_fee_opt: Option<f32>,
        taker_fee_opt: Option<f32>,
        min_funding_opt: Option<f32>,
        max_funding_opt: Option<f32>,
        impact_quantity_opt: Option<i64>,
        group_insurance_fund_opt: Option<bool>,
        fee_penalty_opt: Option<f32>,
        settle_fee_flat_opt: Option<f32>,
        settle_fee_amount_threshold_opt: Option<f32>,
        settle_fee_fraction_low_health_opt: Option<f32>,
        stable_price_delay_interval_seconds_opt: Option<u32>,
        stable_price_delay_growth_limit_opt: Option<f32>,
        stable_price_growth_limit_opt: Option<f32>,
        settle_pnl_limit_factor_opt: Option<f32>,
        settle_pnl_limit_window_size_ts_opt: Option<u64>,
        reduce_only_opt: Option<bool>,
        reset_stable_price: bool,
        positive_pnl_liquidation_fee_opt: Option<f32>,
        name_opt: Option<String>,
        force_close_opt: Option<bool>,
    ) -> Result<()> {
        #[cfg(feature = "enable-gpl")]
        instructions::perp_edit_market(
            ctx,
            oracle_opt,
            oracle_config_opt,
            base_decimals_opt,
            maint_base_asset_weight_opt,
            init_base_asset_weight_opt,
            maint_base_liab_weight_opt,
            init_base_liab_weight_opt,
            maint_overall_asset_weight_opt,
            init_overall_asset_weight_opt,
            base_liquidation_fee_opt,
            maker_fee_opt,
            taker_fee_opt,
            min_funding_opt,
            max_funding_opt,
            impact_quantity_opt,
            group_insurance_fund_opt,
            fee_penalty_opt,
            settle_fee_flat_opt,
            settle_fee_amount_threshold_opt,
            settle_fee_fraction_low_health_opt,
            stable_price_delay_interval_seconds_opt,
            stable_price_delay_growth_limit_opt,
            stable_price_growth_limit_opt,
            settle_pnl_limit_factor_opt,
            settle_pnl_limit_window_size_ts_opt,
            reduce_only_opt,
            reset_stable_price,
            positive_pnl_liquidation_fee_opt,
            name_opt,
            force_close_opt,
        )?;
        Ok(())
    }

    pub fn perp_close_market(ctx: Context<PerpCloseMarket>) -> Result<()> {
        #[cfg(feature = "enable-gpl")]
        instructions::perp_close_market(ctx)?;
        Ok(())
    }

    pub fn perp_deactivate_position(ctx: Context<PerpDeactivatePosition>) -> Result<()> {
        #[cfg(feature = "enable-gpl")]
        instructions::perp_deactivate_position(ctx)?;
        Ok(())
    }

    #[allow(clippy::too_many_arguments)]
    pub fn perp_place_order(
        ctx: Context<PerpPlaceOrder>,
        side: Side,

        // The price in lots (quote lots per base lots)
        // - fill orders on the book up to this price or
        // - place an order on the book at this price.
        // - ignored for Market orders and potentially adjusted for PostOnlySlide orders.
        price_lots: i64,

        max_base_lots: i64,
        max_quote_lots: i64,
        client_order_id: u64,
        order_type: PlaceOrderType,
        reduce_only: bool,

        // Timestamp of when order expires
        //
        // Send 0 if you want the order to never expire.
        // Timestamps in the past mean the instruction is skipped.
        // Timestamps in the future are reduced to now + 65535s.
        expiry_timestamp: u64,

        // Maximum number of orders from the book to fill.
        //
        // Use this to limit compute used during order matching.
        // When the limit is reached, processing stops and the instruction succeeds.
        limit: u8,
    ) -> Result<Option<u128>> {
        require_gte!(price_lots, 0);

        use crate::state::{Order, OrderParams};
        let time_in_force = match Order::tif_from_expiry(expiry_timestamp) {
            Some(t) => t,
            None => {
                msg!("Order is already expired");
                return Ok(None);
            }
        };
        let order = Order {
            side,
            max_base_lots,
            max_quote_lots,
            client_order_id,
            reduce_only,
            time_in_force,
            self_trade_behavior: SelfTradeBehavior::default(),
            params: match order_type {
                PlaceOrderType::Market => OrderParams::Market {},
                PlaceOrderType::ImmediateOrCancel => OrderParams::ImmediateOrCancel { price_lots },
                _ => OrderParams::Fixed {
                    price_lots,
                    order_type: order_type.to_post_order_type()?,
                },
            },
        };
        #[cfg(feature = "enable-gpl")]
        return instructions::perp_place_order(ctx, order, limit);

        #[cfg(not(feature = "enable-gpl"))]
        Ok(None)
    }

    #[allow(clippy::too_many_arguments)]
    pub fn perp_place_order_v2(
        ctx: Context<PerpPlaceOrder>,
        side: Side,

        // The price in lots (quote lots per base lots)
        // - fill orders on the book up to this price or
        // - place an order on the book at this price.
        // - ignored for Market orders and potentially adjusted for PostOnlySlide orders.
        price_lots: i64,

        max_base_lots: i64,
        max_quote_lots: i64,
        client_order_id: u64,
        order_type: PlaceOrderType,
        self_trade_behavior: SelfTradeBehavior,
        reduce_only: bool,

        // Timestamp of when order expires
        //
        // Send 0 if you want the order to never expire.
        // Timestamps in the past mean the instruction is skipped.
        // Timestamps in the future are reduced to now + 65535s.
        expiry_timestamp: u64,

        // Maximum number of orders from the book to fill.
        //
        // Use this to limit compute used during order matching.
        // When the limit is reached, processing stops and the instruction succeeds.
        limit: u8,
    ) -> Result<Option<u128>> {
        require_gte!(price_lots, 0);

        use crate::state::{Order, OrderParams};
        let time_in_force = match Order::tif_from_expiry(expiry_timestamp) {
            Some(t) => t,
            None => {
                msg!("Order is already expired");
                return Ok(None);
            }
        };
        let order = Order {
            side,
            max_base_lots,
            max_quote_lots,
            client_order_id,
            reduce_only,
            time_in_force,
            self_trade_behavior,
            params: match order_type {
                PlaceOrderType::Market => OrderParams::Market {},
                PlaceOrderType::ImmediateOrCancel => OrderParams::ImmediateOrCancel { price_lots },
                _ => OrderParams::Fixed {
                    price_lots,
                    order_type: order_type.to_post_order_type()?,
                },
            },
        };
        #[cfg(feature = "enable-gpl")]
        return instructions::perp_place_order(ctx, order, limit);

        #[cfg(not(feature = "enable-gpl"))]
        Ok(None)
    }

    #[allow(clippy::too_many_arguments)]
    pub fn perp_place_order_pegged(
        ctx: Context<PerpPlaceOrder>,
        side: Side,

        // The adjustment from the oracle price, in lots (quote lots per base lots).
        // Orders on the book may be filled at oracle + adjustment (depends on order type).
        price_offset_lots: i64,

        // The limit at which the pegged order shall expire.
        // May be -1 to denote no peg limit.
        //
        // Example: An bid pegged to -20 with peg_limit 100 would expire if the oracle hits 121.
        peg_limit: i64,

        max_base_lots: i64,
        max_quote_lots: i64,
        client_order_id: u64,
        order_type: PlaceOrderType,
        reduce_only: bool,

        // Timestamp of when order expires
        //
        // Send 0 if you want the order to never expire.
        // Timestamps in the past mean the instruction is skipped.
        // Timestamps in the future are reduced to now + 65535s.
        expiry_timestamp: u64,

        // Maximum number of orders from the book to fill.
        //
        // Use this to limit compute used during order matching.
        // When the limit is reached, processing stops and the instruction succeeds.
        limit: u8,

        // Oracle staleness limit, in slots. Set to -1 to disable.
        //
        // WARNING: Not currently implemented.
        max_oracle_staleness_slots: i32,
    ) -> Result<Option<u128>> {
        require_gte!(peg_limit, -1);
        require_eq!(max_oracle_staleness_slots, -1); // unimplemented

        use crate::state::{Order, OrderParams};
        let time_in_force = match Order::tif_from_expiry(expiry_timestamp) {
            Some(t) => t,
            None => {
                msg!("Order is already expired");
                return Ok(None);
            }
        };
        let order = Order {
            side,
            max_base_lots,
            max_quote_lots,
            client_order_id,
            reduce_only,
            time_in_force,
            self_trade_behavior: SelfTradeBehavior::DecrementTake,
            params: OrderParams::OraclePegged {
                price_offset_lots,
                order_type: order_type.to_post_order_type()?,
                peg_limit,
                max_oracle_staleness_slots,
            },
        };
        #[cfg(feature = "enable-gpl")]
        return instructions::perp_place_order(ctx, order, limit);

        #[cfg(not(feature = "enable-gpl"))]
        Ok(None)
    }

    #[allow(clippy::too_many_arguments)]
    pub fn perp_place_order_pegged_v2(
        ctx: Context<PerpPlaceOrder>,
        side: Side,

        // The adjustment from the oracle price, in lots (quote lots per base lots).
        // Orders on the book may be filled at oracle + adjustment (depends on order type).
        price_offset_lots: i64,

        // The limit at which the pegged order shall expire.
        // May be -1 to denote no peg limit.
        //
        // Example: An bid pegged to -20 with peg_limit 100 would expire if the oracle hits 121.
        peg_limit: i64,

        max_base_lots: i64,
        max_quote_lots: i64,
        client_order_id: u64,
        order_type: PlaceOrderType,
        self_trade_behavior: SelfTradeBehavior,
        reduce_only: bool,

        // Timestamp of when order expires
        //
        // Send 0 if you want the order to never expire.
        // Timestamps in the past mean the instruction is skipped.
        // Timestamps in the future are reduced to now + 65535s.
        expiry_timestamp: u64,

        // Maximum number of orders from the book to fill.
        //
        // Use this to limit compute used during order matching.
        // When the limit is reached, processing stops and the instruction succeeds.
        limit: u8,

        // Oracle staleness limit, in slots. Set to -1 to disable.
        //
        // WARNING: Not currently implemented.
        max_oracle_staleness_slots: i32,
    ) -> Result<Option<u128>> {
        require_gte!(peg_limit, -1);
        require_eq!(max_oracle_staleness_slots, -1); // unimplemented

        use crate::state::{Order, OrderParams};
        let time_in_force = match Order::tif_from_expiry(expiry_timestamp) {
            Some(t) => t,
            None => {
                msg!("Order is already expired");
                return Ok(None);
            }
        };
        let order = Order {
            side,
            max_base_lots,
            max_quote_lots,
            client_order_id,
            reduce_only,
            time_in_force,
            self_trade_behavior,
            params: OrderParams::OraclePegged {
                price_offset_lots,
                order_type: order_type.to_post_order_type()?,
                peg_limit,
                max_oracle_staleness_slots,
            },
        };
        #[cfg(feature = "enable-gpl")]
        return instructions::perp_place_order(ctx, order, limit);

        #[cfg(not(feature = "enable-gpl"))]
        Ok(None)
    }

    pub fn perp_cancel_order(ctx: Context<PerpCancelOrder>, order_id: u128) -> Result<()> {
        #[cfg(feature = "enable-gpl")]
        instructions::perp_cancel_order(ctx, order_id)?;
        Ok(())
    }

    pub fn perp_cancel_order_by_client_order_id(
        ctx: Context<PerpCancelOrderByClientOrderId>,
        client_order_id: u64,
    ) -> Result<()> {
        #[cfg(feature = "enable-gpl")]
        instructions::perp_cancel_order_by_client_order_id(ctx, client_order_id)?;
        Ok(())
    }

    pub fn perp_cancel_all_orders(ctx: Context<PerpCancelAllOrders>, limit: u8) -> Result<()> {
        #[cfg(feature = "enable-gpl")]
        instructions::perp_cancel_all_orders(ctx, limit)?;
        Ok(())
    }

    pub fn perp_cancel_all_orders_by_side(
        ctx: Context<PerpCancelAllOrdersBySide>,
        side_option: Option<Side>,
        limit: u8,
    ) -> Result<()> {
        #[cfg(feature = "enable-gpl")]
        instructions::perp_cancel_all_orders_by_side(ctx, side_option, limit)?;
        Ok(())
    }

    pub fn perp_consume_events(ctx: Context<PerpConsumeEvents>, limit: usize) -> Result<()> {
        #[cfg(feature = "enable-gpl")]
        instructions::perp_consume_events(ctx, limit)?;
        Ok(())
    }

    pub fn perp_update_funding(ctx: Context<PerpUpdateFunding>) -> Result<()> {
        #[cfg(feature = "enable-gpl")]
        instructions::perp_update_funding(ctx)?;
        Ok(())
    }

    pub fn perp_settle_pnl(ctx: Context<PerpSettlePnl>) -> Result<()> {
        #[cfg(feature = "enable-gpl")]
        instructions::perp_settle_pnl(ctx)?;
        Ok(())
    }

    pub fn perp_force_close_position(ctx: Context<PerpForceClosePosition>) -> Result<()> {
        #[cfg(feature = "enable-gpl")]
        instructions::perp_force_close_position(ctx)?;
        Ok(())
    }

    pub fn perp_settle_fees(ctx: Context<PerpSettleFees>, max_settle_amount: u64) -> Result<()> {
        #[cfg(feature = "enable-gpl")]
        instructions::perp_settle_fees(ctx, max_settle_amount)?;
        Ok(())
    }

    pub fn perp_liq_base_or_positive_pnl(
        ctx: Context<PerpLiqBaseOrPositivePnl>,
        max_base_transfer: i64,
        max_pnl_transfer: u64,
    ) -> Result<()> {
        #[cfg(feature = "enable-gpl")]
        instructions::perp_liq_base_or_positive_pnl(ctx, max_base_transfer, max_pnl_transfer)?;
        Ok(())
    }

    pub fn perp_liq_force_cancel_orders(
        ctx: Context<PerpLiqForceCancelOrders>,
        limit: u8,
    ) -> Result<()> {
        #[cfg(feature = "enable-gpl")]
        instructions::perp_liq_force_cancel_orders(ctx, limit)?;
        Ok(())
    }

    pub fn perp_liq_negative_pnl_or_bankruptcy(
        ctx: Context<PerpLiqNegativePnlOrBankruptcy>,
        max_liab_transfer: u64,
    ) -> Result<()> {
        Err(error_msg!(
            "PerpLiqNegativePnlOrBankruptcy was replaced by PerpLiqNegativePnlOrBankruptcyV2"
        ))
    }

    pub fn perp_liq_negative_pnl_or_bankruptcy_v2(
        ctx: Context<PerpLiqNegativePnlOrBankruptcyV2>,
        max_liab_transfer: u64,
    ) -> Result<()> {
        #[cfg(feature = "enable-gpl")]
        instructions::perp_liq_negative_pnl_or_bankruptcy(ctx, max_liab_transfer)?;
        Ok(())
    }

    pub fn token_conditional_swap_create(
        ctx: Context<TokenConditionalSwapCreate>,
        max_buy: u64,
        max_sell: u64,
        expiry_timestamp: u64,
        price_lower_limit: f64,
        price_upper_limit: f64,
        price_premium_rate: f64,
        allow_creating_deposits: bool,
        allow_creating_borrows: bool,
    ) -> Result<()> {
        token_conditional_swap_create_v2(
            ctx,
            max_buy,
            max_sell,
            expiry_timestamp,
            price_lower_limit,
            price_upper_limit,
            price_premium_rate,
            allow_creating_deposits,
            allow_creating_borrows,
            TokenConditionalSwapDisplayPriceStyle::SellTokenPerBuyToken,
            TokenConditionalSwapIntention::Unknown,
        )
    }

    pub fn token_conditional_swap_create_v2(
        ctx: Context<TokenConditionalSwapCreate>,
        max_buy: u64,
        max_sell: u64,
        expiry_timestamp: u64,
        price_lower_limit: f64,
        price_upper_limit: f64,
        price_premium_rate: f64,
        allow_creating_deposits: bool,
        allow_creating_borrows: bool,
        display_price_style: TokenConditionalSwapDisplayPriceStyle,
        intention: TokenConditionalSwapIntention,
    ) -> Result<()> {
        require!(
            ctx.accounts
                .group
                .load()?
                .is_ix_enabled(IxGate::TokenConditionalSwapCreate),
            MangoError::IxIsDisabled
        );
        let tcs = TokenConditionalSwap {
            id: u64::MAX, // set inside
            max_buy,
            max_sell,
            bought: 0,
            sold: 0,
            expiry_timestamp,
            price_lower_limit,
            price_upper_limit,
            price_premium_rate,
            taker_fee_rate: 0.0, // set inside
            maker_fee_rate: 0.0, // set inside
            buy_token_index: ctx.accounts.buy_bank.load()?.token_index,
            sell_token_index: ctx.accounts.sell_bank.load()?.token_index,
            is_configured: 1,
            allow_creating_deposits: u8::from(allow_creating_deposits),
            allow_creating_borrows: u8::from(allow_creating_borrows),
            display_price_style: display_price_style.into(),
            intention: intention.into(),
            tcs_type: TokenConditionalSwapType::FixedPremium.into(),
            padding: Default::default(),
            start_timestamp: 0,  // not started
            duration_seconds: 0, // duration does not matter for FixedPremium
            reserved: [0; 88],
        };

        #[cfg(feature = "enable-gpl")]
        instructions::token_conditional_swap_create(ctx, tcs)?;
        Ok(())
    }

    pub fn token_conditional_swap_create_premium_auction(
        ctx: Context<TokenConditionalSwapCreate>,
        max_buy: u64,
        max_sell: u64,
        expiry_timestamp: u64,
        price_lower_limit: f64,
        price_upper_limit: f64,
        max_price_premium_rate: f64,
        allow_creating_deposits: bool,
        allow_creating_borrows: bool, // TODO: require that this is false?
        display_price_style: TokenConditionalSwapDisplayPriceStyle,
        intention: TokenConditionalSwapIntention,
        duration_seconds: u64,
    ) -> Result<()> {
        require!(
            ctx.accounts
                .group
                .load()?
                .is_ix_enabled(IxGate::TokenConditionalSwapCreatePremiumAuction),
            MangoError::IxIsDisabled
        );
        require_gte!(duration_seconds, 1);
        let tcs = TokenConditionalSwap {
            id: u64::MAX, // set inside
            max_buy,
            max_sell,
            bought: 0,
            sold: 0,
            expiry_timestamp,
            price_lower_limit,
            price_upper_limit,
            price_premium_rate: max_price_premium_rate,
            taker_fee_rate: 0.0, // set inside
            maker_fee_rate: 0.0, // set inside
            buy_token_index: ctx.accounts.buy_bank.load()?.token_index,
            sell_token_index: ctx.accounts.sell_bank.load()?.token_index,
            is_configured: 1,
            allow_creating_deposits: u8::from(allow_creating_deposits),
            allow_creating_borrows: u8::from(allow_creating_borrows),
            display_price_style: display_price_style.into(),
            intention: intention.into(),
            tcs_type: TokenConditionalSwapType::PremiumAuction.into(),
            padding: Default::default(),
            start_timestamp: 0, // not started
            duration_seconds,
            reserved: [0; 88],
        };

        #[cfg(feature = "enable-gpl")]
        instructions::token_conditional_swap_create(ctx, tcs)?;
        Ok(())
    }

    pub fn token_conditional_swap_create_linear_auction(
        ctx: Context<TokenConditionalSwapCreate>,
        max_buy: u64,
        max_sell: u64,
        expiry_timestamp: u64,
        price_start: f64,
        price_end: f64,
        allow_creating_deposits: bool,
        allow_creating_borrows: bool,
        display_price_style: TokenConditionalSwapDisplayPriceStyle,
        start_timestamp: u64,
        duration_seconds: u64,
    ) -> Result<()> {
        require!(
            ctx.accounts
                .group
                .load()?
                .is_ix_enabled(IxGate::TokenConditionalSwapCreateLinearAuction),
            MangoError::IxIsDisabled
        );
        require_gte!(duration_seconds, 1);

        let buy_token_price = ctx.accounts.buy_bank.load()?.stable_price().to_num::<f64>();
        let sell_token_price = ctx
            .accounts
            .sell_bank
            .load()?
            .stable_price()
            .to_num::<f64>();
        let max_volume =
            (buy_token_price * max_buy as f64).min(sell_token_price * max_sell as f64) as u64;
        require_gte!(
            max_volume,
            TCS_START_INCENTIVE * 10,
            MangoError::TokenConditionalSwapTooSmallForStartIncentive
        );

        let tcs = TokenConditionalSwap {
            id: u64::MAX, // set inside
            max_buy,
            max_sell,
            bought: 0,
            sold: 0,
            expiry_timestamp,
            price_lower_limit: price_start,
            price_upper_limit: price_end,
            price_premium_rate: 0.0, // ignored for linear auctions
            taker_fee_rate: 0.0,     // set inside
            maker_fee_rate: 0.0,     // set inside
            buy_token_index: ctx.accounts.buy_bank.load()?.token_index,
            sell_token_index: ctx.accounts.sell_bank.load()?.token_index,
            is_configured: 1,
            allow_creating_deposits: u8::from(allow_creating_deposits),
            allow_creating_borrows: u8::from(allow_creating_borrows),
            display_price_style: display_price_style.into(),
            intention: TokenConditionalSwapIntention::Unknown.into(),
            tcs_type: TokenConditionalSwapType::LinearAuction.into(),
            padding: Default::default(),
            start_timestamp,
            duration_seconds,
            reserved: [0; 88],
        };

        #[cfg(feature = "enable-gpl")]
        instructions::token_conditional_swap_create(ctx, tcs)?;
        Ok(())
    }

    pub fn token_conditional_swap_cancel(
        ctx: Context<TokenConditionalSwapCancel>,
        token_conditional_swap_index: u8,
        token_conditional_swap_id: u64,
    ) -> Result<()> {
        #[cfg(feature = "enable-gpl")]
        instructions::token_conditional_swap_cancel(
            ctx,
            token_conditional_swap_index.into(),
            token_conditional_swap_id,
        )?;
        Ok(())
    }

    // NOTE: It's the triggerer's job to compute liqor_max_* numbers that work with the liqee's health.
    pub fn token_conditional_swap_trigger(
        ctx: Context<TokenConditionalSwapTrigger>,
        token_conditional_swap_index: u8,
        token_conditional_swap_id: u64,
        max_buy_token_to_liqee: u64,
        max_sell_token_to_liqor: u64,
    ) -> Result<()> {
        #[cfg(feature = "enable-gpl")]
        instructions::token_conditional_swap_trigger(
            ctx,
            token_conditional_swap_index.into(),
            token_conditional_swap_id,
            max_buy_token_to_liqee,
            max_sell_token_to_liqor,
            0,
            0.0,
        )?;
        Ok(())
    }

    // NOTE: It's the triggerer's job to compute liqor_max_* numbers that work with the liqee's health.
    pub fn token_conditional_swap_trigger_v2(
        ctx: Context<TokenConditionalSwapTrigger>,
        token_conditional_swap_index: u8,
        token_conditional_swap_id: u64,
        max_buy_token_to_liqee: u64,
        max_sell_token_to_liqor: u64,
        min_buy_token: u64,
        min_taker_price: f32,
    ) -> Result<()> {
        #[cfg(feature = "enable-gpl")]
        instructions::token_conditional_swap_trigger(
            ctx,
            token_conditional_swap_index.into(),
            token_conditional_swap_id,
            max_buy_token_to_liqee,
            max_sell_token_to_liqor,
            min_buy_token,
            min_taker_price as f64,
        )?;
        Ok(())
    }

    pub fn token_conditional_swap_start(
        ctx: Context<TokenConditionalSwapStart>,
        token_conditional_swap_index: u8,
        token_conditional_swap_id: u64,
    ) -> Result<()> {
        #[cfg(feature = "enable-gpl")]
        instructions::token_conditional_swap_start(
            ctx,
            token_conditional_swap_index.into(),
            token_conditional_swap_id,
        )?;
        Ok(())
    }

    pub fn alt_set(ctx: Context<AltSet>, index: u8) -> Result<()> {
        #[cfg(feature = "enable-gpl")]
        instructions::alt_set(ctx, index)?;
        Ok(())
    }

    pub fn alt_extend(
        ctx: Context<AltExtend>,
        index: u8,
        new_addresses: Vec<Pubkey>,
    ) -> Result<()> {
        #[cfg(feature = "enable-gpl")]
        instructions::alt_extend(ctx, index, new_addresses)?;
        Ok(())
    }

    /// Warning, this instruction is for testing purposes only!
    pub fn compute_account_data(ctx: Context<ComputeAccountData>) -> Result<()> {
        #[cfg(feature = "enable-gpl")]
        instructions::compute_account_data(ctx)?;
        Ok(())
    }

    ///
    /// OpenbookV2
    ///

    pub fn openbook_v2_register_market(
        ctx: Context<OpenbookV2RegisterMarket>,
        market_index: OpenbookV2MarketIndex,
        name: String,
    ) -> Result<()> {
        Ok(())
    }

    pub fn openbook_v2_edit_market(
        ctx: Context<OpenbookV2EditMarket>,
        reduce_only_opt: Option<bool>,
        force_close_opt: Option<bool>,
    ) -> Result<()> {
        Ok(())
    }

    pub fn openbook_v2_deregister_market(ctx: Context<OpenbookV2DeregisterMarket>) -> Result<()> {
        Ok(())
    }

    pub fn openbook_v2_create_open_orders(
        ctx: Context<OpenbookV2CreateOpenOrders>,
        account_num: u32,
    ) -> Result<()> {
        Ok(())
    }

    pub fn openbook_v2_close_open_orders(ctx: Context<OpenbookV2CloseOpenOrders>) -> Result<()> {
        Ok(())
    }

    #[allow(clippy::too_many_arguments)]
    pub fn openbook_v2_place_order(
        ctx: Context<OpenbookV2PlaceOrder>,
        side: u8, // openbook_v2::state::Side
        limit_price: u64,
        max_base_qty: u64,
        max_native_quote_qty_including_fees: u64,
        self_trade_behavior: u8, // openbook_v2::state::SelfTradeBehavior
        order_type: u8,          // openbook_v2::state::PlaceOrderType
        client_order_id: u64,
        limit: u16,
    ) -> Result<()> {
        Ok(())
    }

    #[allow(clippy::too_many_arguments)]
    pub fn openbook_v2_place_taker_order(
        ctx: Context<OpenbookV2PlaceTakeOrder>,
        side: u8, // openbook_v2::state::Side
        limit_price: u64,
        max_base_qty: u64,
        max_native_quote_qty_including_fees: u64,
        self_trade_behavior: u8, // openbook_v2::state::SelfTradeBehavior
        client_order_id: u64,
        limit: u16,
    ) -> Result<()> {
        Ok(())
    }

    pub fn openbook_v2_cancel_order(
        ctx: Context<OpenbookV2CancelOrder>,
        side: u8, // openbook_v2::state::Side
        order_id: u128,
    ) -> Result<()> {
        Ok(())
    }

    pub fn openbook_v2_settle_funds(
        ctx: Context<OpenbookV2SettleFunds>,
        fees_to_dao: bool,
    ) -> Result<()> {
        Ok(())
    }

    pub fn openbook_v2_liq_force_cancel_orders(
        ctx: Context<OpenbookV2LiqForceCancelOrders>,
        limit: u8,
    ) -> Result<()> {
        Ok(())
    }

    pub fn openbook_v2_cancel_all_orders(
        ctx: Context<OpenbookV2CancelOrder>,
        limit: u8,
    ) -> Result<()> {
        Ok(())
    }

    ///
    /// benchmark
    ///

    pub fn benchmark(ctx: Context<Benchmark>) -> Result<()> {
        #[cfg(feature = "enable-gpl")]
        instructions::benchmark(ctx)?;
        Ok(())
    }
}

#[derive(Clone)]
pub struct Mango;

impl anchor_lang::Id for Mango {
    fn id() -> Pubkey {
        ID
    }
}

#[cfg(not(feature = "no-entrypoint"))]
use {default_env::default_env, solana_security_txt::security_txt};
#[cfg(not(feature = "no-entrypoint"))]
security_txt! {
    name: "Mango v4",
    project_url: "https://mango.markets",
    contacts: "email:hello@blockworks.foundation,link:https://docs.mango.markets/mango-markets/bug-bounty,discord:https://discord.gg/mangomarkets",
    policy: "https://github.com/blockworks-foundation/mango-v4/blob/main/SECURITY.md",
    preferred_languages: "en",
    source_code: "https://github.com/blockworks-foundation/mango-v4",
    source_revision: default_env!("GITHUB_SHA", "Unknown source revision"),
    source_release: default_env!("GITHUB_REF_NAME", "Unknown source release")
}<|MERGE_RESOLUTION|>--- conflicted
+++ resolved
@@ -150,13 +150,10 @@
         token_conditional_swap_taker_fee_rate: f32,
         token_conditional_swap_maker_fee_rate: f32,
         flash_loan_swap_fee_rate: f32,
-<<<<<<< HEAD
-=======
         interest_curve_scaling: f32,
         interest_target_utilization: f32,
         group_insurance_fund: bool,
         deposit_limit: u64,
->>>>>>> d6f46bec
     ) -> Result<()> {
         #[cfg(feature = "enable-gpl")]
         instructions::token_register(
@@ -184,13 +181,10 @@
             token_conditional_swap_taker_fee_rate,
             token_conditional_swap_maker_fee_rate,
             flash_loan_swap_fee_rate,
-<<<<<<< HEAD
-=======
             interest_curve_scaling,
             interest_target_utilization,
             group_insurance_fund,
             deposit_limit,
->>>>>>> d6f46bec
         )?;
         Ok(())
     }
@@ -235,8 +229,6 @@
         token_conditional_swap_taker_fee_rate_opt: Option<f32>,
         token_conditional_swap_maker_fee_rate_opt: Option<f32>,
         flash_loan_swap_fee_rate_opt: Option<f32>,
-<<<<<<< HEAD
-=======
         interest_curve_scaling_opt: Option<f32>,
         interest_target_utilization_opt: Option<f32>,
         maint_weight_shift_start_opt: Option<u64>,
@@ -246,7 +238,6 @@
         maint_weight_shift_abort: bool,
         set_fallback_oracle: bool, // unused, introduced in v0.22
         deposit_limit_opt: Option<u64>,
->>>>>>> d6f46bec
     ) -> Result<()> {
         #[cfg(feature = "enable-gpl")]
         instructions::token_edit(
@@ -278,8 +269,6 @@
             token_conditional_swap_taker_fee_rate_opt,
             token_conditional_swap_maker_fee_rate_opt,
             flash_loan_swap_fee_rate_opt,
-<<<<<<< HEAD
-=======
             interest_curve_scaling_opt,
             interest_target_utilization_opt,
             maint_weight_shift_start_opt,
@@ -289,7 +278,6 @@
             maint_weight_shift_abort,
             set_fallback_oracle,
             deposit_limit_opt,
->>>>>>> d6f46bec
         )?;
         Ok(())
     }
