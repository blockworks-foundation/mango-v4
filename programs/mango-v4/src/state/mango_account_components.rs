use anchor_lang::prelude::*;
use checked_math as cm;
use derivative::Derivative;
use fixed::types::I80F48;
use static_assertions::const_assert_eq;
use std::cmp::Ordering;
use std::mem::size_of;

use crate::state::*;

pub const FREE_ORDER_SLOT: PerpMarketIndex = PerpMarketIndex::MAX;

#[zero_copy]
#[derive(AnchorDeserialize, AnchorSerialize, Derivative)]
#[derivative(Debug)]
pub struct TokenPosition {
    // TODO: Why did we have deposits and borrows as two different values
    //       if only one of them was allowed to be != 0 at a time?
    // todo: maybe we want to split collateral and lending?
    // todo: see https://github.com/blockworks-foundation/mango-v4/issues/1
    // todo: how does ftx do this?
    /// The deposit_index (if positive) or borrow_index (if negative) scaled position
    pub indexed_position: I80F48,

    /// index into Group.tokens
    pub token_index: TokenIndex,

    /// incremented when a market requires this position to stay alive
    pub in_use_count: u8,

    #[derivative(Debug = "ignore")]
    pub padding: [u8; 5],

    // TODO: When re-layouting: move this to the end
    #[derivative(Debug = "ignore")]
    pub reserved: [u8; 8],

    // bookkeeping variable for onchain interest calculation
    // either deposit_index or borrow_index at last indexed_position change
    pub previous_index: I80F48,
    // (Display only)
    // Cumulative deposit interest in token native units
    pub cumulative_deposit_interest: f64,
    // (Display only)
    // Cumulative borrow interest in token native units
    pub cumulative_borrow_interest: f64,
}

unsafe impl bytemuck::Pod for TokenPosition {}
unsafe impl bytemuck::Zeroable for TokenPosition {}

const_assert_eq!(size_of::<TokenPosition>(), 64);
const_assert_eq!(size_of::<TokenPosition>() % 8, 0);

impl Default for TokenPosition {
    fn default() -> Self {
        TokenPosition {
            indexed_position: I80F48::ZERO,
            token_index: TokenIndex::MAX,
            in_use_count: 0,
            cumulative_deposit_interest: 0.0,
            cumulative_borrow_interest: 0.0,
            previous_index: I80F48::ZERO,
            padding: Default::default(),
            reserved: [0; 8],
        }
    }
}

impl TokenPosition {
    pub fn is_active(&self) -> bool {
        self.token_index != TokenIndex::MAX
    }

    pub fn is_active_for_token(&self, token_index: TokenIndex) -> bool {
        self.token_index == token_index
    }

    pub fn native(&self, bank: &Bank) -> I80F48 {
        if self.indexed_position.is_positive() {
            self.indexed_position * bank.deposit_index
        } else {
            self.indexed_position * bank.borrow_index
        }
    }

    #[cfg(feature = "client")]
    pub fn ui(&self, bank: &Bank) -> I80F48 {
        if self.indexed_position.is_positive() {
            (self.indexed_position * bank.deposit_index)
                / I80F48::from_num(10u64.pow(bank.mint_decimals as u32))
        } else {
            (self.indexed_position * bank.borrow_index)
                / I80F48::from_num(10u64.pow(bank.mint_decimals as u32))
        }
    }

    pub fn is_in_use(&self) -> bool {
        self.in_use_count > 0
    }
}

#[zero_copy]
#[derive(AnchorSerialize, AnchorDeserialize, Derivative)]
#[derivative(Debug)]
pub struct Serum3Orders {
    pub open_orders: Pubkey,

    /// Tracks the amount of borrows that have flowed into the serum open orders account.
    /// These borrows did not have the loan origination fee applied, and that may happen
    /// later (in serum3_settle_funds) if we can guarantee that the funds were used.
    /// In particular a place-on-book, cancel, settle should not cost fees.
    pub base_borrows_without_fee: u64,
    pub quote_borrows_without_fee: u64,

    pub market_index: Serum3MarketIndex,

    /// Store the base/quote token index, so health computations don't need
    /// to get passed the static SerumMarket to find which tokens a market
    /// uses and look up the correct oracles.
    pub base_token_index: TokenIndex,
    pub quote_token_index: TokenIndex,

    #[derivative(Debug = "ignore")]
    pub padding: [u8; 2],

    #[derivative(Debug = "ignore")]
    pub reserved: [u8; 64],
}
const_assert_eq!(size_of::<Serum3Orders>(), 32 + 8 * 2 + 2 * 3 + 2 + 64);
const_assert_eq!(size_of::<Serum3Orders>() % 8, 0);

unsafe impl bytemuck::Pod for Serum3Orders {}
unsafe impl bytemuck::Zeroable for Serum3Orders {}

impl Serum3Orders {
    pub fn is_active(&self) -> bool {
        self.market_index != Serum3MarketIndex::MAX
    }

    pub fn is_active_for_market(&self, market_index: Serum3MarketIndex) -> bool {
        self.market_index == market_index
    }
}

impl Default for Serum3Orders {
    fn default() -> Self {
        Self {
            open_orders: Pubkey::default(),
            market_index: Serum3MarketIndex::MAX,
            base_token_index: TokenIndex::MAX,
            quote_token_index: TokenIndex::MAX,
            reserved: [0; 64],
            padding: Default::default(),
            base_borrows_without_fee: 0,
            quote_borrows_without_fee: 0,
        }
    }
}

#[zero_copy]
#[derive(AnchorSerialize, AnchorDeserialize, Derivative)]
#[derivative(Debug)]
pub struct PerpPosition {
    pub market_index: PerpMarketIndex,
    #[derivative(Debug = "ignore")]
    pub padding: [u8; 2],

    pub settle_pnl_limit_window: u32,

    /// Active position size, measured in base lots
    base_position_lots: i64,
    /// Active position in quote (conversation rate is that of the time the order was settled)
    /// measured in native quote
    quote_position_native: I80F48,

    /// Tracks what the position is to calculate average entry & break even price
    pub padding2: [u8; 8],
    pub quote_running_native: i64,

    /// Already settled funding
    pub long_settled_funding: I80F48,
    pub short_settled_funding: I80F48,

    /// Base lots in bids
    pub bids_base_lots: i64,
    /// Base lots in asks
    pub asks_base_lots: i64,

    /// Liquidity mining rewards
    // pub mngo_accrued: u64,

    /// Amount that's on EventQueue waiting to be processed
    pub taker_base_lots: i64,
    pub taker_quote_lots: i64,

    // (Display only)
    // Cumulative long funding in base native units
    pub cumulative_long_funding: f64,
    // (Display only)
    // Cumulative short funding in base native units
    pub cumulative_short_funding: f64,
    // (Display only)
    // Cumulative maker volume in quote native units
    pub maker_volume: u64,
    // (Display only)
    // Cumulative taker volume in quote native units
    pub taker_volume: u64,
    // (Display only)
    // Cumulative realized pnl in quote native units
    pub perp_spot_transfers: i64,

<<<<<<< HEAD
    pub realized_pnl_native: i64,

    pub settle_pnl_limit_settled_in_current_window_native: i64,

    #[derivative(Debug = "ignore")]
    pub reserved: [u8; 8],
=======
    pub avg_entry_price_per_base_lot: f64,

    #[derivative(Debug = "ignore")]
    pub reserved: [u8; 16],
>>>>>>> 502f0767
}
const_assert_eq!(size_of::<PerpPosition>(), 176);
const_assert_eq!(size_of::<PerpPosition>() % 8, 0);

unsafe impl bytemuck::Pod for PerpPosition {}
unsafe impl bytemuck::Zeroable for PerpPosition {}

impl Default for PerpPosition {
    fn default() -> Self {
        Self {
            market_index: PerpMarketIndex::MAX,
            base_position_lots: 0,
            quote_position_native: I80F48::ZERO,
            padding2: Default::default(),
            quote_running_native: 0,
            bids_base_lots: 0,
            asks_base_lots: 0,
            taker_base_lots: 0,
            taker_quote_lots: 0,
            long_settled_funding: I80F48::ZERO,
            short_settled_funding: I80F48::ZERO,
            padding: Default::default(),
            cumulative_long_funding: 0.0,
            cumulative_short_funding: 0.0,
            maker_volume: 0,
            taker_volume: 0,
            perp_spot_transfers: 0,
<<<<<<< HEAD
            realized_pnl_native: 0,
            settle_pnl_limit_window: 0,
            settle_pnl_limit_settled_in_current_window_native: 0,
            reserved: Default::default(),
=======
            avg_entry_price_per_base_lot: 0.0,
            reserved: [0; 16],
>>>>>>> 502f0767
        }
    }
}

impl PerpPosition {
    /// Add taker trade after it has been matched but before it has been process on EventQueue
    pub fn add_taker_trade(&mut self, side: Side, base_lots: i64, quote_lots: i64) {
        match side {
            Side::Bid => {
                cm!(self.taker_base_lots += base_lots);
                cm!(self.taker_quote_lots -= quote_lots);
            }
            Side::Ask => {
                cm!(self.taker_base_lots -= base_lots);
                cm!(self.taker_quote_lots += quote_lots);
            }
        }
    }
    /// Remove taker trade after it has been processed on EventQueue
    pub fn remove_taker_trade(&mut self, base_change: i64, quote_change: i64) {
        cm!(self.taker_base_lots -= base_change);
        cm!(self.taker_quote_lots -= quote_change);
    }

    pub fn is_active(&self) -> bool {
        self.market_index != PerpMarketIndex::MAX
    }

    pub fn is_active_for_market(&self, market_index: PerpMarketIndex) -> bool {
        self.market_index == market_index
    }

    // Return base position in native units for a perp market
    pub fn base_position_native(&self, market: &PerpMarket) -> I80F48 {
        I80F48::from(cm!(self.base_position_lots * market.base_lot_size))
    }

    pub fn base_position_lots(&self) -> i64 {
        self.base_position_lots
    }

    pub fn quote_position_native(&self) -> I80F48 {
        self.quote_position_native
    }

    /// This assumes settle_funding was already called
    fn change_base_position(&mut self, perp_market: &mut PerpMarket, base_change: i64) {
        let start = self.base_position_lots;
        self.base_position_lots += base_change;
        perp_market.open_interest += self.base_position_lots.abs() - start.abs();
    }

    /// The amount of funding this account still needs to pay, in native quote
    pub fn unsettled_funding(&self, perp_market: &PerpMarket) -> I80F48 {
        match self.base_position_lots.cmp(&0) {
            Ordering::Greater => {
                cm!((perp_market.long_funding - self.long_settled_funding)
                    * I80F48::from_num(self.base_position_lots))
            }
            Ordering::Less => {
                cm!((perp_market.short_funding - self.short_settled_funding)
                    * I80F48::from_num(self.base_position_lots))
            }
            Ordering::Equal => I80F48::ZERO,
        }
    }

    /// Move unrealized funding payments into the quote_position
    pub fn settle_funding(&mut self, perp_market: &PerpMarket) {
        let funding = self.unsettled_funding(perp_market);
        cm!(self.quote_position_native -= funding);

        if self.base_position_lots.is_positive() {
            self.cumulative_long_funding += funding.to_num::<f64>();
        } else {
            self.cumulative_short_funding -= funding.to_num::<f64>();
        }

        self.long_settled_funding = perp_market.long_funding;
        self.short_settled_funding = perp_market.short_funding;
    }

    /// Update the quote entry position
    fn update_entry_price(&mut self, base_change: i64, quote_change_native: i64) {
        if base_change == 0 {
            return;
        }

        let old_position = self.base_position_lots;
        let new_position = cm!(old_position + base_change);

        if new_position == 0 {
            self.avg_entry_price_per_base_lot = 0.0;
            self.quote_running_native = 0;
            return;
        } else if old_position.signum() != new_position.signum() {
            // If the base position changes sign, reset
            self.avg_entry_price_per_base_lot =
                ((quote_change_native as f64) / (base_change as f64)).abs();
            self.quote_running_native =
                -((new_position as f64) * self.avg_entry_price_per_base_lot).round() as i64;
            return;
        }

        // Track all quote changes as long as the base position sign stays the same
        cm!(self.quote_running_native += quote_change_native);

        let is_increasing = old_position.signum() == base_change.signum();
        if is_increasing {
            let new_position_quote_value = (old_position.abs() as f64)
                * self.avg_entry_price_per_base_lot
                + (quote_change_native.abs() as f64);
            self.avg_entry_price_per_base_lot =
                new_position_quote_value / (new_position.abs() as f64);
        }
        // The average entry price does not change when the position decreases while keeping sign.
    }

    fn update_realized_pnl(
        &mut self,
        perp_market: &PerpMarket,
        base_change: i64,
        quote_change_native: I80F48,
    ) {
        if self.base_position_lots.signum() != base_change.signum() {
            let avg_entry_price = self.avg_entry_price(perp_market);
            if self.base_position_lots.abs() == base_change.abs() {
                cm!(self.realized_pnl_native += (quote_change_native
                    + I80F48::from(base_change) * avg_entry_price)
                    .checked_to_num::<i64>()
                    .unwrap());
            } else {
                let reduced_lots =
                    I80F48::from(self.base_position_lots.abs().min(base_change.abs()));
                cm!(
                    self.realized_pnl_native += (quote_change_native * reduced_lots
                        / I80F48::from(base_change.abs())
                        + I80F48::from(base_change.signum()) * reduced_lots * avg_entry_price)
                        .checked_to_num::<i64>()
                        .unwrap()
                );
            }
        }
    }

    /// Change the base and quote positions as the result of a trade
    pub fn record_trade(
        &mut self,
        perp_market: &mut PerpMarket,
        base_change: i64,
        quote_change_native: I80F48,
    ) {
<<<<<<< HEAD
        self.update_realized_pnl(perp_market, base_change, quote_change_native);
=======
        assert_eq!(perp_market.perp_market_index, self.market_index);
>>>>>>> 502f0767
        self.update_entry_price(
            base_change,
            quote_change_native.round().checked_to_num().unwrap(),
        );
        self.change_base_position(perp_market, base_change);
        self.change_quote_position(quote_change_native);
    }

    pub fn change_quote_position(&mut self, quote_change_native: I80F48) {
        cm!(self.quote_position_native += quote_change_native);
    }

    /// Does the perp position have any open orders or fill events?
    pub fn has_open_orders(&self) -> bool {
        self.asks_base_lots != 0
            || self.bids_base_lots != 0
            || self.taker_base_lots != 0
            || self.taker_quote_lots != 0
    }

    /// Calculate the average entry price of the position, in native/native units
    pub fn avg_entry_price(&self, market: &PerpMarket) -> f64 {
        assert_eq!(self.market_index, market.perp_market_index);
        self.avg_entry_price_per_base_lot / (market.base_lot_size as f64)
    }

    /// Calculate the break even price of the position, in native/native units
    pub fn break_even_price(&self, market: &PerpMarket) -> f64 {
        if self.base_position_lots == 0 {
            return 0.0;
        }
        assert_eq!(self.market_index, market.perp_market_index);
        -(self.quote_running_native as f64)
            / (cm!(self.base_position_lots * market.base_lot_size) as f64)
    }

    /// Calculate the PnL of the position for a given price
    pub fn pnl_for_price(&self, perp_market: &PerpMarket, price: I80F48) -> Result<I80F48> {
        require_eq!(self.market_index, perp_market.perp_market_index);
        let base_native = self.base_position_native(&perp_market);
        let pnl: I80F48 = cm!(self.quote_position_native() + base_native * price);
        Ok(pnl)
    }
}

#[zero_copy]
#[derive(AnchorSerialize, AnchorDeserialize, Debug)]
pub struct PerpOpenOrder {
    pub side_and_tree: SideAndOrderTree, // TODO: storing enums isn't POD
    pub padding1: [u8; 1],
    pub market: PerpMarketIndex,
    pub padding2: [u8; 4],
    pub client_id: u64,
    pub id: u128,
    pub reserved: [u8; 64],
}

impl Default for PerpOpenOrder {
    fn default() -> Self {
        Self {
            side_and_tree: SideAndOrderTree::BidFixed,
            padding1: Default::default(),
            market: FREE_ORDER_SLOT,
            padding2: Default::default(),
            client_id: 0,
            id: 0,
            reserved: [0; 64],
        }
    }
}

unsafe impl bytemuck::Pod for PerpOpenOrder {}
unsafe impl bytemuck::Zeroable for PerpOpenOrder {}

const_assert_eq!(size_of::<PerpOpenOrder>(), 1 + 1 + 2 + 4 + 8 + 16 + 64);
const_assert_eq!(size_of::<PerpOpenOrder>() % 8, 0);

#[macro_export]
macro_rules! account_seeds {
    ( $account:expr ) => {
        &[
            b"MangoAccount".as_ref(),
            $account.group.as_ref(),
            $account.owner.as_ref(),
            &$account.account_num.to_le_bytes(),
            &[$account.bump],
        ]
    };
}

pub use account_seeds;

#[cfg(test)]
mod tests {
    use crate::state::PerpMarket;
    use fixed::types::I80F48;
    use rand::Rng;

    use super::PerpPosition;

    fn create_perp_position(market: &PerpMarket, base_pos: i64, quote_pos: i64) -> PerpPosition {
        let mut pos = PerpPosition::default();
        pos.market_index = market.perp_market_index;
        pos.base_position_lots = base_pos;
        pos.quote_position_native = I80F48::from(quote_pos);
        pos.quote_running_native = quote_pos;
        pos.avg_entry_price_per_base_lot = ((quote_pos as f64) / (base_pos as f64)).abs();
        pos
    }

    #[test]
    fn test_quote_entry_long_increasing_from_zero() {
        let mut market = PerpMarket::default_for_tests();
        let mut pos = create_perp_position(&market, 0, 0);
        // Go long 10 @ 10
        pos.record_trade(&mut market, 10, I80F48::from(-100));
        assert_eq!(pos.quote_running_native, -100);
        assert_eq!(pos.avg_entry_price(&market), 10.0);
        assert_eq!(pos.break_even_price(&market), 10.0);
    }

    #[test]
    fn test_quote_entry_short_increasing_from_zero() {
        let mut market = PerpMarket::default_for_tests();
        let mut pos = create_perp_position(&market, 0, 0);
        // Go short 10 @ 10
        pos.record_trade(&mut market, -10, I80F48::from(100));
        assert_eq!(pos.quote_running_native, 100);
        assert_eq!(pos.avg_entry_price(&market), 10.0);
        assert_eq!(pos.break_even_price(&market), 10.0);
    }

    #[test]
    fn test_quote_entry_long_increasing_from_long() {
        let mut market = PerpMarket::default_for_tests();
        let mut pos = create_perp_position(&market, 10, -100);
        // Go long 10 @ 30
        pos.record_trade(&mut market, 10, I80F48::from(-300));
        assert_eq!(pos.quote_running_native, -400);
        assert_eq!(pos.avg_entry_price(&market), 20.0);
        assert_eq!(pos.break_even_price(&market), 20.0);
    }

    #[test]
    fn test_quote_entry_short_increasing_from_short() {
        let mut market = PerpMarket::default_for_tests();
        let mut pos = create_perp_position(&market, -10, 100);
        // Go short 10 @ 10
        pos.record_trade(&mut market, -10, I80F48::from(300));
        assert_eq!(pos.quote_running_native, 400);
        assert_eq!(pos.avg_entry_price(&market), 20.0);
        assert_eq!(pos.break_even_price(&market), 20.0);
    }

    #[test]
    fn test_quote_entry_long_decreasing_from_short() {
        let mut market = PerpMarket::default_for_tests();
        let mut pos = create_perp_position(&market, -10, 100);
        // Go long 5 @ 50
        pos.record_trade(&mut market, 5, I80F48::from(-250));
        assert_eq!(pos.quote_running_native, -150);
        assert_eq!(pos.avg_entry_price(&market), 10.0); // Entry price remains the same when decreasing
        assert_eq!(pos.break_even_price(&market), -30.0); // Already broke even
    }

    #[test]
    fn test_quote_entry_short_decreasing_from_long() {
        let mut market = PerpMarket::default_for_tests();
        let mut pos = create_perp_position(&market, 10, -100);
        // Go short 5 @ 50
        pos.record_trade(&mut market, -5, I80F48::from(250));
        assert_eq!(pos.quote_running_native, 150);
        assert_eq!(pos.avg_entry_price(&market), 10.0); // Entry price remains the same when decreasing
        assert_eq!(pos.break_even_price(&market), -30.0); // Already broke even
    }

    #[test]
    fn test_quote_entry_long_close_with_short() {
        let mut market = PerpMarket::default_for_tests();
        let mut pos = create_perp_position(&market, 10, -100);
        // Go short 10 @ 50
        pos.record_trade(&mut market, -10, I80F48::from(250));
        assert_eq!(pos.quote_running_native, 0);
        assert_eq!(pos.avg_entry_price(&market), 0.0); // Entry price zero when no position
        assert_eq!(pos.break_even_price(&market), 0.0);
    }

    #[test]
    fn test_quote_entry_short_close_with_long() {
        let mut market = PerpMarket::default_for_tests();
        let mut pos = create_perp_position(&market, -10, 100);
        // Go long 10 @ 50
        pos.record_trade(&mut market, 10, I80F48::from(-250));
        assert_eq!(pos.quote_running_native, 0);
        assert_eq!(pos.avg_entry_price(&market), 0.0); // Entry price zero when no position
        assert_eq!(pos.break_even_price(&market), 0.0);
    }

    #[test]
    fn test_quote_entry_long_close_short_with_overflow() {
        let mut market = PerpMarket::default_for_tests();
        let mut pos = create_perp_position(&market, 10, -100);
        // Go short 15 @ 20
        pos.record_trade(&mut market, -15, I80F48::from(300));
        assert_eq!(pos.quote_running_native, 100);
        assert_eq!(pos.avg_entry_price(&market), 20.0);
        assert_eq!(pos.break_even_price(&market), 20.0);
    }

    #[test]
    fn test_quote_entry_short_close_long_with_overflow() {
        let mut market = PerpMarket::default_for_tests();
        let mut pos = create_perp_position(&market, -10, 100);
        // Go short 15 @ 20
        pos.record_trade(&mut market, 15, I80F48::from(-300));
        assert_eq!(pos.quote_running_native, -100);
        assert_eq!(pos.avg_entry_price(&market), 20.0);
        assert_eq!(pos.break_even_price(&market), 20.0);
    }

    #[test]
    fn test_quote_entry_break_even_price() {
        let mut market = PerpMarket::default_for_tests();
        let mut pos = create_perp_position(&market, 0, 0);
        // Buy 11 @ 10,000
        pos.record_trade(&mut market, 11, I80F48::from(-11 * 10_000));
        // Sell 1 @ 12,000
        pos.record_trade(&mut market, -1, I80F48::from(12_000));
        assert_eq!(pos.quote_running_native, -98_000);
        assert_eq!(pos.base_position_lots, 10);
        assert_eq!(pos.break_even_price(&market), 9_800.0); // We made 2k on the trade, so we can sell our contract up to a loss of 200 each
    }

    #[test]
    fn test_entry_and_break_even_prices_with_lots() {
        let mut market = PerpMarket::default_for_tests();
        market.base_lot_size = 10;

        let mut pos = create_perp_position(&market, 0, 0);
        // Buy 110 @ 10,000
        pos.record_trade(&mut market, 11, I80F48::from(-11 * 10 * 10_000));
        // Sell 10 @ 12,000
        pos.record_trade(&mut market, -1, I80F48::from(1 * 10 * 12_000));
        assert_eq!(pos.quote_running_native, -980_000);
        assert_eq!(pos.base_position_lots, 10);
        assert_eq!(pos.avg_entry_price_per_base_lot, 100_000.0);
        assert_eq!(pos.avg_entry_price(&market), 10_000.0);
        assert_eq!(pos.break_even_price(&market), 9_800.0);
    }

    #[test]
    fn test_perp_entry_multiple_random_long() {
        let mut market = PerpMarket::default_for_tests();
        let mut pos = create_perp_position(&market, 0, 0);

        // Generate array of random trades
        let mut rng = rand::thread_rng();
        let mut trades: Vec<[i64; 2]> = Vec::with_capacity(500);
        for _ in 0..trades.capacity() {
            let qty: i64 = rng.gen_range(1..=1000);
            let px: f64 = rng.gen_range(0.1..=100.0);
            let quote: i64 = (-qty as f64 * px).round() as i64;
            trades.push([qty, quote]);
        }
        // Apply all of the trades going forward
        let mut total_qty = 0;
        let mut total_quote = 0;
        trades.iter().for_each(|[qty, quote]| {
            pos.record_trade(&mut market, *qty, I80F48::from(*quote));
            total_qty += qty.abs();
            total_quote += quote.abs();
            let entry_actual = pos.avg_entry_price(&market);
            let entry_expected = total_quote as f64 / total_qty as f64;
            assert!(((entry_actual - entry_expected) / entry_expected).abs() < 10.0 * f64::EPSILON);
        });
        // base_position should be sum of all base quantities
        assert_eq!(pos.base_position_lots, total_qty);
        // Reverse out all the trades
        trades.iter().for_each(|[qty, quote]| {
            pos.record_trade(&mut market, -*qty, I80F48::from(-*quote));
        });
        assert_eq!(pos.base_position_lots, 0);
        assert_eq!(pos.quote_running_native, 0);
        assert_eq!(pos.avg_entry_price_per_base_lot, 0.0);
    }

    #[test]
    fn test_perp_position_pnl_returns_correct_pnl_for_oracle_price() {
        let mut market = PerpMarket::default_for_tests();
        market.base_lot_size = 10;

        let long_pos = create_perp_position(&market, 50, -5000);
        let pnl = long_pos.pnl_for_price(&market, I80F48::from(11)).unwrap();
        assert_eq!(pnl, I80F48::from(50 * 10 * 1), "long profitable");
        let pnl = long_pos.pnl_for_price(&market, I80F48::from(9)).unwrap();
        assert_eq!(pnl, I80F48::from(50 * 10 * -1), "long unprofitable");

        let short_pos = create_perp_position(&market, -50, 5000);
        let pnl = short_pos.pnl_for_price(&market, I80F48::from(11)).unwrap();
        assert_eq!(pnl, I80F48::from(50 * 10 * -1), "short unprofitable");
        let pnl = short_pos.pnl_for_price(&market, I80F48::from(9)).unwrap();
        assert_eq!(pnl, I80F48::from(50 * 10 * 1), "short profitable");
    }
}<|MERGE_RESOLUTION|>--- conflicted
+++ resolved
@@ -210,19 +210,13 @@
     // Cumulative realized pnl in quote native units
     pub perp_spot_transfers: i64,
 
-<<<<<<< HEAD
+    pub avg_entry_price_per_base_lot: f64,
+
     pub realized_pnl_native: i64,
 
     pub settle_pnl_limit_settled_in_current_window_native: i64,
-
-    #[derivative(Debug = "ignore")]
-    pub reserved: [u8; 8],
-=======
-    pub avg_entry_price_per_base_lot: f64,
-
-    #[derivative(Debug = "ignore")]
-    pub reserved: [u8; 16],
->>>>>>> 502f0767
+    // #[derivative(Debug = "ignore")]
+    // pub reserved: [u8; 8],
 }
 const_assert_eq!(size_of::<PerpPosition>(), 176);
 const_assert_eq!(size_of::<PerpPosition>() % 8, 0);
@@ -250,15 +244,11 @@
             maker_volume: 0,
             taker_volume: 0,
             perp_spot_transfers: 0,
-<<<<<<< HEAD
+            avg_entry_price_per_base_lot: 0.0,
             realized_pnl_native: 0,
             settle_pnl_limit_window: 0,
             settle_pnl_limit_settled_in_current_window_native: 0,
-            reserved: Default::default(),
-=======
-            avg_entry_price_per_base_lot: 0.0,
-            reserved: [0; 16],
->>>>>>> 502f0767
+            //reserved: Default::default(),
         }
     }
 }
@@ -377,26 +367,36 @@
         // The average entry price does not change when the position decreases while keeping sign.
     }
 
-    fn update_realized_pnl(
-        &mut self,
-        perp_market: &PerpMarket,
-        base_change: i64,
-        quote_change_native: I80F48,
-    ) {
-        if self.base_position_lots.signum() != base_change.signum() {
-            let avg_entry_price = self.avg_entry_price(perp_market);
-            if self.base_position_lots.abs() == base_change.abs() {
-                cm!(self.realized_pnl_native += (quote_change_native
-                    + I80F48::from(base_change) * avg_entry_price)
-                    .checked_to_num::<i64>()
-                    .unwrap());
+    fn update_realized_pnl(&mut self, base_change: i64, quote_change_native: I80F48) {
+        let old_position = self.base_position_lots;
+        let new_position = cm!(old_position + base_change);
+
+        if new_position == 0 {
+            // There can't be unrealized pnl without a base position, so fix the
+            // realized pnl to cover the whole quote position.
+            // Always round away from 0, to ensure all fractional pnl can be settled
+            let pnl = cm!(self.quote_position_native + quote_change_native);
+            self.realized_pnl_native = if pnl.is_positive() {
+                pnl.ceil()
             } else {
-                let reduced_lots =
-                    I80F48::from(self.base_position_lots.abs().min(base_change.abs()));
+                pnl.floor()
+            }
+            .checked_to_num::<i64>()
+            .unwrap();
+        } else if old_position != 0 && old_position.signum() != base_change.signum() {
+            let avg_entry_price_lots = I80F48::from_num(self.avg_entry_price_per_base_lot);
+            if old_position.abs() == base_change.abs() {
+                let new_realized_pnl =
+                    cm!(quote_change_native + I80F48::from(base_change) * avg_entry_price_lots)
+                        .checked_to_num::<i64>()
+                        .unwrap();
+                cm!(self.realized_pnl_native += new_realized_pnl);
+            } else {
+                let reduced_lots = I80F48::from(old_position.abs().min(base_change.abs()));
                 cm!(
                     self.realized_pnl_native += (quote_change_native * reduced_lots
                         / I80F48::from(base_change.abs())
-                        + I80F48::from(base_change.signum()) * reduced_lots * avg_entry_price)
+                        + I80F48::from(base_change.signum()) * reduced_lots * avg_entry_price_lots)
                         .checked_to_num::<i64>()
                         .unwrap()
                 );
@@ -411,11 +411,8 @@
         base_change: i64,
         quote_change_native: I80F48,
     ) {
-<<<<<<< HEAD
-        self.update_realized_pnl(perp_market, base_change, quote_change_native);
-=======
         assert_eq!(perp_market.perp_market_index, self.market_index);
->>>>>>> 502f0767
+        self.update_realized_pnl(base_change, quote_change_native);
         self.update_entry_price(
             base_change,
             quote_change_native.round().checked_to_num().unwrap(),
@@ -522,7 +519,11 @@
         pos.base_position_lots = base_pos;
         pos.quote_position_native = I80F48::from(quote_pos);
         pos.quote_running_native = quote_pos;
-        pos.avg_entry_price_per_base_lot = ((quote_pos as f64) / (base_pos as f64)).abs();
+        pos.avg_entry_price_per_base_lot = if base_pos != 0 {
+            ((quote_pos as f64) / (base_pos as f64)).abs()
+        } else {
+            0.0
+        };
         pos
     }
 
