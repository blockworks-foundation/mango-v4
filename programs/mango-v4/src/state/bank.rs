use super::{OracleAccountInfos, OracleConfig, TokenIndex, TokenPosition};
use crate::accounts_zerocopy::KeyedAccountReader;
use crate::error::*;
use crate::i80f48::ClampToInt;
use crate::state::{oracle, StablePriceModel};
use crate::util;

use anchor_lang::prelude::*;
use derivative::Derivative;
use fixed::types::I80F48;
use oracle::oracle_log_context;
use static_assertions::const_assert_eq;

use std::mem::size_of;

pub const HOUR: i64 = 3600;
pub const DAY: i64 = 86400;
pub const DAY_I80F48: I80F48 = I80F48::from_bits(86_400 * I80F48::ONE.to_bits());
pub const ONE_BPS: I80F48 = I80F48::from_bits(28147497671);
pub const YEAR_I80F48: I80F48 = I80F48::from_bits(31_536_000 * I80F48::ONE.to_bits());

#[derive(Derivative)]
#[derivative(Debug)]
#[account(zero_copy)]
pub struct Bank {
    // ABI: Clients rely on this being at offset 8
    pub group: Pubkey,

    #[derivative(Debug(format_with = "util::format_zero_terminated_utf8_bytes"))]
    pub name: [u8; 16],

    pub mint: Pubkey,
    pub vault: Pubkey,
    pub oracle: Pubkey,

    pub oracle_config: OracleConfig,
    pub stable_price_model: StablePriceModel,

    /// the index used to scale the value of an IndexedPosition
    /// TODO: should always be >= 0, add checks?
    pub deposit_index: I80F48,
    pub borrow_index: I80F48,

    /// deposits/borrows for this bank
    ///
    /// Note that these may become negative. It's perfectly fine for users to borrow one one bank
    /// (increasing indexed_borrows there) and paying back on another (possibly decreasing indexed_borrows
    /// below zero).
    ///
    /// The vault amount is not deducable from these values.
    ///
    /// These become meaningful when summed over all banks (like in update_index_and_rate).
    pub indexed_deposits: I80F48,
    pub indexed_borrows: I80F48,

    pub index_last_updated: u64,
    pub bank_rate_last_updated: u64,

    pub avg_utilization: I80F48,

    pub adjustment_factor: I80F48,

    /// The unscaled borrow interest curve is defined as continuous piecewise linear with the points:
    ///
    /// - 0% util: zero_util_rate
    /// - util0% util: rate0
    /// - util1% util: rate1
    /// - 100% util: max_rate
    ///
    /// The final rate is this unscaled curve multiplied by interest_curve_scaling.
    pub util0: I80F48,
    pub rate0: I80F48,
    pub util1: I80F48,
    pub rate1: I80F48,

    /// the 100% utilization rate
    ///
    /// This isn't the max_rate, since this still gets scaled by interest_curve_scaling,
    /// which is >=1.
    pub max_rate: I80F48,

    /// Fees collected over the lifetime of the bank
    ///
    /// See fees_withdrawn for how much of the fees was withdrawn.
    /// See collected_liquidation_fees for the (included) subtotal for liquidation related fees.
    pub collected_fees_native: I80F48,

    pub loan_origination_fee_rate: I80F48,
    pub loan_fee_rate: I80F48,

    // This is a _lot_ of bytes (64) - seems unnecessary
    // (could maybe store them in one byte each, as an informal U1F7?
    // that could store values between 0-2 and converting to I80F48 would be a cheap expand+shift)
    pub maint_asset_weight: I80F48,
    pub init_asset_weight: I80F48,
    pub maint_liab_weight: I80F48,
    pub init_liab_weight: I80F48,

    /// Liquidation fee that goes to the liqor.
    ///
    /// Liquidation always involves two tokens, and the sum of the two configured fees is used.
    ///
    /// A fraction of the price, like 0.05 for a 5% fee during liquidation.
    ///
    /// See also platform_liquidation_fee.
    pub liquidation_fee: I80F48,

    // Collection of all fractions-of-native-tokens that got rounded away
    pub dust: I80F48,

    pub flash_loan_token_account_initial: u64,
    pub flash_loan_approved_amount: u64,

    // Index into TokenInfo on the group
    pub token_index: TokenIndex,

    pub bump: u8,

    pub mint_decimals: u8,

    pub bank_num: u32,

    /// The maximum utilization allowed when borrowing is 1-this value
    /// WARNING: Outdated name, kept for IDL compatibility
    pub min_vault_to_deposits_ratio: f64,

    /// Size in seconds of a net borrows window
    pub net_borrow_limit_window_size_ts: u64,
    /// Timestamp at which the last net borrows window started
    pub last_net_borrows_window_start_ts: u64,
    /// Net borrow limit per window in quote native; set to -1 to disable.
    pub net_borrow_limit_per_window_quote: i64,
    /// Sum of all deposits and borrows in the last window, in native units.
    pub net_borrows_in_window: i64,

    /// Soft borrow limit in native quote
    ///
    /// Once the borrows on the bank exceed this quote value, init_liab_weight is scaled up.
    /// Set to f64::MAX to disable.
    ///
    /// See scaled_init_liab_weight().
    pub borrow_weight_scale_start_quote: f64,

    /// Limit for collateral of deposits in native quote
    ///
    /// Once the deposits in the bank exceed this quote value, init_asset_weight is scaled
    /// down to keep the total collateral value constant.
    /// Set to f64::MAX to disable.
    ///
    /// See scaled_init_asset_weight().
    pub deposit_weight_scale_start_quote: f64,

    // We have 3 modes
    // 0 - Off,
    // 1 - ReduceDepositsReduceBorrows - standard
    // 2 - ReduceBorrows - borrows can only be reduced, but deposits have no restriction, special case for
    //                 force close mode, where liqor should first acquire deposits before closing liqee's borrows
    pub reduce_only: u8,
    pub force_close: u8,

    /// If set to 1, deposits cannot be liquidated when an account is liquidatable.
    /// That means bankrupt accounts may still have assets of this type deposited.
    pub disable_asset_liquidation: u8,

    pub force_withdraw: u8,

    #[derivative(Debug = "ignore")]
    pub padding: [u8; 4],

    // Do separate bookkeping for how many tokens were withdrawn
    // This ensures that collected_fees_native is strictly increasing for stats gathering purposes
    pub fees_withdrawn: u64,

    /// Fees for the token conditional swap feature
    pub token_conditional_swap_taker_fee_rate: f32,
    pub token_conditional_swap_maker_fee_rate: f32,

    pub flash_loan_swap_fee_rate: f32,

    /// Target utilization: If actual utilization is higher, scale up interest.
    /// If it's lower, scale down interest (if possible)
    pub interest_target_utilization: f32,

    /// Current interest curve scaling, always >= 1.0
    ///
    /// Except when first migrating to having this field, then 0.0
    pub interest_curve_scaling: f64,

    /// Largest amount of tokens that might be added the the bank based on
    /// serum open order execution.
    pub potential_serum_tokens: u64,

    /// Start timestamp in seconds at which maint weights should start to change away
    /// from maint_asset_weight, maint_liab_weight towards _asset_target and _liab_target.
    /// If _start and _end and _duration_inv are 0, no shift is configured.
    pub maint_weight_shift_start: u64,
    /// End timestamp in seconds until which the maint weights should reach the configured targets.
    pub maint_weight_shift_end: u64,
    /// Cache of the inverse of maint_weight_shift_end - maint_weight_shift_start,
    /// or zero if no shift is configured
    pub maint_weight_shift_duration_inv: I80F48,
    /// Maint asset weight to reach at _shift_end.
    pub maint_weight_shift_asset_target: I80F48,
    pub maint_weight_shift_liab_target: I80F48,

    /// Oracle that may be used if the main oracle is stale or not confident enough.
    /// If this is Pubkey::default(), no fallback is available.
    pub fallback_oracle: Pubkey,

    /// zero means none, in token native
    pub deposit_limit: u64,

    /// The unscaled borrow interest curve point for zero utilization.
    ///
    /// See util0, rate0, util1, rate1, max_rate
    pub zero_util_rate: I80F48,

    /// Additional to liquidation_fee, but goes to the group owner instead of the liqor
    pub platform_liquidation_fee: I80F48,

    /// Platform fees that were collected during liquidation (in native tokens)
    ///
    /// See also collected_fees_native and fees_withdrawn.
    pub collected_liquidation_fees: I80F48,

<<<<<<< HEAD
    /// Largest amount of tokens that might be added the the bank based on
    /// oenbook open order execution.
    pub potential_openbook_tokens: u64,

    #[derivative(Debug = "ignore")]
    pub reserved: [u8; 1912],
=======
    /// Collateral fees that have been collected (in native tokens)
    ///
    /// See also collected_fees_native and fees_withdrawn.
    pub collected_collateral_fees: I80F48,

    /// The daily collateral fees rate for fully utilized collateral.
    pub collateral_fee_per_day: f32,

    #[derivative(Debug = "ignore")]
    pub reserved: [u8; 1900],
>>>>>>> 4c3814c4
}
const_assert_eq!(
    size_of::<Bank>(),
    32 + 16
        + 32 * 3
        + 96
        + 288
        + 16 * 2
        + 16 * 2
        + 8 * 2
        + 16
        + 16 * 6
        + 16 * 3
        + 16 * 4
        + 16
        + 16
        + 8
        + 8
        + 2
        + 1
        + 1
        + 4
        + 8
        + 8 * 4
        + 8
        + 8
        + 1
        + 1
        + 6
        + 8
        + 4 * 4
        + 8 * 2
        + 8 * 2
        + 16 * 3
        + 8
        + 32
        + 8
<<<<<<< HEAD
        + 16 * 3
        + 1912
=======
        + 16 * 4
        + 4
        + 1900
>>>>>>> 4c3814c4
);
const_assert_eq!(size_of::<Bank>(), 3064);
const_assert_eq!(size_of::<Bank>() % 8, 0);

pub struct WithdrawResult {
    pub position_is_active: bool,
    pub loan_origination_fee: I80F48,
    pub loan_amount: I80F48,
}

impl WithdrawResult {
    pub fn has_loan(&self) -> bool {
        self.loan_amount.is_positive()
    }
}

pub struct TransferResult {
    pub source_is_active: bool,
    pub target_is_active: bool,
    pub loan_origination_fee: I80F48,
    pub loan_amount: I80F48,
}

impl TransferResult {
    pub fn has_loan(&self) -> bool {
        self.loan_amount.is_positive()
    }
}

impl Bank {
    pub fn from_existing_bank(
        existing_bank: &Bank,
        vault: Pubkey,
        bank_num: u32,
        bump: u8,
    ) -> Self {
        Self {
            // values that must be reset/changed
            vault,
            indexed_deposits: I80F48::ZERO,
            indexed_borrows: I80F48::ZERO,
            collected_fees_native: I80F48::ZERO,
            collected_liquidation_fees: I80F48::ZERO,
            collected_collateral_fees: I80F48::ZERO,
            fees_withdrawn: 0,
            dust: I80F48::ZERO,
            flash_loan_approved_amount: 0,
            flash_loan_token_account_initial: u64::MAX,
            net_borrows_in_window: 0,
            potential_serum_tokens: 0,
            potential_openbook_tokens: 0,
            bump,
            bank_num,

            // values that can be copied
            // these are listed explicitly, so someone must make the decision when a
            // new field is added!
            name: existing_bank.name,
            group: existing_bank.group,
            mint: existing_bank.mint,
            oracle: existing_bank.oracle,
            deposit_index: existing_bank.deposit_index,
            borrow_index: existing_bank.borrow_index,
            index_last_updated: existing_bank.index_last_updated,
            bank_rate_last_updated: existing_bank.bank_rate_last_updated,
            avg_utilization: existing_bank.avg_utilization,
            adjustment_factor: existing_bank.adjustment_factor,
            util0: existing_bank.util0,
            rate0: existing_bank.rate0,
            util1: existing_bank.util1,
            rate1: existing_bank.rate1,
            max_rate: existing_bank.max_rate,
            loan_origination_fee_rate: existing_bank.loan_origination_fee_rate,
            loan_fee_rate: existing_bank.loan_fee_rate,
            maint_asset_weight: existing_bank.maint_asset_weight,
            init_asset_weight: existing_bank.init_asset_weight,
            maint_liab_weight: existing_bank.maint_liab_weight,
            init_liab_weight: existing_bank.init_liab_weight,
            liquidation_fee: existing_bank.liquidation_fee,
            token_index: existing_bank.token_index,
            mint_decimals: existing_bank.mint_decimals,
            oracle_config: existing_bank.oracle_config,
            stable_price_model: existing_bank.stable_price_model,
            min_vault_to_deposits_ratio: existing_bank.min_vault_to_deposits_ratio,
            net_borrow_limit_per_window_quote: existing_bank.net_borrow_limit_per_window_quote,
            net_borrow_limit_window_size_ts: existing_bank.net_borrow_limit_window_size_ts,
            last_net_borrows_window_start_ts: existing_bank.last_net_borrows_window_start_ts,
            borrow_weight_scale_start_quote: existing_bank.borrow_weight_scale_start_quote,
            deposit_weight_scale_start_quote: existing_bank.deposit_weight_scale_start_quote,
            reduce_only: existing_bank.reduce_only,
            force_close: existing_bank.force_close,
            disable_asset_liquidation: existing_bank.disable_asset_liquidation,
            force_withdraw: existing_bank.force_withdraw,
            padding: [0; 4],
            token_conditional_swap_taker_fee_rate: existing_bank
                .token_conditional_swap_taker_fee_rate,
            token_conditional_swap_maker_fee_rate: existing_bank
                .token_conditional_swap_maker_fee_rate,
            flash_loan_swap_fee_rate: existing_bank.flash_loan_swap_fee_rate,
            interest_target_utilization: existing_bank.interest_target_utilization,
            interest_curve_scaling: existing_bank.interest_curve_scaling,
            maint_weight_shift_start: existing_bank.maint_weight_shift_start,
            maint_weight_shift_end: existing_bank.maint_weight_shift_end,
            maint_weight_shift_duration_inv: existing_bank.maint_weight_shift_duration_inv,
            maint_weight_shift_asset_target: existing_bank.maint_weight_shift_asset_target,
            maint_weight_shift_liab_target: existing_bank.maint_weight_shift_liab_target,
            fallback_oracle: existing_bank.oracle,
            deposit_limit: existing_bank.deposit_limit,
            zero_util_rate: existing_bank.zero_util_rate,
            platform_liquidation_fee: existing_bank.platform_liquidation_fee,
<<<<<<< HEAD
            reserved: [0; 1912],
=======
            collateral_fee_per_day: existing_bank.collateral_fee_per_day,
            reserved: [0; 1900],
>>>>>>> 4c3814c4
        }
    }

    pub fn verify(&self) -> Result<()> {
        require_gte!(self.oracle_config.conf_filter, 0.0);
        require_gte!(self.util0, I80F48::ZERO);
        require_gte!(self.util1, self.util0);
        require_gte!(I80F48::ONE, self.util1);
        require_gte!(self.rate0, I80F48::ZERO);
        require_gte!(self.rate1, I80F48::ZERO);
        require_gte!(self.max_rate, I80F48::ZERO);
        require_gte!(self.adjustment_factor, 0.0);
        require_gte!(self.loan_fee_rate, 0.0);
        require_gte!(self.loan_origination_fee_rate, 0.0);
        require_gte!(self.stable_price_model.delay_growth_limit, 0.0);
        require_gte!(self.stable_price_model.stable_growth_limit, 0.0);
        require_gte!(self.init_asset_weight, 0.0);
        require_gte!(self.maint_asset_weight, self.init_asset_weight);
        require_gte!(self.maint_liab_weight, 0.0);
        require_gte!(self.init_liab_weight, self.maint_liab_weight);
        require_gte!(self.liquidation_fee, 0.0);
        require_gte!(self.min_vault_to_deposits_ratio, 0.0);
        require_gte!(1.0, self.min_vault_to_deposits_ratio);
        require_gte!(self.net_borrow_limit_per_window_quote, -1);
        require_gt!(self.borrow_weight_scale_start_quote, 0.0);
        require_gt!(self.deposit_weight_scale_start_quote, 0.0);
        require_gte!(2, self.reduce_only);
        require_gte!(self.token_conditional_swap_taker_fee_rate, 0.0);
        require_gte!(self.token_conditional_swap_maker_fee_rate, 0.0);
        require_gte!(self.flash_loan_swap_fee_rate, 0.0);
        require_gte!(self.interest_curve_scaling, 1.0);
        require_gte!(self.interest_target_utilization, 0.0);
        require_gte!(1.0, self.interest_target_utilization);
        require_gte!(self.maint_weight_shift_duration_inv, 0.0);
        require_gte!(self.maint_weight_shift_asset_target, 0.0);
        require_gte!(self.maint_weight_shift_liab_target, 0.0);
        require_gte!(self.zero_util_rate, I80F48::ZERO);
        require_gte!(self.platform_liquidation_fee, 0.0);
        if !self.allows_asset_liquidation() {
            require!(self.are_borrows_reduce_only(), MangoError::SomeError);
            require_eq!(self.maint_asset_weight, I80F48::ZERO);
        }
        require_gte!(self.collateral_fee_per_day, 0.0);
        if self.is_force_withdraw() {
            require!(self.are_deposits_reduce_only(), MangoError::SomeError);
            require!(!self.allows_asset_liquidation(), MangoError::SomeError);
            require_eq!(self.maint_asset_weight, I80F48::ZERO);
        }
        Ok(())
    }

    pub fn name(&self) -> &str {
        std::str::from_utf8(&self.name)
            .unwrap()
            .trim_matches(char::from(0))
    }

    pub fn are_deposits_reduce_only(&self) -> bool {
        self.reduce_only == 1
    }

    pub fn are_borrows_reduce_only(&self) -> bool {
        self.reduce_only == 1 || self.reduce_only == 2
    }

    pub fn is_force_close(&self) -> bool {
        self.force_close == 1
    }

    pub fn is_force_withdraw(&self) -> bool {
        self.force_withdraw == 1
    }

    pub fn allows_asset_liquidation(&self) -> bool {
        self.disable_asset_liquidation == 0
    }

    #[inline(always)]
    pub fn native_borrows(&self) -> I80F48 {
        self.borrow_index * self.indexed_borrows
    }

    #[inline(always)]
    pub fn native_deposits(&self) -> I80F48 {
        self.deposit_index * self.indexed_deposits
    }

    pub fn maint_weights(&self, now_ts: u64) -> (I80F48, I80F48) {
        if self.maint_weight_shift_duration_inv.is_zero() || now_ts <= self.maint_weight_shift_start
        {
            (self.maint_asset_weight, self.maint_liab_weight)
        } else if now_ts >= self.maint_weight_shift_end {
            (
                self.maint_weight_shift_asset_target,
                self.maint_weight_shift_liab_target,
            )
        } else {
            let scale = I80F48::from(now_ts - self.maint_weight_shift_start)
                * self.maint_weight_shift_duration_inv;
            let asset = self.maint_asset_weight
                + scale * (self.maint_weight_shift_asset_target - self.maint_asset_weight);
            let liab = self.maint_liab_weight
                + scale * (self.maint_weight_shift_liab_target - self.maint_liab_weight);
            (asset, liab)
        }
    }

    pub fn enforce_borrows_lte_deposits(&self) -> Result<()> {
        self.enforce_max_utilization(I80F48::ONE)
    }

    /// Prevent borrowing away the full bank vault.
    /// Keep some in reserve to satisfy non-borrow withdraws.
    pub fn enforce_max_utilization_on_borrow(&self) -> Result<()> {
        self.enforce_max_utilization(
            I80F48::ONE - I80F48::from_num(self.min_vault_to_deposits_ratio),
        )
    }

    /// Prevent borrowing away the full bank vault.
    /// Keep some in reserve to satisfy non-borrow withdraws.
    fn enforce_max_utilization(&self, max_utilization: I80F48) -> Result<()> {
        let bank_native_deposits = self.native_deposits();
        let bank_native_borrows = self.native_borrows();

        if bank_native_borrows > max_utilization * bank_native_deposits {
            return err!(MangoError::BankBorrowLimitReached).with_context(|| {
                format!(
                    "deposits {}, borrows {}, max utilization {}",
                    bank_native_deposits, bank_native_borrows, max_utilization,
                )
            });
        };

        Ok(())
    }

    /// Deposits `native_amount`.
    ///
    /// If the token position ends up positive but below one native token and this token
    /// position isn't marked as in-use, the token balance will be dusted, the position
    /// will be set to zero and this function returns Ok(false).
    ///
    /// native_amount must be >= 0
    /// fractional deposits can be relevant during liquidation, for example
    pub fn deposit(
        &mut self,
        position: &mut TokenPosition,
        native_amount: I80F48,
        now_ts: u64,
    ) -> Result<bool> {
        self.deposit_internal_wrapper(position, native_amount, !position.is_in_use(), now_ts)
    }

    /// Like `deposit()`, but allows dusting of in-use accounts.
    ///
    /// Returns Ok(false) if the position was dusted and was not in-use.
    pub fn deposit_with_dusting(
        &mut self,
        position: &mut TokenPosition,
        native_amount: I80F48,
        now_ts: u64,
    ) -> Result<bool> {
        self.deposit_internal_wrapper(position, native_amount, true, now_ts)
            .map(|not_dusted| not_dusted || position.is_in_use())
    }

    pub fn deposit_internal_wrapper(
        &mut self,
        position: &mut TokenPosition,
        native_amount: I80F48,
        allow_dusting: bool,
        now_ts: u64,
    ) -> Result<bool> {
        let opening_indexed_position = position.indexed_position;
        let result = self.deposit_internal(position, native_amount, allow_dusting, now_ts)?;
        self.update_cumulative_interest(position, opening_indexed_position);
        Ok(result)
    }

    /// Internal function to deposit funds
    pub fn deposit_internal(
        &mut self,
        position: &mut TokenPosition,
        mut native_amount: I80F48,
        allow_dusting: bool,
        now_ts: u64,
    ) -> Result<bool> {
        require_gte!(native_amount, 0);

        let native_position = position.native(self);

        // Adding DELTA to amount/index helps because (amount/index)*index <= amount, but
        // we want to ensure that users can withdraw the same amount they have deposited, so
        // (amount/index + delta)*index >= amount is a better guarantee.
        // Additionally, we require that we don't adjust values if
        // (native / index) * index == native, because we sometimes call this function with
        // values that are products of index.
        let div_rounding_up = |native: I80F48, index: I80F48| {
            let indexed = native / index;
            if (indexed * index) < native {
                indexed + I80F48::DELTA
            } else {
                indexed
            }
        };

        if native_position.is_negative() {
            // Only account for the borrows we are repaying
            self.update_net_borrows(native_position.max(-native_amount), now_ts);

            let new_native_position = native_position + native_amount;
            let indexed_change = div_rounding_up(native_amount, self.borrow_index);
            // this is only correct if it's not positive, because it scales the whole amount by borrow_index
            let new_indexed_value = position.indexed_position + indexed_change;
            if new_indexed_value.is_negative() {
                // pay back borrows only, leaving a negative position
                self.indexed_borrows -= indexed_change;
                position.indexed_position = new_indexed_value;
                return Ok(true);
            } else if new_native_position < I80F48::ONE && allow_dusting {
                // if there's less than one token deposited, zero the position
                self.dust += new_native_position;
                self.indexed_borrows += position.indexed_position;
                position.indexed_position = I80F48::ZERO;
                return Ok(false);
            }

            // pay back all borrows
            self.indexed_borrows += position.indexed_position; // position.value is negative
            position.indexed_position = I80F48::ZERO;
            // deposit the rest
            // note: .max(0) because there's a scenario where new_indexed_value == 0 and new_native_position < 0
            native_amount = new_native_position.max(I80F48::ZERO);
        }

        // add to deposits
        let indexed_change = div_rounding_up(native_amount, self.deposit_index);
        self.indexed_deposits += indexed_change;
        position.indexed_position += indexed_change;

        Ok(true)
    }

    /// Withdraws `native_amount` without applying the loan origination fee.
    ///
    /// If the token position ends up positive but below one native token and this token
    /// position isn't marked as in-use, the token balance will be dusted, the position
    /// will be set to zero and this function returns Ok(false).
    ///
    /// native_amount must be >= 0
    /// fractional withdraws can be relevant during liquidation, for example
    pub fn withdraw_without_fee(
        &mut self,
        position: &mut TokenPosition,
        native_amount: I80F48,
        now_ts: u64,
    ) -> Result<bool> {
        let position_is_active = self
            .withdraw_internal_wrapper(
                position,
                native_amount,
                false,
                !position.is_in_use(),
                now_ts,
            )?
            .position_is_active;

        Ok(position_is_active)
    }

    /// Like `withdraw_without_fee()` but allows dusting of in-use token accounts.
    ///
    /// Returns Ok(false) on dusted positions that weren't in-use.
    pub fn withdraw_without_fee_with_dusting(
        &mut self,
        position: &mut TokenPosition,
        native_amount: I80F48,
        now_ts: u64,
    ) -> Result<bool> {
        self.withdraw_internal_wrapper(position, native_amount, false, true, now_ts)
            .map(|withdraw_result| withdraw_result.position_is_active || position.is_in_use())
    }

    /// Withdraws `native_amount` while applying the loan origination fee if a borrow is created.
    ///
    /// If the token position ends up positive but below one native token and this token
    /// position isn't marked as in-use, the token balance will be dusted, the position
    /// will be set to zero and this function returns Ok(false).
    ///
    /// native_amount must be >= 0
    /// fractional withdraws can be relevant during liquidation, for example
    pub fn withdraw_with_fee(
        &mut self,
        position: &mut TokenPosition,
        native_amount: I80F48,
        now_ts: u64,
    ) -> Result<WithdrawResult> {
        self.withdraw_internal_wrapper(position, native_amount, true, !position.is_in_use(), now_ts)
    }

    /// Internal function to withdraw funds
    fn withdraw_internal_wrapper(
        &mut self,
        position: &mut TokenPosition,
        native_amount: I80F48,
        with_loan_origination_fee: bool,
        allow_dusting: bool,
        now_ts: u64,
    ) -> Result<WithdrawResult> {
        let opening_indexed_position = position.indexed_position;
        let res = self.withdraw_internal(
            position,
            native_amount,
            with_loan_origination_fee,
            allow_dusting,
            now_ts,
        );
        self.update_cumulative_interest(position, opening_indexed_position);
        res
    }

    /// Internal function to withdraw funds
    fn withdraw_internal(
        &mut self,
        position: &mut TokenPosition,
        mut native_amount: I80F48,
        with_loan_origination_fee: bool,
        allow_dusting: bool,
        now_ts: u64,
    ) -> Result<WithdrawResult> {
        require_gte!(native_amount, 0);
        let native_position = position.native(self);

        if !native_position.is_negative() {
            let new_native_position = native_position - native_amount;
            if !new_native_position.is_negative() {
                // withdraw deposits only
                if new_native_position < I80F48::ONE && allow_dusting {
                    // zero the account collecting the leftovers in `dust`
                    self.dust += new_native_position;
                    self.indexed_deposits -= position.indexed_position;
                    position.indexed_position = I80F48::ZERO;
                    return Ok(WithdrawResult {
                        position_is_active: false,
                        loan_origination_fee: I80F48::ZERO,
                        loan_amount: I80F48::ZERO,
                    });
                } else {
                    // withdraw some deposits leaving a positive balance
                    let indexed_change = native_amount / self.deposit_index;
                    self.indexed_deposits -= indexed_change;
                    position.indexed_position -= indexed_change;
                    return Ok(WithdrawResult {
                        position_is_active: true,
                        loan_origination_fee: I80F48::ZERO,
                        loan_amount: I80F48::ZERO,
                    });
                }
            }

            // withdraw all deposits
            self.indexed_deposits -= position.indexed_position;
            position.indexed_position = I80F48::ZERO;
            // borrow the rest
            native_amount = -new_native_position;
        }

        let mut loan_origination_fee = I80F48::ZERO;
        if with_loan_origination_fee {
            loan_origination_fee = self.loan_origination_fee_rate * native_amount;
            self.collected_fees_native += loan_origination_fee;
            native_amount += loan_origination_fee;
        }

        // add to borrows
        let indexed_change = native_amount / self.borrow_index;
        self.indexed_borrows += indexed_change;
        position.indexed_position -= indexed_change;

        // net borrows requires updating in only this case, since other branches of the method deal with
        // withdraws and not borrows
        self.update_net_borrows(native_amount, now_ts);

        Ok(WithdrawResult {
            position_is_active: true,
            loan_origination_fee,
            loan_amount: native_amount,
        })
    }

    // withdraw the loan origination fee for a borrow that happened earlier
    pub fn withdraw_loan_origination_fee(
        &mut self,
        position: &mut TokenPosition,
        already_borrowed_native_amount: I80F48,
        now_ts: u64,
    ) -> Result<WithdrawResult> {
        let loan_origination_fee = self.loan_origination_fee_rate * already_borrowed_native_amount;
        self.collected_fees_native += loan_origination_fee;

        let position_is_active = self
            .withdraw_internal_wrapper(
                position,
                loan_origination_fee,
                false,
                !position.is_in_use(),
                now_ts,
            )?
            .position_is_active;

        Ok(WithdrawResult {
            position_is_active,
            loan_origination_fee,
            // To avoid double counting of loans return loan_amount of 0 here (as the loan_amount has already been returned earlier with loan_origination_fee == 0)
            loan_amount: I80F48::ZERO,
        })
    }

    /// Returns true if the position remains active
    pub fn dust_if_possible(&mut self, position: &mut TokenPosition, now_ts: u64) -> Result<bool> {
        if position.is_in_use() {
            return Ok(true);
        }
        let native = position.native(self);
        if native >= 0 && native < 1 {
            // Withdrawing 0 triggers the dusting check
            return self.withdraw_without_fee(position, I80F48::ZERO, now_ts);
        }
        Ok(true)
    }

    /// Change a position without applying the loan origination fee
    pub fn change_without_fee(
        &mut self,
        position: &mut TokenPosition,
        native_amount: I80F48,
        now_ts: u64,
    ) -> Result<bool> {
        if native_amount >= 0 {
            self.deposit(position, native_amount, now_ts)
        } else {
            self.withdraw_without_fee(position, -native_amount, now_ts)
        }
    }

    /// Change a position, while taking the loan origination fee into account
    pub fn change_with_fee(
        &mut self,
        position: &mut TokenPosition,
        native_amount: I80F48,
        now_ts: u64,
    ) -> Result<WithdrawResult> {
        if native_amount >= 0 {
            Ok(WithdrawResult {
                position_is_active: self.deposit(position, native_amount, now_ts)?,
                loan_origination_fee: I80F48::ZERO,
                loan_amount: I80F48::ZERO,
            })
        } else {
            self.withdraw_with_fee(position, -native_amount, now_ts)
        }
    }

    /// Generic "transfer" from source to target.
    ///
    /// Amounts for source and target can differ and can be zero.
    /// Checks reduce-only, net borrow limits and deposit limits.
    pub fn checked_transfer_with_fee(
        &mut self,
        source: &mut TokenPosition,
        source_amount: I80F48,
        target: &mut TokenPosition,
        target_amount: I80F48,
        now_ts: u64,
        oracle_price: I80F48,
    ) -> Result<TransferResult> {
        let before_borrows = self.indexed_borrows;
        let before_deposits = self.indexed_deposits;

        let withdraw_result = if !source_amount.is_zero() {
            let withdraw_result = self.withdraw_with_fee(source, source_amount, now_ts)?;
            require!(
                source.indexed_position >= 0 || !self.are_borrows_reduce_only(),
                MangoError::TokenInReduceOnlyMode
            );
            withdraw_result
        } else {
            WithdrawResult {
                position_is_active: true,
                loan_amount: I80F48::ZERO,
                loan_origination_fee: I80F48::ZERO,
            }
        };

        let target_is_active = if !target_amount.is_zero() {
            let active = self.deposit(target, target_amount, now_ts)?;
            require!(
                target.indexed_position <= 0 || !self.are_deposits_reduce_only(),
                MangoError::TokenInReduceOnlyMode
            );
            active
        } else {
            true
        };

        // Adding DELTA here covers the case where we add slightly more than we withdraw
        if self.indexed_borrows > before_borrows + I80F48::DELTA {
            self.check_net_borrows(oracle_price)?;
        }
        if self.indexed_deposits > before_deposits + I80F48::DELTA {
            self.check_deposit_and_oo_limit()?;
        }

        Ok(TransferResult {
            source_is_active: withdraw_result.position_is_active,
            target_is_active,
            loan_origination_fee: withdraw_result.loan_origination_fee,
            loan_amount: withdraw_result.loan_amount,
        })
    }

    /// Update the bank's net_borrows fields.
    ///
    /// If oracle_price is set, also do a net borrows check and error if the threshold is exceeded.
    pub fn update_net_borrows(&mut self, native_amount: I80F48, now_ts: u64) {
        let in_new_window =
            now_ts >= self.last_net_borrows_window_start_ts + self.net_borrow_limit_window_size_ts;

        let amount = native_amount.ceil().clamp_to_i64();

        self.net_borrows_in_window = if in_new_window {
            // reset to latest window
            self.last_net_borrows_window_start_ts = now_ts / self.net_borrow_limit_window_size_ts
                * self.net_borrow_limit_window_size_ts;
            amount
        } else {
            self.net_borrows_in_window + amount
        };
    }

    pub fn remaining_net_borrows_quote(&self, oracle_price: I80F48) -> I80F48 {
        if self.net_borrows_in_window < 0 || self.net_borrow_limit_per_window_quote < 0 {
            return I80F48::MAX;
        }

        let price = oracle_price.max(self.stable_price());
        let net_borrows_quote = price
            .checked_mul_int(self.net_borrows_in_window.into())
            .unwrap();

        I80F48::from(self.net_borrow_limit_per_window_quote) - net_borrows_quote
    }

    pub fn check_net_borrows(&self, oracle_price: I80F48) -> Result<()> {
        let remaining_quote = self.remaining_net_borrows_quote(oracle_price);
        if remaining_quote < 0 {
            return Err(error_msg_typed!(MangoError::BankNetBorrowsLimitReached,
                    "net_borrows_in_window: {:?}, remaining quote: {:?}, net_borrow_limit_per_window_quote: {:?}, last_net_borrows_window_start_ts: {:?}",
                    self.net_borrows_in_window, remaining_quote, self.net_borrow_limit_per_window_quote, self.last_net_borrows_window_start_ts

            ));
        }

        Ok(())
    }

    pub fn remaining_deposits_until_limit(&self) -> I80F48 {
        if self.deposit_limit == 0 {
            return I80F48::MAX;
        }

        // Assuming slightly higher deposits than true allows the returned value
        // to be deposit()ed safely into this bank without triggering limits.
        // (because deposit() will round up in favor of the user)
        let deposits = self.deposit_index * (self.indexed_deposits + I80F48::DELTA);

        let serum = I80F48::from(self.potential_serum_tokens);
        let openbook = I80F48::from(self.potential_openbook_tokens);
        let total = deposits + serum + openbook;

        I80F48::from(self.deposit_limit) - total
    }

    pub fn check_deposit_and_oo_limit(&self) -> Result<()> {
        if self.deposit_limit == 0 {
            return Ok(());
        }

        // Intentionally does not use remaining_deposits_until_limit(): That function
        // returns slightly less than the true limit to make sure depositing that amount
        // will not cause a limit overrun.
        let deposits = self.native_deposits();
        let serum = I80F48::from(self.potential_serum_tokens);
        let openbook = I80F48::from(self.potential_openbook_tokens);
        let total = deposits + serum + openbook;
        let remaining = I80F48::from(self.deposit_limit) - total;
        if remaining < 0 {
            return Err(error_msg_typed!(
                MangoError::BankDepositLimit,
                "deposit limit exceeded: remaining: {}, total: {}, limit: {}, deposits: {}, serum: {}, openbook: {}",
                remaining,
                total,
                self.deposit_limit,
                deposits,
                serum,
                openbook,
            ));
        }

        Ok(())
    }

    pub fn update_cumulative_interest(
        &self,
        position: &mut TokenPosition,
        opening_indexed_position: I80F48,
    ) {
        if opening_indexed_position.is_positive() {
            let interest = ((self.deposit_index - position.previous_index)
                * opening_indexed_position)
                .to_num::<f64>();
            position.cumulative_deposit_interest += interest;
        } else {
            let interest = ((self.borrow_index - position.previous_index)
                * opening_indexed_position)
                .to_num::<f64>();
            position.cumulative_borrow_interest -= interest;
        }

        if position.indexed_position.is_positive() {
            position.previous_index = self.deposit_index
        } else {
            position.previous_index = self.borrow_index
        }
    }

    pub fn compute_index(
        &self,
        indexed_total_deposits: I80F48,
        indexed_total_borrows: I80F48,
        diff_ts: I80F48,
    ) -> Result<(I80F48, I80F48, I80F48, I80F48, I80F48)> {
        // compute index based on utilization
        let native_total_deposits = self.deposit_index * indexed_total_deposits;
        let native_total_borrows = self.borrow_index * indexed_total_borrows;

        let instantaneous_utilization =
            Self::instantaneous_utilization(native_total_deposits, native_total_borrows);

        let borrow_rate = self.compute_interest_rate(instantaneous_utilization);

        // We want to grant depositors a rate that exactly matches the amount that is
        // taken from borrowers. That means:
        //   (new_deposit_index - old_deposit_index) * indexed_deposits
        //      = (new_borrow_index - old_borrow_index) * indexed_borrows
        // with
        //   new_deposit_index = old_deposit_index * (1 + deposit_rate) and
        //   new_borrow_index = old_borrow_index * (1 * borrow_rate)
        // we have
        //   deposit_rate = borrow_rate * (old_borrow_index * indexed_borrows) / (old_deposit_index * indexed_deposits)
        // and the latter factor is exactly instantaneous_utilization.
        let deposit_rate = borrow_rate * instantaneous_utilization;

        // The loan fee rate is not distributed to depositors.
        let borrow_rate_with_fees = borrow_rate + self.loan_fee_rate;
        let borrow_fees = native_total_borrows * self.loan_fee_rate * diff_ts / YEAR_I80F48;

        let borrow_index =
            (self.borrow_index * borrow_rate_with_fees * diff_ts) / YEAR_I80F48 + self.borrow_index;
        let deposit_index =
            (self.deposit_index * deposit_rate * diff_ts) / YEAR_I80F48 + self.deposit_index;

        Ok((
            deposit_index,
            borrow_index,
            borrow_fees,
            borrow_rate,
            deposit_rate,
        ))
    }

    /// Current utilization, clamped to 0..1
    ///
    /// Above 100% utilization can happen natually when utilization is 100% and interest is paid out,
    /// increasing borrows more than deposits.
    fn instantaneous_utilization(
        native_total_deposits: I80F48,
        native_total_borrows: I80F48,
    ) -> I80F48 {
        if native_total_deposits == I80F48::ZERO {
            I80F48::ZERO
        } else {
            (native_total_borrows / native_total_deposits)
                .max(I80F48::ZERO)
                .min(I80F48::ONE)
        }
    }

    /// returns the current interest rate in APR
    #[inline(always)]
    pub fn compute_interest_rate(&self, utilization: I80F48) -> I80F48 {
        Bank::interest_rate_curve_calculator(
            utilization,
            self.zero_util_rate,
            self.util0,
            self.rate0,
            self.util1,
            self.rate1,
            self.max_rate,
            self.interest_curve_scaling,
        )
    }

    /// calculator function that can be used to compute an interest
    /// rate based on the given parameters
    #[inline(always)]
    pub fn interest_rate_curve_calculator(
        utilization: I80F48,
        zero_util_rate: I80F48,
        util0: I80F48,
        rate0: I80F48,
        util1: I80F48,
        rate1: I80F48,
        max_rate: I80F48,
        scaling: f64,
    ) -> I80F48 {
        // Clamp to avoid negative or extremely high interest
        let utilization = utilization.max(I80F48::ZERO).min(I80F48::ONE);

        let v = if utilization <= util0 {
            let slope = (rate0 - zero_util_rate) / util0;
            zero_util_rate + slope * utilization
        } else if utilization <= util1 {
            let extra_util = utilization - util0;
            let slope = (rate1 - rate0) / (util1 - util0);
            rate0 + slope * extra_util
        } else {
            let extra_util = utilization - util1;
            let slope = (max_rate - rate1) / (I80F48::ONE - util1);
            rate1 + slope * extra_util
        };

        // scaling will be 0 when it's introduced
        if scaling == 0.0 {
            v
        } else {
            v * I80F48::from_num(scaling)
        }
    }

    // compute new avg utilization
    pub fn compute_new_avg_utilization(
        &self,
        indexed_total_deposits: I80F48,
        indexed_total_borrows: I80F48,
        now_ts: u64,
    ) -> I80F48 {
        if now_ts == 0 {
            return I80F48::ZERO;
        }

        let native_total_deposits = self.deposit_index * indexed_total_deposits;
        let native_total_borrows = self.borrow_index * indexed_total_borrows;
        let instantaneous_utilization =
            Self::instantaneous_utilization(native_total_deposits, native_total_borrows);

        // Compute a time-weighted average since bank_rate_last_updated.
        let previous_avg_time =
            I80F48::from_num(self.index_last_updated - self.bank_rate_last_updated);
        let diff_ts = I80F48::from_num(now_ts - self.index_last_updated);
        let new_avg_time = I80F48::from_num(now_ts - self.bank_rate_last_updated);
        if new_avg_time <= 0 {
            return instantaneous_utilization;
        }
        (self.avg_utilization * previous_avg_time + instantaneous_utilization * diff_ts)
            / new_avg_time
    }

    // computes new optimal rates and max rate
    pub fn update_interest_rate_scaling(&mut self) {
        // Interest increases above target_util, decreases below
        let target_util = self.interest_target_utilization as f64;

        // use avg_utilization and not instantaneous_utilization so that rates cannot be manipulated easily
        // also clamp to avoid unusually quick interest rate curve changes
        let avg_util = self.avg_utilization.to_num::<f64>().max(0.0).min(1.0);

        // move rates up when utilization is above optimal utilization, and vice versa
        // util factor is between -1 (avg util = 0) and +1 (avg util = 100%)
        let util_factor = if avg_util > target_util {
            (avg_util - target_util) / (1.0 - target_util)
        } else {
            (avg_util - target_util) / target_util
        };
        let adjustment = 1.0 + self.adjustment_factor.to_num::<f64>() * util_factor;

        self.interest_curve_scaling = (self.interest_curve_scaling * adjustment).max(1.0)
    }

    /// Tries to return the primary oracle price, and if there is a confidence or staleness issue returns the fallback oracle price if possible.
    pub fn oracle_price<T: KeyedAccountReader>(
        &self,
        oracle_acc_infos: &OracleAccountInfos<T>,
        staleness_slot: Option<u64>,
    ) -> Result<I80F48> {
        require_keys_eq!(self.oracle, *oracle_acc_infos.oracle.key());
        let primary_state = oracle::oracle_state_unchecked(oracle_acc_infos, self.mint_decimals)?;
        let primary_ok =
            primary_state.check_confidence_and_maybe_staleness(&self.oracle_config, staleness_slot);
        if primary_ok.is_oracle_error() && oracle_acc_infos.fallback_opt.is_some() {
            let fallback_oracle_acc = oracle_acc_infos.fallback_opt.unwrap();
            require_keys_eq!(self.fallback_oracle, *fallback_oracle_acc.key());
            let fallback_state =
                oracle::fallback_oracle_state_unchecked(&oracle_acc_infos, self.mint_decimals)?;
            let fallback_ok = fallback_state
                .check_confidence_and_maybe_staleness(&self.oracle_config, staleness_slot);
            fallback_ok.with_context(|| {
                format!(
                    "{} {}",
                    oracle_log_context(
                        self.name(),
                        &primary_state,
                        &self.oracle_config,
                        staleness_slot
                    ),
                    oracle_log_context(
                        self.name(),
                        &fallback_state,
                        &self.oracle_config,
                        staleness_slot
                    )
                )
            })?;
            Ok(fallback_state.price)
        } else {
            primary_ok.with_context(|| {
                oracle_log_context(
                    self.name(),
                    &primary_state,
                    &self.oracle_config,
                    staleness_slot,
                )
            })?;
            Ok(primary_state.price)
        }
    }

    pub fn stable_price(&self) -> I80F48 {
        I80F48::from_num(self.stable_price_model.stable_price)
    }

    /// Returns the init asset weight, adjusted for the number of deposits on the bank.
    ///
    /// If max_collateral is 0, then the scaled init weight will be 0.
    /// Otherwise the weight is unadjusted until max_collateral and then scaled down
    /// such that scaled_init_weight * deposits remains constant.
    #[inline(always)]
    pub fn scaled_init_asset_weight(&self, price: I80F48) -> I80F48 {
        if self.deposit_weight_scale_start_quote == f64::MAX {
            return self.init_asset_weight;
        }
        let all_deposits = self.native_deposits().to_num::<f64>()
            + self.potential_serum_tokens as f64
            + self.potential_openbook_tokens as f64;
        let deposits_quote = all_deposits * price.to_num::<f64>();
        if deposits_quote <= self.deposit_weight_scale_start_quote {
            self.init_asset_weight
        } else {
            // The next line is around 500 CU
            let scale = self.deposit_weight_scale_start_quote / deposits_quote;
            self.init_asset_weight * I80F48::from_num(scale)
        }
    }

    #[inline(always)]
    pub fn scaled_init_liab_weight(&self, price: I80F48) -> I80F48 {
        if self.borrow_weight_scale_start_quote == f64::MAX {
            return self.init_liab_weight;
        }
        let borrows_quote = self.native_borrows().to_num::<f64>() * price.to_num::<f64>();
        if borrows_quote <= self.borrow_weight_scale_start_quote {
            self.init_liab_weight
        } else if self.borrow_weight_scale_start_quote == 0.0 {
            // TODO: will certainly cause overflow, so it's not exactly what is needed; health should be -MAX?
            // maybe handling this case isn't super helpful?
            I80F48::MAX
        } else {
            // The next line is around 500 CU
            let scale = borrows_quote / self.borrow_weight_scale_start_quote;
            self.init_liab_weight * I80F48::from_num(scale)
        }
    }

    /// Grows potential_serum_tokens if new > old, shrinks it otherwise
    #[inline(always)]
    pub fn update_potential_serum_tokens(&mut self, old: u64, new: u64) {
        if new >= old {
            self.potential_serum_tokens += new - old;
        } else {
            self.potential_serum_tokens = self.potential_serum_tokens.saturating_sub(old - new);
        }
    }

    /// Grows potential_openbook_tokens if new > old, shrinks it otherwise
    #[inline(always)]
    pub fn update_potential_openbook_tokens(&mut self, old: u64, new: u64) {
        if new >= old {
            self.potential_openbook_tokens += new - old;
        } else {
            self.potential_openbook_tokens =
                self.potential_openbook_tokens.saturating_sub(old - new);
        }
    }
}

#[macro_export]
macro_rules! bank_seeds {
    ( $bank:expr ) => {
        &[
            b"Bank".as_ref(),
            $bank.group.as_ref(),
            $bank.token_index.to_le_bytes(),
            &bank.bank_num.to_le_bytes(),
            &[$bank.bump],
        ]
    };
}

pub use bank_seeds;

#[cfg(test)]
mod tests {
    use bytemuck::Zeroable;
    use std::cmp::min;

    use super::*;

    fn bank_change_runner(start: f64, change: i32, is_in_use: bool, use_withdraw: bool) {
        println!(
            "testing: in use: {is_in_use}, start: {start}, change: {change}, use_withdraw: {use_withdraw}",
        );

        let epsilon = I80F48::from_bits(1);

        //
        // SETUP
        //

        let mut bank = Bank::zeroed();
        bank.net_borrow_limit_window_size_ts = 1; // dummy
        bank.net_borrow_limit_per_window_quote = i64::MAX; // max since we don't want this to interfere
        bank.deposit_index = I80F48::from_num(100.0);
        bank.borrow_index = I80F48::from_num(10.0);
        bank.loan_origination_fee_rate = I80F48::from_num(0.1);
        let indexed = |v: I80F48, b: &Bank| {
            if v > 0 {
                let i = v / b.deposit_index;
                if i * b.deposit_index < v {
                    i + I80F48::DELTA
                } else {
                    i
                }
            } else {
                v / b.borrow_index
            }
        };

        let mut account = TokenPosition {
            indexed_position: I80F48::ZERO,
            token_index: 0,
            in_use_count: u16::from(is_in_use),
            cumulative_deposit_interest: 0.0,
            cumulative_borrow_interest: 0.0,
            previous_index: I80F48::ZERO,
            padding: Default::default(),
            reserved: [0; 128],
        };

        account.indexed_position = indexed(I80F48::from_num(start), &bank);
        if start >= 0.0 {
            bank.indexed_deposits = account.indexed_position;
        } else {
            bank.indexed_borrows = -account.indexed_position;
        }

        // get the rounded start value
        let start_native = account.native(&bank);

        //
        // TEST
        //

        let change = I80F48::from(change);
        let dummy_now_ts = 1 as u64;
        let dummy_price = I80F48::ZERO;
        let is_active = if use_withdraw {
            bank.withdraw_with_fee(&mut account, change, dummy_now_ts)
                .unwrap()
                .position_is_active
        } else {
            bank.change_with_fee(&mut account, change, dummy_now_ts)
                .unwrap()
                .position_is_active
        };

        let mut expected_native = start_native + change;
        let is_deposit_into_nonnegative = start >= 0.0 && change >= 0 && !use_withdraw;
        if expected_native >= 0.0
            && expected_native < 1.0
            && !is_in_use
            && !is_deposit_into_nonnegative
        {
            assert!(!is_active);
            assert_eq!(bank.dust, expected_native);
            expected_native = I80F48::ZERO;
        } else {
            assert!(is_active);
            assert_eq!(bank.dust, I80F48::ZERO);
        }
        if change < 0 && expected_native < 0 {
            let new_borrow = -(expected_native - min(start_native, I80F48::ZERO));
            expected_native -= new_borrow * bank.loan_origination_fee_rate;
        }
        let expected_indexed = indexed(expected_native, &bank);

        // at most one epsilon error in the resulting indexed value
        assert!((account.indexed_position - expected_indexed).abs() <= epsilon);

        if account.indexed_position.is_positive() {
            assert_eq!(bank.indexed_deposits, account.indexed_position);
            assert_eq!(bank.indexed_borrows, I80F48::ZERO);
        } else {
            assert_eq!(bank.indexed_deposits, I80F48::ZERO);
            assert_eq!(bank.indexed_borrows, -account.indexed_position);
        }
    }

    #[test]
    pub fn bank_change() -> Result<()> {
        let cases = [
            (-10.1, 1),
            (-10.1, 10),
            (-10.1, 11),
            (-10.1, 50),
            (-10.0, 10),
            (-10.0, 11),
            (-2.0, 2),
            (-2.0, 3),
            (-0.1, 1),
            (0.0, 1),
            (0.1, 1),
            (10.1, -1),
            (10.1, -9),
            (10.1, -10),
            (10.1, -11),
            (10.0, -10),
            (10.0, -9),
            (1.0, -1),
            (0.1, -1),
            (0.0, -1),
            (-0.1, -1),
            (-1.1, -10),
            (10.0, 0),
            (1.0, 0),
            (0.1, 0),
            (0.0, 0),
            (-0.1, 0),
        ];

        for is_in_use in [false, true] {
            for (start, change) in cases {
                bank_change_runner(start, change, is_in_use, false);
                if change == 0 {
                    // check withdrawing 0
                    bank_change_runner(start, change, is_in_use, true);
                }
            }
        }
        Ok(())
    }

    #[test]
    fn bank_transfer() {
        //
        // SETUP
        //

        let mut bank_proto = Bank::zeroed();
        bank_proto.net_borrow_limit_window_size_ts = 1; // dummy
        bank_proto.net_borrow_limit_per_window_quote = i64::MAX; // max since we don't want this to interfere
        bank_proto.deposit_index = I80F48::from(1_234_567);
        bank_proto.borrow_index = I80F48::from(1_234_567);
        bank_proto.loan_origination_fee_rate = I80F48::from_num(0.1);

        let account_proto = TokenPosition {
            indexed_position: I80F48::ZERO,
            token_index: 0,
            in_use_count: 1,
            cumulative_deposit_interest: 0.0,
            cumulative_borrow_interest: 0.0,
            previous_index: I80F48::ZERO,
            padding: Default::default(),
            reserved: [0; 128],
        };

        //
        // TESTS
        //

        // simple transfer
        {
            let mut bank = bank_proto.clone();
            let mut a1 = account_proto.clone();
            let mut a2 = account_proto.clone();

            let amount = I80F48::from(100);
            bank.deposit(&mut a1, amount, 0).unwrap();
            let damount = a1.native(&bank);
            let r = bank
                .checked_transfer_with_fee(&mut a1, amount, &mut a2, amount, 0, I80F48::ONE)
                .unwrap();
            assert_eq!(a2.native(&bank), damount);
            assert!(r.source_is_active);
            assert!(r.target_is_active);
        }

        // borrow limits
        {
            let mut bank = bank_proto.clone();
            bank.net_borrow_limit_per_window_quote = 100;
            bank.loan_origination_fee_rate = I80F48::ZERO;
            let mut a1 = account_proto.clone();
            let mut a2 = account_proto.clone();

            {
                let mut b = bank.clone();
                let amount = I80F48::from(101);
                assert!(b
                    .checked_transfer_with_fee(&mut a1, amount, &mut a2, amount, 0, I80F48::ONE)
                    .is_err());
            }

            {
                let mut b = bank.clone();
                let amount = I80F48::from(100);
                b.checked_transfer_with_fee(&mut a1, amount, &mut a2, amount, 0, I80F48::ONE)
                    .unwrap();
            }

            {
                let mut b = bank.clone();
                let amount = b.remaining_net_borrows_quote(I80F48::ONE);
                b.checked_transfer_with_fee(&mut a1, amount, &mut a2, amount, 0, I80F48::ONE)
                    .unwrap();
            }
        }

        // deposit limits
        {
            let mut bank = bank_proto.clone();
            bank.deposit_limit = 100;
            let mut a1 = account_proto.clone();
            let mut a2 = account_proto.clone();

            {
                let mut b = bank.clone();
                let amount = I80F48::from(101);
                assert!(b
                    .checked_transfer_with_fee(&mut a1, amount, &mut a2, amount, 0, I80F48::ONE)
                    .is_err());
            }

            {
                // still bad because deposit() adds DELTA more than requested
                let mut b = bank.clone();
                let amount = I80F48::from(100);
                assert!(b
                    .checked_transfer_with_fee(&mut a1, amount, &mut a2, amount, 0, I80F48::ONE)
                    .is_err());
            }

            {
                let mut b = bank.clone();
                let amount = I80F48::from_num(99.999);
                b.checked_transfer_with_fee(&mut a1, amount, &mut a2, amount, 0, I80F48::ONE)
                    .unwrap();
            }

            {
                let mut b = bank.clone();
                let amount = b.remaining_deposits_until_limit();
                b.checked_transfer_with_fee(&mut a1, amount, &mut a2, amount, 0, I80F48::ONE)
                    .unwrap();
            }
        }

        // reducing transfer while limits exceeded
        {
            let mut bank = bank_proto.clone();
            bank.loan_origination_fee_rate = I80F48::ZERO;

            let amount = I80F48::from(100);
            let mut a1 = account_proto.clone();
            bank.deposit(&mut a1, amount, 0).unwrap();
            let mut a2 = account_proto.clone();
            bank.withdraw_with_fee(&mut a2, amount, 0).unwrap();

            bank.net_borrow_limit_per_window_quote = 100;
            bank.net_borrows_in_window = 200;
            bank.deposit_limit = 100;
            bank.potential_serum_tokens = 100;
            bank.potential_openbook_tokens = 100;

            let half = I80F48::from(50);
            bank.checked_transfer_with_fee(&mut a1, half, &mut a2, half, 0, I80F48::ONE)
                .unwrap();
            bank.checked_transfer_with_fee(&mut a1, half, &mut a2, half, 0, I80F48::ONE)
                .unwrap();
            assert!(bank
                .checked_transfer_with_fee(&mut a1, half, &mut a2, half, 0, I80F48::ONE)
                .is_err());
        }
    }

    #[test]
    fn test_compute_new_avg_utilization() {
        let mut bank = Bank::zeroed();
        bank.deposit_index = I80F48::from_num(1.0);
        bank.borrow_index = I80F48::from_num(1.0);
        bank.bank_rate_last_updated = 1000;
        bank.index_last_updated = 1000;

        let compute_new_avg_utilization_runner =
            |bank: &mut Bank, utilization: I80F48, now_ts: u64| {
                bank.avg_utilization =
                    bank.compute_new_avg_utilization(I80F48::ONE, utilization, now_ts);
                bank.index_last_updated = now_ts;
            };

        compute_new_avg_utilization_runner(&mut bank, I80F48::ZERO, 1000);
        assert_eq!(bank.avg_utilization, I80F48::ZERO);

        compute_new_avg_utilization_runner(&mut bank, I80F48::from_num(0.5), 1010);
        assert!((bank.avg_utilization - I80F48::from_num(0.5)).abs() < 0.0001);

        compute_new_avg_utilization_runner(&mut bank, I80F48::from_num(0.8), 1015);
        assert!((bank.avg_utilization - I80F48::from_num(0.6)).abs() < 0.0001);

        compute_new_avg_utilization_runner(&mut bank, I80F48::ONE, 1020);
        assert!((bank.avg_utilization - I80F48::from_num(0.7)).abs() < 0.0001);

        bank.bank_rate_last_updated = 1020;
        compute_new_avg_utilization_runner(&mut bank, I80F48::ONE, 1040);
        assert_eq!(bank.avg_utilization, I80F48::ONE);
    }

    #[test]
    pub fn test_net_borrows() -> Result<()> {
        let mut bank = Bank::zeroed();
        bank.net_borrow_limit_window_size_ts = 100;
        bank.net_borrow_limit_per_window_quote = 1000;
        bank.deposit_index = I80F48::from_num(100.0);
        bank.borrow_index = I80F48::from_num(100.0);

        let price = I80F48::from(2);

        let mut account = TokenPosition::default();

        bank.change_without_fee(&mut account, I80F48::from(100), 0)
            .unwrap();
        assert_eq!(bank.net_borrows_in_window, 0);
        bank.change_without_fee(&mut account, I80F48::from(-100), 0)
            .unwrap();
        assert_eq!(bank.net_borrows_in_window, 0);

        account = TokenPosition::default();
        bank.change_without_fee(&mut account, I80F48::from(10), 0)
            .unwrap();
        bank.change_without_fee(&mut account, I80F48::from(-110), 0)
            .unwrap();
        assert_eq!(bank.net_borrows_in_window, 100);
        bank.change_without_fee(&mut account, I80F48::from(50), 0)
            .unwrap();
        assert_eq!(bank.net_borrows_in_window, 50);
        bank.change_without_fee(&mut account, I80F48::from(100), 0)
            .unwrap();
        assert_eq!(bank.net_borrows_in_window, 1); // rounding

        account = TokenPosition::default();
        bank.net_borrows_in_window = 0;
        bank.change_without_fee(&mut account, I80F48::from(-450), 0)
            .unwrap();
        bank.change_without_fee(&mut account, I80F48::from(-51), 0)
            .unwrap();
        bank.check_net_borrows(price).unwrap_err();

        account = TokenPosition::default();
        bank.net_borrows_in_window = 0;
        bank.change_without_fee(&mut account, I80F48::from(-450), 0)
            .unwrap();
        bank.change_without_fee(&mut account, I80F48::from(-50), 0)
            .unwrap();
        bank.change_without_fee(&mut account, I80F48::from(-50), 101)
            .unwrap();

        Ok(())
    }

    #[test]
    pub fn test_bank_maint_weight_shift() -> Result<()> {
        let mut bank = Bank::zeroed();
        bank.maint_asset_weight = I80F48::ONE;
        bank.maint_liab_weight = I80F48::ZERO;
        bank.maint_weight_shift_start = 100;
        bank.maint_weight_shift_end = 1100;
        bank.maint_weight_shift_duration_inv = I80F48::ONE / I80F48::from(1000);
        bank.maint_weight_shift_asset_target = I80F48::from(2);
        bank.maint_weight_shift_liab_target = I80F48::from(10);

        let (a, l) = bank.maint_weights(0);
        assert_eq!(a, 1.0);
        assert_eq!(l, 0.0);

        let (a, l) = bank.maint_weights(100);
        assert_eq!(a, 1.0);
        assert_eq!(l, 0.0);

        let (a, l) = bank.maint_weights(1100);
        assert_eq!(a, 2.0);
        assert_eq!(l, 10.0);

        let (a, l) = bank.maint_weights(2000);
        assert_eq!(a, 2.0);
        assert_eq!(l, 10.0);

        let abs_diff = |x: I80F48, y: f64| (x.to_num::<f64>() - y).abs();

        let (a, l) = bank.maint_weights(600);
        assert!(abs_diff(a, 1.5) < 1e-8);
        assert!(abs_diff(l, 5.0) < 1e-8);

        let (a, l) = bank.maint_weights(200);
        assert!(abs_diff(a, 1.1) < 1e-8);
        assert!(abs_diff(l, 1.0) < 1e-8);

        let (a, l) = bank.maint_weights(1000);
        assert!(abs_diff(a, 1.9) < 1e-8);
        assert!(abs_diff(l, 9.0) < 1e-8);

        Ok(())
    }

    #[test]
    pub fn test_bank_interest() -> Result<()> {
        let index_start = I80F48::from(1_000_000);

        let mut bank = Bank::zeroed();
        bank.util0 = I80F48::from_num(0.5);
        bank.rate0 = I80F48::from_num(0.02);
        bank.util1 = I80F48::from_num(0.75);
        bank.rate1 = I80F48::from_num(0.05);
        bank.max_rate = I80F48::from_num(0.5);
        bank.interest_curve_scaling = 4.0;
        bank.deposit_index = index_start;
        bank.borrow_index = index_start;
        bank.net_borrow_limit_window_size_ts = 1;

        let mut position0 = TokenPosition::default();
        let mut position1 = TokenPosition::default();

        // create 100% utilization, meaning 0.5 * 4 = 200% interest
        bank.deposit(&mut position0, I80F48::from(1_000_000_000), 0)
            .unwrap();
        bank.withdraw_without_fee(&mut position1, I80F48::from(1_000_000_000), 0)
            .unwrap();

        // accumulate interest for a day at 5s intervals
        let interval = 5;
        for i in 0..24 * 60 * 60 / interval {
            let (deposit_index, borrow_index, borrow_fees, borrow_rate, deposit_rate) = bank
                .compute_index(
                    bank.indexed_deposits,
                    bank.indexed_borrows,
                    I80F48::from(interval),
                )
                .unwrap();
            bank.deposit_index = deposit_index;
            bank.borrow_index = borrow_index;
        }

        // the 5s rate is 2/(365*24*60*60/5), so
        // expected is (1+five_sec_rate)^(24*60*60/5)
        assert!(
            ((bank.deposit_index / index_start).to_num::<f64>() - 1.0054944908).abs() < 0.0000001
        );
        assert!(
            ((bank.borrow_index / index_start).to_num::<f64>() - 1.0054944908).abs() < 0.0000001
        );

        Ok(())
    }

    #[test]
    fn test_bank_interest_rate_curve() {
        let mut bank = Bank::zeroed();
        bank.zero_util_rate = I80F48::from(1);
        bank.rate0 = I80F48::from(3);
        bank.rate1 = I80F48::from(7);
        bank.max_rate = I80F48::from(13);

        bank.util0 = I80F48::from_num(0.5);
        bank.util1 = I80F48::from_num(0.75);

        let interest = |v: f64| {
            bank.compute_interest_rate(I80F48::from_num(v))
                .to_num::<f64>()
        };
        let d = |a: f64, b: f64| (a - b).abs();

        // the points
        let eps = 0.0001;
        assert!(d(interest(-0.5), 1.0) <= eps);
        assert!(d(interest(0.0), 1.0) <= eps);
        assert!(d(interest(0.5), 3.0) <= eps);
        assert!(d(interest(0.75), 7.0) <= eps);
        assert!(d(interest(1.0), 13.0) <= eps);
        assert!(d(interest(1.5), 13.0) <= eps);

        // midpoints
        assert!(d(interest(0.25), 2.0) <= eps);
        assert!(d(interest((0.5 + 0.75) / 2.0), 5.0) <= eps);
        assert!(d(interest((0.75 + 1.0) / 2.0), 10.0) <= eps);

        // around the points
        let delta = 0.000001;
        assert!(d(interest(0.0 + delta), 1.0) <= eps);
        assert!(d(interest(0.5 - delta), 3.0) <= eps);
        assert!(d(interest(0.5 + delta), 3.0) <= eps);
        assert!(d(interest(0.75 - delta), 7.0) <= eps);
        assert!(d(interest(0.75 + delta), 7.0) <= eps);
        assert!(d(interest(1.0 - delta), 13.0) <= eps);
    }
}<|MERGE_RESOLUTION|>--- conflicted
+++ resolved
@@ -223,25 +223,23 @@
     /// See also collected_fees_native and fees_withdrawn.
     pub collected_liquidation_fees: I80F48,
 
-<<<<<<< HEAD
+    /// Collateral fees that have been collected (in native tokens)
+    ///
+    /// See also collected_fees_native and fees_withdrawn.
+    pub collected_collateral_fees: I80F48,
+
+    /// The daily collateral fees rate for fully utilized collateral.
+    pub collateral_fee_per_day: f32,
+
+    #[derivative(Debug = "ignore")]
+    pub padding2: [u8; 4],
+
     /// Largest amount of tokens that might be added the the bank based on
     /// oenbook open order execution.
     pub potential_openbook_tokens: u64,
 
     #[derivative(Debug = "ignore")]
-    pub reserved: [u8; 1912],
-=======
-    /// Collateral fees that have been collected (in native tokens)
-    ///
-    /// See also collected_fees_native and fees_withdrawn.
-    pub collected_collateral_fees: I80F48,
-
-    /// The daily collateral fees rate for fully utilized collateral.
-    pub collateral_fee_per_day: f32,
-
-    #[derivative(Debug = "ignore")]
-    pub reserved: [u8; 1900],
->>>>>>> 4c3814c4
+    pub reserved: [u8; 1888],
 }
 const_assert_eq!(
     size_of::<Bank>(),
@@ -276,17 +274,12 @@
         + 8 * 2
         + 8 * 2
         + 16 * 3
-        + 8
         + 32
         + 8
-<<<<<<< HEAD
-        + 16 * 3
-        + 1912
-=======
         + 16 * 4
-        + 4
-        + 1900
->>>>>>> 4c3814c4
+        + 4 * 2
+        + 8
+        + 1888
 );
 const_assert_eq!(size_of::<Bank>(), 3064);
 const_assert_eq!(size_of::<Bank>() % 8, 0);
@@ -397,12 +390,9 @@
             deposit_limit: existing_bank.deposit_limit,
             zero_util_rate: existing_bank.zero_util_rate,
             platform_liquidation_fee: existing_bank.platform_liquidation_fee,
-<<<<<<< HEAD
-            reserved: [0; 1912],
-=======
             collateral_fee_per_day: existing_bank.collateral_fee_per_day,
-            reserved: [0; 1900],
->>>>>>> 4c3814c4
+            padding2: [0; 4],
+            reserved: [0; 1888],
         }
     }
 
