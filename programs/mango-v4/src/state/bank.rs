--- conflicted
+++ resolved
@@ -146,15 +146,10 @@
     pub token_conditional_swap_taker_fee_rate: f32,
     pub token_conditional_swap_maker_fee_rate: f32,
 
-<<<<<<< HEAD
     pub flash_loan_swap_fee_rate: f32,
 
     #[derivative(Debug = "ignore")]
     pub reserved: [u8; 2092],
-=======
-    #[derivative(Debug = "ignore")]
-    pub reserved: [u8; 2096],
->>>>>>> 8d924a8b
 }
 const_assert_eq!(
     size_of::<Bank>(),
@@ -185,13 +180,8 @@
         + 1
         + 6
         + 8
-<<<<<<< HEAD
         + 3 * 4
         + 2092
-=======
-        + 2 * 4
-        + 2096
->>>>>>> 8d924a8b
 );
 const_assert_eq!(size_of::<Bank>(), 3064);
 const_assert_eq!(size_of::<Bank>() % 8, 0);
@@ -269,12 +259,8 @@
             fees_withdrawn: 0,
             token_conditional_swap_taker_fee_rate: 0.0,
             token_conditional_swap_maker_fee_rate: 0.0,
-<<<<<<< HEAD
             flash_loan_swap_fee_rate: 0.0,
             reserved: [0; 2092],
-=======
-            reserved: [0; 2096],
->>>>>>> 8d924a8b
         }
     }
 
