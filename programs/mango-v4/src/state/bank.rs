--- conflicted
+++ resolved
@@ -18,7 +18,6 @@
 pub const DAY_I80F48: I80F48 = I80F48::from_bits(86_400 * I80F48::ONE.to_bits());
 pub const ONE_BPS: I80F48 = I80F48::from_bits(28147497671);
 pub const YEAR_I80F48: I80F48 = I80F48::from_bits(31_536_000 * I80F48::ONE.to_bits());
-pub const MINIMUM_MAX_RATE: I80F48 = I80F48::from_bits(I80F48::ONE.to_bits() / 2);
 
 #[derive(Derivative)]
 #[derivative(Debug)]
@@ -151,12 +150,12 @@
 
     /// Target utilization: If actual utilization is higher, scale up interest.
     /// If it's lower, scale down interest (if possible)
-    pub interest_target_utilization: f32, // unused in v0.20.0
+    pub interest_target_utilization: f32,
 
     /// Current interest curve scaling, always >= 1.0
     ///
     /// Except when first migrating to having this field, then 0.0
-    pub interest_curve_scaling: f64, // unused in v0.20.0
+    pub interest_curve_scaling: f64,
 
     /// Largest amount of tokens that might be added the the bank based on
     /// serum open order execution.
@@ -290,15 +289,15 @@
             token_index: existing_bank.token_index,
             mint_decimals: existing_bank.mint_decimals,
             oracle_config: existing_bank.oracle_config,
-            stable_price_model: StablePriceModel::default(),
+            stable_price_model: existing_bank.stable_price_model,
             min_vault_to_deposits_ratio: existing_bank.min_vault_to_deposits_ratio,
             net_borrow_limit_per_window_quote: existing_bank.net_borrow_limit_per_window_quote,
             net_borrow_limit_window_size_ts: existing_bank.net_borrow_limit_window_size_ts,
             last_net_borrows_window_start_ts: existing_bank.last_net_borrows_window_start_ts,
-            borrow_weight_scale_start_quote: f64::MAX,
-            deposit_weight_scale_start_quote: f64::MAX,
-            reduce_only: 0,
-            force_close: 0,
+            borrow_weight_scale_start_quote: existing_bank.borrow_weight_scale_start_quote,
+            deposit_weight_scale_start_quote: existing_bank.deposit_weight_scale_start_quote,
+            reduce_only: existing_bank.reduce_only,
+            force_close: existing_bank.force_close,
             padding: [0; 6],
             token_conditional_swap_taker_fee_rate: existing_bank
                 .token_conditional_swap_taker_fee_rate,
@@ -324,7 +323,7 @@
         require_gte!(self.rate0, I80F48::ZERO);
         require_gte!(self.util1, I80F48::ZERO);
         require_gte!(self.rate1, I80F48::ZERO);
-        require_gte!(self.max_rate, MINIMUM_MAX_RATE);
+        require_gte!(self.max_rate, I80F48::ZERO);
         require_gte!(self.loan_fee_rate, 0.0);
         require_gte!(self.loan_origination_fee_rate, 0.0);
         require_gte!(self.maint_asset_weight, 0.0);
@@ -340,14 +339,11 @@
         require_gte!(self.token_conditional_swap_taker_fee_rate, 0.0);
         require_gte!(self.token_conditional_swap_maker_fee_rate, 0.0);
         require_gte!(self.flash_loan_swap_fee_rate, 0.0);
-<<<<<<< HEAD
-=======
         require_gte!(self.interest_curve_scaling, 1.0);
         require_gte!(self.interest_target_utilization, 0.0);
         require_gte!(self.maint_weight_shift_duration_inv, 0.0);
         require_gte!(self.maint_weight_shift_asset_target, 0.0);
         require_gte!(self.maint_weight_shift_liab_target, 0.0);
->>>>>>> d6f46bec
         Ok(())
     }
 
@@ -978,6 +974,7 @@
             self.util1,
             self.rate1,
             self.max_rate,
+            self.interest_curve_scaling,
         )
     }
 
@@ -991,8 +988,9 @@
         util1: I80F48,
         rate1: I80F48,
         max_rate: I80F48,
+        scaling: f64,
     ) -> I80F48 {
-        if utilization <= util0 {
+        let v = if utilization <= util0 {
             let slope = rate0 / util0;
             slope * utilization
         } else if utilization <= util1 {
@@ -1003,6 +1001,13 @@
             let extra_util = utilization - util1;
             let slope = (max_rate - rate1) / (I80F48::ONE - util1);
             rate1 + slope * extra_util
+        };
+
+        // scaling will be 0 when it's introduced
+        if scaling == 0.0 {
+            v
+        } else {
+            v * I80F48::from_num(scaling)
         }
     }
 
@@ -1038,34 +1043,23 @@
     }
 
     // computes new optimal rates and max rate
-    pub fn compute_rates(&self) -> (I80F48, I80F48, I80F48) {
-        // interest rate legs 2 and 3 are seen as punitive legs, encouraging utilization to move towards optimal utilization
-        // lets choose util0 as optimal utilization and 0 to utli0 as the leg where we want the utlization to preferably be
-        let optimal_util = self.util0;
+    pub fn update_interest_rate_scaling(&mut self) {
+        // Interest increases above target_util, decreases below
+        let target_util = self.interest_target_utilization as f64;
+
         // use avg_utilization and not instantaneous_utilization so that rates cannot be manipulated easily
-        let avg_util = self.avg_utilization;
+        let avg_util = self.avg_utilization.to_num::<f64>();
+
         // move rates up when utilization is above optimal utilization, and vice versa
         // util factor is between -1 (avg util = 0) and +1 (avg util = 100%)
-        let util_factor = if avg_util > optimal_util {
-            (avg_util - optimal_util) / (I80F48::ONE - optimal_util)
-        } else {
-            (avg_util - optimal_util) / optimal_util
+        let util_factor = if avg_util > target_util {
+            (avg_util - target_util) / (1.0 - target_util)
+        } else {
+            (avg_util - target_util) / target_util
         };
-        let adjustment = I80F48::ONE + self.adjustment_factor * util_factor;
-
-        // 1. irrespective of which leg current utilization is in, update all rates
-        // 2. only update rates as long as new adjusted rates are above MINIMUM_MAX_RATE,
-        //  since we don't want to fall to such low rates that it would take a long time to
-        //  recover to high rates if utilization suddently increases to a high value
-        if (self.max_rate * adjustment) > MINIMUM_MAX_RATE {
-            (
-                (self.rate0 * adjustment),
-                (self.rate1 * adjustment),
-                (self.max_rate * adjustment),
-            )
-        } else {
-            (self.rate0, self.rate1, self.max_rate)
-        }
+        let adjustment = 1.0 + self.adjustment_factor.to_num::<f64>() * util_factor;
+
+        self.interest_curve_scaling = (self.interest_curve_scaling * adjustment).max(1.0)
     }
 
     pub fn oracle_price(
