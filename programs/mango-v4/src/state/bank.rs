--- conflicted
+++ resolved
@@ -223,10 +223,6 @@
     /// See also collected_fees_native and fees_withdrawn.
     pub collected_liquidation_fees: I80F48,
 
-<<<<<<< HEAD
-    #[derivative(Debug = "ignore")]
-    pub reserved: [u8; 1920],
-=======
     /// Collateral fees that have been collected (in native tokens)
     ///
     /// See also collected_fees_native and fees_withdrawn.
@@ -237,7 +233,6 @@
 
     #[derivative(Debug = "ignore")]
     pub reserved: [u8; 1900],
->>>>>>> a30c5a9e
 }
 const_assert_eq!(
     size_of::<Bank>(),
@@ -274,14 +269,9 @@
         + 16 * 3
         + 32
         + 8
-<<<<<<< HEAD
-        + 16 * 3
-        + 1920
-=======
         + 16 * 4
         + 4
         + 1900
->>>>>>> a30c5a9e
 );
 const_assert_eq!(size_of::<Bank>(), 3064);
 const_assert_eq!(size_of::<Bank>() % 8, 0);
@@ -325,10 +315,7 @@
             indexed_borrows: I80F48::ZERO,
             collected_fees_native: I80F48::ZERO,
             collected_liquidation_fees: I80F48::ZERO,
-<<<<<<< HEAD
-=======
             collected_collateral_fees: I80F48::ZERO,
->>>>>>> a30c5a9e
             fees_withdrawn: 0,
             dust: I80F48::ZERO,
             flash_loan_approved_amount: 0,
@@ -394,12 +381,8 @@
             deposit_limit: existing_bank.deposit_limit,
             zero_util_rate: existing_bank.zero_util_rate,
             platform_liquidation_fee: existing_bank.platform_liquidation_fee,
-<<<<<<< HEAD
-            reserved: [0; 1920],
-=======
             collateral_fee_per_day: existing_bank.collateral_fee_per_day,
             reserved: [0; 1900],
->>>>>>> a30c5a9e
         }
     }
 
@@ -438,8 +421,6 @@
         require_gte!(self.maint_weight_shift_liab_target, 0.0);
         require_gte!(self.zero_util_rate, I80F48::ZERO);
         require_gte!(self.platform_liquidation_fee, 0.0);
-<<<<<<< HEAD
-=======
         if !self.allows_asset_liquidation() {
             require!(self.are_borrows_reduce_only(), MangoError::SomeError);
             require_eq!(self.maint_asset_weight, I80F48::ZERO);
@@ -450,7 +431,6 @@
             require!(!self.allows_asset_liquidation(), MangoError::SomeError);
             require_eq!(self.maint_asset_weight, I80F48::ZERO);
         }
->>>>>>> a30c5a9e
         Ok(())
     }
 
