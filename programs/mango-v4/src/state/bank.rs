use super::{OracleAccountInfos, OracleConfig, TokenIndex, TokenPosition};
use crate::accounts_zerocopy::KeyedAccountReader;
use crate::error::*;
use crate::i80f48::ClampToInt;
use crate::state::{oracle, StablePriceModel};
use crate::util;

use anchor_lang::prelude::*;
use derivative::Derivative;
use fixed::types::I80F48;
use oracle::oracle_log_context;
use static_assertions::const_assert_eq;

use std::mem::size_of;

pub const HOUR: i64 = 3600;
pub const DAY: i64 = 86400;
pub const DAY_I80F48: I80F48 = I80F48::from_bits(86_400 * I80F48::ONE.to_bits());
pub const ONE_BPS: I80F48 = I80F48::from_bits(28147497671);
pub const YEAR_I80F48: I80F48 = I80F48::from_bits(31_536_000 * I80F48::ONE.to_bits());

#[derive(Derivative)]
#[derivative(Debug)]
#[account(zero_copy)]
pub struct Bank {
    // ABI: Clients rely on this being at offset 8
    pub group: Pubkey,

    #[derivative(Debug(format_with = "util::format_zero_terminated_utf8_bytes"))]
    pub name: [u8; 16],

    pub mint: Pubkey,
    pub vault: Pubkey,
    pub oracle: Pubkey,

    pub oracle_config: OracleConfig,
    pub stable_price_model: StablePriceModel,

    /// the index used to scale the value of an IndexedPosition
    /// TODO: should always be >= 0, add checks?
    pub deposit_index: I80F48,
    pub borrow_index: I80F48,

    /// deposits/borrows for this bank
    ///
    /// Note that these may become negative. It's perfectly fine for users to borrow one one bank
    /// (increasing indexed_borrows there) and paying back on another (possibly decreasing indexed_borrows
    /// below zero).
    ///
    /// The vault amount is not deducable from these values.
    ///
    /// These become meaningful when summed over all banks (like in update_index_and_rate).
    pub indexed_deposits: I80F48,
    pub indexed_borrows: I80F48,

    pub index_last_updated: u64,
    pub bank_rate_last_updated: u64,

    pub avg_utilization: I80F48,

    pub adjustment_factor: I80F48,

    /// The unscaled borrow interest curve is defined as continuous piecewise linear with the points:
    ///
    /// - 0% util: zero_util_rate
    /// - util0% util: rate0
    /// - util1% util: rate1
    /// - 100% util: max_rate
    ///
    /// The final rate is this unscaled curve multiplied by interest_curve_scaling.
    pub util0: I80F48,
    pub rate0: I80F48,
    pub util1: I80F48,
    pub rate1: I80F48,

    /// the 100% utilization rate
    ///
    /// This isn't the max_rate, since this still gets scaled by interest_curve_scaling,
    /// which is >=1.
    pub max_rate: I80F48,

    /// Fees collected over the lifetime of the bank
    ///
    /// See fees_withdrawn for how much of the fees was withdrawn.
    /// See collected_liquidation_fees for the (included) subtotal for liquidation related fees.
    pub collected_fees_native: I80F48,

    pub loan_origination_fee_rate: I80F48,
    pub loan_fee_rate: I80F48,

    // This is a _lot_ of bytes (64) - seems unnecessary
    // (could maybe store them in one byte each, as an informal U1F7?
    // that could store values between 0-2 and converting to I80F48 would be a cheap expand+shift)
    pub maint_asset_weight: I80F48,
    pub init_asset_weight: I80F48,
    pub maint_liab_weight: I80F48,
    pub init_liab_weight: I80F48,

    /// Liquidation fee that goes to the liqor.
    ///
    /// Liquidation always involves two tokens, and the sum of the two configured fees is used.
    ///
    /// A fraction of the price, like 0.05 for a 5% fee during liquidation.
    ///
    /// See also platform_liquidation_fee.
    pub liquidation_fee: I80F48,

    // Collection of all fractions-of-native-tokens that got rounded away
    pub dust: I80F48,

    pub flash_loan_token_account_initial: u64,
    pub flash_loan_approved_amount: u64,

    // Index into TokenInfo on the group
    pub token_index: TokenIndex,

    pub bump: u8,

    pub mint_decimals: u8,

    pub bank_num: u32,

    /// The maximum utilization allowed when borrowing is 1-this value
    /// WARNING: Outdated name, kept for IDL compatibility
    pub min_vault_to_deposits_ratio: f64,

    /// Size in seconds of a net borrows window
    pub net_borrow_limit_window_size_ts: u64,
    /// Timestamp at which the last net borrows window started
    pub last_net_borrows_window_start_ts: u64,
    /// Net borrow limit per window in quote native; set to -1 to disable.
    pub net_borrow_limit_per_window_quote: i64,
    /// Sum of all deposits and borrows in the last window, in native units.
    pub net_borrows_in_window: i64,

    /// Soft borrow limit in native quote
    ///
    /// Once the borrows on the bank exceed this quote value, init_liab_weight is scaled up.
    /// Set to f64::MAX to disable.
    ///
    /// See scaled_init_liab_weight().
    pub borrow_weight_scale_start_quote: f64,

    /// Limit for collateral of deposits in native quote
    ///
    /// Once the deposits in the bank exceed this quote value, init_asset_weight is scaled
    /// down to keep the total collateral value constant.
    /// Set to f64::MAX to disable.
    ///
    /// See scaled_init_asset_weight().
    pub deposit_weight_scale_start_quote: f64,

    // We have 3 modes
    // 0 - Off,
    // 1 - ReduceDepositsReduceBorrows - standard
    // 2 - ReduceBorrows - borrows can only be reduced, but deposits have no restriction, special case for
    //                 force close mode, where liqor should first acquire deposits before closing liqee's borrows
    pub reduce_only: u8,
    pub force_close: u8,

    #[derivative(Debug = "ignore")]
    pub padding: [u8; 6],

    // Do separate bookkeping for how many tokens were withdrawn
    // This ensures that collected_fees_native is strictly increasing for stats gathering purposes
    pub fees_withdrawn: u64,

    /// Fees for the token conditional swap feature
    pub token_conditional_swap_taker_fee_rate: f32,
    pub token_conditional_swap_maker_fee_rate: f32,

    pub flash_loan_swap_fee_rate: f32,

    /// Target utilization: If actual utilization is higher, scale up interest.
    /// If it's lower, scale down interest (if possible)
    pub interest_target_utilization: f32,

    /// Current interest curve scaling, always >= 1.0
    ///
    /// Except when first migrating to having this field, then 0.0
    pub interest_curve_scaling: f64,

    /// Largest amount of tokens that might be added the the bank based on
    /// serum open order execution.
    pub potential_serum_tokens: u64,

    /// Start timestamp in seconds at which maint weights should start to change away
    /// from maint_asset_weight, maint_liab_weight towards _asset_target and _liab_target.
    /// If _start and _end and _duration_inv are 0, no shift is configured.
    pub maint_weight_shift_start: u64,
    /// End timestamp in seconds until which the maint weights should reach the configured targets.
    pub maint_weight_shift_end: u64,
    /// Cache of the inverse of maint_weight_shift_end - maint_weight_shift_start,
    /// or zero if no shift is configured
    pub maint_weight_shift_duration_inv: I80F48,
    /// Maint asset weight to reach at _shift_end.
    pub maint_weight_shift_asset_target: I80F48,
    pub maint_weight_shift_liab_target: I80F48,

    /// Oracle that may be used if the main oracle is stale or not confident enough.
    /// If this is Pubkey::default(), no fallback is available.
    pub fallback_oracle: Pubkey,

    /// zero means none, in token native
    pub deposit_limit: u64,

<<<<<<< HEAD
    /// Largest amount of tokens that might be added the the bank based on
    /// oenbook open order execution.
    pub potential_openbook_tokens: u64,

    #[derivative(Debug = "ignore")]
    pub reserved: [u8; 1960],
=======
    /// The unscaled borrow interest curve point for zero utilization.
    ///
    /// See util0, rate0, util1, rate1, max_rate
    pub zero_util_rate: I80F48,

    /// Additional to liquidation_fee, but goes to the group owner instead of the liqor
    pub platform_liquidation_fee: I80F48,

    /// Fees that were collected during liquidation (in native tokens)
    ///
    /// See also collected_fees_native and fees_withdrawn.
    pub collected_liquidation_fees: I80F48,

    #[derivative(Debug = "ignore")]
    pub reserved: [u8; 1920],
>>>>>>> 43b9cac3
}
const_assert_eq!(
    size_of::<Bank>(),
    32 + 16
        + 32 * 3
        + 96
        + 288
        + 16 * 2
        + 16 * 2
        + 8 * 2
        + 16
        + 16 * 6
        + 16 * 3
        + 16 * 4
        + 16
        + 16
        + 8
        + 8
        + 2
        + 1
        + 1
        + 4
        + 8
        + 8 * 4
        + 8
        + 8
        + 1
        + 1
        + 6
        + 8
        + 4 * 4
        + 8 * 2
        + 8 * 2
        + 16 * 3
        + 8
        + 32
        + 8
<<<<<<< HEAD
        + 1960
=======
        + 16 * 3
        + 1920
>>>>>>> 43b9cac3
);
const_assert_eq!(size_of::<Bank>(), 3064);
const_assert_eq!(size_of::<Bank>() % 8, 0);

pub struct WithdrawResult {
    pub position_is_active: bool,
    pub loan_origination_fee: I80F48,
    pub loan_amount: I80F48,
}

impl WithdrawResult {
    pub fn has_loan(&self) -> bool {
        self.loan_amount.is_positive()
    }
}

pub struct TransferResult {
    pub source_is_active: bool,
    pub target_is_active: bool,
    pub loan_origination_fee: I80F48,
    pub loan_amount: I80F48,
}

impl TransferResult {
    pub fn has_loan(&self) -> bool {
        self.loan_amount.is_positive()
    }
}

impl Bank {
    pub fn from_existing_bank(
        existing_bank: &Bank,
        vault: Pubkey,
        bank_num: u32,
        bump: u8,
    ) -> Self {
        Self {
            // values that must be reset/changed
            vault,
            indexed_deposits: I80F48::ZERO,
            indexed_borrows: I80F48::ZERO,
            collected_fees_native: I80F48::ZERO,
            collected_liquidation_fees: I80F48::ZERO,
            fees_withdrawn: 0,
            dust: I80F48::ZERO,
            flash_loan_approved_amount: 0,
            flash_loan_token_account_initial: u64::MAX,
            net_borrows_in_window: 0,
            potential_serum_tokens: 0,
            potential_openbook_tokens: 0,
            bump,
            bank_num,

            // values that can be copied
            // these are listed explicitly, so someone must make the decision when a
            // new field is added!
            name: existing_bank.name,
            group: existing_bank.group,
            mint: existing_bank.mint,
            oracle: existing_bank.oracle,
            deposit_index: existing_bank.deposit_index,
            borrow_index: existing_bank.borrow_index,
            index_last_updated: existing_bank.index_last_updated,
            bank_rate_last_updated: existing_bank.bank_rate_last_updated,
            avg_utilization: existing_bank.avg_utilization,
            adjustment_factor: existing_bank.adjustment_factor,
            util0: existing_bank.util0,
            rate0: existing_bank.rate0,
            util1: existing_bank.util1,
            rate1: existing_bank.rate1,
            max_rate: existing_bank.max_rate,
            loan_origination_fee_rate: existing_bank.loan_origination_fee_rate,
            loan_fee_rate: existing_bank.loan_fee_rate,
            maint_asset_weight: existing_bank.maint_asset_weight,
            init_asset_weight: existing_bank.init_asset_weight,
            maint_liab_weight: existing_bank.maint_liab_weight,
            init_liab_weight: existing_bank.init_liab_weight,
            liquidation_fee: existing_bank.liquidation_fee,
            token_index: existing_bank.token_index,
            mint_decimals: existing_bank.mint_decimals,
            oracle_config: existing_bank.oracle_config,
            stable_price_model: existing_bank.stable_price_model,
            min_vault_to_deposits_ratio: existing_bank.min_vault_to_deposits_ratio,
            net_borrow_limit_per_window_quote: existing_bank.net_borrow_limit_per_window_quote,
            net_borrow_limit_window_size_ts: existing_bank.net_borrow_limit_window_size_ts,
            last_net_borrows_window_start_ts: existing_bank.last_net_borrows_window_start_ts,
            borrow_weight_scale_start_quote: existing_bank.borrow_weight_scale_start_quote,
            deposit_weight_scale_start_quote: existing_bank.deposit_weight_scale_start_quote,
            reduce_only: existing_bank.reduce_only,
            force_close: existing_bank.force_close,
            padding: [0; 6],
            token_conditional_swap_taker_fee_rate: existing_bank
                .token_conditional_swap_taker_fee_rate,
            token_conditional_swap_maker_fee_rate: existing_bank
                .token_conditional_swap_maker_fee_rate,
            flash_loan_swap_fee_rate: existing_bank.flash_loan_swap_fee_rate,
            interest_target_utilization: existing_bank.interest_target_utilization,
            interest_curve_scaling: existing_bank.interest_curve_scaling,
            maint_weight_shift_start: existing_bank.maint_weight_shift_start,
            maint_weight_shift_end: existing_bank.maint_weight_shift_end,
            maint_weight_shift_duration_inv: existing_bank.maint_weight_shift_duration_inv,
            maint_weight_shift_asset_target: existing_bank.maint_weight_shift_asset_target,
            maint_weight_shift_liab_target: existing_bank.maint_weight_shift_liab_target,
            fallback_oracle: existing_bank.oracle,
            deposit_limit: existing_bank.deposit_limit,
<<<<<<< HEAD
            reserved: [0; 1960],
=======
            zero_util_rate: existing_bank.zero_util_rate,
            platform_liquidation_fee: existing_bank.platform_liquidation_fee,
            reserved: [0; 1920],
>>>>>>> 43b9cac3
        }
    }

    pub fn verify(&self) -> Result<()> {
        require_gte!(self.oracle_config.conf_filter, 0.0);
        require_gte!(self.util0, I80F48::ZERO);
        require_gte!(self.rate0, I80F48::ZERO);
        require_gte!(self.util1, I80F48::ZERO);
        require_gte!(self.rate1, I80F48::ZERO);
        require_gte!(self.max_rate, I80F48::ZERO);
        require_gte!(self.loan_fee_rate, 0.0);
        require_gte!(self.loan_origination_fee_rate, 0.0);
        require_gte!(self.maint_asset_weight, 0.0);
        require_gte!(self.init_asset_weight, 0.0);
        require_gte!(self.maint_liab_weight, 0.0);
        require_gte!(self.init_liab_weight, 0.0);
        require_gte!(self.liquidation_fee, 0.0);
        require_gte!(self.min_vault_to_deposits_ratio, 0.0);
        require_gte!(self.net_borrow_limit_per_window_quote, -1);
        require_gt!(self.borrow_weight_scale_start_quote, 0.0);
        require_gt!(self.deposit_weight_scale_start_quote, 0.0);
        require_gte!(2, self.reduce_only);
        require_gte!(self.token_conditional_swap_taker_fee_rate, 0.0);
        require_gte!(self.token_conditional_swap_maker_fee_rate, 0.0);
        require_gte!(self.flash_loan_swap_fee_rate, 0.0);
        require_gte!(self.interest_curve_scaling, 1.0);
        require_gte!(self.interest_target_utilization, 0.0);
        require_gte!(self.maint_weight_shift_duration_inv, 0.0);
        require_gte!(self.maint_weight_shift_asset_target, 0.0);
        require_gte!(self.maint_weight_shift_liab_target, 0.0);
        require_gte!(self.zero_util_rate, I80F48::ZERO);
        require_gte!(self.platform_liquidation_fee, 0.0);
        Ok(())
    }

    pub fn name(&self) -> &str {
        std::str::from_utf8(&self.name)
            .unwrap()
            .trim_matches(char::from(0))
    }

    pub fn are_deposits_reduce_only(&self) -> bool {
        self.reduce_only == 1
    }

    pub fn are_borrows_reduce_only(&self) -> bool {
        self.reduce_only == 1 || self.reduce_only == 2
    }

    pub fn is_force_close(&self) -> bool {
        self.force_close == 1
    }

    #[inline(always)]
    pub fn native_borrows(&self) -> I80F48 {
        self.borrow_index * self.indexed_borrows
    }

    #[inline(always)]
    pub fn native_deposits(&self) -> I80F48 {
        self.deposit_index * self.indexed_deposits
    }

    pub fn maint_weights(&self, now_ts: u64) -> (I80F48, I80F48) {
        if self.maint_weight_shift_duration_inv.is_zero() || now_ts <= self.maint_weight_shift_start
        {
            (self.maint_asset_weight, self.maint_liab_weight)
        } else if now_ts >= self.maint_weight_shift_end {
            (
                self.maint_weight_shift_asset_target,
                self.maint_weight_shift_liab_target,
            )
        } else {
            let scale = I80F48::from(now_ts - self.maint_weight_shift_start)
                * self.maint_weight_shift_duration_inv;
            let asset = self.maint_asset_weight
                + scale * (self.maint_weight_shift_asset_target - self.maint_asset_weight);
            let liab = self.maint_liab_weight
                + scale * (self.maint_weight_shift_liab_target - self.maint_liab_weight);
            (asset, liab)
        }
    }

    pub fn enforce_borrows_lte_deposits(&self) -> Result<()> {
        self.enforce_max_utilization(I80F48::ONE)
    }

    /// Prevent borrowing away the full bank vault.
    /// Keep some in reserve to satisfy non-borrow withdraws.
    pub fn enforce_max_utilization_on_borrow(&self) -> Result<()> {
        self.enforce_max_utilization(
            I80F48::ONE - I80F48::from_num(self.min_vault_to_deposits_ratio),
        )
    }

    /// Prevent borrowing away the full bank vault.
    /// Keep some in reserve to satisfy non-borrow withdraws.
    fn enforce_max_utilization(&self, max_utilization: I80F48) -> Result<()> {
        let bank_native_deposits = self.native_deposits();
        let bank_native_borrows = self.native_borrows();

        if bank_native_borrows > max_utilization * bank_native_deposits {
            return err!(MangoError::BankBorrowLimitReached).with_context(|| {
                format!(
                    "deposits {}, borrows {}, max utilization {}",
                    bank_native_deposits, bank_native_borrows, max_utilization,
                )
            });
        };

        Ok(())
    }

    /// Deposits `native_amount`.
    ///
    /// If the token position ends up positive but below one native token and this token
    /// position isn't marked as in-use, the token balance will be dusted, the position
    /// will be set to zero and this function returns Ok(false).
    ///
    /// native_amount must be >= 0
    /// fractional deposits can be relevant during liquidation, for example
    pub fn deposit(
        &mut self,
        position: &mut TokenPosition,
        native_amount: I80F48,
        now_ts: u64,
    ) -> Result<bool> {
        self.deposit_internal_wrapper(position, native_amount, !position.is_in_use(), now_ts)
    }

    /// Like `deposit()`, but allows dusting of in-use accounts.
    ///
    /// Returns Ok(false) if the position was dusted and was not in-use.
    pub fn deposit_with_dusting(
        &mut self,
        position: &mut TokenPosition,
        native_amount: I80F48,
        now_ts: u64,
    ) -> Result<bool> {
        self.deposit_internal_wrapper(position, native_amount, true, now_ts)
            .map(|not_dusted| not_dusted || position.is_in_use())
    }

    pub fn deposit_internal_wrapper(
        &mut self,
        position: &mut TokenPosition,
        native_amount: I80F48,
        allow_dusting: bool,
        now_ts: u64,
    ) -> Result<bool> {
        let opening_indexed_position = position.indexed_position;
        let result = self.deposit_internal(position, native_amount, allow_dusting, now_ts)?;
        self.update_cumulative_interest(position, opening_indexed_position);
        Ok(result)
    }

    /// Internal function to deposit funds
    pub fn deposit_internal(
        &mut self,
        position: &mut TokenPosition,
        mut native_amount: I80F48,
        allow_dusting: bool,
        now_ts: u64,
    ) -> Result<bool> {
        require_gte!(native_amount, 0);

        let native_position = position.native(self);

        // Adding DELTA to amount/index helps because (amount/index)*index <= amount, but
        // we want to ensure that users can withdraw the same amount they have deposited, so
        // (amount/index + delta)*index >= amount is a better guarantee.
        // Additionally, we require that we don't adjust values if
        // (native / index) * index == native, because we sometimes call this function with
        // values that are products of index.
        let div_rounding_up = |native: I80F48, index: I80F48| {
            let indexed = native / index;
            if (indexed * index) < native {
                indexed + I80F48::DELTA
            } else {
                indexed
            }
        };

        if native_position.is_negative() {
            // Only account for the borrows we are repaying
            self.update_net_borrows(native_position.max(-native_amount), now_ts);

            let new_native_position = native_position + native_amount;
            let indexed_change = div_rounding_up(native_amount, self.borrow_index);
            // this is only correct if it's not positive, because it scales the whole amount by borrow_index
            let new_indexed_value = position.indexed_position + indexed_change;
            if new_indexed_value.is_negative() {
                // pay back borrows only, leaving a negative position
                self.indexed_borrows -= indexed_change;
                position.indexed_position = new_indexed_value;
                return Ok(true);
            } else if new_native_position < I80F48::ONE && allow_dusting {
                // if there's less than one token deposited, zero the position
                self.dust += new_native_position;
                self.indexed_borrows += position.indexed_position;
                position.indexed_position = I80F48::ZERO;
                return Ok(false);
            }

            // pay back all borrows
            self.indexed_borrows += position.indexed_position; // position.value is negative
            position.indexed_position = I80F48::ZERO;
            // deposit the rest
            // note: .max(0) because there's a scenario where new_indexed_value == 0 and new_native_position < 0
            native_amount = new_native_position.max(I80F48::ZERO);
        }

        // add to deposits
        let indexed_change = div_rounding_up(native_amount, self.deposit_index);
        self.indexed_deposits += indexed_change;
        position.indexed_position += indexed_change;

        Ok(true)
    }

    /// Withdraws `native_amount` without applying the loan origination fee.
    ///
    /// If the token position ends up positive but below one native token and this token
    /// position isn't marked as in-use, the token balance will be dusted, the position
    /// will be set to zero and this function returns Ok(false).
    ///
    /// native_amount must be >= 0
    /// fractional withdraws can be relevant during liquidation, for example
    pub fn withdraw_without_fee(
        &mut self,
        position: &mut TokenPosition,
        native_amount: I80F48,
        now_ts: u64,
    ) -> Result<bool> {
        let position_is_active = self
            .withdraw_internal_wrapper(
                position,
                native_amount,
                false,
                !position.is_in_use(),
                now_ts,
            )?
            .position_is_active;

        Ok(position_is_active)
    }

    /// Like `withdraw_without_fee()` but allows dusting of in-use token accounts.
    ///
    /// Returns Ok(false) on dusted positions that weren't in-use.
    pub fn withdraw_without_fee_with_dusting(
        &mut self,
        position: &mut TokenPosition,
        native_amount: I80F48,
        now_ts: u64,
    ) -> Result<bool> {
        self.withdraw_internal_wrapper(position, native_amount, false, true, now_ts)
            .map(|withdraw_result| withdraw_result.position_is_active || position.is_in_use())
    }

    /// Withdraws `native_amount` while applying the loan origination fee if a borrow is created.
    ///
    /// If the token position ends up positive but below one native token and this token
    /// position isn't marked as in-use, the token balance will be dusted, the position
    /// will be set to zero and this function returns Ok(false).
    ///
    /// native_amount must be >= 0
    /// fractional withdraws can be relevant during liquidation, for example
    pub fn withdraw_with_fee(
        &mut self,
        position: &mut TokenPosition,
        native_amount: I80F48,
        now_ts: u64,
    ) -> Result<WithdrawResult> {
        self.withdraw_internal_wrapper(position, native_amount, true, !position.is_in_use(), now_ts)
    }

    /// Internal function to withdraw funds
    fn withdraw_internal_wrapper(
        &mut self,
        position: &mut TokenPosition,
        native_amount: I80F48,
        with_loan_origination_fee: bool,
        allow_dusting: bool,
        now_ts: u64,
    ) -> Result<WithdrawResult> {
        let opening_indexed_position = position.indexed_position;
        let res = self.withdraw_internal(
            position,
            native_amount,
            with_loan_origination_fee,
            allow_dusting,
            now_ts,
        );
        self.update_cumulative_interest(position, opening_indexed_position);
        res
    }

    /// Internal function to withdraw funds
    fn withdraw_internal(
        &mut self,
        position: &mut TokenPosition,
        mut native_amount: I80F48,
        with_loan_origination_fee: bool,
        allow_dusting: bool,
        now_ts: u64,
    ) -> Result<WithdrawResult> {
        require_gte!(native_amount, 0);
        let native_position = position.native(self);

        if !native_position.is_negative() {
            let new_native_position = native_position - native_amount;
            if !new_native_position.is_negative() {
                // withdraw deposits only
                if new_native_position < I80F48::ONE && allow_dusting {
                    // zero the account collecting the leftovers in `dust`
                    self.dust += new_native_position;
                    self.indexed_deposits -= position.indexed_position;
                    position.indexed_position = I80F48::ZERO;
                    return Ok(WithdrawResult {
                        position_is_active: false,
                        loan_origination_fee: I80F48::ZERO,
                        loan_amount: I80F48::ZERO,
                    });
                } else {
                    // withdraw some deposits leaving a positive balance
                    let indexed_change = native_amount / self.deposit_index;
                    self.indexed_deposits -= indexed_change;
                    position.indexed_position -= indexed_change;
                    return Ok(WithdrawResult {
                        position_is_active: true,
                        loan_origination_fee: I80F48::ZERO,
                        loan_amount: I80F48::ZERO,
                    });
                }
            }

            // withdraw all deposits
            self.indexed_deposits -= position.indexed_position;
            position.indexed_position = I80F48::ZERO;
            // borrow the rest
            native_amount = -new_native_position;
        }

        let mut loan_origination_fee = I80F48::ZERO;
        if with_loan_origination_fee {
            loan_origination_fee = self.loan_origination_fee_rate * native_amount;
            self.collected_fees_native += loan_origination_fee;
            native_amount += loan_origination_fee;
        }

        // add to borrows
        let indexed_change = native_amount / self.borrow_index;
        self.indexed_borrows += indexed_change;
        position.indexed_position -= indexed_change;

        // net borrows requires updating in only this case, since other branches of the method deal with
        // withdraws and not borrows
        self.update_net_borrows(native_amount, now_ts);

        Ok(WithdrawResult {
            position_is_active: true,
            loan_origination_fee,
            loan_amount: native_amount,
        })
    }

    // withdraw the loan origination fee for a borrow that happenend earlier
    pub fn withdraw_loan_origination_fee(
        &mut self,
        position: &mut TokenPosition,
        already_borrowed_native_amount: I80F48,
        now_ts: u64,
    ) -> Result<WithdrawResult> {
        let loan_origination_fee = self.loan_origination_fee_rate * already_borrowed_native_amount;
        self.collected_fees_native += loan_origination_fee;

        let position_is_active = self
            .withdraw_internal_wrapper(
                position,
                loan_origination_fee,
                false,
                !position.is_in_use(),
                now_ts,
            )?
            .position_is_active;

        Ok(WithdrawResult {
            position_is_active,
            loan_origination_fee,
            // To avoid double counting of loans return loan_amount of 0 here (as the loan_amount has already been returned earlier with loan_origination_fee == 0)
            loan_amount: I80F48::ZERO,
        })
    }

    /// Returns true if the position remains active
    pub fn dust_if_possible(&mut self, position: &mut TokenPosition, now_ts: u64) -> Result<bool> {
        if position.is_in_use() {
            return Ok(true);
        }
        let native = position.native(self);
        if native >= 0 && native < 1 {
            // Withdrawing 0 triggers the dusting check
            return self.withdraw_without_fee(position, I80F48::ZERO, now_ts);
        }
        Ok(true)
    }

    /// Change a position without applying the loan origination fee
    pub fn change_without_fee(
        &mut self,
        position: &mut TokenPosition,
        native_amount: I80F48,
        now_ts: u64,
    ) -> Result<bool> {
        if native_amount >= 0 {
            self.deposit(position, native_amount, now_ts)
        } else {
            self.withdraw_without_fee(position, -native_amount, now_ts)
        }
    }

    /// Change a position, while taking the loan origination fee into account
    pub fn change_with_fee(
        &mut self,
        position: &mut TokenPosition,
        native_amount: I80F48,
        now_ts: u64,
    ) -> Result<WithdrawResult> {
        if native_amount >= 0 {
            Ok(WithdrawResult {
                position_is_active: self.deposit(position, native_amount, now_ts)?,
                loan_origination_fee: I80F48::ZERO,
                loan_amount: I80F48::ZERO,
            })
        } else {
            self.withdraw_with_fee(position, -native_amount, now_ts)
        }
    }

    /// Generic "transfer" from source to target.
    ///
    /// Amounts for source and target can differ and can be zero.
    /// Checks reduce-only, net borrow limits and deposit limits.
    pub fn checked_transfer_with_fee(
        &mut self,
        source: &mut TokenPosition,
        source_amount: I80F48,
        target: &mut TokenPosition,
        target_amount: I80F48,
        now_ts: u64,
        oracle_price: I80F48,
    ) -> Result<TransferResult> {
        let before_borrows = self.indexed_borrows;
        let before_deposits = self.indexed_deposits;

        let withdraw_result = if !source_amount.is_zero() {
            let withdraw_result = self.withdraw_with_fee(source, source_amount, now_ts)?;
            require!(
                source.indexed_position >= 0 || !self.are_borrows_reduce_only(),
                MangoError::TokenInReduceOnlyMode
            );
            withdraw_result
        } else {
            WithdrawResult {
                position_is_active: true,
                loan_amount: I80F48::ZERO,
                loan_origination_fee: I80F48::ZERO,
            }
        };

        let target_is_active = if !target_amount.is_zero() {
            let active = self.deposit(target, target_amount, now_ts)?;
            require!(
                target.indexed_position <= 0 || !self.are_deposits_reduce_only(),
                MangoError::TokenInReduceOnlyMode
            );
            active
        } else {
            true
        };

        // Adding DELTA here covers the case where we add slightly more than we withdraw
        if self.indexed_borrows > before_borrows + I80F48::DELTA {
            self.check_net_borrows(oracle_price)?;
        }
        if self.indexed_deposits > before_deposits + I80F48::DELTA {
            self.check_deposit_and_oo_limit()?;
        }

        Ok(TransferResult {
            source_is_active: withdraw_result.position_is_active,
            target_is_active,
            loan_origination_fee: withdraw_result.loan_origination_fee,
            loan_amount: withdraw_result.loan_amount,
        })
    }

    /// Update the bank's net_borrows fields.
    ///
    /// If oracle_price is set, also do a net borrows check and error if the threshold is exceeded.
    pub fn update_net_borrows(&mut self, native_amount: I80F48, now_ts: u64) {
        let in_new_window =
            now_ts >= self.last_net_borrows_window_start_ts + self.net_borrow_limit_window_size_ts;

        let amount = native_amount.ceil().clamp_to_i64();

        self.net_borrows_in_window = if in_new_window {
            // reset to latest window
            self.last_net_borrows_window_start_ts = now_ts / self.net_borrow_limit_window_size_ts
                * self.net_borrow_limit_window_size_ts;
            amount
        } else {
            self.net_borrows_in_window + amount
        };
    }

    pub fn remaining_net_borrows_quote(&self, oracle_price: I80F48) -> I80F48 {
        if self.net_borrows_in_window < 0 || self.net_borrow_limit_per_window_quote < 0 {
            return I80F48::MAX;
        }

        let price = oracle_price.max(self.stable_price());
        let net_borrows_quote = price
            .checked_mul_int(self.net_borrows_in_window.into())
            .unwrap();

        I80F48::from(self.net_borrow_limit_per_window_quote) - net_borrows_quote
    }

    pub fn check_net_borrows(&self, oracle_price: I80F48) -> Result<()> {
        let remaining_quote = self.remaining_net_borrows_quote(oracle_price);
        if remaining_quote < 0 {
            return Err(error_msg_typed!(MangoError::BankNetBorrowsLimitReached,
                    "net_borrows_in_window: {:?}, remaining quote: {:?}, net_borrow_limit_per_window_quote: {:?}, last_net_borrows_window_start_ts: {:?}",
                    self.net_borrows_in_window, remaining_quote, self.net_borrow_limit_per_window_quote, self.last_net_borrows_window_start_ts

            ));
        }

        Ok(())
    }

    pub fn remaining_deposits_until_limit(&self) -> I80F48 {
        if self.deposit_limit == 0 {
            return I80F48::MAX;
        }

        // Assuming slightly higher deposits than true allows the returned value
        // to be deposit()ed safely into this bank without triggering limits.
        // (because deposit() will round up in favor of the user)
        let deposits = self.deposit_index * (self.indexed_deposits + I80F48::DELTA);

        let serum = I80F48::from(self.potential_serum_tokens);
        let openbook = I80F48::from(self.potential_openbook_tokens);
        let total = deposits + serum + openbook;

        I80F48::from(self.deposit_limit) - total
    }

    pub fn check_deposit_and_oo_limit(&self) -> Result<()> {
        if self.deposit_limit == 0 {
            return Ok(());
        }

        // Intentionally does not use remaining_deposits_until_limit(): That function
        // returns slightly less than the true limit to make sure depositing that amount
        // will not cause a limit overrun.
        let deposits = self.native_deposits();
        let serum = I80F48::from(self.potential_serum_tokens);
        let openbook = I80F48::from(self.potential_openbook_tokens);
        let total = deposits + serum + openbook;
        let remaining = I80F48::from(self.deposit_limit) - total;
        if remaining < 0 {
            return Err(error_msg_typed!(
                MangoError::BankDepositLimit,
                "deposit limit exceeded: remaining: {}, total: {}, limit: {}, deposits: {}, serum: {}, openbook: {}",
                remaining,
                total,
                self.deposit_limit,
                deposits,
                serum,
                openbook,
            ));
        }

        Ok(())
    }

    pub fn update_cumulative_interest(
        &self,
        position: &mut TokenPosition,
        opening_indexed_position: I80F48,
    ) {
        if opening_indexed_position.is_positive() {
            let interest = ((self.deposit_index - position.previous_index)
                * opening_indexed_position)
                .to_num::<f64>();
            position.cumulative_deposit_interest += interest;
        } else {
            let interest = ((self.borrow_index - position.previous_index)
                * opening_indexed_position)
                .to_num::<f64>();
            position.cumulative_borrow_interest -= interest;
        }

        if position.indexed_position.is_positive() {
            position.previous_index = self.deposit_index
        } else {
            position.previous_index = self.borrow_index
        }
    }

    pub fn compute_index(
        &self,
        indexed_total_deposits: I80F48,
        indexed_total_borrows: I80F48,
        diff_ts: I80F48,
    ) -> Result<(I80F48, I80F48, I80F48, I80F48, I80F48)> {
        // compute index based on utilization
        let native_total_deposits = self.deposit_index * indexed_total_deposits;
        let native_total_borrows = self.borrow_index * indexed_total_borrows;

        let instantaneous_utilization =
            Self::instantaneous_utilization(native_total_deposits, native_total_borrows);

        let borrow_rate = self.compute_interest_rate(instantaneous_utilization);

        // We want to grant depositors a rate that exactly matches the amount that is
        // taken from borrowers. That means:
        //   (new_deposit_index - old_deposit_index) * indexed_deposits
        //      = (new_borrow_index - old_borrow_index) * indexed_borrows
        // with
        //   new_deposit_index = old_deposit_index * (1 + deposit_rate) and
        //   new_borrow_index = old_borrow_index * (1 * borrow_rate)
        // we have
        //   deposit_rate = borrow_rate * (old_borrow_index * indexed_borrows) / (old_deposit_index * indexed_deposits)
        // and the latter factor is exactly instantaneous_utilization.
        let deposit_rate = borrow_rate * instantaneous_utilization;

        // The loan fee rate is not distributed to depositors.
        let borrow_rate_with_fees = borrow_rate + self.loan_fee_rate;
        let borrow_fees = native_total_borrows * self.loan_fee_rate * diff_ts / YEAR_I80F48;

        let borrow_index =
            (self.borrow_index * borrow_rate_with_fees * diff_ts) / YEAR_I80F48 + self.borrow_index;
        let deposit_index =
            (self.deposit_index * deposit_rate * diff_ts) / YEAR_I80F48 + self.deposit_index;

        Ok((
            deposit_index,
            borrow_index,
            borrow_fees,
            borrow_rate,
            deposit_rate,
        ))
    }

    /// Current utilization, clamped to 0..1
    ///
    /// Above 100% utilization can happen natually when utilization is 100% and interest is paid out,
    /// increasing borrows more than deposits.
    fn instantaneous_utilization(
        native_total_deposits: I80F48,
        native_total_borrows: I80F48,
    ) -> I80F48 {
        if native_total_deposits == I80F48::ZERO {
            I80F48::ZERO
        } else {
            (native_total_borrows / native_total_deposits)
                .max(I80F48::ZERO)
                .min(I80F48::ONE)
        }
    }

    /// returns the current interest rate in APR
    #[inline(always)]
    pub fn compute_interest_rate(&self, utilization: I80F48) -> I80F48 {
        Bank::interest_rate_curve_calculator(
            utilization,
            self.zero_util_rate,
            self.util0,
            self.rate0,
            self.util1,
            self.rate1,
            self.max_rate,
            self.interest_curve_scaling,
        )
    }

    /// calcualtor function that can be used to compute an interest
    /// rate based on the given parameters
    #[inline(always)]
    pub fn interest_rate_curve_calculator(
        utilization: I80F48,
        zero_util_rate: I80F48,
        util0: I80F48,
        rate0: I80F48,
        util1: I80F48,
        rate1: I80F48,
        max_rate: I80F48,
        scaling: f64,
    ) -> I80F48 {
        // Clamp to avoid negative or extremely high interest
        let utilization = utilization.max(I80F48::ZERO).min(I80F48::ONE);

        let v = if utilization <= util0 {
            let slope = (rate0 - zero_util_rate) / util0;
            zero_util_rate + slope * utilization
        } else if utilization <= util1 {
            let extra_util = utilization - util0;
            let slope = (rate1 - rate0) / (util1 - util0);
            rate0 + slope * extra_util
        } else {
            let extra_util = utilization - util1;
            let slope = (max_rate - rate1) / (I80F48::ONE - util1);
            rate1 + slope * extra_util
        };

        // scaling will be 0 when it's introduced
        if scaling == 0.0 {
            v
        } else {
            v * I80F48::from_num(scaling)
        }
    }

    // compute new avg utilization
    pub fn compute_new_avg_utilization(
        &self,
        indexed_total_deposits: I80F48,
        indexed_total_borrows: I80F48,
        now_ts: u64,
    ) -> I80F48 {
        if now_ts == 0 {
            return I80F48::ZERO;
        }

        let native_total_deposits = self.deposit_index * indexed_total_deposits;
        let native_total_borrows = self.borrow_index * indexed_total_borrows;
        let instantaneous_utilization =
            Self::instantaneous_utilization(native_total_deposits, native_total_borrows);

        // Compute a time-weighted average since bank_rate_last_updated.
        let previous_avg_time =
            I80F48::from_num(self.index_last_updated - self.bank_rate_last_updated);
        let diff_ts = I80F48::from_num(now_ts - self.index_last_updated);
        let new_avg_time = I80F48::from_num(now_ts - self.bank_rate_last_updated);
        if new_avg_time <= 0 {
            return instantaneous_utilization;
        }
        (self.avg_utilization * previous_avg_time + instantaneous_utilization * diff_ts)
            / new_avg_time
    }

    // computes new optimal rates and max rate
    pub fn update_interest_rate_scaling(&mut self) {
        // Interest increases above target_util, decreases below
        let target_util = self.interest_target_utilization as f64;

        // use avg_utilization and not instantaneous_utilization so that rates cannot be manipulated easily
        // also clamp to avoid unusually quick interest rate curve changes
        let avg_util = self.avg_utilization.to_num::<f64>().max(0.0).min(1.0);

        // move rates up when utilization is above optimal utilization, and vice versa
        // util factor is between -1 (avg util = 0) and +1 (avg util = 100%)
        let util_factor = if avg_util > target_util {
            (avg_util - target_util) / (1.0 - target_util)
        } else {
            (avg_util - target_util) / target_util
        };
        let adjustment = 1.0 + self.adjustment_factor.to_num::<f64>() * util_factor;

        self.interest_curve_scaling = (self.interest_curve_scaling * adjustment).max(1.0)
    }

    /// Tries to return the primary oracle price, and if there is a confidence or staleness issue returns the fallback oracle price if possible.
    pub fn oracle_price<T: KeyedAccountReader>(
        &self,
        oracle_acc_infos: &OracleAccountInfos<T>,
        staleness_slot: Option<u64>,
    ) -> Result<I80F48> {
        require_keys_eq!(self.oracle, *oracle_acc_infos.oracle.key());
        let primary_state = oracle::oracle_state_unchecked(oracle_acc_infos, self.mint_decimals)?;
        let primary_ok =
            primary_state.check_confidence_and_maybe_staleness(&self.oracle_config, staleness_slot);
        if primary_ok.is_oracle_error() && oracle_acc_infos.fallback_opt.is_some() {
            let fallback_oracle_acc = oracle_acc_infos.fallback_opt.unwrap();
            require_keys_eq!(self.fallback_oracle, *fallback_oracle_acc.key());
            let fallback_state =
                oracle::fallback_oracle_state_unchecked(&oracle_acc_infos, self.mint_decimals)?;
            let fallback_ok = fallback_state
                .check_confidence_and_maybe_staleness(&self.oracle_config, staleness_slot);
            fallback_ok.with_context(|| {
                format!(
                    "{} {}",
                    oracle_log_context(
                        self.name(),
                        &primary_state,
                        &self.oracle_config,
                        staleness_slot
                    ),
                    oracle_log_context(
                        self.name(),
                        &fallback_state,
                        &self.oracle_config,
                        staleness_slot
                    )
                )
            })?;
            Ok(fallback_state.price)
        } else {
            primary_ok.with_context(|| {
                oracle_log_context(
                    self.name(),
                    &primary_state,
                    &self.oracle_config,
                    staleness_slot,
                )
            })?;
            Ok(primary_state.price)
        }
    }

    pub fn stable_price(&self) -> I80F48 {
        I80F48::from_num(self.stable_price_model.stable_price)
    }

    /// Returns the init asset weight, adjusted for the number of deposits on the bank.
    ///
    /// If max_collateral is 0, then the scaled init weight will be 0.
    /// Otherwise the weight is unadjusted until max_collateral and then scaled down
    /// such that scaled_init_weight * deposits remains constant.
    #[inline(always)]
    pub fn scaled_init_asset_weight(&self, price: I80F48) -> I80F48 {
        if self.deposit_weight_scale_start_quote == f64::MAX {
            return self.init_asset_weight;
        }
        let all_deposits = self.native_deposits().to_num::<f64>()
            + self.potential_serum_tokens as f64
            + self.potential_openbook_tokens as f64;
        let deposits_quote = all_deposits * price.to_num::<f64>();
        if deposits_quote <= self.deposit_weight_scale_start_quote {
            self.init_asset_weight
        } else {
            // The next line is around 500 CU
            let scale = self.deposit_weight_scale_start_quote / deposits_quote;
            self.init_asset_weight * I80F48::from_num(scale)
        }
    }

    #[inline(always)]
    pub fn scaled_init_liab_weight(&self, price: I80F48) -> I80F48 {
        if self.borrow_weight_scale_start_quote == f64::MAX {
            return self.init_liab_weight;
        }
        let borrows_quote = self.native_borrows().to_num::<f64>() * price.to_num::<f64>();
        if borrows_quote <= self.borrow_weight_scale_start_quote {
            self.init_liab_weight
        } else if self.borrow_weight_scale_start_quote == 0.0 {
            // TODO: will certainly cause overflow, so it's not exactly what is needed; health should be -MAX?
            // maybe handling this case isn't super helpful?
            I80F48::MAX
        } else {
            // The next line is around 500 CU
            let scale = borrows_quote / self.borrow_weight_scale_start_quote;
            self.init_liab_weight * I80F48::from_num(scale)
        }
    }

    /// Grows potential_serum_tokens if new > old, shrinks it otherwise
    #[inline(always)]
    pub fn update_potential_serum_tokens(&mut self, old: u64, new: u64) {
        if new >= old {
            self.potential_serum_tokens += new - old;
        } else {
            self.potential_serum_tokens = self.potential_serum_tokens.saturating_sub(old - new);
        }
    }

    /// Grows potential_openbook_tokens if new > old, shrinks it otherwise
    #[inline(always)]
    pub fn update_potential_openbook_tokens(&mut self, old: u64, new: u64) {
        if new >= old {
            self.potential_openbook_tokens += new - old;
        } else {
            self.potential_openbook_tokens =
                self.potential_openbook_tokens.saturating_sub(old - new);
        }
    }
}

#[macro_export]
macro_rules! bank_seeds {
    ( $bank:expr ) => {
        &[
            b"Bank".as_ref(),
            $bank.group.as_ref(),
            $bank.token_index.to_le_bytes(),
            &bank.bank_num.to_le_bytes(),
            &[$bank.bump],
        ]
    };
}

pub use bank_seeds;

#[cfg(test)]
mod tests {
    use bytemuck::Zeroable;
    use std::cmp::min;

    use super::*;

    fn bank_change_runner(start: f64, change: i32, is_in_use: bool, use_withdraw: bool) {
        println!(
            "testing: in use: {is_in_use}, start: {start}, change: {change}, use_withdraw: {use_withdraw}",
        );

        let epsilon = I80F48::from_bits(1);

        //
        // SETUP
        //

        let mut bank = Bank::zeroed();
        bank.net_borrow_limit_window_size_ts = 1; // dummy
        bank.net_borrow_limit_per_window_quote = i64::MAX; // max since we don't want this to interfere
        bank.deposit_index = I80F48::from_num(100.0);
        bank.borrow_index = I80F48::from_num(10.0);
        bank.loan_origination_fee_rate = I80F48::from_num(0.1);
        let indexed = |v: I80F48, b: &Bank| {
            if v > 0 {
                let i = v / b.deposit_index;
                if i * b.deposit_index < v {
                    i + I80F48::DELTA
                } else {
                    i
                }
            } else {
                v / b.borrow_index
            }
        };

        let mut account = TokenPosition {
            indexed_position: I80F48::ZERO,
            token_index: 0,
            in_use_count: u16::from(is_in_use),
            cumulative_deposit_interest: 0.0,
            cumulative_borrow_interest: 0.0,
            previous_index: I80F48::ZERO,
            padding: Default::default(),
            reserved: [0; 128],
        };

        account.indexed_position = indexed(I80F48::from_num(start), &bank);
        if start >= 0.0 {
            bank.indexed_deposits = account.indexed_position;
        } else {
            bank.indexed_borrows = -account.indexed_position;
        }

        // get the rounded start value
        let start_native = account.native(&bank);

        //
        // TEST
        //

        let change = I80F48::from(change);
        let dummy_now_ts = 1 as u64;
        let dummy_price = I80F48::ZERO;
        let is_active = if use_withdraw {
            bank.withdraw_with_fee(&mut account, change, dummy_now_ts)
                .unwrap()
                .position_is_active
        } else {
            bank.change_with_fee(&mut account, change, dummy_now_ts)
                .unwrap()
                .position_is_active
        };

        let mut expected_native = start_native + change;
        let is_deposit_into_nonnegative = start >= 0.0 && change >= 0 && !use_withdraw;
        if expected_native >= 0.0
            && expected_native < 1.0
            && !is_in_use
            && !is_deposit_into_nonnegative
        {
            assert!(!is_active);
            assert_eq!(bank.dust, expected_native);
            expected_native = I80F48::ZERO;
        } else {
            assert!(is_active);
            assert_eq!(bank.dust, I80F48::ZERO);
        }
        if change < 0 && expected_native < 0 {
            let new_borrow = -(expected_native - min(start_native, I80F48::ZERO));
            expected_native -= new_borrow * bank.loan_origination_fee_rate;
        }
        let expected_indexed = indexed(expected_native, &bank);

        // at most one epsilon error in the resulting indexed value
        assert!((account.indexed_position - expected_indexed).abs() <= epsilon);

        if account.indexed_position.is_positive() {
            assert_eq!(bank.indexed_deposits, account.indexed_position);
            assert_eq!(bank.indexed_borrows, I80F48::ZERO);
        } else {
            assert_eq!(bank.indexed_deposits, I80F48::ZERO);
            assert_eq!(bank.indexed_borrows, -account.indexed_position);
        }
    }

    #[test]
    pub fn bank_change() -> Result<()> {
        let cases = [
            (-10.1, 1),
            (-10.1, 10),
            (-10.1, 11),
            (-10.1, 50),
            (-10.0, 10),
            (-10.0, 11),
            (-2.0, 2),
            (-2.0, 3),
            (-0.1, 1),
            (0.0, 1),
            (0.1, 1),
            (10.1, -1),
            (10.1, -9),
            (10.1, -10),
            (10.1, -11),
            (10.0, -10),
            (10.0, -9),
            (1.0, -1),
            (0.1, -1),
            (0.0, -1),
            (-0.1, -1),
            (-1.1, -10),
            (10.0, 0),
            (1.0, 0),
            (0.1, 0),
            (0.0, 0),
            (-0.1, 0),
        ];

        for is_in_use in [false, true] {
            for (start, change) in cases {
                bank_change_runner(start, change, is_in_use, false);
                if change == 0 {
                    // check withdrawing 0
                    bank_change_runner(start, change, is_in_use, true);
                }
            }
        }
        Ok(())
    }

    #[test]
    fn bank_transfer() {
        //
        // SETUP
        //

        let mut bank_proto = Bank::zeroed();
        bank_proto.net_borrow_limit_window_size_ts = 1; // dummy
        bank_proto.net_borrow_limit_per_window_quote = i64::MAX; // max since we don't want this to interfere
        bank_proto.deposit_index = I80F48::from(1_234_567);
        bank_proto.borrow_index = I80F48::from(1_234_567);
        bank_proto.loan_origination_fee_rate = I80F48::from_num(0.1);

        let account_proto = TokenPosition {
            indexed_position: I80F48::ZERO,
            token_index: 0,
            in_use_count: 1,
            cumulative_deposit_interest: 0.0,
            cumulative_borrow_interest: 0.0,
            previous_index: I80F48::ZERO,
            padding: Default::default(),
            reserved: [0; 128],
        };

        //
        // TESTS
        //

        // simple transfer
        {
            let mut bank = bank_proto.clone();
            let mut a1 = account_proto.clone();
            let mut a2 = account_proto.clone();

            let amount = I80F48::from(100);
            bank.deposit(&mut a1, amount, 0).unwrap();
            let damount = a1.native(&bank);
            let r = bank
                .checked_transfer_with_fee(&mut a1, amount, &mut a2, amount, 0, I80F48::ONE)
                .unwrap();
            assert_eq!(a2.native(&bank), damount);
            assert!(r.source_is_active);
            assert!(r.target_is_active);
        }

        // borrow limits
        {
            let mut bank = bank_proto.clone();
            bank.net_borrow_limit_per_window_quote = 100;
            bank.loan_origination_fee_rate = I80F48::ZERO;
            let mut a1 = account_proto.clone();
            let mut a2 = account_proto.clone();

            {
                let mut b = bank.clone();
                let amount = I80F48::from(101);
                assert!(b
                    .checked_transfer_with_fee(&mut a1, amount, &mut a2, amount, 0, I80F48::ONE)
                    .is_err());
            }

            {
                let mut b = bank.clone();
                let amount = I80F48::from(100);
                b.checked_transfer_with_fee(&mut a1, amount, &mut a2, amount, 0, I80F48::ONE)
                    .unwrap();
            }

            {
                let mut b = bank.clone();
                let amount = b.remaining_net_borrows_quote(I80F48::ONE);
                b.checked_transfer_with_fee(&mut a1, amount, &mut a2, amount, 0, I80F48::ONE)
                    .unwrap();
            }
        }

        // deposit limits
        {
            let mut bank = bank_proto.clone();
            bank.deposit_limit = 100;
            let mut a1 = account_proto.clone();
            let mut a2 = account_proto.clone();

            {
                let mut b = bank.clone();
                let amount = I80F48::from(101);
                assert!(b
                    .checked_transfer_with_fee(&mut a1, amount, &mut a2, amount, 0, I80F48::ONE)
                    .is_err());
            }

            {
                // still bad because deposit() adds DELTA more than requested
                let mut b = bank.clone();
                let amount = I80F48::from(100);
                assert!(b
                    .checked_transfer_with_fee(&mut a1, amount, &mut a2, amount, 0, I80F48::ONE)
                    .is_err());
            }

            {
                let mut b = bank.clone();
                let amount = I80F48::from_num(99.999);
                b.checked_transfer_with_fee(&mut a1, amount, &mut a2, amount, 0, I80F48::ONE)
                    .unwrap();
            }

            {
                let mut b = bank.clone();
                let amount = b.remaining_deposits_until_limit();
                b.checked_transfer_with_fee(&mut a1, amount, &mut a2, amount, 0, I80F48::ONE)
                    .unwrap();
            }
        }

        // reducing transfer while limits exceeded
        {
            let mut bank = bank_proto.clone();
            bank.loan_origination_fee_rate = I80F48::ZERO;

            let amount = I80F48::from(100);
            let mut a1 = account_proto.clone();
            bank.deposit(&mut a1, amount, 0).unwrap();
            let mut a2 = account_proto.clone();
            bank.withdraw_with_fee(&mut a2, amount, 0).unwrap();

            bank.net_borrow_limit_per_window_quote = 100;
            bank.net_borrows_in_window = 200;
            bank.deposit_limit = 100;
            bank.potential_serum_tokens = 100;
            bank.potential_openbook_tokens = 100;

            let half = I80F48::from(50);
            bank.checked_transfer_with_fee(&mut a1, half, &mut a2, half, 0, I80F48::ONE)
                .unwrap();
            bank.checked_transfer_with_fee(&mut a1, half, &mut a2, half, 0, I80F48::ONE)
                .unwrap();
            assert!(bank
                .checked_transfer_with_fee(&mut a1, half, &mut a2, half, 0, I80F48::ONE)
                .is_err());
        }
    }

    #[test]
    fn test_compute_new_avg_utilization() {
        let mut bank = Bank::zeroed();
        bank.deposit_index = I80F48::from_num(1.0);
        bank.borrow_index = I80F48::from_num(1.0);
        bank.bank_rate_last_updated = 1000;
        bank.index_last_updated = 1000;

        let compute_new_avg_utilization_runner =
            |bank: &mut Bank, utilization: I80F48, now_ts: u64| {
                bank.avg_utilization =
                    bank.compute_new_avg_utilization(I80F48::ONE, utilization, now_ts);
                bank.index_last_updated = now_ts;
            };

        compute_new_avg_utilization_runner(&mut bank, I80F48::ZERO, 1000);
        assert_eq!(bank.avg_utilization, I80F48::ZERO);

        compute_new_avg_utilization_runner(&mut bank, I80F48::from_num(0.5), 1010);
        assert!((bank.avg_utilization - I80F48::from_num(0.5)).abs() < 0.0001);

        compute_new_avg_utilization_runner(&mut bank, I80F48::from_num(0.8), 1015);
        assert!((bank.avg_utilization - I80F48::from_num(0.6)).abs() < 0.0001);

        compute_new_avg_utilization_runner(&mut bank, I80F48::ONE, 1020);
        assert!((bank.avg_utilization - I80F48::from_num(0.7)).abs() < 0.0001);

        bank.bank_rate_last_updated = 1020;
        compute_new_avg_utilization_runner(&mut bank, I80F48::ONE, 1040);
        assert_eq!(bank.avg_utilization, I80F48::ONE);
    }

    #[test]
    pub fn test_net_borrows() -> Result<()> {
        let mut bank = Bank::zeroed();
        bank.net_borrow_limit_window_size_ts = 100;
        bank.net_borrow_limit_per_window_quote = 1000;
        bank.deposit_index = I80F48::from_num(100.0);
        bank.borrow_index = I80F48::from_num(100.0);

        let price = I80F48::from(2);

        let mut account = TokenPosition::default();

        bank.change_without_fee(&mut account, I80F48::from(100), 0)
            .unwrap();
        assert_eq!(bank.net_borrows_in_window, 0);
        bank.change_without_fee(&mut account, I80F48::from(-100), 0)
            .unwrap();
        assert_eq!(bank.net_borrows_in_window, 0);

        account = TokenPosition::default();
        bank.change_without_fee(&mut account, I80F48::from(10), 0)
            .unwrap();
        bank.change_without_fee(&mut account, I80F48::from(-110), 0)
            .unwrap();
        assert_eq!(bank.net_borrows_in_window, 100);
        bank.change_without_fee(&mut account, I80F48::from(50), 0)
            .unwrap();
        assert_eq!(bank.net_borrows_in_window, 50);
        bank.change_without_fee(&mut account, I80F48::from(100), 0)
            .unwrap();
        assert_eq!(bank.net_borrows_in_window, 1); // rounding

        account = TokenPosition::default();
        bank.net_borrows_in_window = 0;
        bank.change_without_fee(&mut account, I80F48::from(-450), 0)
            .unwrap();
        bank.change_without_fee(&mut account, I80F48::from(-51), 0)
            .unwrap();
        bank.check_net_borrows(price).unwrap_err();

        account = TokenPosition::default();
        bank.net_borrows_in_window = 0;
        bank.change_without_fee(&mut account, I80F48::from(-450), 0)
            .unwrap();
        bank.change_without_fee(&mut account, I80F48::from(-50), 0)
            .unwrap();
        bank.change_without_fee(&mut account, I80F48::from(-50), 101)
            .unwrap();

        Ok(())
    }

    #[test]
    pub fn test_bank_maint_weight_shift() -> Result<()> {
        let mut bank = Bank::zeroed();
        bank.maint_asset_weight = I80F48::ONE;
        bank.maint_liab_weight = I80F48::ZERO;
        bank.maint_weight_shift_start = 100;
        bank.maint_weight_shift_end = 1100;
        bank.maint_weight_shift_duration_inv = I80F48::ONE / I80F48::from(1000);
        bank.maint_weight_shift_asset_target = I80F48::from(2);
        bank.maint_weight_shift_liab_target = I80F48::from(10);

        let (a, l) = bank.maint_weights(0);
        assert_eq!(a, 1.0);
        assert_eq!(l, 0.0);

        let (a, l) = bank.maint_weights(100);
        assert_eq!(a, 1.0);
        assert_eq!(l, 0.0);

        let (a, l) = bank.maint_weights(1100);
        assert_eq!(a, 2.0);
        assert_eq!(l, 10.0);

        let (a, l) = bank.maint_weights(2000);
        assert_eq!(a, 2.0);
        assert_eq!(l, 10.0);

        let abs_diff = |x: I80F48, y: f64| (x.to_num::<f64>() - y).abs();

        let (a, l) = bank.maint_weights(600);
        assert!(abs_diff(a, 1.5) < 1e-8);
        assert!(abs_diff(l, 5.0) < 1e-8);

        let (a, l) = bank.maint_weights(200);
        assert!(abs_diff(a, 1.1) < 1e-8);
        assert!(abs_diff(l, 1.0) < 1e-8);

        let (a, l) = bank.maint_weights(1000);
        assert!(abs_diff(a, 1.9) < 1e-8);
        assert!(abs_diff(l, 9.0) < 1e-8);

        Ok(())
    }

    #[test]
    pub fn test_bank_interest() -> Result<()> {
        let index_start = I80F48::from(1_000_000);

        let mut bank = Bank::zeroed();
        bank.util0 = I80F48::from_num(0.5);
        bank.rate0 = I80F48::from_num(0.02);
        bank.util1 = I80F48::from_num(0.75);
        bank.rate1 = I80F48::from_num(0.05);
        bank.max_rate = I80F48::from_num(0.5);
        bank.interest_curve_scaling = 4.0;
        bank.deposit_index = index_start;
        bank.borrow_index = index_start;
        bank.net_borrow_limit_window_size_ts = 1;

        let mut position0 = TokenPosition::default();
        let mut position1 = TokenPosition::default();

        // create 100% utilization, meaning 0.5 * 4 = 200% interest
        bank.deposit(&mut position0, I80F48::from(1_000_000_000), 0)
            .unwrap();
        bank.withdraw_without_fee(&mut position1, I80F48::from(1_000_000_000), 0)
            .unwrap();

        // accumulate interest for a day at 5s intervals
        let interval = 5;
        for i in 0..24 * 60 * 60 / interval {
            let (deposit_index, borrow_index, borrow_fees, borrow_rate, deposit_rate) = bank
                .compute_index(
                    bank.indexed_deposits,
                    bank.indexed_borrows,
                    I80F48::from(interval),
                )
                .unwrap();
            bank.deposit_index = deposit_index;
            bank.borrow_index = borrow_index;
        }

        // the 5s rate is 2/(365*24*60*60/5), so
        // expected is (1+five_sec_rate)^(24*60*60/5)
        assert!(
            ((bank.deposit_index / index_start).to_num::<f64>() - 1.0054944908).abs() < 0.0000001
        );
        assert!(
            ((bank.borrow_index / index_start).to_num::<f64>() - 1.0054944908).abs() < 0.0000001
        );

        Ok(())
    }

    #[test]
    fn test_bank_interest_rate_curve() {
        let mut bank = Bank::zeroed();
        bank.zero_util_rate = I80F48::from(1);
        bank.rate0 = I80F48::from(3);
        bank.rate1 = I80F48::from(7);
        bank.max_rate = I80F48::from(13);

        bank.util0 = I80F48::from_num(0.5);
        bank.util1 = I80F48::from_num(0.75);

        let interest = |v: f64| {
            bank.compute_interest_rate(I80F48::from_num(v))
                .to_num::<f64>()
        };
        let d = |a: f64, b: f64| (a - b).abs();

        // the points
        let eps = 0.0001;
        assert!(d(interest(-0.5), 1.0) <= eps);
        assert!(d(interest(0.0), 1.0) <= eps);
        assert!(d(interest(0.5), 3.0) <= eps);
        assert!(d(interest(0.75), 7.0) <= eps);
        assert!(d(interest(1.0), 13.0) <= eps);
        assert!(d(interest(1.5), 13.0) <= eps);

        // midpoints
        assert!(d(interest(0.25), 2.0) <= eps);
        assert!(d(interest((0.5 + 0.75) / 2.0), 5.0) <= eps);
        assert!(d(interest((0.75 + 1.0) / 2.0), 10.0) <= eps);

        // around the points
        let delta = 0.000001;
        assert!(d(interest(0.0 + delta), 1.0) <= eps);
        assert!(d(interest(0.5 - delta), 3.0) <= eps);
        assert!(d(interest(0.5 + delta), 3.0) <= eps);
        assert!(d(interest(0.75 - delta), 7.0) <= eps);
        assert!(d(interest(0.75 + delta), 7.0) <= eps);
        assert!(d(interest(1.0 - delta), 13.0) <= eps);
    }
}<|MERGE_RESOLUTION|>--- conflicted
+++ resolved
@@ -204,14 +204,10 @@
     /// zero means none, in token native
     pub deposit_limit: u64,
 
-<<<<<<< HEAD
     /// Largest amount of tokens that might be added the the bank based on
     /// oenbook open order execution.
     pub potential_openbook_tokens: u64,
 
-    #[derivative(Debug = "ignore")]
-    pub reserved: [u8; 1960],
-=======
     /// The unscaled borrow interest curve point for zero utilization.
     ///
     /// See util0, rate0, util1, rate1, max_rate
@@ -227,7 +223,6 @@
 
     #[derivative(Debug = "ignore")]
     pub reserved: [u8; 1920],
->>>>>>> 43b9cac3
 }
 const_assert_eq!(
     size_of::<Bank>(),
@@ -265,12 +260,8 @@
         + 8
         + 32
         + 8
-<<<<<<< HEAD
-        + 1960
-=======
         + 16 * 3
         + 1920
->>>>>>> 43b9cac3
 );
 const_assert_eq!(size_of::<Bank>(), 3064);
 const_assert_eq!(size_of::<Bank>() % 8, 0);
@@ -376,13 +367,9 @@
             maint_weight_shift_liab_target: existing_bank.maint_weight_shift_liab_target,
             fallback_oracle: existing_bank.oracle,
             deposit_limit: existing_bank.deposit_limit,
-<<<<<<< HEAD
-            reserved: [0; 1960],
-=======
             zero_util_rate: existing_bank.zero_util_rate,
             platform_liquidation_fee: existing_bank.platform_liquidation_fee,
             reserved: [0; 1920],
->>>>>>> 43b9cac3
         }
     }
 
