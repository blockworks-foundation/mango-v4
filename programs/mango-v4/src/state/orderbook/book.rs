use crate::logs::FilledPerpOrderLog;
use crate::state::MangoAccountRefMut;
use crate::{
    error::*,
    state::{orderbook::bookside::*, EventQueue, PerpMarket},
};
use anchor_lang::prelude::*;
use bytemuck::cast;
use fixed::types::I80F48;
use std::cell::RefMut;

use super::*;

/// Drop at most this many expired orders from a BookSide when trying to match orders.
/// This exists as a guard against excessive compute use.
const DROP_EXPIRED_ORDER_LIMIT: usize = 5;

pub struct Orderbook<'a> {
    pub bids: RefMut<'a, BookSide>,
    pub asks: RefMut<'a, BookSide>,
}

impl<'a> Orderbook<'a> {
    pub fn init(&mut self) {
        self.bids.nodes.order_tree_type = OrderTreeType::Bids.into();
        self.asks.nodes.order_tree_type = OrderTreeType::Asks.into();
    }

    pub fn bookside_mut(&mut self, side: Side) -> &mut BookSide {
        match side {
            Side::Bid => &mut self.bids,
            Side::Ask => &mut self.asks,
        }
    }

    pub fn bookside(&self, side: Side) -> &BookSide {
        match side {
            Side::Bid => &self.bids,
            Side::Ask => &self.asks,
        }
    }

    #[allow(clippy::too_many_arguments)]
    pub fn new_order(
        &mut self,
        order: Order,
        perp_market: &mut PerpMarket,
        event_queue: &mut EventQueue,
        oracle_price: I80F48,
        mango_account: &mut MangoAccountRefMut,
        mango_account_pk: &Pubkey,
        now_ts: u64,
        mut limit: u8,
    ) -> std::result::Result<Option<u128>, Error> {
        let side = order.side;
        let other_side = side.invert_side();
        let market = perp_market;
        let oracle_price_lots = market.native_price_to_lot(oracle_price);
        let post_only = order.is_post_only();
        let mut post_target = order.post_target();
        let (price_lots, price_data) = order.price(now_ts, oracle_price_lots, self)?;

        // generate new order id
        let order_id = market.gen_order_id(side, price_data);

        // IOC orders have a fee penalty applied regardless of match
        if order.needs_penalty_fee() {
            // TODO: this penalty is not logged
            apply_penalty(market, mango_account)?;
        }

        let perp_position = mango_account.perp_position_mut(market.perp_market_index)?;

        // Iterate through book and match against this new order.
        //
        // Any changes to matching orders on the other side of the book are collected in
        // matched_changes/matched_deletes and then applied after this loop.
        let mut remaining_base_lots = order.max_base_lots;
        let mut remaining_quote_lots = order.max_quote_lots;
        let mut decremented_quote_lots = 0i64;
        let mut orders_to_change: Vec<(BookSideOrderHandle, i64)> = vec![];
        let mut orders_to_delete: Vec<(BookSideOrderTree, u128)> = vec![];
        let mut number_of_dropped_expired_orders = 0;
        let opposing_bookside = self.bookside_mut(other_side);
        for best_opposing in opposing_bookside.iter_all_including_invalid(now_ts, oracle_price_lots)
        {
            if remaining_base_lots == 0 || remaining_quote_lots == 0 {
                break;
            }

            if !best_opposing.is_valid() {
                // Remove the order from the book unless we've done that enough
                if number_of_dropped_expired_orders < DROP_EXPIRED_ORDER_LIMIT {
                    number_of_dropped_expired_orders += 1;
                    let event = OutEvent::new(
                        other_side,
                        best_opposing.node.owner_slot,
                        now_ts,
                        event_queue.header.seq_num,
                        best_opposing.node.owner,
                        best_opposing.node.quantity,
                    );
                    event_queue.push_back(cast(event)).unwrap();
                    orders_to_delete
                        .push((best_opposing.handle.order_tree, best_opposing.node.key));
                }
                continue;
            }

            let best_opposing_price = best_opposing.price_lots;

            if !side.is_price_within_limit(best_opposing_price, price_lots) {
                break;
            } else if post_only {
                msg!("Order could not be placed due to PostOnly");
                post_target = None;
                break; // return silently to not fail other instructions in tx
            } else if limit == 0 {
                msg!("Order matching limit reached");
                post_target = None;
                break;
            }

            let max_match_by_quote = remaining_quote_lots / best_opposing_price;
            if max_match_by_quote == 0 {
                break;
            }

            let match_base_lots = remaining_base_lots
                .min(best_opposing.node.quantity)
                .min(max_match_by_quote);
            let match_quote_lots = match_base_lots * best_opposing_price;

            let order_would_self_trade = *mango_account_pk == best_opposing.node.owner;
            if order_would_self_trade {
                match order.self_trade_behavior {
                    SelfTradeBehavior::DecrementTake => {
                        // remember all decremented quote lots to only charge fees on not-self-trades
                        decremented_quote_lots += match_quote_lots;
                    }
                    SelfTradeBehavior::CancelProvide => {
                        let event = OutEvent::new(
                            other_side,
                            best_opposing.node.owner_slot,
                            now_ts,
                            event_queue.header.seq_num,
                            best_opposing.node.owner,
                            best_opposing.node.quantity,
                        );
                        event_queue.push_back(cast(event)).unwrap();
                        orders_to_delete
                            .push((best_opposing.handle.order_tree, best_opposing.node.key));

                        // skip actual matching
                        continue;
                    }
                    SelfTradeBehavior::AbortTransaction => Err(MangoError::WouldSelfTrade)?,
                }
                assert!(order.self_trade_behavior == SelfTradeBehavior::DecrementTake);
            }

            remaining_base_lots -= match_base_lots;
            remaining_quote_lots -= match_quote_lots;
            assert!(remaining_quote_lots >= 0);

            let new_best_opposing_quantity = best_opposing.node.quantity - match_base_lots;
            let maker_out = new_best_opposing_quantity == 0;
            if maker_out {
                orders_to_delete.push((best_opposing.handle.order_tree, best_opposing.node.key));
            } else {
                orders_to_change.push((best_opposing.handle, new_best_opposing_quantity));
            }

<<<<<<< HEAD
            // order_would_self_trade is only true in the DecrementTake case, in which we don't charge fees
=======
            let seq_num = event_queue.header.seq_num;
>>>>>>> 9429d399
            let fill = FillEvent::new(
                side,
                maker_out,
                best_opposing.node.owner_slot,
                now_ts,
                seq_num,
                best_opposing.node.owner,
                best_opposing.node.client_order_id,
                if order_would_self_trade {
                    I80F48::ZERO
                } else {
                    market.maker_fee
                },
                best_opposing.node.timestamp,
                *mango_account_pk,
                order.client_order_id,
                if order_would_self_trade {
                    I80F48::ZERO
                } else {
                    // NOTE: this does not include the IOC penalty, but this value is not used to calculate fees
                    market.taker_fee
                },
                best_opposing_price,
                match_base_lots,
            );
            event_queue.push_back(cast(fill)).unwrap();
            limit -= 1;

            emit!(FilledPerpOrderLog {
                mango_group: market.group.key(),
                perp_market_index: market.perp_market_index,
                seq_num: seq_num,
            });
        }
        let total_quote_lots_taken = order.max_quote_lots - remaining_quote_lots;
        let total_base_lots_taken = order.max_base_lots - remaining_base_lots;
        assert!(total_quote_lots_taken >= 0);
        assert!(total_base_lots_taken >= 0);

        // Record the taker trade in the account already, even though it will only be
        // realized when the fill event gets executed
        if total_quote_lots_taken > 0 || total_base_lots_taken > 0 {
            perp_position.add_taker_trade(side, total_base_lots_taken, total_quote_lots_taken);
            // reduce fees to apply by decrement take volume
            apply_fees(
                market,
                mango_account,
                total_quote_lots_taken - decremented_quote_lots,
            )?;
        }

        // Apply changes to matched asks (handles invalidate on delete!)
        for (handle, new_quantity) in orders_to_change {
            opposing_bookside
                .node_mut(handle.node)
                .unwrap()
                .as_leaf_mut()
                .unwrap()
                .quantity = new_quantity;
        }
        for (component, key) in orders_to_delete {
            let _removed_leaf = opposing_bookside.remove_by_key(component, key).unwrap();
        }

        //
        // Place remainder on the book if requested
        //

        // If there are still quantity unmatched, place on the book
        let book_base_quantity = remaining_base_lots.min(remaining_quote_lots / price_lots);
        if book_base_quantity <= 0 {
            post_target = None;
        }
        if post_target.is_some() {
            // price limit check computed lazily to save CU on average
            let native_price = market.lot_to_native_price(price_lots);
            if !market.inside_price_limit(side, native_price, oracle_price) {
                msg!("Posting on book disallowed due to price limits, order price {:?}, oracle price {:?}", native_price, oracle_price);
                post_target = None;
            }
        }
        if let Some(order_tree_target) = post_target {
            let bookside = self.bookside_mut(side);

            // Drop an expired order if possible
            if let Some(expired_order) = bookside.remove_one_expired(order_tree_target, now_ts) {
                let event = OutEvent::new(
                    side,
                    expired_order.owner_slot,
                    now_ts,
                    event_queue.header.seq_num,
                    expired_order.owner,
                    expired_order.quantity,
                );
                event_queue.push_back(cast(event)).unwrap();
            }

            if bookside.is_full() {
                // If this bid is higher than lowest bid, boot that bid and insert this one
                let (worst_order, worst_price) =
                    bookside.remove_worst(now_ts, oracle_price_lots).unwrap();
                // MangoErrorCode::OutOfSpace
                require!(
                    side.is_price_better(price_lots, worst_price),
                    MangoError::SomeError
                );
                let event = OutEvent::new(
                    side,
                    worst_order.owner_slot,
                    now_ts,
                    event_queue.header.seq_num,
                    worst_order.owner,
                    worst_order.quantity,
                );
                event_queue.push_back(cast(event)).unwrap();
            }

            let owner_slot = mango_account.perp_next_order_slot()?;
            let new_order = LeafNode::new(
                owner_slot as u8,
                order_id,
                *mango_account_pk,
                book_base_quantity,
                now_ts,
                PostOrderType::Limit, // TODO: Support order types? needed?
                order.time_in_force,
                order.peg_limit(),
                order.client_order_id,
            );
            let _result = bookside.insert_leaf(order_tree_target, &new_order)?;

            // TODO OPT remove if PlacePerpOrder needs more compute
            msg!(
                "{} on book order_id={} quantity={} price={}",
                match side {
                    Side::Bid => "bid",
                    Side::Ask => "ask",
                },
                order_id,
                book_base_quantity,
                price_lots
            );

            mango_account.add_perp_order(
                market.perp_market_index,
                side,
                order_tree_target,
                &new_order,
                order.client_order_id,
            )?;
        }

        if post_target.is_some() {
            Ok(Some(order_id))
        } else {
            Ok(None)
        }
    }

    /// Cancels up to `limit` orders that are listed on the mango account for the given perp market.
    /// Optionally filters by `side_to_cancel_option`.
    /// The orders are removed from the book and from the mango account open order list.
    pub fn cancel_all_orders(
        &mut self,
        mango_account: &mut MangoAccountRefMut,
        perp_market: &mut PerpMarket,
        mut limit: u8,
        side_to_cancel_option: Option<Side>,
    ) -> Result<()> {
        for i in 0..mango_account.header.perp_oo_count() {
            let oo = mango_account.perp_order_by_raw_index(i);
            if !oo.is_active_for_market(perp_market.perp_market_index) {
                continue;
            }

            let order_side_and_tree = oo.side_and_tree();
            if let Some(side_to_cancel) = side_to_cancel_option {
                if side_to_cancel != order_side_and_tree.side() {
                    continue;
                }
            }

            let order_id = oo.id;

            let cancel_result =
                self.cancel_order(mango_account, order_id, order_side_and_tree, None);
            if cancel_result.is_anchor_error_with_code(MangoError::PerpOrderIdNotFound.into()) {
                // It's possible for the order to be filled or expired already.
                // There will be an event on the queue, the perp order slot is freed once
                // it is processed.
                msg!(
                    "order {} was not found on orderbook, expired or filled already",
                    order_id
                );
            } else {
                cancel_result?;
            }

            limit -= 1;
            if limit == 0 {
                break;
            }
        }

        Ok(())
    }

    /// Cancels an order on a side, removing it from the book and the mango account orders list
    pub fn cancel_order(
        &mut self,
        mango_account: &mut MangoAccountRefMut,
        order_id: u128,
        side_and_tree: SideAndOrderTree,
        expected_owner: Option<Pubkey>,
    ) -> Result<LeafNode> {
        let side = side_and_tree.side();
        let book_component = side_and_tree.order_tree();
        let leaf_node = self.bookside_mut(side).
        remove_by_key(book_component, order_id).ok_or_else(|| {
            // possibly already filled or expired?
            error_msg_typed!(MangoError::PerpOrderIdNotFound, "no perp order with id {order_id}, side {side:?}, component {book_component:?} found on the orderbook")
        })?;
        if let Some(owner) = expected_owner {
            require_keys_eq!(leaf_node.owner, owner);
        }
        mango_account.remove_perp_order(leaf_node.owner_slot as usize, leaf_node.quantity)?;
        Ok(leaf_node)
    }
}

/// Apply taker fees to the taker account and update the markets' fees_accrued for
/// both the maker and taker fees.
fn apply_fees(
    market: &mut PerpMarket,
    account: &mut MangoAccountRefMut,
    quote_lots: i64,
) -> Result<()> {
    let quote_native = I80F48::from_num(market.quote_lot_size * quote_lots);

    // The maker fees apply to the maker's account only when the fill event is consumed.
    let maker_fees = quote_native * market.maker_fee;

    let taker_fees = quote_native * market.taker_fee;

    // taker fees should never be negative
    require_gte!(taker_fees, 0);

    // Part of the taker fees that go to the dao, instead of paying for maker rebates
    let taker_dao_fees = (taker_fees + maker_fees.min(I80F48::ZERO)).max(I80F48::ZERO);
    account
        .fixed
        .accrue_buyback_fees(taker_dao_fees.floor().to_num::<u64>());

    let perp_position = account.perp_position_mut(market.perp_market_index)?;
    perp_position.record_trading_fee(taker_fees);

    // taker fees are applied to volume during matching, quote volume only during consume
    perp_position.taker_volume += taker_fees.to_num::<u64>();

    // Accrue maker fees immediately: they can be negative and applying them later
    // risks that fees_accrued is settled to 0 before they apply. It going negative
    // breaks assumptions.
    market.fees_accrued += taker_fees + maker_fees;

    Ok(())
}

/// Applies a fixed penalty fee to the account, and update the market's fees_accrued
fn apply_penalty(market: &mut PerpMarket, account: &mut MangoAccountRefMut) -> Result<()> {
    let fee_penalty = I80F48::from_num(market.fee_penalty);
    account
        .fixed
        .accrue_buyback_fees(fee_penalty.floor().to_num::<u64>());

    let perp_position = account.perp_position_mut(market.perp_market_index)?;
    perp_position.record_trading_fee(fee_penalty);
    market.fees_accrued += fee_penalty;
    Ok(())
}<|MERGE_RESOLUTION|>--- conflicted
+++ resolved
@@ -171,11 +171,8 @@
                 orders_to_change.push((best_opposing.handle, new_best_opposing_quantity));
             }
 
-<<<<<<< HEAD
             // order_would_self_trade is only true in the DecrementTake case, in which we don't charge fees
-=======
             let seq_num = event_queue.header.seq_num;
->>>>>>> 9429d399
             let fill = FillEvent::new(
                 side,
                 maker_out,
