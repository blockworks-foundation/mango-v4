--- conflicted
+++ resolved
@@ -45,19 +45,11 @@
     pub root_node: NodeHandle,
     pub leaf_count: u32,
     pub nodes: [AnyNode; MAX_BOOK_NODES],
-<<<<<<< HEAD
-    pub reserved: [u8; 128],
-}
-const_assert_eq!(
-    std::mem::size_of::<BookSide>(),
-    1 + 3 + 4 * 2 + 4 + 4 + 4 + 96 * 1024 + 128 // 98456
-=======
     pub reserved: [u8; 256],
 }
 const_assert_eq!(
     std::mem::size_of::<BookSide>(),
     1 + 3 + 4 * 2 + 4 + 4 + 4 + 96 * 1024 + 256 // 98584
->>>>>>> c79caab6
 );
 const_assert_eq!(std::mem::size_of::<BookSide>() % 8, 0);
 
@@ -467,11 +459,7 @@
             root_node: 0,
             leaf_count: 0,
             nodes: [AnyNode::zeroed(); MAX_BOOK_NODES],
-<<<<<<< HEAD
-            reserved: [0; 128],
-=======
             reserved: [0; 256],
->>>>>>> c79caab6
         }
     }
 
