--- conflicted
+++ resolved
@@ -32,11 +32,7 @@
             root_node: 0,
             leaf_count: 0,
             nodes: [AnyNode::zeroed(); MAX_BOOK_NODES],
-<<<<<<< HEAD
-            reserved: [0; 128],
-=======
             reserved: [0; 256],
->>>>>>> c79caab6
         }
     }
 
