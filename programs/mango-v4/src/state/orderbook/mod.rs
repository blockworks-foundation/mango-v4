pub use book::*;
pub use bookside::*;
pub use bookside_iterator::*;
pub use nodes::*;
pub use order_type::*;
pub use ordertree::*;
pub use ordertree_iterator::*;
pub use queue::*;

mod book;
mod bookside;
mod bookside_iterator;
mod nodes;
mod order_type;
mod ordertree;
mod ordertree_iterator;
mod queue;

#[cfg(test)]
mod tests {
    use super::*;
    use crate::state::{MangoAccount, MangoAccountValue, PerpMarket, FREE_ORDER_SLOT};
    use anchor_lang::prelude::*;
    use bytemuck::Zeroable;
    use fixed::types::I80F48;
    use solana_program::pubkey::Pubkey;

    fn new_order_tree(book_side_type: OrderTreeType) -> OrderTree {
        OrderTree {
            order_tree_type: book_side_type,
            padding: [0u8; 3],
            bump_index: 0,
            free_list_len: 0,
            free_list_head: 0,
            root_node: 0,
            leaf_count: 0,
            nodes: [AnyNode::zeroed(); MAX_ORDERTREE_NODES],
            reserved: [0; 256],
        }
    }

    fn order_tree_leaf_by_key(order_tree: &OrderTree, key: u128) -> Option<&LeafNode> {
        for (_, leaf) in order_tree.iter() {
            if leaf.key == key {
                return Some(leaf);
            }
        }
        None
    }

    fn order_tree_contains_key(order_tree: &OrderTree, key: u128) -> bool {
        for (_, leaf) in order_tree.iter() {
            if leaf.key == key {
                return true;
            }
        }
        false
    }

    fn order_tree_contains_price(order_tree: &OrderTree, price_data: u64) -> bool {
        for (_, leaf) in order_tree.iter() {
            if leaf.price_data() == price_data {
                return true;
            }
        }
        false
    }

    fn test_setup(price: f64) -> (PerpMarket, I80F48, EventQueue, Box<OrderBook>) {
        let bids_fixed = new_order_tree(OrderTreeType::Bids);
        let asks_fixed = new_order_tree(OrderTreeType::Asks);
        let bids_oracle_pegged = new_order_tree(OrderTreeType::Bids);
        let asks_oracle_pegged = new_order_tree(OrderTreeType::Asks);
        let book = Box::new(OrderBook {
            bids_fixed: bids_fixed,
            asks_fixed: asks_fixed,
            bids_oracle_pegged,
            asks_oracle_pegged,
        });

        let event_queue = EventQueue::zeroed();

        let oracle_price = I80F48::from_num(price);

        let mut perp_market = PerpMarket::zeroed();
        perp_market.quote_lot_size = 1;
        perp_market.base_lot_size = 1;
        perp_market.maint_asset_weight = I80F48::ONE;
        perp_market.maint_liab_weight = I80F48::ONE;
        perp_market.init_asset_weight = I80F48::ONE;
        perp_market.init_liab_weight = I80F48::ONE;

        (perp_market, oracle_price, event_queue, book)
    }

    // Check what happens when one side of the book fills up
    #[test]
    fn book_bids_full() {
<<<<<<< HEAD
        let (mut perp_market, oracle_price, mut event_queue, mut book) = test_setup(5000.0);

        let mut new_order = |book: &mut OrderBook,
                             event_queue: &mut EventQueue,
                             side,
                             price_lots,
                             now_ts|
         -> u128 {
            let buffer = MangoAccount::default_for_tests().try_to_vec().unwrap();
            let mut account = MangoAccountValue::from_bytes(&buffer).unwrap();
            account
                .ensure_perp_position(perp_market.perp_market_index, QUOTE_TOKEN_INDEX)
                .unwrap();
=======
        let (mut perp_market, oracle_price, mut event_queue, bids, asks) = test_setup(5000.0);
        let mut book = Book {
            bids: bids.borrow_mut(),
            asks: asks.borrow_mut(),
        };
        let settle_token_index = 0;

        let mut new_order =
            |book: &mut Book, event_queue: &mut EventQueue, side, price, now_ts| -> i128 {
                let buffer = MangoAccount::default_for_tests().try_to_vec().unwrap();
                let mut account = MangoAccountValue::from_bytes(&buffer).unwrap();
                account
                    .ensure_perp_position(perp_market.perp_market_index, settle_token_index)
                    .unwrap();
>>>>>>> 0abfd796

            let quantity = 1;
            let tif = 100;

            book.new_order(
                Order {
                    side,
                    params: OrderParams::Fixed {
                        price_lots,
                        order_type: PostOrderType::Limit,
                    },
                },
                &mut perp_market,
                event_queue,
                oracle_price,
                &mut account.borrow_mut(),
                &Pubkey::default(),
                quantity,
                i64::MAX,
                tif,
                0,
                now_ts,
                u8::MAX,
            )
            .unwrap();
            account.perp_order_by_raw_index(0).id
        };

        // insert bids until book side is full
        for i in 1..10 {
            new_order(
                &mut book,
                &mut event_queue,
                Side::Bid,
                1000 + i as i64,
                1000000 + i as u64,
            );
        }
        for i in 10..1000 {
            new_order(
                &mut book,
                &mut event_queue,
                Side::Bid,
                1000 + i as i64,
                1000011 as u64,
            );
            if book.bids_fixed.is_full() {
                break;
            }
        }
        assert!(book.bids_fixed.is_full());
        assert_eq!(book.bids_fixed.min_leaf().unwrap().price(), 1001);
        assert_eq!(
            book.bids_fixed.max_leaf().unwrap().price(),
            (1000 + book.bids_fixed.leaf_count) as i64
        );

        // add another bid at a higher price before expiry, replacing the lowest-price one (1001)
        new_order(&mut book, &mut event_queue, Side::Bid, 1005, 1000000 - 1);
        assert_eq!(book.bids_fixed.min_leaf().unwrap().price(), 1002);
        assert_eq!(event_queue.len(), 1);

        // adding another bid after expiry removes the soonest-expiring order (1005)
        new_order(&mut book, &mut event_queue, Side::Bid, 999, 2000000);
        assert_eq!(book.bids_fixed.min_leaf().unwrap().price(), 999);
        assert!(!order_tree_contains_key(&book.bids_fixed, 1005));
        assert_eq!(event_queue.len(), 2);

        // adding an ask will wipe up to three expired bids at the top of the book
        let bids_max = book.bids_fixed.max_leaf().unwrap().price_data();
        let bids_count = book.bids_fixed.leaf_count;
        new_order(&mut book, &mut event_queue, Side::Ask, 6000, 1500000);
        assert_eq!(book.bids_fixed.leaf_count, bids_count - 5);
        assert_eq!(book.asks_fixed.leaf_count, 1);
        assert_eq!(event_queue.len(), 2 + 5);
        assert!(!order_tree_contains_price(&book.bids_fixed, bids_max));
        assert!(!order_tree_contains_price(&book.bids_fixed, bids_max - 1));
        assert!(!order_tree_contains_price(&book.bids_fixed, bids_max - 2));
        assert!(!order_tree_contains_price(&book.bids_fixed, bids_max - 3));
        assert!(!order_tree_contains_price(&book.bids_fixed, bids_max - 4));
        assert!(order_tree_contains_price(&book.bids_fixed, bids_max - 5));
    }

    #[test]
    fn book_new_order() {
<<<<<<< HEAD
        let (mut market, oracle_price, mut event_queue, mut book) = test_setup(1000.0);
=======
        let (mut market, oracle_price, mut event_queue, bids, asks) = test_setup(1000.0);
        let mut book = Book {
            bids: bids.borrow_mut(),
            asks: asks.borrow_mut(),
        };
        let settle_token_index = 0;
>>>>>>> 0abfd796

        // Add lots and fees to make sure to exercise unit conversion
        market.base_lot_size = 10;
        market.quote_lot_size = 100;
        market.maker_fee = I80F48::from_num(-0.001f64);
        market.taker_fee = I80F48::from_num(0.01f64);

        let buffer = MangoAccount::default_for_tests().try_to_vec().unwrap();
        let mut maker = MangoAccountValue::from_bytes(&buffer).unwrap();
        let mut taker = MangoAccountValue::from_bytes(&buffer).unwrap();
        maker
            .ensure_perp_position(market.perp_market_index, settle_token_index)
            .unwrap();
        taker
            .ensure_perp_position(market.perp_market_index, settle_token_index)
            .unwrap();

        let maker_pk = Pubkey::new_unique();
        let taker_pk = Pubkey::new_unique();
        let now_ts = 1000000;

        // Place a maker-bid
        let price_lots = 1000 * market.base_lot_size / market.quote_lot_size;
        let bid_quantity = 10;
        book.new_order(
            Order {
                side: Side::Bid,
                params: OrderParams::Fixed {
                    price_lots,
                    order_type: PostOrderType::Limit,
                },
            },
            &mut market,
            &mut event_queue,
            oracle_price,
            &mut maker.borrow_mut(),
            &maker_pk,
            bid_quantity,
            i64::MAX,
            0,
            42,
            now_ts,
            u8::MAX,
        )
        .unwrap();
        assert_eq!(
            maker.perp_order_mut_by_raw_index(0).market,
            market.perp_market_index
        );
        assert_eq!(maker.perp_order_mut_by_raw_index(1).market, FREE_ORDER_SLOT);
        assert_ne!(maker.perp_order_mut_by_raw_index(0).id, 0);
        assert_eq!(maker.perp_order_mut_by_raw_index(0).client_id, 42);
        assert_eq!(
            maker.perp_order_mut_by_raw_index(0).side_and_tree,
            SideAndOrderTree::BidFixed
        );
        assert!(order_tree_contains_key(
            &book.bids_fixed,
            maker.perp_order_mut_by_raw_index(0).id
        ));
        assert!(order_tree_contains_price(
            &book.bids_fixed,
            price_lots as u64
        ));
        assert_eq!(
            maker.perp_position_by_raw_index(0).bids_base_lots,
            bid_quantity
        );
        assert_eq!(maker.perp_position_by_raw_index(0).asks_base_lots, 0);
        assert_eq!(maker.perp_position_by_raw_index(0).taker_base_lots, 0);
        assert_eq!(maker.perp_position_by_raw_index(0).taker_quote_lots, 0);
        assert_eq!(maker.perp_position_by_raw_index(0).base_position_lots(), 0);
        assert_eq!(
            maker
                .perp_position_by_raw_index(0)
                .quote_position_native()
                .to_num::<u32>(),
            0
        );
        assert_eq!(event_queue.len(), 0);

        // Take the order partially
        let match_quantity = 5;
        book.new_order(
            Order {
                side: Side::Ask,
                params: OrderParams::Fixed {
                    price_lots,
                    order_type: PostOrderType::Limit,
                },
            },
            &mut market,
            &mut event_queue,
            oracle_price,
            &mut taker.borrow_mut(),
            &taker_pk,
            match_quantity,
            i64::MAX,
            0,
            43,
            now_ts,
            u8::MAX,
        )
        .unwrap();
        // the remainder of the maker order is still on the book
        // (the maker account is unchanged: it was not even passed in)
        let order =
            order_tree_leaf_by_key(&book.bids_fixed, maker.perp_order_by_raw_index(0).id).unwrap();
        assert_eq!(order.price(), price_lots);
        assert_eq!(order.quantity, bid_quantity - match_quantity);

        // fees were immediately accrued
        let match_quote = I80F48::from(match_quantity * price_lots * market.quote_lot_size);
        assert_eq!(
            market.fees_accrued,
            match_quote * (market.maker_fee + market.taker_fee)
        );

        // the taker account is updated
        assert_eq!(taker.perp_order_by_raw_index(0).market, FREE_ORDER_SLOT);
        assert_eq!(taker.perp_position_by_raw_index(0).bids_base_lots, 0);
        assert_eq!(taker.perp_position_by_raw_index(0).asks_base_lots, 0);
        assert_eq!(
            taker.perp_position_by_raw_index(0).taker_base_lots,
            -match_quantity
        );
        assert_eq!(
            taker.perp_position_by_raw_index(0).taker_quote_lots,
            match_quantity * price_lots
        );
        assert_eq!(taker.perp_position_by_raw_index(0).base_position_lots(), 0);
        assert_eq!(
            taker.perp_position_by_raw_index(0).quote_position_native(),
            -match_quote * market.taker_fee
        );

        // the fill gets added to the event queue
        assert_eq!(event_queue.len(), 1);
        let event = event_queue.peek_front().unwrap();
        assert_eq!(event.event_type, EventType::Fill as u8);
        let fill: &FillEvent = bytemuck::cast_ref(event);
        assert_eq!(fill.quantity, match_quantity);
        assert_eq!(fill.price, price_lots);
        assert_eq!(fill.taker_client_order_id, 43);
        assert_eq!(fill.maker_client_order_id, 42);
        assert_eq!(fill.maker, maker_pk);
        assert_eq!(fill.taker, taker_pk);
        assert_eq!(fill.maker_fee, market.maker_fee);
        assert_eq!(fill.taker_fee, market.taker_fee);

        // simulate event queue processing
        maker
            .execute_perp_maker(market.perp_market_index, &mut market, fill)
            .unwrap();
        taker
            .execute_perp_taker(market.perp_market_index, &mut market, fill)
            .unwrap();
        assert_eq!(market.open_interest, 2 * match_quantity);

        assert_eq!(maker.perp_order_by_raw_index(0).market, 0);
        assert_eq!(
            maker.perp_position_by_raw_index(0).bids_base_lots,
            bid_quantity - match_quantity
        );
        assert_eq!(maker.perp_position_by_raw_index(0).asks_base_lots, 0);
        assert_eq!(maker.perp_position_by_raw_index(0).taker_base_lots, 0);
        assert_eq!(maker.perp_position_by_raw_index(0).taker_quote_lots, 0);
        assert_eq!(
            maker.perp_position_by_raw_index(0).base_position_lots(),
            match_quantity
        );
        assert_eq!(
            maker.perp_position_by_raw_index(0).quote_position_native(),
            -match_quote - match_quote * market.maker_fee
        );

        assert_eq!(taker.perp_position_by_raw_index(0).bids_base_lots, 0);
        assert_eq!(taker.perp_position_by_raw_index(0).asks_base_lots, 0);
        assert_eq!(taker.perp_position_by_raw_index(0).taker_base_lots, 0);
        assert_eq!(taker.perp_position_by_raw_index(0).taker_quote_lots, 0);
        assert_eq!(
            taker.perp_position_by_raw_index(0).base_position_lots(),
            -match_quantity
        );
        assert_eq!(
            taker.perp_position_by_raw_index(0).quote_position_native(),
            match_quote - match_quote * market.taker_fee
        );
    }

    #[test]
    fn test_fee_penalty_applied_only_on_limit_order() -> Result<()> {
        let (mut market, oracle_price, mut event_queue, mut book) = test_setup(1000.0);

        let buffer = MangoAccount::default_for_tests().try_to_vec().unwrap();
        let mut account = MangoAccountValue::from_bytes(&buffer).unwrap();
        let taker_pk = Pubkey::new_unique();
        let now_ts = 1000000;

        market.taker_fee = I80F48::from_num(0.01);
        market.fee_penalty = 5.0;
        account.ensure_perp_position(market.perp_market_index, 0)?;

        // Passive order
        book.new_order(
            Order {
                side: Side::Ask,
                params: OrderParams::Fixed {
                    price_lots: 1000,
                    order_type: PostOrderType::Limit,
                },
            },
            &mut market,
            &mut event_queue,
            oracle_price,
            &mut account.borrow_mut(),
            &taker_pk,
            2,
            i64::MAX,
            0,
            43,
            now_ts,
            u8::MAX,
        )
        .unwrap();

        // Partial taker
        book.new_order(
            Order {
                side: Side::Bid,
                params: OrderParams::Fixed {
                    price_lots: 1000,
                    order_type: PostOrderType::Limit,
                },
            },
            &mut market,
            &mut event_queue,
            oracle_price,
            &mut account.borrow_mut(),
            &taker_pk,
            1,
            i64::MAX,
            0,
            43,
            now_ts,
            u8::MAX,
        )
        .unwrap();

        let pos = account.perp_position(market.perp_market_index)?;

        assert_eq!(
            pos.quote_position_native().round(),
            I80F48::from_num(-10),
            "Regular fees applied on limit order"
        );

        assert_eq!(
            market.fees_accrued.round(),
            I80F48::from_num(10),
            "Fees moved to market"
        );

        // Full taker
        book.new_order(
            Order {
                side: Side::Bid,
                params: OrderParams::ImmediateOrCancel { price_lots: 1000 },
            },
            &mut market,
            &mut event_queue,
            oracle_price,
            &mut account.borrow_mut(),
            &taker_pk,
            1,
            i64::MAX,
            0,
            43,
            now_ts,
            u8::MAX,
        )
        .unwrap();

        let pos = account.perp_position(market.perp_market_index)?;

        assert_eq!(
            pos.quote_position_native().round(),
            I80F48::from_num(-25), // -10 - 5
            "Regular fees + fixed penalty applied on IOC order"
        );

        assert_eq!(
            market.fees_accrued.round(),
            I80F48::from_num(25), // 10 + 5
            "Fees moved to market"
        );

        Ok(())
    }
}<|MERGE_RESOLUTION|>--- conflicted
+++ resolved
@@ -96,8 +96,8 @@
     // Check what happens when one side of the book fills up
     #[test]
     fn book_bids_full() {
-<<<<<<< HEAD
         let (mut perp_market, oracle_price, mut event_queue, mut book) = test_setup(5000.0);
+        let settle_token_index = 0;
 
         let mut new_order = |book: &mut OrderBook,
                              event_queue: &mut EventQueue,
@@ -108,24 +108,8 @@
             let buffer = MangoAccount::default_for_tests().try_to_vec().unwrap();
             let mut account = MangoAccountValue::from_bytes(&buffer).unwrap();
             account
-                .ensure_perp_position(perp_market.perp_market_index, QUOTE_TOKEN_INDEX)
+                .ensure_perp_position(perp_market.perp_market_index, settle_token_index)
                 .unwrap();
-=======
-        let (mut perp_market, oracle_price, mut event_queue, bids, asks) = test_setup(5000.0);
-        let mut book = Book {
-            bids: bids.borrow_mut(),
-            asks: asks.borrow_mut(),
-        };
-        let settle_token_index = 0;
-
-        let mut new_order =
-            |book: &mut Book, event_queue: &mut EventQueue, side, price, now_ts| -> i128 {
-                let buffer = MangoAccount::default_for_tests().try_to_vec().unwrap();
-                let mut account = MangoAccountValue::from_bytes(&buffer).unwrap();
-                account
-                    .ensure_perp_position(perp_market.perp_market_index, settle_token_index)
-                    .unwrap();
->>>>>>> 0abfd796
 
             let quantity = 1;
             let tif = 100;
@@ -211,16 +195,8 @@
 
     #[test]
     fn book_new_order() {
-<<<<<<< HEAD
         let (mut market, oracle_price, mut event_queue, mut book) = test_setup(1000.0);
-=======
-        let (mut market, oracle_price, mut event_queue, bids, asks) = test_setup(1000.0);
-        let mut book = Book {
-            bids: bids.borrow_mut(),
-            asks: asks.borrow_mut(),
-        };
         let settle_token_index = 0;
->>>>>>> 0abfd796
 
         // Add lots and fees to make sure to exercise unit conversion
         market.base_lot_size = 10;
