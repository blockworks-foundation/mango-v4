use anchor_lang::prelude::*;
use static_assertions::const_assert_eq;
use std::mem::size_of;

use crate::error::*;

use super::TokenIndex;

pub const MAX_BANKS: usize = 6;

// This struct describes which address lookup table can be used to pass
// the accounts that are relevant for this mint. The idea is that clients
// can load this account to figure out which address maps to use when calling
// instructions that need banks/oracles for all active positions.
#[account(zero_copy)]
#[derive(Debug)]
pub struct MintInfo {
    // ABI: Clients rely on this being at offset 8
    pub group: Pubkey,

    // ABI: Clients rely on this being at offset 40
    pub token_index: TokenIndex,

    pub padding1: [u8; 6],
    pub mint: Pubkey,
    pub banks: [Pubkey; MAX_BANKS],
    pub vaults: [Pubkey; MAX_BANKS],
    pub oracle: Pubkey,
    pub address_lookup_table: Pubkey,

    // describe what address map relevant accounts are found on
    pub address_lookup_table_bank_index: u8,
    pub address_lookup_table_oracle_index: u8,

    pub padding2: [u8; 6],

<<<<<<< HEAD
    pub reserved: [u8; 128],
}
const_assert_eq!(
    size_of::<MintInfo>(),
    MAX_BANKS * 2 * 32 + 4 * 32 + 2 + 6 + 2 + 6 + 128
=======
    pub reserved: [u8; 256],
}
const_assert_eq!(
    size_of::<MintInfo>(),
    MAX_BANKS * 2 * 32 + 4 * 32 + 2 + 6 + 2 + 6 + 256
>>>>>>> c79caab6
);
const_assert_eq!(size_of::<MintInfo>() % 8, 0);

impl MintInfo {
    // used for health purposes
    pub fn first_bank(&self) -> Pubkey {
        self.banks[0]
    }

    pub fn first_vault(&self) -> Pubkey {
        self.vaults[0]
    }

    pub fn num_banks(&self) -> usize {
        self.banks
            .iter()
            .position(|&b| b == Pubkey::default())
            .unwrap_or(MAX_BANKS)
    }

    pub fn banks(&self) -> &[Pubkey] {
        &self.banks[..self.num_banks()]
    }

    pub fn verify_banks_ais(&self, all_bank_ais: &[AccountInfo]) -> Result<()> {
        require_msg!(
            all_bank_ais.iter().map(|ai| ai.key).eq(self.banks().iter()),
            "the passed banks {:?} don't match banks in mint_info {:?}",
            all_bank_ais.iter().map(|ai| ai.key).collect::<Vec<_>>(),
            self.banks()
        );
        Ok(())
    }
}<|MERGE_RESOLUTION|>--- conflicted
+++ resolved
@@ -34,19 +34,11 @@
 
     pub padding2: [u8; 6],
 
-<<<<<<< HEAD
-    pub reserved: [u8; 128],
-}
-const_assert_eq!(
-    size_of::<MintInfo>(),
-    MAX_BANKS * 2 * 32 + 4 * 32 + 2 + 6 + 2 + 6 + 128
-=======
     pub reserved: [u8; 256],
 }
 const_assert_eq!(
     size_of::<MintInfo>(),
     MAX_BANKS * 2 * 32 + 4 * 32 + 2 + 6 + 2 + 6 + 256
->>>>>>> c79caab6
 );
 const_assert_eq!(size_of::<MintInfo>() % 8, 0);
 
