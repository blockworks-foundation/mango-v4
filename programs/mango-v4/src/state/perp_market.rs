--- conflicted
+++ resolved
@@ -416,16 +416,10 @@
             settle_pnl_limit_window_size_ts: 24 * 60 * 60,
             reduce_only: 0,
             padding4: Default::default(),
-<<<<<<< HEAD
-            maint_pnl_asset_weight: I80F48::ONE,
-            init_pnl_asset_weight: I80F48::ONE,
+            maint_overall_asset_weight: I80F48::ONE,
+            init_overall_asset_weight: I80F48::ONE,
             positive_pnl_liquidation_fee: I80F48::ZERO,
             reserved: [0; 1888],
-=======
-            maint_overall_asset_weight: I80F48::ONE,
-            init_overall_asset_weight: I80F48::ONE,
-            reserved: [0; 1904],
->>>>>>> bac15698
         }
     }
 }