use anchor_lang::prelude::*;
use anchor_lang::ZeroCopy;

use fixed::types::I80F48;
use fixed_macro::types::I80F48;
use serum_dex::state::OpenOrders;

use std::cell::Ref;
use std::collections::HashMap;

use crate::accounts_zerocopy::*;
use crate::error::*;
use crate::serum3_cpi;
use crate::state::{
    Bank, MangoAccountFixed, PerpMarket, PerpMarketIndex, PerpPosition, Serum3MarketIndex,
    TokenIndex,
};
use crate::util::checked_math as cm;

use super::MangoAccountRef;

const ONE_NATIVE_USDC_IN_USD: I80F48 = I80F48!(0.000001);

/// This trait abstracts how to find accounts needed for the health computation.
///
/// There are different ways they are retrieved from remainingAccounts, based
/// on the instruction:
/// - FixedOrderAccountRetriever requires the remainingAccounts to be in a well
///   defined order and is the fastest. It's used where possible.
/// - ScanningAccountRetriever does a linear scan for each account it needs.
///   It needs more compute, but works when a union of bank/oracle/market accounts
///   are passed because health needs to be computed for different baskets in
///   one instruction (such as for liquidation instructions).
pub trait AccountRetriever {
    fn bank_and_oracle(
        &self,
        group: &Pubkey,
        account_index: usize,
        token_index: TokenIndex,
    ) -> Result<(&Bank, I80F48)>;

    fn serum_oo(&self, account_index: usize, key: &Pubkey) -> Result<&OpenOrders>;

    fn perp_market_and_oracle_price(
        &self,
        group: &Pubkey,
        account_index: usize,
        perp_market_index: PerpMarketIndex,
    ) -> Result<(&PerpMarket, I80F48)>;
}

/// Assumes the account infos needed for the health computation follow a strict order.
///
/// 1. n_banks Bank account, in the order of account.token_iter_active()
/// 2. n_banks oracle accounts, one for each bank in the same order
/// 3. PerpMarket accounts, in the order of account.perps.iter_active_accounts()
/// 4. PerpMarket oracle accounts, in the order of the perp market accounts
/// 5. serum3 OpenOrders accounts, in the order of account.serum3.iter_active()
pub struct FixedOrderAccountRetriever<T: KeyedAccountReader> {
    pub ais: Vec<T>,
    pub n_banks: usize,
    pub n_perps: usize,
    pub begin_perp: usize,
    pub begin_serum3: usize,
}

pub fn new_fixed_order_account_retriever<'a, 'info>(
    ais: &'a [AccountInfo<'info>],
    account: &MangoAccountRef,
) -> Result<FixedOrderAccountRetriever<AccountInfoRef<'a, 'info>>> {
    let active_token_len = account.active_token_positions().count();
    let active_serum3_len = account.active_serum3_orders().count();
    let active_perp_len = account.active_perp_positions().count();
    let expected_ais = cm!(active_token_len * 2 // banks + oracles
        + active_perp_len * 2 // PerpMarkets + Oracles
        + active_serum3_len); // open_orders
    require_eq!(ais.len(), expected_ais);

    Ok(FixedOrderAccountRetriever {
        ais: AccountInfoRef::borrow_slice(ais)?,
        n_banks: active_token_len,
        n_perps: active_perp_len,
        begin_perp: cm!(active_token_len * 2),
        begin_serum3: cm!(active_token_len * 2 + active_perp_len * 2),
    })
}

impl<T: KeyedAccountReader> FixedOrderAccountRetriever<T> {
    fn bank(&self, group: &Pubkey, account_index: usize, token_index: TokenIndex) -> Result<&Bank> {
        let bank = self.ais[account_index].load::<Bank>()?;
        require_keys_eq!(bank.group, *group);
        require_eq!(bank.token_index, token_index);
        Ok(bank)
    }

    fn perp_market(
        &self,
        group: &Pubkey,
        account_index: usize,
        perp_market_index: PerpMarketIndex,
    ) -> Result<&PerpMarket> {
        let market_ai = &self.ais[self.begin_perp + account_index];
        let market = market_ai.load::<PerpMarket>()?;
        require_keys_eq!(market.group, *group);
        require_eq!(market.perp_market_index, perp_market_index);
        Ok(market)
    }

    fn oracle_price(&self, account_index: usize, bank: &Bank) -> Result<I80F48> {
        let oracle = &self.ais[cm!(self.n_banks + account_index)];
        bank.oracle_price(oracle)
    }

    fn oracle_price_perp(&self, account_index: usize, perp_market: &PerpMarket) -> Result<I80F48> {
        let oracle = &self.ais[self.begin_perp + self.n_perps + account_index];
        perp_market.oracle_price(oracle)
    }
}

impl<T: KeyedAccountReader> AccountRetriever for FixedOrderAccountRetriever<T> {
    fn bank_and_oracle(
        &self,
        group: &Pubkey,
        account_index: usize,
        token_index: TokenIndex,
    ) -> Result<(&Bank, I80F48)> {
        let bank = self
            .bank(group, account_index, token_index)
            .with_context(|| {
                format!(
                    "loading bank with health account index {}, token index {}, passed account {}",
                    account_index,
                    token_index,
                    self.ais[account_index].key(),
                )
            })?;

        let oracle_price = self.oracle_price(account_index, bank).with_context(|| {
            format!(
                "getting oracle for bank with health account index {} and token index {}, passed account {}",
                account_index,
                token_index,
                self.ais[self.n_banks + account_index].key(),
            )
        })?;

        Ok((bank, oracle_price))
    }

    fn perp_market_and_oracle_price(
        &self,
        group: &Pubkey,
        account_index: usize,
        perp_market_index: PerpMarketIndex,
    ) -> Result<(&PerpMarket, I80F48)> {
        let perp_market = self
            .perp_market(group, account_index, perp_market_index)
            .with_context(|| {
                format!(
                    "loading perp market with health account index {} and perp market index {}, passed account {}",
                    account_index,
                    perp_market_index,
                    self.ais[self.begin_perp + account_index].key(),
                )
            })?;

        let oracle_price = self.oracle_price_perp(account_index, perp_market).with_context(|| {
            format!(
                "getting oracle for perp market with health account index {} and perp market index {}, passed account {}",
                account_index,
                perp_market_index,
                self.ais[self.begin_perp + self.n_perps + account_index].key(),
            )
        })?;
        Ok((perp_market, oracle_price))
    }

    fn serum_oo(&self, account_index: usize, key: &Pubkey) -> Result<&OpenOrders> {
        let ai = &self.ais[cm!(self.begin_serum3 + account_index)];
        (|| {
            require_keys_eq!(*key, *ai.key());
            serum3_cpi::load_open_orders(ai)
        })()
        .with_context(|| {
            format!(
                "loading serum open orders with health account index {}, passed account {}",
                account_index,
                ai.key(),
            )
        })
    }
}

/// Takes a list of account infos containing
/// - an unknown number of Banks in any order, followed by
/// - the same number of oracles in the same order as the banks, followed by
/// - an unknown number of PerpMarket accounts
/// - the same number of oracles in the same order as the perp markets
/// - an unknown number of serum3 OpenOrders accounts
/// and retrieves accounts needed for the health computation by doing a linear
/// scan for each request.
pub struct ScanningAccountRetriever<'a, 'info> {
    banks: Vec<AccountInfoRefMut<'a, 'info>>,
    oracles: Vec<AccountInfoRef<'a, 'info>>,
    perp_markets: Vec<AccountInfoRef<'a, 'info>>,
    perp_oracles: Vec<AccountInfoRef<'a, 'info>>,
    serum3_oos: Vec<AccountInfoRef<'a, 'info>>,
    token_index_map: HashMap<TokenIndex, usize>,
    perp_index_map: HashMap<PerpMarketIndex, usize>,
}

// Returns None if `ai` doesn't have the owner or discriminator for T
fn can_load_as<'a, T: ZeroCopy + Owner>(
    (i, ai): (usize, &'a AccountInfo),
) -> Option<(usize, Result<Ref<'a, T>>)> {
    let load_result = ai.load::<T>();
    match load_result {
        Err(Error::AnchorError(error))
            if error.error_code_number == ErrorCode::AccountDiscriminatorMismatch as u32
                || error.error_code_number == ErrorCode::AccountDiscriminatorNotFound as u32
                || error.error_code_number == ErrorCode::AccountOwnedByWrongProgram as u32 =>
        {
            return None;
        }
        _ => {}
    };
    Some((i, load_result))
}

impl<'a, 'info> ScanningAccountRetriever<'a, 'info> {
    pub fn new(ais: &'a [AccountInfo<'info>], group: &Pubkey) -> Result<Self> {
        // find all Bank accounts
        let mut token_index_map = HashMap::with_capacity(ais.len() / 2);
        ais.iter()
            .enumerate()
            .map_while(can_load_as::<Bank>)
            .try_for_each(|(i, loaded)| {
                (|| {
                    let bank = loaded?;
                    require_keys_eq!(bank.group, *group);
                    token_index_map.insert(bank.token_index, i);
                    Ok(())
                })()
                .with_context(|| format!("scanning banks, health account index {}", i))
            })?;
        let n_banks = token_index_map.len();

        // skip all banks and oracles, then find number of PerpMarket accounts
        let perps_start = n_banks * 2;
        let mut perp_index_map = HashMap::with_capacity(ais.len() - perps_start);
        ais[perps_start..]
            .iter()
            .enumerate()
            .map_while(can_load_as::<PerpMarket>)
            .try_for_each(|(i, loaded)| {
                (|| {
                    let perp_market = loaded?;
                    require_keys_eq!(perp_market.group, *group);
                    perp_index_map.insert(perp_market.perp_market_index, i);
                    Ok(())
                })()
                .with_context(|| {
                    format!(
                        "scanning perp markets, health account index {}",
                        i + perps_start
                    )
                })
            })?;
        let n_perps = perp_index_map.len();
        let perp_oracles_start = perps_start + n_perps;
        let serum3_start = perp_oracles_start + n_perps;

        Ok(Self {
            banks: AccountInfoRefMut::borrow_slice(&ais[..n_banks])?,
            oracles: AccountInfoRef::borrow_slice(&ais[n_banks..2 * n_banks])?,
            perp_markets: AccountInfoRef::borrow_slice(&ais[perps_start..perps_start + n_perps])?,
            perp_oracles: AccountInfoRef::borrow_slice(
                &ais[perp_oracles_start..perp_oracles_start + n_perps],
            )?,
            serum3_oos: AccountInfoRef::borrow_slice(&ais[serum3_start..])?,
            token_index_map,
            perp_index_map,
        })
    }

    #[inline]
    fn bank_index(&self, token_index: TokenIndex) -> Result<usize> {
        Ok(*self
            .token_index_map
            .get(&token_index)
            .ok_or_else(|| error_msg!("token index {} not found", token_index))?)
    }

    #[inline]
    fn perp_market_index(&self, perp_market_index: PerpMarketIndex) -> Result<usize> {
        Ok(*self
            .perp_index_map
            .get(&perp_market_index)
            .ok_or_else(|| error_msg!("perp market index {} not found", perp_market_index))?)
    }

    #[allow(clippy::type_complexity)]
    pub fn banks_mut_and_oracles(
        &mut self,
        token_index1: TokenIndex,
        token_index2: TokenIndex,
    ) -> Result<(&mut Bank, I80F48, Option<(&mut Bank, I80F48)>)> {
        if token_index1 == token_index2 {
            let index = self.bank_index(token_index1)?;
            let bank = self.banks[index].load_mut_fully_unchecked::<Bank>()?;
            let oracle = &self.oracles[index];
            let price = bank.oracle_price(oracle)?;
            return Ok((bank, price, None));
        }
        let index1 = self.bank_index(token_index1)?;
        let index2 = self.bank_index(token_index2)?;
        let (first, second, swap) = if index1 < index2 {
            (index1, index2, false)
        } else {
            (index2, index1, true)
        };

        // split_at_mut after the first bank and after the second bank
        let (first_bank_part, second_bank_part) = self.banks.split_at_mut(first + 1);

        let bank1 = first_bank_part[first].load_mut_fully_unchecked::<Bank>()?;
        let bank2 = second_bank_part[second - (first + 1)].load_mut_fully_unchecked::<Bank>()?;
        let oracle1 = &self.oracles[first];
        let oracle2 = &self.oracles[second];
        let price1 = bank1.oracle_price(oracle1)?;
        let price2 = bank2.oracle_price(oracle2)?;
        if swap {
            Ok((bank2, price2, Some((bank1, price1))))
        } else {
            Ok((bank1, price1, Some((bank2, price2))))
        }
    }

    pub fn scanned_bank_and_oracle(&self, token_index: TokenIndex) -> Result<(&Bank, I80F48)> {
        let index = self.bank_index(token_index)?;
        let bank = self.banks[index].load_fully_unchecked::<Bank>()?;
        let oracle = &self.oracles[index];
        Ok((bank, bank.oracle_price(oracle)?))
    }

    pub fn scanned_perp_market_and_oracle(
        &self,
        perp_market_index: PerpMarketIndex,
    ) -> Result<(&PerpMarket, I80F48)> {
        let index = self.perp_market_index(perp_market_index)?;
        let perp_market = self.perp_markets[index].load_fully_unchecked::<PerpMarket>()?;
        let oracle_acc = &self.perp_oracles[index];
        let oracle_price = perp_market.oracle_price(oracle_acc)?;
        Ok((perp_market, oracle_price))
    }

    pub fn scanned_serum_oo(&self, key: &Pubkey) -> Result<&OpenOrders> {
        let oo = self
            .serum3_oos
            .iter()
            .find(|ai| ai.key == key)
            .ok_or_else(|| error_msg!("no serum3 open orders for key {}", key))?;
        serum3_cpi::load_open_orders(oo)
    }
}

impl<'a, 'info> AccountRetriever for ScanningAccountRetriever<'a, 'info> {
    fn bank_and_oracle(
        &self,
        _group: &Pubkey,
        _account_index: usize,
        token_index: TokenIndex,
    ) -> Result<(&Bank, I80F48)> {
        self.scanned_bank_and_oracle(token_index)
    }

    fn perp_market_and_oracle_price(
        &self,
        _group: &Pubkey,
        _account_index: usize,
        perp_market_index: PerpMarketIndex,
    ) -> Result<(&PerpMarket, I80F48)> {
        self.scanned_perp_market_and_oracle(perp_market_index)
    }

    fn serum_oo(&self, _account_index: usize, key: &Pubkey) -> Result<&OpenOrders> {
        self.scanned_serum_oo(key)
    }
}

/// There are two types of health, initial health used for opening new positions and maintenance
/// health used for liquidations. They are both calculated as a weighted sum of the assets
/// minus the liabilities but the maint. health uses slightly larger weights for assets and
/// slightly smaller weights for the liabilities. Zero is used as the bright line for both
/// i.e. if your init health falls below zero, you cannot open new positions and if your maint. health
/// falls below zero you will be liquidated.
#[derive(PartialEq, Copy, Clone, AnchorSerialize, AnchorDeserialize)]
pub enum HealthType {
    Init,
    Maint,
}

/// Computes health for a mango account given a set of account infos
///
/// These account infos must fit the fixed layout defined by FixedOrderAccountRetriever.
pub fn compute_health_from_fixed_accounts(
    account: &MangoAccountRef,
    health_type: HealthType,
    ais: &[AccountInfo],
) -> Result<I80F48> {
    let retriever = new_fixed_order_account_retriever(ais, account)?;
    Ok(new_health_cache(account, &retriever)?.health(health_type))
}

/// Compute health with an arbitrary AccountRetriever
pub fn compute_health(
    account: &MangoAccountRef,
    health_type: HealthType,
    retriever: &impl AccountRetriever,
) -> Result<I80F48> {
    Ok(new_health_cache(account, retriever)?.health(health_type))
}

#[derive(Clone, AnchorDeserialize, AnchorSerialize)]
pub struct TokenInfo {
    pub token_index: TokenIndex,
    pub maint_asset_weight: I80F48,
    pub init_asset_weight: I80F48,
    pub maint_liab_weight: I80F48,
    pub init_liab_weight: I80F48,
    pub oracle_price: I80F48, // native/native
    // in health-reference-token native units
    pub balance: I80F48,
    // in health-reference-token native units
    pub serum3_max_reserved: I80F48,
}

impl TokenInfo {
    #[inline(always)]
    fn asset_weight(&self, health_type: HealthType) -> I80F48 {
        match health_type {
            HealthType::Init => self.init_asset_weight,
            HealthType::Maint => self.maint_asset_weight,
        }
    }

    #[inline(always)]
    fn liab_weight(&self, health_type: HealthType) -> I80F48 {
        match health_type {
            HealthType::Init => self.init_liab_weight,
            HealthType::Maint => self.maint_liab_weight,
        }
    }

    #[inline(always)]
    fn health_contribution(&self, health_type: HealthType) -> I80F48 {
        let weight = if self.balance.is_negative() {
            self.liab_weight(health_type)
        } else {
            self.asset_weight(health_type)
        };
        cm!(self.balance * weight)
    }
}

#[derive(Clone, AnchorDeserialize, AnchorSerialize)]
pub struct Serum3Info {
    pub reserved: I80F48,
    pub base_index: usize,
    pub quote_index: usize,
    pub market_index: Serum3MarketIndex,
}

impl Serum3Info {
    #[inline(always)]
    fn health_contribution(&self, health_type: HealthType, token_infos: &[TokenInfo]) -> I80F48 {
        let base_info = &token_infos[self.base_index];
        let quote_info = &token_infos[self.quote_index];
        let reserved = self.reserved;

        if reserved.is_zero() {
            return I80F48::ZERO;
        }

        // How much the health would increase if the reserved balance were applied to the passed
        // token info?
        let compute_health_effect = |token_info: &TokenInfo| {
            // This balance includes all possible reserved funds from markets that relate to the
            // token, including this market itself: `reserved` is already included in `max_balance`.
            let max_balance = cm!(token_info.balance + token_info.serum3_max_reserved);

            // Assuming `reserved` was added to `max_balance` last (because that gives the smallest
            // health effects): how much did health change because of it?
            let (asset_part, liab_part) = if max_balance >= reserved {
                (reserved, I80F48::ZERO)
            } else if max_balance.is_negative() {
                (I80F48::ZERO, reserved)
            } else {
                (max_balance, cm!(reserved - max_balance))
            };

            let asset_weight = token_info.asset_weight(health_type);
            let liab_weight = token_info.liab_weight(health_type);
            cm!(asset_weight * asset_part + liab_weight * liab_part)
        };

        let reserved_as_base = compute_health_effect(base_info);
        let reserved_as_quote = compute_health_effect(quote_info);
        reserved_as_base.min(reserved_as_quote)
    }
}

#[derive(Clone, AnchorDeserialize, AnchorSerialize)]
pub struct PerpInfo {
    pub perp_market_index: PerpMarketIndex,
    pub maint_asset_weight: I80F48,
    pub init_asset_weight: I80F48,
    pub maint_liab_weight: I80F48,
    pub init_liab_weight: I80F48,
    // in health-reference-token native units, needs scaling by asset/liab
    pub base: I80F48,
    // in health-reference-token native units, no asset/liab factor needed
<<<<<<< HEAD
    quote: I80F48,
    oracle_price: I80F48,
=======
    pub quote: I80F48,
>>>>>>> b7e79a46
}

impl PerpInfo {
    fn new(
        perp_position: &PerpPosition,
        perp_market: &PerpMarket,
        oracle_price: I80F48,
    ) -> Result<Self> {
        let base_lot_size = I80F48::from(perp_market.base_lot_size);
        let base_lots = cm!(perp_position.base_position_lots() + perp_position.taker_base_lots);

        let unsettled_funding = perp_position.unsettled_funding(&perp_market);
        let taker_quote = I80F48::from(cm!(
            perp_position.taker_quote_lots * perp_market.quote_lot_size
        ));
        let quote_current =
            cm!(perp_position.quote_position_native() - unsettled_funding + taker_quote);

        // Two scenarios:
        // 1. The price goes low and all bids execute, converting to base.
        //    That means the perp position is increased by `bids` and the quote position
        //    is decreased by `bids * base_lot_size * price`.
        //    The health for this case is:
        //        (weighted(base_lots + bids) - bids) * base_lot_size * price + quote
        // 2. The price goes high and all asks execute, converting to quote.
        //    The health for this case is:
        //        (weighted(base_lots - asks) + asks) * base_lot_size * price + quote
        //
        // Comparing these makes it clear we need to pick the worse subfactor
        //    weighted(base_lots + bids) - bids =: scenario1
        // or
        //    weighted(base_lots - asks) + asks =: scenario2
        //
        // Additionally, we want this scenario choice to be the same no matter whether we're
        // computing init or maint health. This can be guaranteed by requiring the weights
        // to satisfy the property (P):
        //
        //     (1 - init_asset_weight) / (init_liab_weight - 1)
        //  == (1 - maint_asset_weight) / (maint_liab_weight - 1)
        //
        // Derivation:
        //   Set asks_net_lots := base_lots - asks, bids_net_lots := base_lots + bids.
        //   Now
        //     scenario1 = weighted(bids_net_lots) - bids_net_lots + base_lots and
        //     scenario2 = weighted(asks_net_lots) - asks_net_lots + base_lots
        //   So with expanding weigthed(a) = weight_factor_for_a * a, the question
        //     scenario1 < scenario2
        //   becomes:
        //     (weight_factor_for_bids_net_lots - 1) * bids_net_lots
        //       < (weight_factor_for_asks_net_lots - 1) * asks_net_lots
        //   Since asks_net_lots < 0 and bids_net_lots > 0 is the only interesting case, (P) follows.
        //
        // We satisfy (P) by requiring
        //   asset_weight = 1 - x and liab_weight = 1 + x
        //
        // And with that assumption the scenario choice condition further simplifies to:
        //            scenario1 < scenario2
        //   iff  abs(bids_net_lots) > abs(asks_net_lots)
        let bids_net_lots = cm!(base_lots + perp_position.bids_base_lots);
        let asks_net_lots = cm!(base_lots - perp_position.asks_base_lots);

        let lots_to_quote = base_lot_size * oracle_price;
        let base;
        let quote;
        if cm!(bids_net_lots.abs()) > cm!(asks_net_lots.abs()) {
            let bids_net_lots = I80F48::from(bids_net_lots);
            let bids_base_lots = I80F48::from(perp_position.bids_base_lots);
            base = cm!(bids_net_lots * lots_to_quote);
            quote = cm!(quote_current - bids_base_lots * lots_to_quote);
        } else {
            let asks_net_lots = I80F48::from(asks_net_lots);
            let asks_base_lots = I80F48::from(perp_position.asks_base_lots);
            base = cm!(asks_net_lots * lots_to_quote);
            quote = cm!(quote_current + asks_base_lots * lots_to_quote);
        };

        Ok(Self {
            perp_market_index: perp_market.perp_market_index,
            init_asset_weight: perp_market.init_asset_weight,
            init_liab_weight: perp_market.init_liab_weight,
            maint_asset_weight: perp_market.maint_asset_weight,
            maint_liab_weight: perp_market.maint_liab_weight,
            base,
            quote,
            oracle_price,
        })
    }

    /// Total health contribution from perp balances
    ///
    /// Due to isolation of perp markets, users may never borrow against perp
    /// positions without settling first: perp health is capped at zero.
    ///
    /// Users need to settle their perp pnl with other perp market participants
    /// in order to realize their gains if they want to use them as collateral.
    ///
    /// This is because we don't trust the perp's base price to not suddenly jump to
    /// zero (if users could borrow against their perp balances they might now
    /// be bankrupt) or suddenly increase a lot (if users could borrow against perp
    /// balances they could now borrow other assets).
    #[inline(always)]
    fn health_contribution(&self, health_type: HealthType) -> I80F48 {
        let weight = match (health_type, self.base.is_negative()) {
            (HealthType::Init, true) => self.init_liab_weight,
            (HealthType::Init, false) => self.init_asset_weight,
            (HealthType::Maint, true) => self.maint_liab_weight,
            (HealthType::Maint, false) => self.maint_asset_weight,
        };

        // FUTURE: Allow v3-style "reliable" markets where we can return
        // `self.quote + weight * self.base` here
        cm!(self.quote + weight * self.base).min(I80F48::ZERO)
    }
}

#[derive(Clone, AnchorDeserialize, AnchorSerialize)]
pub struct HealthCache {
    token_infos: Vec<TokenInfo>,
    serum3_infos: Vec<Serum3Info>,
    perp_infos: Vec<PerpInfo>,
    being_liquidated: bool,
}

impl HealthCache {
    pub fn health(&self, health_type: HealthType) -> I80F48 {
        let mut health = I80F48::ZERO;
        let sum = |contrib| {
            cm!(health += contrib);
        };
        self.health_sum(health_type, sum);
        health
    }

    pub fn check_health_pre(&self, account: &mut MangoAccountFixed) -> Result<I80F48> {
        let pre_health = self.health(HealthType::Init);
        msg!("pre_health: {}", pre_health);
        account.maybe_recover_from_being_liquidated(pre_health);
        require!(!account.being_liquidated(), MangoError::BeingLiquidated);
        Ok(pre_health)
    }

    pub fn check_health_post(
        &self,
        account: &mut MangoAccountFixed,
        pre_health: I80F48,
    ) -> Result<()> {
        let post_health = self.health(HealthType::Init);
        msg!("post_health: {}", post_health);
        require!(
            post_health >= 0 || post_health > pre_health,
            MangoError::HealthMustBePositiveOrIncrease
        );
        account.maybe_recover_from_being_liquidated(post_health);
        Ok(())
    }

    pub fn token_info(&self, token_index: TokenIndex) -> Result<&TokenInfo> {
        Ok(&self.token_infos[self.token_info_index(token_index)?])
    }

    fn token_info_index(&self, token_index: TokenIndex) -> Result<usize> {
        self.token_infos
            .iter()
            .position(|t| t.token_index == token_index)
            .ok_or_else(|| error_msg!("token index {} not found", token_index))
    }

    pub fn adjust_token_balance(&mut self, token_index: TokenIndex, change: I80F48) -> Result<()> {
        let entry_index = self.token_info_index(token_index)?;
        let mut entry = &mut self.token_infos[entry_index];

        // Work around the fact that -((-x) * y) == x * y does not hold for I80F48:
        // We need to make sure that if balance is before * price, then change = -before
        // brings it to exactly zero.
        let removed_contribution = (-change) * entry.oracle_price;
        cm!(entry.balance -= removed_contribution);
        Ok(())
    }

    pub fn adjust_serum3_reserved(
        &mut self,
        market_index: Serum3MarketIndex,
        base_token_index: TokenIndex,
        reserved_base_change: I80F48,
        free_base_change: I80F48,
        quote_token_index: TokenIndex,
        reserved_quote_change: I80F48,
        free_quote_change: I80F48,
    ) -> Result<()> {
        let base_entry_index = self.token_info_index(base_token_index)?;
        let quote_entry_index = self.token_info_index(quote_token_index)?;

        // Compute the total reserved amount change in health reference units
        let mut reserved_amount;
        {
            let base_entry = &mut self.token_infos[base_entry_index];
            reserved_amount = cm!(reserved_base_change * base_entry.oracle_price);
        }
        {
            let quote_entry = &mut self.token_infos[quote_entry_index];
            cm!(reserved_amount += reserved_quote_change * quote_entry.oracle_price);
        }

        // Apply it to the tokens
        {
            let base_entry = &mut self.token_infos[base_entry_index];
            cm!(base_entry.serum3_max_reserved += reserved_amount);
            cm!(base_entry.balance += free_base_change * base_entry.oracle_price);
        }
        {
            let quote_entry = &mut self.token_infos[quote_entry_index];
            cm!(quote_entry.serum3_max_reserved += reserved_amount);
            cm!(quote_entry.balance += free_quote_change * quote_entry.oracle_price);
        }

        // Apply it to the serum3 info
        let market_entry = self
            .serum3_infos
            .iter_mut()
            .find(|m| m.market_index == market_index)
            .ok_or_else(|| error_msg!("serum3 market {} not found", market_index))?;
        cm!(market_entry.reserved += reserved_amount);
        Ok(())
    }

    pub fn recompute_perp_info(
        &mut self,
        perp_position: &PerpPosition,
        perp_market: &PerpMarket,
    ) -> Result<()> {
        let perp_entry = self
            .perp_infos
            .iter_mut()
            .find(|m| m.perp_market_index == perp_market.perp_market_index)
            .ok_or_else(|| error_msg!("perp market {} not found", perp_market.perp_market_index))?;
        *perp_entry = PerpInfo::new(perp_position, perp_market, perp_entry.oracle_price)?;
        Ok(())
    }

    pub fn has_liquidatable_assets(&self) -> bool {
        let spot_liquidatable = self
            .token_infos
            .iter()
            .any(|ti| ti.balance.is_positive() || ti.serum3_max_reserved.is_positive());
        let perp_liquidatable = self
            .perp_infos
            .iter()
            .any(|p| p.base != 0 || p.quote > ONE_NATIVE_USDC_IN_USD);
        spot_liquidatable || perp_liquidatable
    }

    pub fn has_borrows(&self) -> bool {
        let spot_borrows = self.token_infos.iter().any(|ti| ti.balance.is_negative());
        let perp_borrows = self
            .perp_infos
            .iter()
            .any(|p| p.quote.is_negative() || p.base != 0);
        spot_borrows || perp_borrows
    }

    #[cfg(feature = "client")]
    pub fn is_bankrupt(&self) -> bool {
        !self.has_liquidatable_assets() && self.has_borrows()
    }

    #[cfg(feature = "client")]
    pub fn is_liquidatable(&self) -> bool {
        if self.being_liquidated {
            self.health(HealthType::Init).is_negative()
        } else {
            self.health(HealthType::Maint).is_negative()
        }
    }

    fn health_sum(&self, health_type: HealthType, mut action: impl FnMut(I80F48)) {
        for token_info in self.token_infos.iter() {
            let contrib = token_info.health_contribution(health_type);
            action(contrib);
        }
        for serum3_info in self.serum3_infos.iter() {
            let contrib = serum3_info.health_contribution(health_type, &self.token_infos);
            action(contrib);
        }
        for perp_info in self.perp_infos.iter() {
            let contrib = perp_info.health_contribution(health_type);
            action(contrib);
        }
    }

    pub fn spot_health(&self, health_type: HealthType) -> I80F48 {
        let mut health = I80F48::ZERO;
        for token_info in self.token_infos.iter() {
            let contrib = token_info.health_contribution(health_type);
            cm!(health += contrib);
        }
        for serum3_info in self.serum3_infos.iter() {
            let contrib = serum3_info.health_contribution(health_type, &self.token_infos);
            cm!(health += contrib);
        }
        health
    }

    /// Sum of only the positive health components (assets) and
    /// sum of absolute values of all negative health components (liabs, always >= 0)
    pub fn health_assets_and_liabs(&self, health_type: HealthType) -> (I80F48, I80F48) {
        let mut assets = I80F48::ZERO;
        let mut liabs = I80F48::ZERO;
        let sum = |contrib| {
            if contrib > 0 {
                cm!(assets += contrib);
            } else {
                cm!(liabs -= contrib);
            }
        };
        self.health_sum(health_type, sum);
        (assets, liabs)
    }

    /// The health ratio is
    /// - 0 if health is 0 - meaning assets = liabs
    /// - 100 if there's 2x as many assets as liabs
    /// - 200 if there's 3x as many assets as liabs
    /// - MAX if liabs = 0
    ///
    /// Maybe talking about the collateralization ratio assets/liabs is more intuitive?
    #[cfg(feature = "client")]
    pub fn health_ratio(&self, health_type: HealthType) -> I80F48 {
        let (assets, liabs) = self.health_assets_and_liabs(health_type);
        let hundred = I80F48::from(100);
        if liabs > 0 {
            cm!(hundred * (assets - liabs) / liabs)
        } else {
            I80F48::MAX
        }
    }

    /// How much source native tokens may be swapped for target tokens while staying
    /// above the min_ratio health ratio.
    ///
    /// `price`: The amount of target native you receive for one source native. So if we
    /// swap BTC -> SOL and they're at ui prices of $20000 and $40, that means price
    /// should be 500000 native_SOL for a native_BTC. Because 1 BTC gives you 500 SOL
    /// so 1e6 native_BTC gives you 500e9 native_SOL.
    #[cfg(feature = "client")]
    pub fn max_swap_source_for_health_ratio(
        &self,
        source: TokenIndex,
        target: TokenIndex,
        price: I80F48,
        min_ratio: I80F48,
    ) -> Result<I80F48> {
        // The health_ratio is a nonlinear based on swap amount.
        // For large swap amounts the slope is guaranteed to be negative (unless the price
        // is extremely good), but small amounts can have positive slope (e.g. using
        // source deposits to pay back target borrows).
        //
        // That means:
        // - even if the initial ratio is < min_ratio it can be useful to swap to *increase* health
        // - be careful about finding the min_ratio point: the function isn't convex

        let initial_ratio = self.health_ratio(HealthType::Init);
        if initial_ratio < 0 {
            return Ok(I80F48::ZERO);
        }

        let source_index = find_token_info_index(&self.token_infos, source)?;
        let target_index = find_token_info_index(&self.token_infos, target)?;
        let source = &self.token_infos[source_index];
        let target = &self.token_infos[target_index];

        let oracle_swap_price = cm!(source.oracle_price / target.oracle_price);
        let price_factor = cm!(price / oracle_swap_price);

        // If the price is sufficiently good, then health will just increase from swapping:
        // once we've swapped enough, swapping x reduces health by x * source_liab_weight and
        // increases it by x * target_asset_weight * price_factor.
        let final_health_slope = -source.init_liab_weight + target.init_asset_weight * price_factor;
        if final_health_slope >= 0 {
            return Ok(I80F48::MAX);
        }

        let cache_after_swap = |amount: I80F48| {
            let mut adjusted_cache = self.clone();
            adjusted_cache.token_infos[source_index].balance -= amount;
            adjusted_cache.token_infos[target_index].balance += cm!(amount * price_factor);
            adjusted_cache
        };
        let health_ratio_after_swap =
            |amount| cache_after_swap(amount).health_ratio(HealthType::Init);

        // There are two key slope changes: Assume source.balance > 0 and target.balance < 0.
        // When these values flip sign, the health slope decreases, but could still be positive.
        // After point1 it's definitely negative (due to final_health_slope check above).
        // The maximum health ratio will be at 0 or at one of these points (ignoring serum3 effects).
        let source_for_zero_target_balance = -target.balance / price_factor;
        let point0_amount = source
            .balance
            .min(source_for_zero_target_balance)
            .max(I80F48::ZERO);
        let point1_amount = source
            .balance
            .max(source_for_zero_target_balance)
            .max(I80F48::ZERO);
        let point0_ratio = health_ratio_after_swap(point0_amount);
        let (point1_ratio, point1_health) = {
            let cache = cache_after_swap(point1_amount);
            (
                cache.health_ratio(HealthType::Init),
                cache.health(HealthType::Init),
            )
        };

        let binary_approximation_search =
            |mut left,
             left_ratio: I80F48,
             mut right,
             mut right_ratio: I80F48,
             target_ratio: I80F48| {
                let max_iterations = 20;
                let target_error = I80F48!(0.01);
                require_msg!(
                    (left_ratio - target_ratio).signum() * (right_ratio - target_ratio).signum()
                        != I80F48::ONE,
                    "internal error: left {} and right {} don't contain the target value {}",
                    left_ratio,
                    right_ratio,
                    target_ratio
                );
                for _ in 0..max_iterations {
                    let new = I80F48::from_num(0.5) * (left + right);
                    let new_ratio = health_ratio_after_swap(new);
                    let error = new_ratio - target_ratio;
                    if error > 0 && error < target_error {
                        return Ok(new);
                    }

                    if (new_ratio > target_ratio) ^ (right_ratio > target_ratio) {
                        left = new;
                    } else {
                        right = new;
                        right_ratio = new_ratio;
                    }
                }
                Err(error_msg!("binary search iterations exhausted"))
            };

        let amount =
            if initial_ratio <= min_ratio && point0_ratio < min_ratio && point1_ratio < min_ratio {
                // If we have to stay below the target ratio, pick the highest one
                if point0_ratio > initial_ratio {
                    if point1_ratio > point0_ratio {
                        point1_amount
                    } else {
                        point0_amount
                    }
                } else if point1_ratio > initial_ratio {
                    point1_amount
                } else {
                    I80F48::ZERO
                }
            } else if point1_ratio >= min_ratio {
                // If point1_ratio is still bigger than min_ratio, the target amount must be >point1_amount
                // search to the right of point1_amount: but how far?
                // At point1, source.balance < 0 and target.balance > 0, so use a simple estimation for
                // zero health: health - source_liab_weight * a + target_asset_weight * a * price_factor = 0.
                if point1_health <= 0 {
                    return Ok(I80F48::ZERO);
                }
                let zero_health_amount = point1_amount - point1_health / final_health_slope;
                let zero_health_ratio = health_ratio_after_swap(zero_health_amount);
                binary_approximation_search(
                    point1_amount,
                    point1_ratio,
                    zero_health_amount,
                    zero_health_ratio,
                    min_ratio,
                )?
            } else if point0_ratio >= min_ratio {
                // Must be between point0_amount and point1_amount.
                binary_approximation_search(
                    point0_amount,
                    point0_ratio,
                    point1_amount,
                    point1_ratio,
                    min_ratio,
                )?
            } else {
                // Must be between 0 and point0_amount
                binary_approximation_search(
                    I80F48::ZERO,
                    initial_ratio,
                    point0_amount,
                    point0_ratio,
                    min_ratio,
                )?
            };

        Ok(amount / source.oracle_price)
    }
}

fn find_token_info_index(infos: &[TokenInfo], token_index: TokenIndex) -> Result<usize> {
    infos
        .iter()
        .position(|ti| ti.token_index == token_index)
        .ok_or_else(|| error_msg!("token index {} not found", token_index))
}

/// Generate a HealthCache for an account and its health accounts.
pub fn new_health_cache(
    account: &MangoAccountRef,
    retriever: &impl AccountRetriever,
) -> Result<HealthCache> {
    // token contribution from token accounts
    let mut token_infos = vec![];

    for (i, position) in account.active_token_positions().enumerate() {
        let (bank, oracle_price) =
            retriever.bank_and_oracle(&account.fixed.group, i, position.token_index)?;

        // converts the token value to the basis token value for health computations
        // TODO: health basis token == USDC?
        let native = position.native(bank);

        token_infos.push(TokenInfo {
            token_index: bank.token_index,
            maint_asset_weight: bank.maint_asset_weight,
            init_asset_weight: bank.init_asset_weight,
            maint_liab_weight: bank.maint_liab_weight,
            init_liab_weight: bank.init_liab_weight,
            oracle_price,
            balance: cm!(native * oracle_price),
            serum3_max_reserved: I80F48::ZERO,
        });
    }

    // Fill the TokenInfo balance with free funds in serum3 oo accounts, and fill
    // the serum3_max_reserved with their reserved funds. Also build Serum3Infos.
    let mut serum3_infos = vec![];
    for (i, serum_account) in account.active_serum3_orders().enumerate() {
        let oo = retriever.serum_oo(i, &serum_account.open_orders)?;

        // find the TokenInfos for the market's base and quote tokens
        let base_index = find_token_info_index(&token_infos, serum_account.base_token_index)?;
        let quote_index = find_token_info_index(&token_infos, serum_account.quote_token_index)?;
        let (base_info, quote_info) = if base_index < quote_index {
            let (l, r) = token_infos.split_at_mut(quote_index);
            (&mut l[base_index], &mut r[0])
        } else {
            let (l, r) = token_infos.split_at_mut(base_index);
            (&mut r[0], &mut l[quote_index])
        };

        // add the amounts that are freely settleable
        let base_free = I80F48::from_num(oo.native_coin_free);
        let quote_free = I80F48::from_num(cm!(oo.native_pc_free + oo.referrer_rebates_accrued));
        cm!(base_info.balance += base_free * base_info.oracle_price);
        cm!(quote_info.balance += quote_free * quote_info.oracle_price);

        // add the reserved amount to both sides, to have the worst-case covered
        let reserved_base = I80F48::from_num(cm!(oo.native_coin_total - oo.native_coin_free));
        let reserved_quote = I80F48::from_num(cm!(oo.native_pc_total - oo.native_pc_free));
        let reserved_balance =
            cm!(reserved_base * base_info.oracle_price + reserved_quote * quote_info.oracle_price);
        cm!(base_info.serum3_max_reserved += reserved_balance);
        cm!(quote_info.serum3_max_reserved += reserved_balance);

        serum3_infos.push(Serum3Info {
            reserved: reserved_balance,
            base_index,
            quote_index,
            market_index: serum_account.market_index,
        });
    }

    // health contribution from perp accounts
    let mut perp_infos = Vec::with_capacity(account.active_perp_positions().count());
    for (i, perp_position) in account.active_perp_positions().enumerate() {
        let (perp_market, oracle_price) = retriever.perp_market_and_oracle_price(
            &account.fixed.group,
            i,
            perp_position.market_index,
        )?;
        perp_infos.push(PerpInfo::new(perp_position, perp_market, oracle_price)?);
    }

    Ok(HealthCache {
        token_infos,
        serum3_infos,
        perp_infos,
        being_liquidated: account.fixed.being_liquidated(),
    })
}

#[cfg(test)]
mod tests {
    use super::*;
    use crate::state::oracle::StubOracle;
    use crate::state::{MangoAccount, MangoAccountValue};
    use std::cell::RefCell;
    use std::convert::identity;
    use std::mem::size_of;
    use std::rc::Rc;
    use std::str::FromStr;

    #[test]
    fn test_precision() {
        // I80F48 can only represent until 1/2^48
        assert_ne!(
            I80F48::from_num(1_u128) / I80F48::from_num(2_u128.pow(48)),
            0
        );
        assert_eq!(
            I80F48::from_num(1_u128) / I80F48::from_num(2_u128.pow(49)),
            0
        );

        // I80F48 can only represent until 14 decimal points
        assert_ne!(
            I80F48::from_str(format!("0.{}1", "0".repeat(13)).as_str()).unwrap(),
            0
        );
        assert_eq!(
            I80F48::from_str(format!("0.{}1", "0".repeat(14)).as_str()).unwrap(),
            0
        );
    }

    // Implementing TestAccount directly for ZeroCopy + Owner leads to a conflict
    // because OpenOrders may add impls for those in the future.
    trait MyZeroCopy: anchor_lang::ZeroCopy + Owner {}
    impl MyZeroCopy for StubOracle {}
    impl MyZeroCopy for Bank {}
    impl MyZeroCopy for PerpMarket {}

    struct TestAccount<T> {
        bytes: Vec<u8>,
        pubkey: Pubkey,
        owner: Pubkey,
        lamports: u64,
        _phantom: std::marker::PhantomData<T>,
    }

    impl<T> TestAccount<T> {
        fn new(bytes: Vec<u8>, owner: Pubkey) -> Self {
            Self {
                bytes,
                owner,
                pubkey: Pubkey::new_unique(),
                lamports: 0,
                _phantom: std::marker::PhantomData,
            }
        }

        fn as_account_info(&mut self) -> AccountInfo {
            AccountInfo {
                key: &self.pubkey,
                owner: &self.owner,
                lamports: Rc::new(RefCell::new(&mut self.lamports)),
                data: Rc::new(RefCell::new(&mut self.bytes)),
                is_signer: false,
                is_writable: false,
                executable: false,
                rent_epoch: 0,
            }
        }
    }

    impl<T: MyZeroCopy> TestAccount<T> {
        fn new_zeroed() -> Self {
            let mut bytes = vec![0u8; 8 + size_of::<T>()];
            bytes[0..8].copy_from_slice(&T::discriminator());
            Self::new(bytes, T::owner())
        }

        fn data(&mut self) -> &mut T {
            bytemuck::from_bytes_mut(&mut self.bytes[8..])
        }
    }

    impl TestAccount<OpenOrders> {
        fn new_zeroed() -> Self {
            let mut bytes = vec![0u8; 12 + size_of::<OpenOrders>()];
            bytes[0..5].copy_from_slice(b"serum");
            Self::new(bytes, Pubkey::new_unique())
        }

        fn data(&mut self) -> &mut OpenOrders {
            bytemuck::from_bytes_mut(&mut self.bytes[5..5 + size_of::<OpenOrders>()])
        }
    }

    fn mock_bank_and_oracle(
        group: Pubkey,
        token_index: TokenIndex,
        price: f64,
        init_weights: f64,
        maint_weights: f64,
    ) -> (TestAccount<Bank>, TestAccount<StubOracle>) {
        let mut oracle = TestAccount::<StubOracle>::new_zeroed();
        oracle.data().price = I80F48::from_num(price);
        let mut bank = TestAccount::<Bank>::new_zeroed();
        bank.data().token_index = token_index;
        bank.data().group = group;
        bank.data().oracle = oracle.pubkey;
        bank.data().deposit_index = I80F48::from(1_000_000);
        bank.data().borrow_index = I80F48::from(1_000_000);
        bank.data().init_asset_weight = I80F48::from_num(1.0 - init_weights);
        bank.data().init_liab_weight = I80F48::from_num(1.0 + init_weights);
        bank.data().maint_asset_weight = I80F48::from_num(1.0 - maint_weights);
        bank.data().maint_liab_weight = I80F48::from_num(1.0 + maint_weights);
        (bank, oracle)
    }

    fn mock_perp_market(
        group: Pubkey,
        oracle: Pubkey,
        market_index: PerpMarketIndex,
        init_weights: f64,
        maint_weights: f64,
    ) -> TestAccount<PerpMarket> {
        let mut pm = TestAccount::<PerpMarket>::new_zeroed();
        pm.data().group = group;
        pm.data().oracle = oracle;
        pm.data().perp_market_index = market_index;
        pm.data().init_asset_weight = I80F48::from_num(1.0 - init_weights);
        pm.data().init_liab_weight = I80F48::from_num(1.0 + init_weights);
        pm.data().maint_asset_weight = I80F48::from_num(1.0 - maint_weights);
        pm.data().maint_liab_weight = I80F48::from_num(1.0 + maint_weights);
        pm.data().quote_lot_size = 100;
        pm.data().base_lot_size = 10;
        pm
    }

    fn health_eq(a: I80F48, b: f64) -> bool {
        if (a - I80F48::from_num(b)).abs() < 0.001 {
            true
        } else {
            println!("health is {}, but expected {}", a, b);
            false
        }
    }

    // Run a health test that includes all the side values (like referrer_rebates_accrued)
    #[test]
    fn test_health0() {
        let buffer = MangoAccount::default_for_tests().try_to_vec().unwrap();
        let mut account = MangoAccountValue::from_bytes(&buffer).unwrap();

        let group = Pubkey::new_unique();

        let (mut bank1, mut oracle1) = mock_bank_and_oracle(group, 1, 1.0, 0.2, 0.1);
        let (mut bank2, mut oracle2) = mock_bank_and_oracle(group, 4, 5.0, 0.5, 0.3);
        bank1
            .data()
            .deposit(
                account.ensure_token_position(1).unwrap().0,
                I80F48::from(100),
            )
            .unwrap();
        bank2
            .data()
            .withdraw_without_fee(
                account.ensure_token_position(4).unwrap().0,
                I80F48::from(10),
            )
            .unwrap();

        let mut oo1 = TestAccount::<OpenOrders>::new_zeroed();
        let serum3account = account.create_serum3_orders(2).unwrap();
        serum3account.open_orders = oo1.pubkey;
        serum3account.base_token_index = 4;
        serum3account.quote_token_index = 1;
        oo1.data().native_pc_total = 21;
        oo1.data().native_coin_total = 18;
        oo1.data().native_pc_free = 1;
        oo1.data().native_coin_free = 3;
        oo1.data().referrer_rebates_accrued = 2;

        let mut perp1 = mock_perp_market(group, oracle2.pubkey, 9, 0.2, 0.1);
        let perpaccount = account.ensure_perp_position(9).unwrap().0;
        perpaccount.change_base_and_quote_positions(perp1.data(), 3, -I80F48::from(310u16));
        perpaccount.bids_base_lots = 7;
        perpaccount.asks_base_lots = 11;
        perpaccount.taker_base_lots = 1;
        perpaccount.taker_quote_lots = 2;

        let oracle2_ai = oracle2.as_account_info();

        let ais = vec![
            bank1.as_account_info(),
            bank2.as_account_info(),
            oracle1.as_account_info(),
            oracle2_ai.clone(),
            perp1.as_account_info(),
            oracle2_ai,
            oo1.as_account_info(),
        ];

        let retriever = ScanningAccountRetriever::new(&ais, &group).unwrap();

        // for bank1/oracle1, including open orders (scenario: bids execute)
        let health1 = (100.0 + 1.0 + 2.0 + (20.0 + 15.0 * 5.0)) * 0.8;
        // for bank2/oracle2
        let health2 = (-10.0 + 3.0) * 5.0 * 1.5;
        // for perp (scenario: bids execute)
        let health3 =
            (3.0 + 7.0 + 1.0) * 10.0 * 5.0 * 0.8 + (-310.0 + 2.0 * 100.0 - 7.0 * 10.0 * 5.0);
        assert!(health_eq(
            compute_health(&account.borrow(), HealthType::Init, &retriever).unwrap(),
            health1 + health2 + health3
        ));
    }

    #[test]
    fn test_scanning_account_retriever() {
        let oracle1_price = 1.0;
        let oracle2_price = 5.0;
        let group = Pubkey::new_unique();

        let (mut bank1, mut oracle1) = mock_bank_and_oracle(group, 1, oracle1_price, 0.2, 0.1);
        let (mut bank2, mut oracle2) = mock_bank_and_oracle(group, 4, oracle2_price, 0.5, 0.3);
        let (mut bank3, _) = mock_bank_and_oracle(group, 5, 1.0, 0.5, 0.3);

        // bank3 reuses the bank2 oracle, to ensure the ScanningAccountRetriever doesn't choke on that
        bank3.data().oracle = oracle2.pubkey;

        let mut oo1 = TestAccount::<OpenOrders>::new_zeroed();
        let oo1key = oo1.pubkey;
        oo1.data().native_pc_total = 20;

        let mut perp1 = mock_perp_market(group, oracle2.pubkey, 9, 0.2, 0.1);
        let mut perp2 = mock_perp_market(group, oracle1.pubkey, 8, 0.2, 0.1);

        let oracle1_account_info = oracle1.as_account_info();
        let oracle2_account_info = oracle2.as_account_info();
        let ais = vec![
            bank1.as_account_info(),
            bank2.as_account_info(),
            bank3.as_account_info(),
            oracle1_account_info.clone(),
            oracle2_account_info.clone(),
            oracle2_account_info.clone(),
            perp1.as_account_info(),
            perp2.as_account_info(),
            oracle2_account_info,
            oracle1_account_info,
            oo1.as_account_info(),
        ];

        let mut retriever = ScanningAccountRetriever::new(&ais, &group).unwrap();

        assert_eq!(retriever.banks.len(), 3);
        assert_eq!(retriever.token_index_map.len(), 3);
        assert_eq!(retriever.oracles.len(), 3);
        assert_eq!(retriever.perp_markets.len(), 2);
        assert_eq!(retriever.perp_oracles.len(), 2);
        assert_eq!(retriever.perp_index_map.len(), 2);
        assert_eq!(retriever.serum3_oos.len(), 1);

        {
            let (b1, o1, opt_b2o2) = retriever.banks_mut_and_oracles(1, 4).unwrap();
            let (b2, o2) = opt_b2o2.unwrap();
            assert_eq!(b1.token_index, 1);
            assert_eq!(o1, I80F48::ONE);
            assert_eq!(b2.token_index, 4);
            assert_eq!(o2, 5 * I80F48::ONE);
        }

        {
            let (b1, o1, opt_b2o2) = retriever.banks_mut_and_oracles(4, 1).unwrap();
            let (b2, o2) = opt_b2o2.unwrap();
            assert_eq!(b1.token_index, 4);
            assert_eq!(o1, 5 * I80F48::ONE);
            assert_eq!(b2.token_index, 1);
            assert_eq!(o2, I80F48::ONE);
        }

        {
            let (b1, o1, opt_b2o2) = retriever.banks_mut_and_oracles(4, 4).unwrap();
            assert!(opt_b2o2.is_none());
            assert_eq!(b1.token_index, 4);
            assert_eq!(o1, 5 * I80F48::ONE);
        }

        retriever.banks_mut_and_oracles(4, 2).unwrap_err();

        {
            let (b, o) = retriever.scanned_bank_and_oracle(5).unwrap();
            assert_eq!(b.token_index, 5);
            assert_eq!(o, 5 * I80F48::ONE);
        }

        let oo = retriever.serum_oo(0, &oo1key).unwrap();
        assert_eq!(identity(oo.native_pc_total), 20);

        assert!(retriever.serum_oo(1, &Pubkey::default()).is_err());

        let (perp, oracle_price) = retriever
            .perp_market_and_oracle_price(&group, 0, 9)
            .unwrap();
        assert_eq!(identity(perp.perp_market_index), 9);
        assert_eq!(oracle_price, oracle2_price);

        let (perp, oracle_price) = retriever
            .perp_market_and_oracle_price(&group, 1, 8)
            .unwrap();
        assert_eq!(identity(perp.perp_market_index), 8);
        assert_eq!(oracle_price, oracle1_price);

        assert!(retriever
            .perp_market_and_oracle_price(&group, 1, 5)
            .is_err());
    }

    #[derive(Default)]
    struct TestHealth1Case {
        token1: i64,
        token2: i64,
        token3: i64,
        oo_1_2: (u64, u64),
        oo_1_3: (u64, u64),
        perp1: (i64, i64, i64, i64),
        expected_health: f64,
    }
    fn test_health1_runner(testcase: &TestHealth1Case) {
        let buffer = MangoAccount::default_for_tests().try_to_vec().unwrap();
        let mut account = MangoAccountValue::from_bytes(&buffer).unwrap();

        let group = Pubkey::new_unique();

        let (mut bank1, mut oracle1) = mock_bank_and_oracle(group, 1, 1.0, 0.2, 0.1);
        let (mut bank2, mut oracle2) = mock_bank_and_oracle(group, 4, 5.0, 0.5, 0.3);
        let (mut bank3, mut oracle3) = mock_bank_and_oracle(group, 5, 10.0, 0.5, 0.3);
        bank1
            .data()
            .change_without_fee(
                account.ensure_token_position(1).unwrap().0,
                I80F48::from(testcase.token1),
            )
            .unwrap();
        bank2
            .data()
            .change_without_fee(
                account.ensure_token_position(4).unwrap().0,
                I80F48::from(testcase.token2),
            )
            .unwrap();
        bank3
            .data()
            .change_without_fee(
                account.ensure_token_position(5).unwrap().0,
                I80F48::from(testcase.token3),
            )
            .unwrap();

        let mut oo1 = TestAccount::<OpenOrders>::new_zeroed();
        let serum3account1 = account.create_serum3_orders(2).unwrap();
        serum3account1.open_orders = oo1.pubkey;
        serum3account1.base_token_index = 4;
        serum3account1.quote_token_index = 1;
        oo1.data().native_pc_total = testcase.oo_1_2.0;
        oo1.data().native_coin_total = testcase.oo_1_2.1;

        let mut oo2 = TestAccount::<OpenOrders>::new_zeroed();
        let serum3account2 = account.create_serum3_orders(3).unwrap();
        serum3account2.open_orders = oo2.pubkey;
        serum3account2.base_token_index = 5;
        serum3account2.quote_token_index = 1;
        oo2.data().native_pc_total = testcase.oo_1_3.0;
        oo2.data().native_coin_total = testcase.oo_1_3.1;

        let mut perp1 = mock_perp_market(group, oracle2.pubkey, 9, 0.2, 0.1);
        let perpaccount = account.ensure_perp_position(9).unwrap().0;
        perpaccount.change_base_and_quote_positions(
            perp1.data(),
            testcase.perp1.0,
            I80F48::from(testcase.perp1.1),
        );
        perpaccount.bids_base_lots = testcase.perp1.2;
        perpaccount.asks_base_lots = testcase.perp1.3;

        let oracle2_ai = oracle2.as_account_info();
        let ais = vec![
            bank1.as_account_info(),
            bank2.as_account_info(),
            bank3.as_account_info(),
            oracle1.as_account_info(),
            oracle2_ai.clone(),
            oracle3.as_account_info(),
            perp1.as_account_info(),
            oracle2_ai,
            oo1.as_account_info(),
            oo2.as_account_info(),
        ];

        let retriever = ScanningAccountRetriever::new(&ais, &group).unwrap();

        assert!(health_eq(
            compute_health(&account.borrow(), HealthType::Init, &retriever).unwrap(),
            testcase.expected_health
        ));
    }

    // Check some specific health constellations
    #[test]
    fn test_health1() {
        let base_price = 5.0;
        let base_lots_to_quote = 10.0 * base_price;
        let testcases = vec![
            TestHealth1Case { // 0
                token1: 100,
                token2: -10,
                oo_1_2: (20, 15),
                perp1: (3, -131, 7, 11),
                expected_health:
                    // for token1, including open orders (scenario: bids execute)
                    (100.0 + (20.0 + 15.0 * base_price)) * 0.8
                    // for token2
                    - 10.0 * base_price * 1.5
                    // for perp (scenario: bids execute)
                    + (3.0 + 7.0) * base_lots_to_quote * 0.8 + (-131.0 - 7.0 * base_lots_to_quote),
                ..Default::default()
            },
            TestHealth1Case { // 1
                token1: -100,
                token2: 10,
                oo_1_2: (20, 15),
                perp1: (-10, -131, 7, 11),
                expected_health:
                    // for token1
                    -100.0 * 1.2
                    // for token2, including open orders (scenario: asks execute)
                    + (10.0 * base_price + (20.0 + 15.0 * base_price)) * 0.5
                    // for perp (scenario: asks execute)
                    + (-10.0 - 11.0) * base_lots_to_quote * 1.2 + (-131.0 + 11.0 * base_lots_to_quote),
                ..Default::default()
            },
            TestHealth1Case {
                // 2
                perp1: (-1, 100, 0, 0),
                expected_health: 0.0,
                ..Default::default()
            },
            TestHealth1Case {
                // 3
                perp1: (1, -100, 0, 0),
                expected_health: -100.0 + 0.8 * 1.0 * base_lots_to_quote,
                ..Default::default()
            },
            TestHealth1Case {
                // 4
                perp1: (10, 100, 0, 0),
                expected_health: 0.0,
                ..Default::default()
            },
            TestHealth1Case {
                // 5
                perp1: (30, -100, 0, 0),
                expected_health: 0.0,
                ..Default::default()
            },
            TestHealth1Case { // 6, reserved oo funds
                token1: -100,
                token2: -10,
                token3: -10,
                oo_1_2: (1, 1),
                oo_1_3: (1, 1),
                expected_health:
                    // tokens
                    -100.0 * 1.2 - 10.0 * 5.0 * 1.5 - 10.0 * 10.0 * 1.5
                    // oo_1_2 (-> token1)
                    + (1.0 + 5.0) * 1.2
                    // oo_1_3 (-> token1)
                    + (1.0 + 10.0) * 1.2,
                ..Default::default()
            },
            TestHealth1Case { // 7, reserved oo funds cross the zero balance level
                token1: -14,
                token2: -10,
                token3: -10,
                oo_1_2: (1, 1),
                oo_1_3: (1, 1),
                expected_health:
                    // tokens
                    -14.0 * 1.2 - 10.0 * 5.0 * 1.5 - 10.0 * 10.0 * 1.5
                    // oo_1_2 (-> token1)
                    + 3.0 * 1.2 + 3.0 * 0.8
                    // oo_1_3 (-> token1)
                    + 8.0 * 1.2 + 3.0 * 0.8,
                ..Default::default()
            },
            TestHealth1Case { // 8, reserved oo funds in a non-quote currency
                token1: -100,
                token2: -100,
                token3: -1,
                oo_1_2: (0, 0),
                oo_1_3: (10, 1),
                expected_health:
                    // tokens
                    -100.0 * 1.2 - 100.0 * 5.0 * 1.5 - 10.0 * 1.5
                    // oo_1_3 (-> token3)
                    + 10.0 * 1.5 + 10.0 * 0.5,
                ..Default::default()
            },
            TestHealth1Case { // 9, like 8 but oo_1_2 flips the oo_1_3 target
                token1: -100,
                token2: -100,
                token3: -1,
                oo_1_2: (100, 0),
                oo_1_3: (10, 1),
                expected_health:
                    // tokens
                    -100.0 * 1.2 - 100.0 * 5.0 * 1.5 - 10.0 * 1.5
                    // oo_1_2 (-> token1)
                    + 80.0 * 1.2 + 20.0 * 0.8
                    // oo_1_3 (-> token1)
                    + 20.0 * 0.8,
                ..Default::default()
            },
        ];

        for (i, testcase) in testcases.iter().enumerate() {
            println!("checking testcase {}", i);
            test_health1_runner(testcase);
        }
    }

    #[test]
    fn test_max_swap() {
        let default_token_info = |x| TokenInfo {
            token_index: 0,
            maint_asset_weight: I80F48::from_num(1.0 - x),
            init_asset_weight: I80F48::from_num(1.0 - x),
            maint_liab_weight: I80F48::from_num(1.0 + x),
            init_liab_weight: I80F48::from_num(1.0 + x),
            oracle_price: I80F48::from_num(2.0),
            balance: I80F48::ZERO,
            serum3_max_reserved: I80F48::ZERO,
        };

        let health_cache = HealthCache {
            token_infos: vec![
                TokenInfo {
                    token_index: 0,
                    oracle_price: I80F48::from_num(2.0),
                    balance: I80F48::ZERO,
                    ..default_token_info(0.1)
                },
                TokenInfo {
                    token_index: 1,
                    oracle_price: I80F48::from_num(3.0),
                    balance: I80F48::ZERO,
                    ..default_token_info(0.2)
                },
                TokenInfo {
                    token_index: 2,
                    oracle_price: I80F48::from_num(4.0),
                    balance: I80F48::ZERO,
                    ..default_token_info(0.3)
                },
            ],
            serum3_infos: vec![],
            perp_infos: vec![],
            being_liquidated: false,
        };

        assert_eq!(health_cache.health(HealthType::Init), I80F48::ZERO);
        assert_eq!(health_cache.health_ratio(HealthType::Init), I80F48::MAX);
        assert_eq!(
            health_cache
                .max_swap_source_for_health_ratio(
                    0,
                    1,
                    I80F48::from_num(2.0 / 3.0),
                    I80F48::from_num(50.0)
                )
                .unwrap(),
            I80F48::ZERO
        );

        let adjust_by_usdc = |c: &mut HealthCache, ti: TokenIndex, usdc: f64| {
            let ti = &mut c.token_infos[ti as usize];
            ti.balance += I80F48::from_num(usdc);
        };
        let find_max_swap_actual = |c: &HealthCache,
                                    source: TokenIndex,
                                    target: TokenIndex,
                                    ratio: f64,
                                    price_factor: f64| {
            let mut c = c.clone();
            let source_price = c.token_infos[source as usize].oracle_price;
            let target_price = c.token_infos[target as usize].oracle_price;
            let swap_price = I80F48::from_num(price_factor) * source_price / target_price;
            let source_amount = c
                .max_swap_source_for_health_ratio(
                    source,
                    target,
                    swap_price,
                    I80F48::from_num(ratio),
                )
                .unwrap();
            if source_amount == I80F48::MAX {
                return (f64::MAX, f64::MAX);
            }
            c.adjust_token_balance(source, -source_amount).unwrap();
            c.adjust_token_balance(target, source_amount * swap_price)
                .unwrap();
            (
                source_amount.to_num::<f64>(),
                c.health_ratio(HealthType::Init).to_num::<f64>(),
            )
        };
        let check_max_swap_result = |c: &HealthCache,
                                     source: TokenIndex,
                                     target: TokenIndex,
                                     ratio: f64,
                                     price_factor: f64| {
            let (source_amount, actual_ratio) =
                find_max_swap_actual(c, source, target, ratio, price_factor);
            println!(
                    "checking {source} to {target} for price_factor: {price_factor}, target ratio {ratio}: actual ratio: {actual_ratio}, amount: {source_amount}",
                );
            assert!((ratio - actual_ratio).abs() < 1.0);
        };

        {
            println!("test 0");
            let mut health_cache = health_cache.clone();
            adjust_by_usdc(&mut health_cache, 1, 100.0);

            for price_factor in [0.1, 0.9, 1.1] {
                for target in 1..100 {
                    let target = target as f64;
                    check_max_swap_result(&health_cache, 0, 1, target, price_factor);
                    check_max_swap_result(&health_cache, 1, 0, target, price_factor);
                    check_max_swap_result(&health_cache, 0, 2, target, price_factor);
                }
            }

            // At this unlikely price it's healthy to swap infinitely
            assert_eq!(
                find_max_swap_actual(&health_cache, 0, 1, 50.0, 1.5).0,
                f64::MAX
            );
        }

        {
            println!("test 1");
            let mut health_cache = health_cache.clone();
            adjust_by_usdc(&mut health_cache, 0, -20.0);
            adjust_by_usdc(&mut health_cache, 1, 100.0);

            for price_factor in [0.1, 0.9, 1.1] {
                for target in 1..100 {
                    let target = target as f64;
                    check_max_swap_result(&health_cache, 0, 1, target, price_factor);
                    check_max_swap_result(&health_cache, 1, 0, target, price_factor);
                    check_max_swap_result(&health_cache, 0, 2, target, price_factor);
                    check_max_swap_result(&health_cache, 2, 0, target, price_factor);
                }
            }
        }

        {
            println!("test 2");
            let mut health_cache = health_cache.clone();
            adjust_by_usdc(&mut health_cache, 0, -50.0);
            adjust_by_usdc(&mut health_cache, 1, 100.0);
            // possible even though the init ratio is <100
            check_max_swap_result(&health_cache, 1, 0, 100.0, 1.0);
        }

        {
            println!("test 3");
            let mut health_cache = health_cache.clone();
            adjust_by_usdc(&mut health_cache, 0, -30.0);
            adjust_by_usdc(&mut health_cache, 1, 100.0);
            adjust_by_usdc(&mut health_cache, 2, -30.0);

            // swapping with a high ratio advises paying back all liabs
            // and then swapping even more because increasing assets in 0 has better asset weight
            let init_ratio = health_cache.health_ratio(HealthType::Init);
            let (amount, actual_ratio) = find_max_swap_actual(&health_cache, 1, 0, 100.0, 1.0);
            println!(
                "init {}, after {}, amount {}",
                init_ratio, actual_ratio, amount
            );
            assert!(actual_ratio / 2.0 > init_ratio);
            assert!((amount - 100.0 / 3.0).abs() < 1.0);
        }

        {
            println!("test 4");
            let mut health_cache = health_cache.clone();
            adjust_by_usdc(&mut health_cache, 0, 100.0);
            adjust_by_usdc(&mut health_cache, 1, -2.0);
            adjust_by_usdc(&mut health_cache, 2, -65.0);

            let init_ratio = health_cache.health_ratio(HealthType::Init);
            assert!(init_ratio > 3 && init_ratio < 4);

            check_max_swap_result(&health_cache, 0, 1, 1.0, 1.0);
            check_max_swap_result(&health_cache, 0, 1, 3.0, 1.0);
            check_max_swap_result(&health_cache, 0, 1, 4.0, 1.0);
        }
    }

    #[test]
    fn test_health_perp_funding() {
        let buffer = MangoAccount::default_for_tests().try_to_vec().unwrap();
        let mut account = MangoAccountValue::from_bytes(&buffer).unwrap();

        let group = Pubkey::new_unique();

        let (mut bank1, mut oracle1) = mock_bank_and_oracle(group, 1, 1.0, 0.2, 0.1);
        bank1
            .data()
            .change_without_fee(
                account.ensure_token_position(1).unwrap().0,
                I80F48::from(100),
            )
            .unwrap();

        let mut perp1 = mock_perp_market(group, oracle1.pubkey, 9, 0.2, 0.1);
        perp1.data().long_funding = I80F48::from_num(10.1);
        let perpaccount = account.ensure_perp_position(9).unwrap().0;
        perpaccount.change_base_and_quote_positions(perp1.data(), 10, I80F48::from(-110));
        perpaccount.long_settled_funding = I80F48::from_num(10.0);

        let oracle1_ai = oracle1.as_account_info();
        let ais = vec![
            bank1.as_account_info(),
            oracle1_ai.clone(),
            perp1.as_account_info(),
            oracle1_ai,
        ];

        let retriever = ScanningAccountRetriever::new(&ais, &group).unwrap();

        assert!(health_eq(
            compute_health(&account.borrow(), HealthType::Init, &retriever).unwrap(),
            // token
            0.8 * 100.0
            // perp base
            + 0.8 * 100.0
            // perp quote
            - 110.0
            // perp funding (10 * (10.1 - 10.0))
            - 1.0
        ));
    }

    #[test]
    fn test_scanning_retreiver_mismatched_oracle_for_perps_throws_error() {
        let group = Pubkey::new_unique();

        let (mut bank1, mut oracle1) = mock_bank_and_oracle(group, 1, 1.0, 0.2, 0.1);
        let (mut bank2, mut oracle2) = mock_bank_and_oracle(group, 4, 5.0, 0.5, 0.3);

        let mut oo1 = TestAccount::<OpenOrders>::new_zeroed();

        let mut perp1 = mock_perp_market(group, oracle1.pubkey, 9, 0.2, 0.1);
        let mut perp2 = mock_perp_market(group, oracle2.pubkey, 8, 0.2, 0.1);

        let oracle1_account_info = oracle1.as_account_info();
        let oracle2_account_info = oracle2.as_account_info();
        let ais = vec![
            bank1.as_account_info(),
            bank2.as_account_info(),
            oracle1_account_info.clone(),
            oracle2_account_info.clone(),
            perp1.as_account_info(),
            perp2.as_account_info(),
            oracle2_account_info, // Oracles wrong way around
            oracle1_account_info,
            oo1.as_account_info(),
        ];

        let retriever = ScanningAccountRetriever::new(&ais, &group).unwrap();
        let result = retriever.perp_market_and_oracle_price(&group, 0, 9);
        assert!(result.is_err());
    }
}<|MERGE_RESOLUTION|>--- conflicted
+++ resolved
@@ -520,12 +520,8 @@
     // in health-reference-token native units, needs scaling by asset/liab
     pub base: I80F48,
     // in health-reference-token native units, no asset/liab factor needed
-<<<<<<< HEAD
-    quote: I80F48,
+    pub quote: I80F48,
     oracle_price: I80F48,
-=======
-    pub quote: I80F48,
->>>>>>> b7e79a46
 }
 
 impl PerpInfo {
