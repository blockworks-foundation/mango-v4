use anchor_lang::prelude::*;
use fixed::types::I80F48;
use serum_dex::state::OpenOrders;
use std::collections::HashMap;

use crate::accounts_zerocopy::*;
use crate::error::MangoError;
use crate::serum3_cpi;
use crate::state::{oracle_price, Bank, MangoAccount, PerpMarket, PerpMarketIndex, TokenIndex};
use crate::util::checked_math as cm;

/// This trait abstracts how to find accounts needed for the health computation.
///
/// There are different ways they are retrieved from remainingAccounts, based
/// on the instruction:
/// - FixedOrderAccountRetriever requires the remainingAccounts to be in a well
///   defined order and is the fastest. It's used where possible.
/// - ScanningAccountRetriever does a linear scan for each account it needs.
///   It needs more compute, but works when a union of bank/oracle/market accounts
///   are passed because health needs to be computed for different baskets in
///   one instruction (such as for liquidation instructions).
pub trait AccountRetriever {
    fn bank_and_oracle(
        &self,
        group: &Pubkey,
        account_index: usize,
        token_index: TokenIndex,
    ) -> Result<(&Bank, I80F48)>;

    fn serum_oo(&self, account_index: usize, key: &Pubkey) -> Result<&OpenOrders>;

    fn perp_market(
        &self,
        group: &Pubkey,
        account_index: usize,
        perp_market_index: PerpMarketIndex,
    ) -> Result<&PerpMarket>;

    fn account_index(&self, key: Pubkey) -> Result<usize>;
}

/// Assumes the account infos needed for the health computation follow a strict order.
///
/// 1. n_banks Bank account, in the order of account.tokens.iter_active()
/// 2. n_banks oracle accounts, one for each bank in the same order
/// 3. PerpMarket accounts, in the order of account.perps.iter_active_accounts()
/// 4. serum3 OpenOrders accounts, in the order of account.serum3.iter_active()
pub struct FixedOrderAccountRetriever<T: KeyedAccountReader> {
    pub ais: Vec<T>,
    pub n_banks: usize,
    pub begin_perp: usize,
    pub begin_serum3: usize,
}

pub fn new_fixed_order_account_retriever<'a, 'info>(
    ais: &'a [AccountInfo<'info>],
    account: &MangoAccount,
) -> Result<FixedOrderAccountRetriever<AccountInfoRef<'a, 'info>>> {
    let active_token_len = account.tokens.iter_active().count();
    let active_serum3_len = account.serum3.iter_active().count();
    let active_perp_len = account.perps.iter_active_accounts().count();
    let expected_ais = cm!(active_token_len * 2 // banks + oracles
        + active_perp_len // PerpMarkets
        + active_serum3_len); // open_orders
    require!(ais.len() == expected_ais, MangoError::SomeError);

    Ok(FixedOrderAccountRetriever {
        ais: ais
            .into_iter()
            .map(|ai| AccountInfoRef::borrow(ai))
            .collect::<Result<Vec<_>>>()?,
        n_banks: active_token_len,
        begin_perp: cm!(active_token_len * 2),
        begin_serum3: cm!(active_token_len * 2 + active_perp_len),
    })
}

impl<T: KeyedAccountReader> AccountRetriever for FixedOrderAccountRetriever<T> {
    fn bank_and_oracle(
        &self,
        group: &Pubkey,
        account_index: usize,
        token_index: TokenIndex,
    ) -> Result<(&Bank, I80F48)> {
        let bank = self.ais[account_index].load::<Bank>()?;
        require!(&bank.group == group, MangoError::SomeError);
        require!(bank.token_index == token_index, MangoError::SomeError);
        let oracle = &self.ais[cm!(self.n_banks + account_index)];
        require!(&bank.oracle == oracle.key(), MangoError::SomeError);
        Ok((
            bank,
            oracle_price(oracle, bank.oracle_config.conf_filter, bank.mint_decimals)?,
        ))
    }

    fn perp_market(
        &self,
        group: &Pubkey,
        account_index: usize,
        perp_market_index: PerpMarketIndex,
    ) -> Result<&PerpMarket> {
        let ai = &self.ais[cm!(self.begin_perp + account_index)];
        let market = ai.load::<PerpMarket>()?;
        require!(&market.group == group, MangoError::SomeError);
        require!(
            market.perp_market_index == perp_market_index,
            MangoError::SomeError
        );
        Ok(market)
    }

    fn serum_oo(&self, account_index: usize, key: &Pubkey) -> Result<&OpenOrders> {
        let ai = &self.ais[cm!(self.begin_serum3 + account_index)];
        require!(key == ai.key(), MangoError::SomeError);
        serum3_cpi::load_open_orders(ai)
    }

    fn account_index(&self, key: Pubkey) -> Result<usize> {
        self.ais
            .iter()
            .position(|account| account.key() == &key)
            .ok_or_else(|| error!(MangoError::SomeError))
    }
}

/// Takes a list of account infos containing
/// - an unknown number of Banks in any order, followed by
/// - the same number of oracles in the same order as the banks, followed by
/// - an unknown number of PerpMarket accounts
/// - an unknown number of serum3 OpenOrders accounts
/// and retrieves accounts needed for the health computation by doing a linear
/// scan for each request.
pub struct ScanningAccountRetriever<'a, 'info> {
    ais: Vec<AccountInfoRefMut<'a, 'info>>,
    token_index_map: HashMap<TokenIndex, usize>,
    perp_index_map: HashMap<PerpMarketIndex, usize>,
}

impl<'a, 'info> ScanningAccountRetriever<'a, 'info> {
    pub fn new(ais: &'a [AccountInfo<'info>], group: &Pubkey) -> Result<Self> {
        let mut token_index_map = HashMap::with_capacity(ais.len() / 2);
        for (i, ai) in ais.iter().enumerate() {
            match ai.load::<Bank>() {
                Ok(bank) => {
                    require!(&bank.group == group, MangoError::SomeError);
                    token_index_map.insert(bank.token_index, i);
                }
                Err(Error::AnchorError(error))
                    if error.error_code_number
                        == ErrorCode::AccountDiscriminatorMismatch as u32
                        || error.error_code_number
                            == ErrorCode::AccountOwnedByWrongProgram as u32 =>
                {
                    break;
                }
                Err(error) => return Err(error),
            };
        }

        // skip all banks and oracles, then find number of PerpMarket accounts
        let skip = token_index_map.len() * 2;
        let mut perp_index_map = HashMap::with_capacity(ais.len() - skip);
        for (i, ai) in ais[skip..].iter().enumerate() {
            match ai.load::<PerpMarket>() {
                Ok(perp_market) => {
                    require!(&perp_market.group == group, MangoError::SomeError);
                    perp_index_map.insert(perp_market.perp_market_index, cm!(skip + i));
                }
                Err(Error::AnchorError(error))
                    if error.error_code_number
                        == ErrorCode::AccountDiscriminatorMismatch as u32
                        || error.error_code_number
                            == ErrorCode::AccountOwnedByWrongProgram as u32 =>
                {
                    break;
                }
                Err(error) => return Err(error),
            };
        }

        Ok(Self {
            ais: ais
                .into_iter()
                .map(|ai| AccountInfoRefMut::borrow(ai))
                .collect::<Result<Vec<_>>>()?,
            token_index_map,
            perp_index_map,
        })
    }

    fn n_banks(&self) -> usize {
        self.token_index_map.len()
    }

    fn begin_serum3(&self) -> usize {
        2 * self.token_index_map.len() + self.perp_index_map.len()
    }

    #[inline]
    fn bank_index(&self, token_index: TokenIndex) -> Result<usize> {
        Ok(*self
            .token_index_map
            .get(&token_index)
            .ok_or_else(|| error!(MangoError::SomeError))?)
    }

    #[inline]
    fn perp_market_index(&self, perp_market_index: PerpMarketIndex) -> Result<usize> {
        Ok(*self
            .perp_index_map
            .get(&perp_market_index)
            .ok_or_else(|| error!(MangoError::SomeError))?)
    }

    pub fn banks_mut_and_oracles(
        &mut self,
        token_index1: TokenIndex,
        token_index2: TokenIndex,
    ) -> Result<(&mut Bank, &mut Bank, I80F48, I80F48)> {
        let index1 = self.bank_index(token_index1)?;
        let index2 = self.bank_index(token_index2)?;
        let (first, second, swap) = if index1 < index2 {
            (index1, index2, false)
        } else {
            (index2, index1, true)
        };
        let n_banks = self.n_banks();

        // split_at_mut after the first bank and after the second bank
        let (first_bank_part, second_part) = self.ais.split_at_mut(first + 1);
        let (second_bank_part, oracles_part) = second_part.split_at_mut(second - first);

        let bank1 = first_bank_part[first].load_mut_fully_unchecked::<Bank>()?;
        let bank2 = second_bank_part[second - (first + 1)].load_mut_fully_unchecked::<Bank>()?;
        let oracle1 = &oracles_part[cm!(n_banks + first - (second + 1))];
        let oracle2 = &oracles_part[cm!(n_banks + second - (second + 1))];
        require!(&bank1.oracle == oracle1.key, MangoError::SomeError);
        require!(&bank2.oracle == oracle2.key, MangoError::SomeError);
        let mint_decimals1 = bank1.mint_decimals;
        let mint_decimals2 = bank2.mint_decimals;
        let price1 = oracle_price(oracle1, bank1.oracle_config.conf_filter, mint_decimals1)?;
        let price2 = oracle_price(oracle2, bank2.oracle_config.conf_filter, mint_decimals2)?;
        if swap {
            Ok((bank2, bank1, price2, price1))
        } else {
            Ok((bank1, bank2, price1, price2))
        }
    }
}

impl<'a, 'info> AccountRetriever for ScanningAccountRetriever<'a, 'info> {
    fn bank_and_oracle(
        &self,
        _group: &Pubkey,
        _account_index: usize,
        token_index: TokenIndex,
    ) -> Result<(&Bank, I80F48)> {
        let index = self.bank_index(token_index)?;
        let bank = self.ais[index].load_fully_unchecked::<Bank>()?;
        let oracle = &self.ais[cm!(self.n_banks() + index)];
        require!(&bank.oracle == oracle.key, MangoError::SomeError);
        Ok((
            bank,
            oracle_price(oracle, bank.oracle_config.conf_filter, bank.mint_decimals)?,
        ))
    }

    fn perp_market(
        &self,
        _group: &Pubkey,
        _account_index: usize,
        perp_market_index: PerpMarketIndex,
    ) -> Result<&PerpMarket> {
        let index = self.perp_market_index(perp_market_index)?;
        self.ais[index].load_fully_unchecked::<PerpMarket>()
    }

    fn serum_oo(&self, _account_index: usize, key: &Pubkey) -> Result<&OpenOrders> {
        let oo = self.ais[self.begin_serum3()..]
            .iter()
            .find(|ai| ai.key == key)
            .ok_or_else(|| error!(MangoError::SomeError))?;
        serum3_cpi::load_open_orders(oo)
    }

    fn account_index(&self, key: Pubkey) -> Result<usize> {
        self.ais
            .iter()
            .position(|account| account.key() == &key)
            .ok_or_else(|| error!(MangoError::SomeError))
    }
}

/// There are two types of health, initial health used for opening new positions and maintenance
/// health used for liquidations. They are both calculated as a weighted sum of the assets
/// minus the liabilities but the maint. health uses slightly larger weights for assets and
/// slightly smaller weights for the liabilities. Zero is used as the bright line for both
/// i.e. if your init health falls below zero, you cannot open new positions and if your maint. health
/// falls below zero you will be liquidated.
#[derive(PartialEq, Copy, Clone, AnchorSerialize, AnchorDeserialize)]
pub enum HealthType {
    Init,
    Maint,
}

/// Computes health for a mango account given a set of account infos
///
/// These account infos must fit the fixed layout defined by FixedOrderAccountRetriever.
<<<<<<< HEAD
// pub fn compute_health_from_fixed_accounts(
//     account: &MangoAccount,
//     health_type: HealthType,
//     retriever: FixedOrderAccountRetriever<AccountInfoRef>,
// ) -> Result<I80F48> {
//     compute_health_detail(account, &retriever, health_type, true)?.health(health_type)
// }
=======
pub fn compute_health_from_fixed_accounts(
    account: &MangoAccount,
    health_type: HealthType,
    ais: &[AccountInfo],
) -> Result<I80F48> {
    let active_token_len = account.tokens.iter_active().count();
    let active_serum3_len = account.serum3.iter_active().count();
    let active_perp_len = account.perps.iter_active_accounts().count();
    let expected_ais = cm!(active_token_len * 2 // banks + oracles
        + active_perp_len // PerpMarkets
        + active_serum3_len); // open_orders
    require!(ais.len() == expected_ais, MangoError::SomeError);

    let retriever = FixedOrderAccountRetriever {
        ais: ais
            .into_iter()
            .map(|ai| AccountInfoRef::borrow(ai))
            .collect::<Result<Vec<_>>>()?,
        n_banks: active_token_len,
        begin_perp: cm!(active_token_len * 2),
        begin_serum3: cm!(active_token_len * 2 + active_perp_len),
    };
    new_health_cache(account, &retriever)?.health(health_type)
}
>>>>>>> 20fc9d55

/// Compute health with an arbitrary AccountRetriever
pub fn compute_health(
    account: &MangoAccount,
    health_type: HealthType,
    retriever: &impl AccountRetriever,
) -> Result<I80F48> {
    new_health_cache(account, retriever)?.health(health_type)
}

struct TokenInfo {
    token_index: TokenIndex,
    maint_asset_weight: I80F48,
    init_asset_weight: I80F48,
    maint_liab_weight: I80F48,
    init_liab_weight: I80F48,
    oracle_price: I80F48, // native/native
    // in health-reference-token native units
    balance: I80F48,
    // in health-reference-token native units
    serum3_max_reserved: I80F48,
}

impl TokenInfo {
    #[inline(always)]
    fn asset_weight(&self, health_type: HealthType) -> I80F48 {
        match health_type {
            HealthType::Init => self.init_asset_weight,
            HealthType::Maint => self.maint_asset_weight,
        }
    }

    #[inline(always)]
    fn liab_weight(&self, health_type: HealthType) -> I80F48 {
        match health_type {
            HealthType::Init => self.init_liab_weight,
            HealthType::Maint => self.maint_liab_weight,
        }
    }
}

struct Serum3Info {
    reserved: I80F48,
    base_index: usize,
    quote_index: usize,
}

impl Serum3Info {
    #[inline(always)]
    fn health_contribution(&self, health_type: HealthType, token_infos: &[TokenInfo]) -> I80F48 {
        let base_info = &token_infos[self.base_index];
        let quote_info = &token_infos[self.quote_index];
        let reserved = self.reserved;

        if reserved.is_zero() {
            return I80F48::ZERO;
        }

        // How much the health would increase if the reserved balance were applied to the passed
        // token info?
        let compute_health_effect = |token_info: &TokenInfo| {
            // This balance includes all possible reserved funds from markets that relate to the
            // token, including this market itself: `reserved` is already included in `max_balance`.
            let max_balance = cm!(token_info.balance + token_info.serum3_max_reserved);

            // Assuming `reserved` was added to `max_balance` last (because that gives the smallest
            // health effects): how much did health change because of it?
            let (asset_part, liab_part) = if max_balance >= reserved {
                (reserved, I80F48::ZERO)
            } else if max_balance.is_negative() {
                (I80F48::ZERO, reserved)
            } else {
                (max_balance, cm!(reserved - max_balance))
            };

            let asset_weight = token_info.asset_weight(health_type);
            let liab_weight = token_info.liab_weight(health_type);
            cm!(asset_weight * asset_part + liab_weight * liab_part)
        };

        let reserved_as_base = compute_health_effect(base_info);
        let reserved_as_quote = compute_health_effect(quote_info);
        reserved_as_base.min(reserved_as_quote)
    }
}

struct PerpInfo {
    maint_asset_weight: I80F48,
    init_asset_weight: I80F48,
    maint_liab_weight: I80F48,
    init_liab_weight: I80F48,
    // in health-reference-token native units, needs scaling by asset/liab
    base: I80F48,
    // in health-reference-token native units, no asset/liab factor needed
    quote: I80F48,
}

impl PerpInfo {
    /// Total health contribution from perp balances
    ///
    /// Due to isolation of perp markets, users may never borrow against perp
    /// positions without settling first: perp health is capped at zero.
    ///
    /// Users need to settle their perp pnl with other perp market participants
    /// in order to realize their gains if they want to use them as collateral.
    ///
    /// This is because we don't trust the perp's base price to not suddenly jump to
    /// zero (if users could borrow against their perp balances they might now
    /// be bankrupt) or suddenly increase a lot (if users could borrow against perp
    /// balances they could now borrow other assets).
    #[inline(always)]
    fn health_contribution(&self, health_type: HealthType) -> I80F48 {
        let weight = match (health_type, self.base.is_negative()) {
            (HealthType::Init, true) => self.init_liab_weight,
            (HealthType::Init, false) => self.init_asset_weight,
            (HealthType::Maint, true) => self.maint_liab_weight,
            (HealthType::Maint, false) => self.maint_asset_weight,
        };
        // FUTURE: Allow v3-style "reliable" markets where we can return
        // `self.quote + weight * self.base` here
        cm!(self.quote + weight * self.base).min(I80F48::ZERO)
    }
}

pub struct HealthCache {
    token_infos: Vec<TokenInfo>,
    serum3_infos: Vec<Serum3Info>,
    perp_infos: Vec<PerpInfo>,
}

impl HealthCache {
    pub fn health(&self, health_type: HealthType) -> Result<I80F48> {
        let mut health = I80F48::ZERO;
        for token_info in self.token_infos.iter() {
            let contrib = health_contribution(health_type, token_info, token_info.balance)?;
            health = cm!(health + contrib);
        }
        for serum3_info in self.serum3_infos.iter() {
            let contrib = serum3_info.health_contribution(health_type, &self.token_infos);
            health = cm!(health + contrib);
        }
        for perp_info in self.perp_infos.iter() {
            let contrib = perp_info.health_contribution(health_type);
            health = cm!(health + contrib);
        }
        Ok(health)
    }

    pub fn adjust_token_balance(&mut self, token_index: TokenIndex, change: I80F48) -> Result<()> {
        let mut entry = self
            .token_infos
            .iter_mut()
            .find(|t| t.token_index == token_index)
            .ok_or_else(|| error!(MangoError::SomeError))?;
        entry.balance = cm!(entry.balance + change * entry.oracle_price);
        Ok(())
    }
}

/// Compute health contribution for a given balance
/// wart: independent of the balance stored in TokenInfo
/// balance is in health-reference-token native units
#[inline(always)]
fn health_contribution(
    health_type: HealthType,
    info: &TokenInfo,
    balance: I80F48,
) -> Result<I80F48> {
    let weight = if balance.is_negative() {
        info.liab_weight(health_type)
    } else {
        info.asset_weight(health_type)
    };
    Ok(cm!(balance * weight))
}

/// Generate a HealthCache for an account and its health accounts.
pub fn new_health_cache(
    account: &MangoAccount,
    retriever: &impl AccountRetriever,
) -> Result<HealthCache> {
    // token contribution from token accounts
    let mut token_infos = vec![];
    fn find_token_info_index(infos: &[TokenInfo], token_index: TokenIndex) -> Result<usize> {
        infos
            .iter()
            .position(|ti| ti.token_index == token_index)
            .ok_or_else(|| error!(MangoError::SomeError))
    }

    for (i, position) in account.tokens.iter_active().enumerate() {
        let (bank, oracle_price) =
            retriever.bank_and_oracle(&account.group, i, position.token_index)?;

        // converts the token value to the basis token value for health computations
        // TODO: health basis token == USDC?
        let native = position.native(&bank);

        token_infos.push(TokenInfo {
            token_index: bank.token_index,
            maint_asset_weight: bank.maint_asset_weight,
            init_asset_weight: bank.init_asset_weight,
            maint_liab_weight: bank.maint_liab_weight,
            init_liab_weight: bank.init_liab_weight,
            oracle_price,
            balance: cm!(native * oracle_price),
            serum3_max_reserved: I80F48::ZERO,
        });
    }

    // Fill the TokenInfo balance with free funds in serum3 oo accounts, and fill
    // the serum3_max_reserved with their reserved funds. Also build Serum3Infos.
    let mut serum3_infos = vec![];
    for (i, serum_account) in account.serum3.iter_active().enumerate() {
        let oo = retriever.serum_oo(i, &serum_account.open_orders)?;

        // find the TokenInfos for the market's base and quote tokens
        let base_index = find_token_info_index(&token_infos, serum_account.base_token_index)?;
        let quote_index = find_token_info_index(&token_infos, serum_account.quote_token_index)?;
        let (base_info, quote_info) = if base_index < quote_index {
            let (l, r) = token_infos.split_at_mut(quote_index);
            (&mut l[base_index], &mut r[0])
        } else {
            let (l, r) = token_infos.split_at_mut(base_index);
            (&mut r[0], &mut l[quote_index])
        };

        // add the amounts that are freely settleable
        let base_free = I80F48::from_num(oo.native_coin_free);
        let quote_free = I80F48::from_num(cm!(oo.native_pc_free + oo.referrer_rebates_accrued));
        base_info.balance = cm!(base_info.balance + base_free * base_info.oracle_price);
        quote_info.balance = cm!(quote_info.balance + quote_free * quote_info.oracle_price);

        // add the reserved amount to both sides, to have the worst-case covered
        let reserved_base = I80F48::from_num(cm!(oo.native_coin_total - oo.native_coin_free));
        let reserved_quote = I80F48::from_num(cm!(oo.native_pc_total - oo.native_pc_free));
        let reserved_balance =
            cm!(reserved_base * base_info.oracle_price + reserved_quote * quote_info.oracle_price);
        base_info.serum3_max_reserved = cm!(base_info.serum3_max_reserved + reserved_balance);
        quote_info.serum3_max_reserved = cm!(quote_info.serum3_max_reserved + reserved_balance);

        serum3_infos.push(Serum3Info {
            reserved: reserved_balance,
            base_index,
            quote_index,
        });
    }

    // health contribution from perp accounts
    let mut perp_infos = Vec::with_capacity(account.perps.iter_active_accounts().count());
    for (i, perp_account) in account.perps.iter_active_accounts().enumerate() {
        let perp_market = retriever.perp_market(&account.group, i, perp_account.market_index)?;

        // find the TokenInfos for the market's base and quote tokens
        let base_index = find_token_info_index(&token_infos, perp_market.base_token_index)?;
        let base_info = &token_infos[base_index];

        let base_lot_size = I80F48::from(perp_market.base_lot_size);

        let base_lots = cm!(perp_account.base_position_lots + perp_account.taker_base_lots);
        let taker_quote = I80F48::from(cm!(
            perp_account.taker_quote_lots * perp_market.quote_lot_size
        ));
        let quote_current = cm!(perp_account.quote_position_native + taker_quote);

        // Two scenarios:
        // 1. The price goes low and all bids execute, converting to base.
        //    That means the perp position is increased by `bids` and the quote position
        //    is decreased by `bids * base_lot_size * price`.
        //    The health for this case is:
        //        (weighted(base_lots + bids) - bids) * base_lot_size * price + quote
        // 2. The price goes high and all asks execute, converting to quote.
        //    The health for this case is:
        //        (weighted(base_lots - asks) + asks) * base_lot_size * price + quote
        //
        // Comparing these makes it clear we need to pick the worse subfactor
        //    weighted(base_lots + bids) - bids =: scenario1
        // or
        //    weighted(base_lots - asks) + asks =: scenario2
        //
        // Additionally, we want this scenario choice to be the same no matter whether we're
        // computing init or maint health. This can be guaranteed by requiring the weights
        // to satisfy the property (P):
        //
        //     (1 - init_asset_weight) / (init_liab_weight - 1)
        //  == (1 - maint_asset_weight) / (maint_liab_weight - 1)
        //
        // Derivation:
        //   Set asks_net_lots := base_lots - asks, bids_net_lots := base_lots + bids.
        //   Now
        //     scenario1 = weighted(bids_net_lots) - bids_net_lots + base_lots and
        //     scenario2 = weighted(asks_net_lots) - asks_net_lots + base_lots
        //   So with expanding weigthed(a) = weight_factor_for_a * a, the question
        //     scenario1 < scenario2
        //   becomes:
        //     (weight_factor_for_bids_net_lots - 1) * bids_net_lots
        //       < (weight_factor_for_asks_net_lots - 1) * asks_net_lots
        //   Since asks_net_lots < 0 and bids_net_lots > 0 is the only interesting case, (P) follows.
        //
        // We satisfy (P) by requiring
        //   asset_weight = 1 - x and liab_weight = 1 + x
        //
        // And with that assumption the scenario choice condition further simplifies to:
        //            scenario1 < scenario2
        //   iff  abs(bids_net_lots) > abs(asks_net_lots)
        let bids_net_lots = cm!(base_lots + perp_account.bids_base_lots);
        let asks_net_lots = cm!(base_lots - perp_account.asks_base_lots);

        let lots_to_quote = base_lot_size * base_info.oracle_price;
        let base;
        let quote;
        if cm!(bids_net_lots.abs()) > cm!(asks_net_lots.abs()) {
            let bids_net_lots = I80F48::from(bids_net_lots);
            let bids_base_lots = I80F48::from(perp_account.bids_base_lots);
            base = cm!(bids_net_lots * lots_to_quote);
            quote = cm!(quote_current - bids_base_lots * lots_to_quote);
        } else {
            let asks_net_lots = I80F48::from(asks_net_lots);
            let asks_base_lots = I80F48::from(perp_account.asks_base_lots);
            base = cm!(asks_net_lots * lots_to_quote);
            quote = cm!(quote_current + asks_base_lots * lots_to_quote);
        };

        perp_infos.push(PerpInfo {
            init_asset_weight: perp_market.init_asset_weight,
            init_liab_weight: perp_market.init_liab_weight,
            maint_asset_weight: perp_market.maint_asset_weight,
            maint_liab_weight: perp_market.maint_liab_weight,
            base,
            quote,
        });
    }

    Ok(HealthCache {
        token_infos,
        serum3_infos,
        perp_infos,
    })
}

#[cfg(test)]
mod tests {
    use super::*;
    use crate::state::oracle::StubOracle;
    use std::cell::RefCell;
    use std::convert::identity;
    use std::mem::size_of;
    use std::rc::Rc;
    use std::str::FromStr;

    #[test]
    fn test_precision() {
        // I80F48 can only represent until 1/2^48
        assert_ne!(
            I80F48::from_num(1_u128) / I80F48::from_num(2_u128.pow(48)),
            0
        );
        assert_eq!(
            I80F48::from_num(1_u128) / I80F48::from_num(2_u128.pow(49)),
            0
        );

        // I80F48 can only represent until 14 decimal points
        assert_ne!(
            I80F48::from_str(format!("0.{}1", "0".repeat(13)).as_str()).unwrap(),
            0
        );
        assert_eq!(
            I80F48::from_str(format!("0.{}1", "0".repeat(14)).as_str()).unwrap(),
            0
        );
    }

    // Implementing TestAccount directly for ZeroCopy + Owner leads to a conflict
    // because OpenOrders may add impls for those in the future.
    trait MyZeroCopy: anchor_lang::ZeroCopy + Owner {}
    impl MyZeroCopy for StubOracle {}
    impl MyZeroCopy for Bank {}
    impl MyZeroCopy for PerpMarket {}

    struct TestAccount<T> {
        bytes: Vec<u8>,
        pubkey: Pubkey,
        owner: Pubkey,
        lamports: u64,
        _phantom: std::marker::PhantomData<T>,
    }

    impl<T> TestAccount<T> {
        fn new(bytes: Vec<u8>, owner: Pubkey) -> Self {
            Self {
                bytes,
                owner,
                pubkey: Pubkey::new_unique(),
                lamports: 0,
                _phantom: std::marker::PhantomData,
            }
        }

        fn as_account_info(&mut self) -> AccountInfo {
            AccountInfo {
                key: &self.pubkey,
                owner: &self.owner,
                lamports: Rc::new(RefCell::new(&mut self.lamports)),
                data: Rc::new(RefCell::new(&mut self.bytes)),
                is_signer: false,
                is_writable: false,
                executable: false,
                rent_epoch: 0,
            }
        }
    }

    impl<T: MyZeroCopy> TestAccount<T> {
        fn new_zeroed() -> Self {
            let mut bytes = vec![0u8; 8 + size_of::<T>()];
            bytes[0..8].copy_from_slice(&T::discriminator());
            Self::new(bytes, T::owner())
        }

        fn data(&mut self) -> &mut T {
            bytemuck::from_bytes_mut(&mut self.bytes[8..])
        }
    }

    impl TestAccount<OpenOrders> {
        fn new_zeroed() -> Self {
            let mut bytes = vec![0u8; 12 + size_of::<OpenOrders>()];
            bytes[0..5].copy_from_slice(b"serum");
            Self::new(bytes, Pubkey::new_unique())
        }

        fn data(&mut self) -> &mut OpenOrders {
            bytemuck::from_bytes_mut(&mut self.bytes[5..5 + size_of::<OpenOrders>()])
        }
    }

    fn mock_bank_and_oracle(
        group: Pubkey,
        token_index: TokenIndex,
        price: f64,
        init_weights: f64,
        maint_weights: f64,
    ) -> (TestAccount<Bank>, TestAccount<StubOracle>) {
        let mut oracle = TestAccount::<StubOracle>::new_zeroed();
        oracle.data().price = I80F48::from_num(price);
        let mut bank = TestAccount::<Bank>::new_zeroed();
        bank.data().token_index = token_index;
        bank.data().group = group;
        bank.data().oracle = oracle.pubkey;
        bank.data().deposit_index = I80F48::from(1_000_000);
        bank.data().borrow_index = I80F48::from(1_000_000);
        bank.data().init_asset_weight = I80F48::from_num(1.0 - init_weights);
        bank.data().init_liab_weight = I80F48::from_num(1.0 + init_weights);
        bank.data().maint_asset_weight = I80F48::from_num(1.0 - maint_weights);
        bank.data().maint_liab_weight = I80F48::from_num(1.0 + maint_weights);
        (bank, oracle)
    }

    // Run a health test that includes all the side values (like referrer_rebates_accrued)
    #[test]
    fn test_health0() {
        let mut account = MangoAccount::default();
        let group = Pubkey::new_unique();

        let (mut bank1, mut oracle1) = mock_bank_and_oracle(group, 1, 1.0, 0.2, 0.1);
        let (mut bank2, mut oracle2) = mock_bank_and_oracle(group, 4, 5.0, 0.5, 0.3);
        bank1
            .data()
            .deposit(
                account.tokens.get_mut_or_create(1).unwrap().0,
                I80F48::from(100),
            )
            .unwrap();
        bank2
            .data()
            .withdraw_without_fee(
                account.tokens.get_mut_or_create(4).unwrap().0,
                I80F48::from(10),
            )
            .unwrap();

        let mut oo1 = TestAccount::<OpenOrders>::new_zeroed();
        let serum3account = account.serum3.create(2).unwrap();
        serum3account.open_orders = oo1.pubkey;
        serum3account.base_token_index = 4;
        serum3account.quote_token_index = 1;
        oo1.data().native_pc_total = 21;
        oo1.data().native_coin_total = 18;
        oo1.data().native_pc_free = 1;
        oo1.data().native_coin_free = 3;
        oo1.data().referrer_rebates_accrued = 2;

        let mut perp1 = TestAccount::<PerpMarket>::new_zeroed();
        perp1.data().group = group;
        perp1.data().perp_market_index = 9;
        perp1.data().base_token_index = 4;
        perp1.data().quote_token_index = 1;
        perp1.data().init_asset_weight = I80F48::from_num(1.0 - 0.2f64);
        perp1.data().init_liab_weight = I80F48::from_num(1.0 + 0.2f64);
        perp1.data().maint_asset_weight = I80F48::from_num(1.0 - 0.1f64);
        perp1.data().maint_liab_weight = I80F48::from_num(1.0 + 0.1f64);
        perp1.data().quote_lot_size = 100;
        perp1.data().base_lot_size = 10;
        let perpaccount = account.perps.get_account_mut_or_create(9).unwrap().0;
        perpaccount.base_position_lots = 3;
        perpaccount.quote_position_native = -I80F48::from(310u16);
        perpaccount.bids_base_lots = 7;
        perpaccount.asks_base_lots = 11;
        perpaccount.taker_base_lots = 1;
        perpaccount.taker_quote_lots = 2;

        let ais = vec![
            bank1.as_account_info(),
            bank2.as_account_info(),
            oracle1.as_account_info(),
            oracle2.as_account_info(),
            perp1.as_account_info(),
            oo1.as_account_info(),
        ];

        let retriever = ScanningAccountRetriever::new(&ais, &group).unwrap();

        let health_eq = |a: I80F48, b: f64| {
            if (a - I80F48::from_num(b)).abs() < 0.001 {
                true
            } else {
                println!("health is {}, but expected {}", a, b);
                false
            }
        };

        // for bank1/oracle1, including open orders (scenario: bids execute)
        let health1 = (100.0 + 1.0 + 2.0 + (20.0 + 15.0 * 5.0)) * 0.8;
        // for bank2/oracle2
        let health2 = (-10.0 + 3.0) * 5.0 * 1.5;
        // for perp (scenario: bids execute)
        let health3 =
            (3.0 + 7.0 + 1.0) * 10.0 * 5.0 * 0.8 + (-310.0 + 2.0 * 100.0 - 7.0 * 10.0 * 5.0);
        assert!(health_eq(
            compute_health(&account, HealthType::Init, &retriever).unwrap(),
            health1 + health2 + health3
        ));
    }

    #[test]
    fn test_scanning_account_retriever() {
        let group = Pubkey::new_unique();

        let (mut bank1, mut oracle1) = mock_bank_and_oracle(group, 1, 1.0, 0.2, 0.1);
        let (mut bank2, mut oracle2) = mock_bank_and_oracle(group, 4, 5.0, 0.5, 0.3);

        let mut oo1 = TestAccount::<OpenOrders>::new_zeroed();
        let oo1key = oo1.pubkey;
        oo1.data().native_pc_total = 20;

        let mut perp1 = TestAccount::<PerpMarket>::new_zeroed();
        perp1.data().group = group;
        perp1.data().perp_market_index = 9;

        let ais = vec![
            bank1.as_account_info(),
            bank2.as_account_info(),
            oracle1.as_account_info(),
            oracle2.as_account_info(),
            perp1.as_account_info(),
            oo1.as_account_info(),
        ];

        let mut retriever = ScanningAccountRetriever::new(&ais, &group).unwrap();

        assert_eq!(retriever.n_banks(), 2);
        assert_eq!(retriever.begin_serum3(), 5);
        assert_eq!(retriever.perp_index_map.len(), 1);

        {
            let (b1, b2, o1, o2) = retriever.banks_mut_and_oracles(1, 4).unwrap();
            assert_eq!(b1.token_index, 1);
            assert_eq!(o1, I80F48::ONE);
            assert_eq!(b2.token_index, 4);
            assert_eq!(o2, 5 * I80F48::ONE);
        }

        {
            let (b1, b2, o1, o2) = retriever.banks_mut_and_oracles(4, 1).unwrap();
            assert_eq!(b1.token_index, 4);
            assert_eq!(o1, 5 * I80F48::ONE);
            assert_eq!(b2.token_index, 1);
            assert_eq!(o2, I80F48::ONE);
        }

        retriever.banks_mut_and_oracles(4, 2).unwrap_err();

        let oo = retriever.serum_oo(0, &oo1key).unwrap();
        assert_eq!(identity(oo.native_pc_total), 20);

        assert!(retriever.serum_oo(1, &Pubkey::default()).is_err());

        let perp = retriever.perp_market(&group, 0, 9).unwrap();
        assert_eq!(identity(perp.perp_market_index), 9);

        assert!(retriever.perp_market(&group, 1, 5).is_err());
    }

    #[derive(Default)]
    struct TestHealth1Case {
        token1: i64,
        token2: i64,
        token3: i64,
        oo_1_2: (u64, u64),
        oo_1_3: (u64, u64),
        perp1: (i64, i64, i64, i64),
        expected_health: f64,
    }
    fn test_health1_runner(testcase: &TestHealth1Case) {
        let mut account = MangoAccount::default();
        let group = Pubkey::new_unique();

        let (mut bank1, mut oracle1) = mock_bank_and_oracle(group, 1, 1.0, 0.2, 0.1);
        let (mut bank2, mut oracle2) = mock_bank_and_oracle(group, 4, 5.0, 0.5, 0.3);
        let (mut bank3, mut oracle3) = mock_bank_and_oracle(group, 5, 10.0, 0.5, 0.3);
        bank1
            .data()
            .change_without_fee(
                account.tokens.get_mut_or_create(1).unwrap().0,
                I80F48::from(testcase.token1),
            )
            .unwrap();
        bank2
            .data()
            .change_without_fee(
                account.tokens.get_mut_or_create(4).unwrap().0,
                I80F48::from(testcase.token2),
            )
            .unwrap();
        bank3
            .data()
            .change_without_fee(
                account.tokens.get_mut_or_create(5).unwrap().0,
                I80F48::from(testcase.token3),
            )
            .unwrap();

        let mut oo1 = TestAccount::<OpenOrders>::new_zeroed();
        let serum3account1 = account.serum3.create(2).unwrap();
        serum3account1.open_orders = oo1.pubkey;
        serum3account1.base_token_index = 4;
        serum3account1.quote_token_index = 1;
        oo1.data().native_pc_total = testcase.oo_1_2.0;
        oo1.data().native_coin_total = testcase.oo_1_2.1;

        let mut oo2 = TestAccount::<OpenOrders>::new_zeroed();
        let serum3account2 = account.serum3.create(3).unwrap();
        serum3account2.open_orders = oo2.pubkey;
        serum3account2.base_token_index = 5;
        serum3account2.quote_token_index = 1;
        oo2.data().native_pc_total = testcase.oo_1_3.0;
        oo2.data().native_coin_total = testcase.oo_1_3.1;

        let mut perp1 = TestAccount::<PerpMarket>::new_zeroed();
        perp1.data().group = group;
        perp1.data().perp_market_index = 9;
        perp1.data().base_token_index = 4;
        perp1.data().quote_token_index = 1;
        perp1.data().init_asset_weight = I80F48::from_num(1.0 - 0.2f64);
        perp1.data().init_liab_weight = I80F48::from_num(1.0 + 0.2f64);
        perp1.data().maint_asset_weight = I80F48::from_num(1.0 - 0.1f64);
        perp1.data().maint_liab_weight = I80F48::from_num(1.0 + 0.1f64);
        perp1.data().quote_lot_size = 100;
        perp1.data().base_lot_size = 10;
        let perpaccount = account.perps.get_account_mut_or_create(9).unwrap().0;
        perpaccount.base_position_lots = testcase.perp1.0;
        perpaccount.quote_position_native = I80F48::from(testcase.perp1.1);
        perpaccount.bids_base_lots = testcase.perp1.2;
        perpaccount.asks_base_lots = testcase.perp1.3;

        let ais = vec![
            bank1.as_account_info(),
            bank2.as_account_info(),
            bank3.as_account_info(),
            oracle1.as_account_info(),
            oracle2.as_account_info(),
            oracle3.as_account_info(),
            perp1.as_account_info(),
            oo1.as_account_info(),
            oo2.as_account_info(),
        ];

        let retriever = ScanningAccountRetriever::new(&ais, &group).unwrap();

        let health_eq = |a: I80F48, b: f64| {
            if (a - I80F48::from_num(b)).abs() < 0.001 {
                true
            } else {
                println!("health is {}, but expected {}", a, b);
                false
            }
        };

        assert!(health_eq(
            compute_health(&account, HealthType::Init, &retriever).unwrap(),
            testcase.expected_health
        ));
    }

    // Check some specific health constellations
    #[test]
    fn test_health1() {
        let base_price = 5.0;
        let base_lots_to_quote = 10.0 * base_price;
        let testcases = vec![
            TestHealth1Case { // 0
                token1: 100,
                token2: -10,
                oo_1_2: (20, 15),
                perp1: (3, -131, 7, 11),
                expected_health:
                    // for token1, including open orders (scenario: bids execute)
                    (100.0 + (20.0 + 15.0 * base_price)) * 0.8
                    // for token2
                    - 10.0 * base_price * 1.5
                    // for perp (scenario: bids execute)
                    + (3.0 + 7.0) * base_lots_to_quote * 0.8 + (-131.0 - 7.0 * base_lots_to_quote),
                ..Default::default()
            },
            TestHealth1Case { // 1
                token1: -100,
                token2: 10,
                oo_1_2: (20, 15),
                perp1: (-10, -131, 7, 11),
                expected_health:
                    // for token1
                    -100.0 * 1.2
                    // for token2, including open orders (scenario: asks execute)
                    + (10.0 * base_price + (20.0 + 15.0 * base_price)) * 0.5
                    // for perp (scenario: asks execute)
                    + (-10.0 - 11.0) * base_lots_to_quote * 1.2 + (-131.0 + 11.0 * base_lots_to_quote),
                ..Default::default()
            },
            TestHealth1Case {
                // 2
                perp1: (-1, 100, 0, 0),
                expected_health: 0.0,
                ..Default::default()
            },
            TestHealth1Case {
                // 3
                perp1: (1, -100, 0, 0),
                expected_health: -100.0 + 0.8 * 1.0 * base_lots_to_quote,
                ..Default::default()
            },
            TestHealth1Case {
                // 4
                perp1: (10, 100, 0, 0),
                expected_health: 0.0,
                ..Default::default()
            },
            TestHealth1Case {
                // 5
                perp1: (30, -100, 0, 0),
                expected_health: 0.0,
                ..Default::default()
            },
            TestHealth1Case { // 6, reserved oo funds
                token1: -100,
                token2: -10,
                token3: -10,
                oo_1_2: (1, 1),
                oo_1_3: (1, 1),
                expected_health:
                    // tokens
                    -100.0 * 1.2 - 10.0 * 5.0 * 1.5 - 10.0 * 10.0 * 1.5
                    // oo_1_2 (-> token1)
                    + (1.0 + 5.0) * 1.2
                    // oo_1_3 (-> token1)
                    + (1.0 + 10.0) * 1.2,
                ..Default::default()
            },
            TestHealth1Case { // 7, reserved oo funds cross the zero balance level
                token1: -14,
                token2: -10,
                token3: -10,
                oo_1_2: (1, 1),
                oo_1_3: (1, 1),
                expected_health:
                    // tokens
                    -14.0 * 1.2 - 10.0 * 5.0 * 1.5 - 10.0 * 10.0 * 1.5
                    // oo_1_2 (-> token1)
                    + 3.0 * 1.2 + 3.0 * 0.8
                    // oo_1_3 (-> token1)
                    + 8.0 * 1.2 + 3.0 * 0.8,
                ..Default::default()
            },
            TestHealth1Case { // 8, reserved oo funds in a non-quote currency
                token1: -100,
                token2: -100,
                token3: -1,
                oo_1_2: (0, 0),
                oo_1_3: (10, 1),
                expected_health:
                    // tokens
                    -100.0 * 1.2 - 100.0 * 5.0 * 1.5 - 10.0 * 1.5
                    // oo_1_3 (-> token3)
                    + 10.0 * 1.5 + 10.0 * 0.5,
                ..Default::default()
            },
            TestHealth1Case { // 9, like 8 but oo_1_2 flips the oo_1_3 target
                token1: -100,
                token2: -100,
                token3: -1,
                oo_1_2: (100, 0),
                oo_1_3: (10, 1),
                expected_health:
                    // tokens
                    -100.0 * 1.2 - 100.0 * 5.0 * 1.5 - 10.0 * 1.5
                    // oo_1_2 (-> token1)
                    + 80.0 * 1.2 + 20.0 * 0.8
                    // oo_1_3 (-> token1)
                    + 20.0 * 0.8,
                ..Default::default()
            },
        ];

        for (i, testcase) in testcases.iter().enumerate() {
            println!("checking testcase {}", i);
            test_health1_runner(&testcase);
        }
    }
}<|MERGE_RESOLUTION|>--- conflicted
+++ resolved
@@ -35,8 +35,6 @@
         account_index: usize,
         perp_market_index: PerpMarketIndex,
     ) -> Result<&PerpMarket>;
-
-    fn account_index(&self, key: Pubkey) -> Result<usize>;
 }
 
 /// Assumes the account infos needed for the health computation follow a strict order.
@@ -50,29 +48,6 @@
     pub n_banks: usize,
     pub begin_perp: usize,
     pub begin_serum3: usize,
-}
-
-pub fn new_fixed_order_account_retriever<'a, 'info>(
-    ais: &'a [AccountInfo<'info>],
-    account: &MangoAccount,
-) -> Result<FixedOrderAccountRetriever<AccountInfoRef<'a, 'info>>> {
-    let active_token_len = account.tokens.iter_active().count();
-    let active_serum3_len = account.serum3.iter_active().count();
-    let active_perp_len = account.perps.iter_active_accounts().count();
-    let expected_ais = cm!(active_token_len * 2 // banks + oracles
-        + active_perp_len // PerpMarkets
-        + active_serum3_len); // open_orders
-    require!(ais.len() == expected_ais, MangoError::SomeError);
-
-    Ok(FixedOrderAccountRetriever {
-        ais: ais
-            .into_iter()
-            .map(|ai| AccountInfoRef::borrow(ai))
-            .collect::<Result<Vec<_>>>()?,
-        n_banks: active_token_len,
-        begin_perp: cm!(active_token_len * 2),
-        begin_serum3: cm!(active_token_len * 2 + active_perp_len),
-    })
 }
 
 impl<T: KeyedAccountReader> AccountRetriever for FixedOrderAccountRetriever<T> {
@@ -113,13 +88,6 @@
         let ai = &self.ais[cm!(self.begin_serum3 + account_index)];
         require!(key == ai.key(), MangoError::SomeError);
         serum3_cpi::load_open_orders(ai)
-    }
-
-    fn account_index(&self, key: Pubkey) -> Result<usize> {
-        self.ais
-            .iter()
-            .position(|account| account.key() == &key)
-            .ok_or_else(|| error!(MangoError::SomeError))
     }
 }
 
@@ -282,13 +250,6 @@
             .ok_or_else(|| error!(MangoError::SomeError))?;
         serum3_cpi::load_open_orders(oo)
     }
-
-    fn account_index(&self, key: Pubkey) -> Result<usize> {
-        self.ais
-            .iter()
-            .position(|account| account.key() == &key)
-            .ok_or_else(|| error!(MangoError::SomeError))
-    }
 }
 
 /// There are two types of health, initial health used for opening new positions and maintenance
@@ -303,43 +264,6 @@
     Maint,
 }
 
-/// Computes health for a mango account given a set of account infos
-///
-/// These account infos must fit the fixed layout defined by FixedOrderAccountRetriever.
-<<<<<<< HEAD
-// pub fn compute_health_from_fixed_accounts(
-//     account: &MangoAccount,
-//     health_type: HealthType,
-//     retriever: FixedOrderAccountRetriever<AccountInfoRef>,
-// ) -> Result<I80F48> {
-//     compute_health_detail(account, &retriever, health_type, true)?.health(health_type)
-// }
-=======
-pub fn compute_health_from_fixed_accounts(
-    account: &MangoAccount,
-    health_type: HealthType,
-    ais: &[AccountInfo],
-) -> Result<I80F48> {
-    let active_token_len = account.tokens.iter_active().count();
-    let active_serum3_len = account.serum3.iter_active().count();
-    let active_perp_len = account.perps.iter_active_accounts().count();
-    let expected_ais = cm!(active_token_len * 2 // banks + oracles
-        + active_perp_len // PerpMarkets
-        + active_serum3_len); // open_orders
-    require!(ais.len() == expected_ais, MangoError::SomeError);
-
-    let retriever = FixedOrderAccountRetriever {
-        ais: ais
-            .into_iter()
-            .map(|ai| AccountInfoRef::borrow(ai))
-            .collect::<Result<Vec<_>>>()?,
-        n_banks: active_token_len,
-        begin_perp: cm!(active_token_len * 2),
-        begin_serum3: cm!(active_token_len * 2 + active_perp_len),
-    };
-    new_health_cache(account, &retriever)?.health(health_type)
-}
->>>>>>> 20fc9d55
 
 /// Compute health with an arbitrary AccountRetriever
 pub fn compute_health(
