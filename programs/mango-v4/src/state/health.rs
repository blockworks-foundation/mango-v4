use anchor_lang::prelude::*;
use fixed::types::I80F48;
use serum_dex::state::OpenOrders;
use std::collections::HashMap;

use crate::accounts_zerocopy::*;
use crate::error::MangoError;
use crate::serum3_cpi;
use crate::state::{oracle_price, Bank, MangoAccount, PerpMarket, PerpMarketIndex, TokenIndex};
use crate::util::checked_math as cm;

/// This trait abstracts how to find accounts needed for the health computation.
///
/// There are different ways they are retrieved from remainingAccounts, based
/// on the instruction:
/// - FixedOrderAccountRetriever requires the remainingAccounts to be in a well
///   defined order and is the fastest. It's used where possible.
/// - ScanningAccountRetriever does a linear scan for each account it needs.
///   It needs more compute, but works when a union of bank/oracle/market accounts
///   are passed because health needs to be computed for different baskets in
///   one instruction (such as for liquidation instructions).
pub trait AccountRetriever {
    fn bank_and_oracle(
        &self,
        group: &Pubkey,
        account_index: usize,
        token_index: TokenIndex,
    ) -> Result<(&Bank, I80F48)>;

    fn serum_oo(&self, account_index: usize, key: &Pubkey) -> Result<&OpenOrders>;

    fn perp_market(
        &self,
        group: &Pubkey,
        account_index: usize,
        perp_market_index: PerpMarketIndex,
    ) -> Result<&PerpMarket>;

    fn account_index(&self, key: Pubkey) -> Result<usize>;
}

/// Assumes the account infos needed for the health computation follow a strict order.
///
/// 1. n_banks Bank account, in the order of account.tokens.iter_active()
/// 2. n_banks oracle accounts, one for each bank in the same order
/// 3. PerpMarket accounts, in the order of account.perps.iter_active_accounts()
/// 4. serum3 OpenOrders accounts, in the order of account.serum3.iter_active()
pub struct FixedOrderAccountRetriever<T: KeyedAccountReader> {
    pub ais: Vec<T>,
    pub n_banks: usize,
    pub begin_perp: usize,
    pub begin_serum3: usize,
}

pub fn new_fixed_order_account_retriever<'a, 'info>(
    ais: &'a [AccountInfo<'info>],
    account: &MangoAccount,
) -> Result<FixedOrderAccountRetriever<AccountInfoRef<'a, 'info>>> {
    let active_token_len = account.tokens.iter_active().count();
    let active_serum3_len = account.serum3.iter_active().count();
    let active_perp_len = account.perps.iter_active_accounts().count();
    let expected_ais = cm!(active_token_len * 2 // banks + oracles
        + active_perp_len // PerpMarkets
        + active_serum3_len); // open_orders
    require!(ais.len() == expected_ais, MangoError::SomeError);

    Ok(FixedOrderAccountRetriever {
        ais: ais
            .into_iter()
            .map(|ai| AccountInfoRef::borrow(ai))
            .collect::<Result<Vec<_>>>()?,
        n_banks: active_token_len,
        begin_perp: cm!(active_token_len * 2),
        begin_serum3: cm!(active_token_len * 2 + active_perp_len),
    })
}

impl<T: KeyedAccountReader> AccountRetriever for FixedOrderAccountRetriever<T> {
    fn bank_and_oracle(
        &self,
        group: &Pubkey,
        account_index: usize,
        token_index: TokenIndex,
    ) -> Result<(&Bank, I80F48)> {
        let bank = self.ais[account_index].load::<Bank>()?;
        require!(&bank.group == group, MangoError::SomeError);
        require!(bank.token_index == token_index, MangoError::SomeError);
        let oracle = &self.ais[cm!(self.n_banks + account_index)];
        require!(&bank.oracle == oracle.key(), MangoError::SomeError);
        Ok((
            bank,
            oracle_price(oracle, bank.oracle_config.conf_filter, bank.mint_decimals)?,
        ))
    }

    fn perp_market(
        &self,
        group: &Pubkey,
        account_index: usize,
        perp_market_index: PerpMarketIndex,
    ) -> Result<&PerpMarket> {
        let ai = &self.ais[cm!(self.begin_perp + account_index)];
        let market = ai.load::<PerpMarket>()?;
        require!(&market.group == group, MangoError::SomeError);
        require!(
            market.perp_market_index == perp_market_index,
            MangoError::SomeError
        );
        Ok(market)
    }

    fn serum_oo(&self, account_index: usize, key: &Pubkey) -> Result<&OpenOrders> {
        let ai = &self.ais[cm!(self.begin_serum3 + account_index)];
        require!(key == ai.key(), MangoError::SomeError);
        serum3_cpi::load_open_orders(ai)
    }

    fn account_index(&self, key: Pubkey) -> Result<usize> {
        self.ais
            .iter()
            .position(|account| account.key() == &key)
            .ok_or_else(|| error!(MangoError::SomeError))
    }
}

/// Takes a list of account infos containing
/// - an unknown number of Banks in any order, followed by
/// - the same number of oracles in the same order as the banks, followed by
/// - an unknown number of PerpMarket accounts
/// - an unknown number of serum3 OpenOrders accounts
/// and retrieves accounts needed for the health computation by doing a linear
/// scan for each request.
pub struct ScanningAccountRetriever<'a, 'info> {
    ais: Vec<AccountInfoRefMut<'a, 'info>>,
    token_index_map: HashMap<TokenIndex, usize>,
    perp_index_map: HashMap<PerpMarketIndex, usize>,
}

impl<'a, 'info> ScanningAccountRetriever<'a, 'info> {
    pub fn new(ais: &'a [AccountInfo<'info>], group: &Pubkey) -> Result<Self> {
        let mut token_index_map = HashMap::with_capacity(ais.len() / 2);
        for (i, ai) in ais.iter().enumerate() {
            match ai.load::<Bank>() {
                Ok(bank) => {
                    require!(&bank.group == group, MangoError::SomeError);
                    token_index_map.insert(bank.token_index, i);
                }
                Err(Error::AnchorError(error))
                    if error.error_code_number
                        == ErrorCode::AccountDiscriminatorMismatch as u32
                        || error.error_code_number
                            == ErrorCode::AccountOwnedByWrongProgram as u32 =>
                {
                    break;
                }
                Err(error) => return Err(error),
            };
        }

        // skip all banks and oracles, then find number of PerpMarket accounts
        let skip = token_index_map.len() * 2;
        let mut perp_index_map = HashMap::with_capacity(ais.len() - skip);
        for (i, ai) in ais[skip..].iter().enumerate() {
            match ai.load::<PerpMarket>() {
                Ok(perp_market) => {
                    require!(&perp_market.group == group, MangoError::SomeError);
                    perp_index_map.insert(perp_market.perp_market_index, cm!(skip + i));
                }
                Err(Error::AnchorError(error))
                    if error.error_code_number
                        == ErrorCode::AccountDiscriminatorMismatch as u32
                        || error.error_code_number
                            == ErrorCode::AccountOwnedByWrongProgram as u32 =>
                {
                    break;
                }
                Err(error) => return Err(error),
            };
        }

        Ok(Self {
            ais: ais
                .into_iter()
                .map(|ai| AccountInfoRefMut::borrow(ai))
                .collect::<Result<Vec<_>>>()?,
            token_index_map,
            perp_index_map,
        })
    }

    fn n_banks(&self) -> usize {
        self.token_index_map.len()
    }

    fn begin_serum3(&self) -> usize {
        2 * self.token_index_map.len() + self.perp_index_map.len()
    }

    #[inline]
    fn bank_index(&self, token_index: TokenIndex) -> Result<usize> {
        Ok(*self
            .token_index_map
            .get(&token_index)
            .ok_or_else(|| error!(MangoError::SomeError))?)
    }

    #[inline]
    fn perp_market_index(&self, perp_market_index: PerpMarketIndex) -> Result<usize> {
        Ok(*self
            .perp_index_map
            .get(&perp_market_index)
            .ok_or_else(|| error!(MangoError::SomeError))?)
    }

    pub fn banks_mut_and_oracles(
        &mut self,
        token_index1: TokenIndex,
        token_index2: TokenIndex,
    ) -> Result<(&mut Bank, &mut Bank, I80F48, I80F48)> {
        let index1 = self.bank_index(token_index1)?;
        let index2 = self.bank_index(token_index2)?;
        let (first, second, swap) = if index1 < index2 {
            (index1, index2, false)
        } else {
            (index2, index1, true)
        };
        let n_banks = self.n_banks();

        // split_at_mut after the first bank and after the second bank
        let (first_bank_part, second_part) = self.ais.split_at_mut(first + 1);
        let (second_bank_part, oracles_part) = second_part.split_at_mut(second - first);

        let bank1 = first_bank_part[first].load_mut_fully_unchecked::<Bank>()?;
        let bank2 = second_bank_part[second - (first + 1)].load_mut_fully_unchecked::<Bank>()?;
        let oracle1 = &oracles_part[cm!(n_banks + first - (second + 1))];
        let oracle2 = &oracles_part[cm!(n_banks + second - (second + 1))];
        require!(&bank1.oracle == oracle1.key, MangoError::SomeError);
        require!(&bank2.oracle == oracle2.key, MangoError::SomeError);
        let mint_decimals1 = bank1.mint_decimals;
        let mint_decimals2 = bank2.mint_decimals;
        let price1 = oracle_price(oracle1, bank1.oracle_config.conf_filter, mint_decimals1)?;
        let price2 = oracle_price(oracle2, bank2.oracle_config.conf_filter, mint_decimals2)?;
        if swap {
            Ok((bank2, bank1, price2, price1))
        } else {
            Ok((bank1, bank2, price1, price2))
        }
    }
}

impl<'a, 'info> AccountRetriever for ScanningAccountRetriever<'a, 'info> {
    fn bank_and_oracle(
        &self,
        _group: &Pubkey,
        _account_index: usize,
        token_index: TokenIndex,
    ) -> Result<(&Bank, I80F48)> {
        let index = self.bank_index(token_index)?;
        let bank = self.ais[index].load_fully_unchecked::<Bank>()?;
        let oracle = &self.ais[cm!(self.n_banks() + index)];
        require!(&bank.oracle == oracle.key, MangoError::SomeError);
        Ok((
            bank,
            oracle_price(oracle, bank.oracle_config.conf_filter, bank.mint_decimals)?,
        ))
    }

    fn perp_market(
        &self,
        _group: &Pubkey,
        _account_index: usize,
        perp_market_index: PerpMarketIndex,
    ) -> Result<&PerpMarket> {
        let index = self.perp_market_index(perp_market_index)?;
        self.ais[index].load_fully_unchecked::<PerpMarket>()
    }

    fn serum_oo(&self, _account_index: usize, key: &Pubkey) -> Result<&OpenOrders> {
        let oo = self.ais[self.begin_serum3()..]
            .iter()
            .find(|ai| ai.key == key)
            .ok_or_else(|| error!(MangoError::SomeError))?;
        serum3_cpi::load_open_orders(oo)
    }

    fn account_index(&self, key: Pubkey) -> Result<usize> {
        self.ais
            .iter()
            .position(|account| account.key() == &key)
            .ok_or_else(|| error!(MangoError::SomeError))
    }
}

/// There are two types of health, initial health used for opening new positions and maintenance
/// health used for liquidations. They are both calculated as a weighted sum of the assets
/// minus the liabilities but the maint. health uses slightly larger weights for assets and
/// slightly smaller weights for the liabilities. Zero is used as the bright line for both
/// i.e. if your init health falls below zero, you cannot open new positions and if your maint. health
/// falls below zero you will be liquidated.
#[derive(PartialEq, Copy, Clone, AnchorSerialize, AnchorDeserialize)]
pub enum HealthType {
    Init,
    Maint,
}

/// Computes health for a mango account given a set of account infos
///
/// These account infos must fit the fixed layout defined by FixedOrderAccountRetriever.
<<<<<<< HEAD
// pub fn compute_health_from_fixed_accounts(
//     account: &MangoAccount,
//     health_type: HealthType,
//     retriever: FixedOrderAccountRetriever<AccountInfoRef>,
// ) -> Result<I80F48> {
//     compute_health_detail(account, &retriever, health_type, true)?.health(health_type)
// }
=======
pub fn compute_health_from_fixed_accounts(
    account: &MangoAccount,
    health_type: HealthType,
    ais: &[AccountInfo],
) -> Result<I80F48> {
    let active_token_len = account.tokens.iter_active().count();
    let active_serum3_len = account.serum3.iter_active().count();
    let active_perp_len = account.perps.iter_active_accounts().count();
    let expected_ais = cm!(active_token_len * 2 // banks + oracles
        + active_perp_len // PerpMarkets
        + active_serum3_len); // open_orders
    require!(ais.len() == expected_ais, MangoError::SomeError);

    let retriever = FixedOrderAccountRetriever {
        ais: ais
            .into_iter()
            .map(|ai| AccountInfoRef::borrow(ai))
            .collect::<Result<Vec<_>>>()?,
        n_banks: active_token_len,
        begin_perp: cm!(active_token_len * 2),
        begin_serum3: cm!(active_token_len * 2 + active_perp_len),
    };
    new_health_cache(account, &retriever)?.health(health_type)
}
>>>>>>> 20fc9d55

/// Compute health with an arbitrary AccountRetriever
pub fn compute_health(
    account: &MangoAccount,
    health_type: HealthType,
    retriever: &impl AccountRetriever,
) -> Result<I80F48> {
    new_health_cache(account, retriever)?.health(health_type)
}

struct TokenInfo {
    token_index: TokenIndex,
    maint_asset_weight: I80F48,
    init_asset_weight: I80F48,
    maint_liab_weight: I80F48,
    init_liab_weight: I80F48,
    oracle_price: I80F48, // native/native
    // in health-reference-token native units
    balance: I80F48,
    // in health-reference-token native units
    serum3_max_reserved: I80F48,
}

impl TokenInfo {
    #[inline(always)]
    fn asset_weight(&self, health_type: HealthType) -> I80F48 {
        match health_type {
            HealthType::Init => self.init_asset_weight,
            HealthType::Maint => self.maint_asset_weight,
        }
    }

    #[inline(always)]
    fn liab_weight(&self, health_type: HealthType) -> I80F48 {
        match health_type {
            HealthType::Init => self.init_liab_weight,
            HealthType::Maint => self.maint_liab_weight,
        }
    }
}

struct Serum3Info {
    reserved: I80F48,
    base_index: usize,
    quote_index: usize,
}

impl Serum3Info {
    #[inline(always)]
    fn health_contribution(&self, health_type: HealthType, token_infos: &[TokenInfo]) -> I80F48 {
        let base_info = &token_infos[self.base_index];
        let quote_info = &token_infos[self.quote_index];
        let reserved = self.reserved;

        if reserved.is_zero() {
            return I80F48::ZERO;
        }

        // How much the health would increase if the reserved balance were applied to the passed
        // token info?
        let compute_health_effect = |token_info: &TokenInfo| {
            // This balance includes all possible reserved funds from markets that relate to the
            // token, including this market itself: `reserved` is already included in `max_balance`.
            let max_balance = cm!(token_info.balance + token_info.serum3_max_reserved);

            // Assuming `reserved` was added to `max_balance` last (because that gives the smallest
            // health effects): how much did health change because of it?
            let (asset_part, liab_part) = if max_balance >= reserved {
                (reserved, I80F48::ZERO)
            } else if max_balance.is_negative() {
                (I80F48::ZERO, reserved)
            } else {
                (max_balance, cm!(reserved - max_balance))
            };

            let asset_weight = token_info.asset_weight(health_type);
            let liab_weight = token_info.liab_weight(health_type);
            cm!(asset_weight * asset_part + liab_weight * liab_part)
        };

        let reserved_as_base = compute_health_effect(base_info);
        let reserved_as_quote = compute_health_effect(quote_info);
        reserved_as_base.min(reserved_as_quote)
    }
}

struct PerpInfo {
    maint_asset_weight: I80F48,
    init_asset_weight: I80F48,
    maint_liab_weight: I80F48,
    init_liab_weight: I80F48,
    // in health-reference-token native units, needs scaling by asset/liab
    base: I80F48,
    // in health-reference-token native units, no asset/liab factor needed
    quote: I80F48,
}

impl PerpInfo {
    /// Total health contribution from perp balances
    ///
    /// Due to isolation of perp markets, users may never borrow against perp
    /// positions without settling first: perp health is capped at zero.
    ///
    /// Users need to settle their perp pnl with other perp market participants
    /// in order to realize their gains if they want to use them as collateral.
    ///
    /// This is because we don't trust the perp's base price to not suddenly jump to
    /// zero (if users could borrow against their perp balances they might now
    /// be bankrupt) or suddenly increase a lot (if users could borrow against perp
    /// balances they could now borrow other assets).
    #[inline(always)]
    fn health_contribution(&self, health_type: HealthType) -> I80F48 {
        let weight = match (health_type, self.base.is_negative()) {
            (HealthType::Init, true) => self.init_liab_weight,
            (HealthType::Init, false) => self.init_asset_weight,
            (HealthType::Maint, true) => self.maint_liab_weight,
            (HealthType::Maint, false) => self.maint_asset_weight,
        };
        // FUTURE: Allow v3-style "reliable" markets where we can return
        // `self.quote + weight * self.base` here
        cm!(self.quote + weight * self.base).min(I80F48::ZERO)
    }
}

pub struct HealthCache {
    token_infos: Vec<TokenInfo>,
    serum3_infos: Vec<Serum3Info>,
    perp_infos: Vec<PerpInfo>,
}

impl HealthCache {
    pub fn health(&self, health_type: HealthType) -> Result<I80F48> {
        let mut health = I80F48::ZERO;
        for token_info in self.token_infos.iter() {
            let contrib = health_contribution(health_type, token_info, token_info.balance)?;
            health = cm!(health + contrib);
        }
        for serum3_info in self.serum3_infos.iter() {
            let contrib = serum3_info.health_contribution(health_type, &self.token_infos);
            health = cm!(health + contrib);
        }
        for perp_info in self.perp_infos.iter() {
            let contrib = perp_info.health_contribution(health_type);
            health = cm!(health + contrib);
        }
        Ok(health)
    }

    pub fn adjust_token_balance(&mut self, token_index: TokenIndex, change: I80F48) -> Result<()> {
        let mut entry = self
            .token_infos
            .iter_mut()
            .find(|t| t.token_index == token_index)
            .ok_or_else(|| error!(MangoError::SomeError))?;
        entry.balance = cm!(entry.balance + change * entry.oracle_price);
        Ok(())
    }
}

/// Compute health contribution for a given balance
/// wart: independent of the balance stored in TokenInfo
/// balance is in health-reference-token native units
#[inline(always)]
fn health_contribution(
    health_type: HealthType,
    info: &TokenInfo,
    balance: I80F48,
) -> Result<I80F48> {
    let weight = if balance.is_negative() {
        info.liab_weight(health_type)
    } else {
        info.asset_weight(health_type)
    };
    Ok(cm!(balance * weight))
}

/// Generate a HealthCache for an account and its health accounts.
pub fn new_health_cache(
    account: &MangoAccount,
    retriever: &impl AccountRetriever,
) -> Result<HealthCache> {
    // token contribution from token accounts
    let mut token_infos = vec![];
    fn find_token_info_index(infos: &[TokenInfo], token_index: TokenIndex) -> Result<usize> {
        infos
            .iter()
            .position(|ti| ti.token_index == token_index)
            .ok_or_else(|| error!(MangoError::SomeError))
    }

    for (i, position) in account.tokens.iter_active().enumerate() {
        let (bank, oracle_price) =
            retriever.bank_and_oracle(&account.group, i, position.token_index)?;

        // converts the token value to the basis token value for health computations
        // TODO: health basis token == USDC?
        let native = position.native(&bank);

        token_infos.push(TokenInfo {
            token_index: bank.token_index,
            maint_asset_weight: bank.maint_asset_weight,
            init_asset_weight: bank.init_asset_weight,
            maint_liab_weight: bank.maint_liab_weight,
            init_liab_weight: bank.init_liab_weight,
            oracle_price,
            balance: cm!(native * oracle_price),
            serum3_max_reserved: I80F48::ZERO,
        });
    }

    // Fill the TokenInfo balance with free funds in serum3 oo accounts, and fill
    // the serum3_max_reserved with their reserved funds. Also build Serum3Infos.
    let mut serum3_infos = vec![];
    for (i, serum_account) in account.serum3.iter_active().enumerate() {
        let oo = retriever.serum_oo(i, &serum_account.open_orders)?;

        // find the TokenInfos for the market's base and quote tokens
        let base_index = find_token_info_index(&token_infos, serum_account.base_token_index)?;
        let quote_index = find_token_info_index(&token_infos, serum_account.quote_token_index)?;
        let (base_info, quote_info) = if base_index < quote_index {
            let (l, r) = token_infos.split_at_mut(quote_index);
            (&mut l[base_index], &mut r[0])
        } else {
            let (l, r) = token_infos.split_at_mut(base_index);
            (&mut r[0], &mut l[quote_index])
        };

        // add the amounts that are freely settleable
        let base_free = I80F48::from_num(oo.native_coin_free);
        let quote_free = I80F48::from_num(cm!(oo.native_pc_free + oo.referrer_rebates_accrued));
        base_info.balance = cm!(base_info.balance + base_free * base_info.oracle_price);
        quote_info.balance = cm!(quote_info.balance + quote_free * quote_info.oracle_price);

        // add the reserved amount to both sides, to have the worst-case covered
        let reserved_base = I80F48::from_num(cm!(oo.native_coin_total - oo.native_coin_free));
        let reserved_quote = I80F48::from_num(cm!(oo.native_pc_total - oo.native_pc_free));
        let reserved_balance =
            cm!(reserved_base * base_info.oracle_price + reserved_quote * quote_info.oracle_price);
        base_info.serum3_max_reserved = cm!(base_info.serum3_max_reserved + reserved_balance);
        quote_info.serum3_max_reserved = cm!(quote_info.serum3_max_reserved + reserved_balance);

        serum3_infos.push(Serum3Info {
            reserved: reserved_balance,
            base_index,
            quote_index,
        });
    }

    // health contribution from perp accounts
    let mut perp_infos = Vec::with_capacity(account.perps.iter_active_accounts().count());
    for (i, perp_account) in account.perps.iter_active_accounts().enumerate() {
        let perp_market = retriever.perp_market(&account.group, i, perp_account.market_index)?;

        // find the TokenInfos for the market's base and quote tokens
        let base_index = find_token_info_index(&token_infos, perp_market.base_token_index)?;
        let base_info = &token_infos[base_index];

        let base_lot_size = I80F48::from(perp_market.base_lot_size);

        let base_lots = cm!(perp_account.base_position_lots + perp_account.taker_base_lots);
        let taker_quote = I80F48::from(cm!(
            perp_account.taker_quote_lots * perp_market.quote_lot_size
        ));
        let quote_current = cm!(perp_account.quote_position_native + taker_quote);

        // Two scenarios:
        // 1. The price goes low and all bids execute, converting to base.
        //    That means the perp position is increased by `bids` and the quote position
        //    is decreased by `bids * base_lot_size * price`.
        //    The health for this case is:
        //        (weighted(base_lots + bids) - bids) * base_lot_size * price + quote
        // 2. The price goes high and all asks execute, converting to quote.
        //    The health for this case is:
        //        (weighted(base_lots - asks) + asks) * base_lot_size * price + quote
        //
        // Comparing these makes it clear we need to pick the worse subfactor
        //    weighted(base_lots + bids) - bids =: scenario1
        // or
        //    weighted(base_lots - asks) + asks =: scenario2
        //
        // Additionally, we want this scenario choice to be the same no matter whether we're
        // computing init or maint health. This can be guaranteed by requiring the weights
        // to satisfy the property (P):
        //
        //     (1 - init_asset_weight) / (init_liab_weight - 1)
        //  == (1 - maint_asset_weight) / (maint_liab_weight - 1)
        //
        // Derivation:
        //   Set asks_net_lots := base_lots - asks, bids_net_lots := base_lots + bids.
        //   Now
        //     scenario1 = weighted(bids_net_lots) - bids_net_lots + base_lots and
        //     scenario2 = weighted(asks_net_lots) - asks_net_lots + base_lots
        //   So with expanding weigthed(a) = weight_factor_for_a * a, the question
        //     scenario1 < scenario2
        //   becomes:
        //     (weight_factor_for_bids_net_lots - 1) * bids_net_lots
        //       < (weight_factor_for_asks_net_lots - 1) * asks_net_lots
        //   Since asks_net_lots < 0 and bids_net_lots > 0 is the only interesting case, (P) follows.
        //
        // We satisfy (P) by requiring
        //   asset_weight = 1 - x and liab_weight = 1 + x
        //
        // And with that assumption the scenario choice condition further simplifies to:
        //            scenario1 < scenario2
        //   iff  abs(bids_net_lots) > abs(asks_net_lots)
        let bids_net_lots = cm!(base_lots + perp_account.bids_base_lots);
        let asks_net_lots = cm!(base_lots - perp_account.asks_base_lots);

        let lots_to_quote = base_lot_size * base_info.oracle_price;
        let base;
        let quote;
        if cm!(bids_net_lots.abs()) > cm!(asks_net_lots.abs()) {
            let bids_net_lots = I80F48::from(bids_net_lots);
            let bids_base_lots = I80F48::from(perp_account.bids_base_lots);
            base = cm!(bids_net_lots * lots_to_quote);
            quote = cm!(quote_current - bids_base_lots * lots_to_quote);
        } else {
            let asks_net_lots = I80F48::from(asks_net_lots);
            let asks_base_lots = I80F48::from(perp_account.asks_base_lots);
            base = cm!(asks_net_lots * lots_to_quote);
            quote = cm!(quote_current + asks_base_lots * lots_to_quote);
        };

        perp_infos.push(PerpInfo {
            init_asset_weight: perp_market.init_asset_weight,
            init_liab_weight: perp_market.init_liab_weight,
            maint_asset_weight: perp_market.maint_asset_weight,
            maint_liab_weight: perp_market.maint_liab_weight,
            base,
            quote,
        });
    }

    Ok(HealthCache {
        token_infos,
        serum3_infos,
        perp_infos,
    })
}

#[cfg(test)]
mod tests {
    use super::*;
    use crate::state::oracle::StubOracle;
    use std::cell::RefCell;
    use std::convert::identity;
    use std::mem::size_of;
    use std::rc::Rc;
    use std::str::FromStr;

    #[test]
    fn test_precision() {
        // I80F48 can only represent until 1/2^48
        assert_ne!(
            I80F48::from_num(1_u128) / I80F48::from_num(2_u128.pow(48)),
            0
        );
        assert_eq!(
            I80F48::from_num(1_u128) / I80F48::from_num(2_u128.pow(49)),
            0
        );

        // I80F48 can only represent until 14 decimal points
        assert_ne!(
            I80F48::from_str(format!("0.{}1", "0".repeat(13)).as_str()).unwrap(),
            0
        );
        assert_eq!(
            I80F48::from_str(format!("0.{}1", "0".repeat(14)).as_str()).unwrap(),
            0
        );
    }

    // Implementing TestAccount directly for ZeroCopy + Owner leads to a conflict
    // because OpenOrders may add impls for those in the future.
    trait MyZeroCopy: anchor_lang::ZeroCopy + Owner {}
    impl MyZeroCopy for StubOracle {}
    impl MyZeroCopy for Bank {}
    impl MyZeroCopy for PerpMarket {}

    struct TestAccount<T> {
        bytes: Vec<u8>,
        pubkey: Pubkey,
        owner: Pubkey,
        lamports: u64,
        _phantom: std::marker::PhantomData<T>,
    }

    impl<T> TestAccount<T> {
        fn new(bytes: Vec<u8>, owner: Pubkey) -> Self {
            Self {
                bytes,
                owner,
                pubkey: Pubkey::new_unique(),
                lamports: 0,
                _phantom: std::marker::PhantomData,
            }
        }

        fn as_account_info(&mut self) -> AccountInfo {
            AccountInfo {
                key: &self.pubkey,
                owner: &self.owner,
                lamports: Rc::new(RefCell::new(&mut self.lamports)),
                data: Rc::new(RefCell::new(&mut self.bytes)),
                is_signer: false,
                is_writable: false,
                executable: false,
                rent_epoch: 0,
            }
        }
    }

    impl<T: MyZeroCopy> TestAccount<T> {
        fn new_zeroed() -> Self {
            let mut bytes = vec![0u8; 8 + size_of::<T>()];
            bytes[0..8].copy_from_slice(&T::discriminator());
            Self::new(bytes, T::owner())
        }

        fn data(&mut self) -> &mut T {
            bytemuck::from_bytes_mut(&mut self.bytes[8..])
        }
    }

    impl TestAccount<OpenOrders> {
        fn new_zeroed() -> Self {
            let mut bytes = vec![0u8; 12 + size_of::<OpenOrders>()];
            bytes[0..5].copy_from_slice(b"serum");
            Self::new(bytes, Pubkey::new_unique())
        }

        fn data(&mut self) -> &mut OpenOrders {
            bytemuck::from_bytes_mut(&mut self.bytes[5..5 + size_of::<OpenOrders>()])
        }
    }

    fn mock_bank_and_oracle(
        group: Pubkey,
        token_index: TokenIndex,
        price: f64,
        init_weights: f64,
        maint_weights: f64,
    ) -> (TestAccount<Bank>, TestAccount<StubOracle>) {
        let mut oracle = TestAccount::<StubOracle>::new_zeroed();
        oracle.data().price = I80F48::from_num(price);
        let mut bank = TestAccount::<Bank>::new_zeroed();
        bank.data().token_index = token_index;
        bank.data().group = group;
        bank.data().oracle = oracle.pubkey;
        bank.data().deposit_index = I80F48::from(1_000_000);
        bank.data().borrow_index = I80F48::from(1_000_000);
        bank.data().init_asset_weight = I80F48::from_num(1.0 - init_weights);
        bank.data().init_liab_weight = I80F48::from_num(1.0 + init_weights);
        bank.data().maint_asset_weight = I80F48::from_num(1.0 - maint_weights);
        bank.data().maint_liab_weight = I80F48::from_num(1.0 + maint_weights);
        (bank, oracle)
    }

    // Run a health test that includes all the side values (like referrer_rebates_accrued)
    #[test]
    fn test_health0() {
        let mut account = MangoAccount::default();
        let group = Pubkey::new_unique();

        let (mut bank1, mut oracle1) = mock_bank_and_oracle(group, 1, 1.0, 0.2, 0.1);
        let (mut bank2, mut oracle2) = mock_bank_and_oracle(group, 4, 5.0, 0.5, 0.3);
        bank1
            .data()
            .deposit(
                account.tokens.get_mut_or_create(1).unwrap().0,
                I80F48::from(100),
            )
            .unwrap();
        bank2
            .data()
            .withdraw_without_fee(
                account.tokens.get_mut_or_create(4).unwrap().0,
                I80F48::from(10),
            )
            .unwrap();

        let mut oo1 = TestAccount::<OpenOrders>::new_zeroed();
        let serum3account = account.serum3.create(2).unwrap();
        serum3account.open_orders = oo1.pubkey;
        serum3account.base_token_index = 4;
        serum3account.quote_token_index = 1;
        oo1.data().native_pc_total = 21;
        oo1.data().native_coin_total = 18;
        oo1.data().native_pc_free = 1;
        oo1.data().native_coin_free = 3;
        oo1.data().referrer_rebates_accrued = 2;

        let mut perp1 = TestAccount::<PerpMarket>::new_zeroed();
        perp1.data().group = group;
        perp1.data().perp_market_index = 9;
        perp1.data().base_token_index = 4;
        perp1.data().quote_token_index = 1;
        perp1.data().init_asset_weight = I80F48::from_num(1.0 - 0.2f64);
        perp1.data().init_liab_weight = I80F48::from_num(1.0 + 0.2f64);
        perp1.data().maint_asset_weight = I80F48::from_num(1.0 - 0.1f64);
        perp1.data().maint_liab_weight = I80F48::from_num(1.0 + 0.1f64);
        perp1.data().quote_lot_size = 100;
        perp1.data().base_lot_size = 10;
        let perpaccount = account.perps.get_account_mut_or_create(9).unwrap().0;
        perpaccount.base_position_lots = 3;
        perpaccount.quote_position_native = -I80F48::from(310u16);
        perpaccount.bids_base_lots = 7;
        perpaccount.asks_base_lots = 11;
        perpaccount.taker_base_lots = 1;
        perpaccount.taker_quote_lots = 2;

        let ais = vec![
            bank1.as_account_info(),
            bank2.as_account_info(),
            oracle1.as_account_info(),
            oracle2.as_account_info(),
            perp1.as_account_info(),
            oo1.as_account_info(),
        ];

        let retriever = ScanningAccountRetriever::new(&ais, &group).unwrap();

        let health_eq = |a: I80F48, b: f64| {
            if (a - I80F48::from_num(b)).abs() < 0.001 {
                true
            } else {
                println!("health is {}, but expected {}", a, b);
                false
            }
        };

        // for bank1/oracle1, including open orders (scenario: bids execute)
        let health1 = (100.0 + 1.0 + 2.0 + (20.0 + 15.0 * 5.0)) * 0.8;
        // for bank2/oracle2
        let health2 = (-10.0 + 3.0) * 5.0 * 1.5;
        // for perp (scenario: bids execute)
        let health3 =
            (3.0 + 7.0 + 1.0) * 10.0 * 5.0 * 0.8 + (-310.0 + 2.0 * 100.0 - 7.0 * 10.0 * 5.0);
        assert!(health_eq(
            compute_health(&account, HealthType::Init, &retriever).unwrap(),
            health1 + health2 + health3
        ));
    }

    #[test]
    fn test_scanning_account_retriever() {
        let group = Pubkey::new_unique();

        let (mut bank1, mut oracle1) = mock_bank_and_oracle(group, 1, 1.0, 0.2, 0.1);
        let (mut bank2, mut oracle2) = mock_bank_and_oracle(group, 4, 5.0, 0.5, 0.3);

        let mut oo1 = TestAccount::<OpenOrders>::new_zeroed();
        let oo1key = oo1.pubkey;
        oo1.data().native_pc_total = 20;

        let mut perp1 = TestAccount::<PerpMarket>::new_zeroed();
        perp1.data().group = group;
        perp1.data().perp_market_index = 9;

        let ais = vec![
            bank1.as_account_info(),
            bank2.as_account_info(),
            oracle1.as_account_info(),
            oracle2.as_account_info(),
            perp1.as_account_info(),
            oo1.as_account_info(),
        ];

        let mut retriever = ScanningAccountRetriever::new(&ais, &group).unwrap();

        assert_eq!(retriever.n_banks(), 2);
        assert_eq!(retriever.begin_serum3(), 5);
        assert_eq!(retriever.perp_index_map.len(), 1);

        {
            let (b1, b2, o1, o2) = retriever.banks_mut_and_oracles(1, 4).unwrap();
            assert_eq!(b1.token_index, 1);
            assert_eq!(o1, I80F48::ONE);
            assert_eq!(b2.token_index, 4);
            assert_eq!(o2, 5 * I80F48::ONE);
        }

        {
            let (b1, b2, o1, o2) = retriever.banks_mut_and_oracles(4, 1).unwrap();
            assert_eq!(b1.token_index, 4);
            assert_eq!(o1, 5 * I80F48::ONE);
            assert_eq!(b2.token_index, 1);
            assert_eq!(o2, I80F48::ONE);
        }

        retriever.banks_mut_and_oracles(4, 2).unwrap_err();

        let oo = retriever.serum_oo(0, &oo1key).unwrap();
        assert_eq!(identity(oo.native_pc_total), 20);

        assert!(retriever.serum_oo(1, &Pubkey::default()).is_err());

        let perp = retriever.perp_market(&group, 0, 9).unwrap();
        assert_eq!(identity(perp.perp_market_index), 9);

        assert!(retriever.perp_market(&group, 1, 5).is_err());
    }

    #[derive(Default)]
    struct TestHealth1Case {
        token1: i64,
        token2: i64,
        token3: i64,
        oo_1_2: (u64, u64),
        oo_1_3: (u64, u64),
        perp1: (i64, i64, i64, i64),
        expected_health: f64,
    }
    fn test_health1_runner(testcase: &TestHealth1Case) {
        let mut account = MangoAccount::default();
        let group = Pubkey::new_unique();

        let (mut bank1, mut oracle1) = mock_bank_and_oracle(group, 1, 1.0, 0.2, 0.1);
        let (mut bank2, mut oracle2) = mock_bank_and_oracle(group, 4, 5.0, 0.5, 0.3);
        let (mut bank3, mut oracle3) = mock_bank_and_oracle(group, 5, 10.0, 0.5, 0.3);
        bank1
            .data()
            .change_without_fee(
                account.tokens.get_mut_or_create(1).unwrap().0,
                I80F48::from(testcase.token1),
            )
            .unwrap();
        bank2
            .data()
            .change_without_fee(
                account.tokens.get_mut_or_create(4).unwrap().0,
                I80F48::from(testcase.token2),
            )
            .unwrap();
        bank3
            .data()
            .change_without_fee(
                account.tokens.get_mut_or_create(5).unwrap().0,
                I80F48::from(testcase.token3),
            )
            .unwrap();

        let mut oo1 = TestAccount::<OpenOrders>::new_zeroed();
        let serum3account1 = account.serum3.create(2).unwrap();
        serum3account1.open_orders = oo1.pubkey;
        serum3account1.base_token_index = 4;
        serum3account1.quote_token_index = 1;
        oo1.data().native_pc_total = testcase.oo_1_2.0;
        oo1.data().native_coin_total = testcase.oo_1_2.1;

        let mut oo2 = TestAccount::<OpenOrders>::new_zeroed();
        let serum3account2 = account.serum3.create(3).unwrap();
        serum3account2.open_orders = oo2.pubkey;
        serum3account2.base_token_index = 5;
        serum3account2.quote_token_index = 1;
        oo2.data().native_pc_total = testcase.oo_1_3.0;
        oo2.data().native_coin_total = testcase.oo_1_3.1;

        let mut perp1 = TestAccount::<PerpMarket>::new_zeroed();
        perp1.data().group = group;
        perp1.data().perp_market_index = 9;
        perp1.data().base_token_index = 4;
        perp1.data().quote_token_index = 1;
        perp1.data().init_asset_weight = I80F48::from_num(1.0 - 0.2f64);
        perp1.data().init_liab_weight = I80F48::from_num(1.0 + 0.2f64);
        perp1.data().maint_asset_weight = I80F48::from_num(1.0 - 0.1f64);
        perp1.data().maint_liab_weight = I80F48::from_num(1.0 + 0.1f64);
        perp1.data().quote_lot_size = 100;
        perp1.data().base_lot_size = 10;
        let perpaccount = account.perps.get_account_mut_or_create(9).unwrap().0;
        perpaccount.base_position_lots = testcase.perp1.0;
        perpaccount.quote_position_native = I80F48::from(testcase.perp1.1);
        perpaccount.bids_base_lots = testcase.perp1.2;
        perpaccount.asks_base_lots = testcase.perp1.3;

        let ais = vec![
            bank1.as_account_info(),
            bank2.as_account_info(),
            bank3.as_account_info(),
            oracle1.as_account_info(),
            oracle2.as_account_info(),
            oracle3.as_account_info(),
            perp1.as_account_info(),
            oo1.as_account_info(),
            oo2.as_account_info(),
        ];

        let retriever = ScanningAccountRetriever::new(&ais, &group).unwrap();

        let health_eq = |a: I80F48, b: f64| {
            if (a - I80F48::from_num(b)).abs() < 0.001 {
                true
            } else {
                println!("health is {}, but expected {}", a, b);
                false
            }
        };

        assert!(health_eq(
            compute_health(&account, HealthType::Init, &retriever).unwrap(),
            testcase.expected_health
        ));
    }

    // Check some specific health constellations
    #[test]
    fn test_health1() {
        let base_price = 5.0;
        let base_lots_to_quote = 10.0 * base_price;
        let testcases = vec![
            TestHealth1Case { // 0
                token1: 100,
                token2: -10,
                oo_1_2: (20, 15),
                perp1: (3, -131, 7, 11),
                expected_health:
                    // for token1, including open orders (scenario: bids execute)
                    (100.0 + (20.0 + 15.0 * base_price)) * 0.8
                    // for token2
                    - 10.0 * base_price * 1.5
                    // for perp (scenario: bids execute)
                    + (3.0 + 7.0) * base_lots_to_quote * 0.8 + (-131.0 - 7.0 * base_lots_to_quote),
                ..Default::default()
            },
            TestHealth1Case { // 1
                token1: -100,
                token2: 10,
                oo_1_2: (20, 15),
                perp1: (-10, -131, 7, 11),
                expected_health:
                    // for token1
                    -100.0 * 1.2
                    // for token2, including open orders (scenario: asks execute)
                    + (10.0 * base_price + (20.0 + 15.0 * base_price)) * 0.5
                    // for perp (scenario: asks execute)
                    + (-10.0 - 11.0) * base_lots_to_quote * 1.2 + (-131.0 + 11.0 * base_lots_to_quote),
                ..Default::default()
            },
            TestHealth1Case {
                // 2
                perp1: (-1, 100, 0, 0),
                expected_health: 0.0,
                ..Default::default()
            },
            TestHealth1Case {
                // 3
                perp1: (1, -100, 0, 0),
                expected_health: -100.0 + 0.8 * 1.0 * base_lots_to_quote,
                ..Default::default()
            },
            TestHealth1Case {
                // 4
                perp1: (10, 100, 0, 0),
                expected_health: 0.0,
                ..Default::default()
            },
            TestHealth1Case {
                // 5
                perp1: (30, -100, 0, 0),
                expected_health: 0.0,
                ..Default::default()
            },
            TestHealth1Case { // 6, reserved oo funds
                token1: -100,
                token2: -10,
                token3: -10,
                oo_1_2: (1, 1),
                oo_1_3: (1, 1),
                expected_health:
                    // tokens
                    -100.0 * 1.2 - 10.0 * 5.0 * 1.5 - 10.0 * 10.0 * 1.5
                    // oo_1_2 (-> token1)
                    + (1.0 + 5.0) * 1.2
                    // oo_1_3 (-> token1)
                    + (1.0 + 10.0) * 1.2,
                ..Default::default()
            },
            TestHealth1Case { // 7, reserved oo funds cross the zero balance level
                token1: -14,
                token2: -10,
                token3: -10,
                oo_1_2: (1, 1),
                oo_1_3: (1, 1),
                expected_health:
                    // tokens
                    -14.0 * 1.2 - 10.0 * 5.0 * 1.5 - 10.0 * 10.0 * 1.5
                    // oo_1_2 (-> token1)
                    + 3.0 * 1.2 + 3.0 * 0.8
                    // oo_1_3 (-> token1)
                    + 8.0 * 1.2 + 3.0 * 0.8,
                ..Default::default()
            },
            TestHealth1Case { // 8, reserved oo funds in a non-quote currency
                token1: -100,
                token2: -100,
                token3: -1,
                oo_1_2: (0, 0),
                oo_1_3: (10, 1),
                expected_health:
                    // tokens
                    -100.0 * 1.2 - 100.0 * 5.0 * 1.5 - 10.0 * 1.5
                    // oo_1_3 (-> token3)
                    + 10.0 * 1.5 + 10.0 * 0.5,
                ..Default::default()
            },
            TestHealth1Case { // 9, like 8 but oo_1_2 flips the oo_1_3 target
                token1: -100,
                token2: -100,
                token3: -1,
                oo_1_2: (100, 0),
                oo_1_3: (10, 1),
                expected_health:
                    // tokens
                    -100.0 * 1.2 - 100.0 * 5.0 * 1.5 - 10.0 * 1.5
                    // oo_1_2 (-> token1)
                    + 80.0 * 1.2 + 20.0 * 0.8
                    // oo_1_3 (-> token1)
                    + 20.0 * 0.8,
                ..Default::default()
            },
        ];

        for (i, testcase) in testcases.iter().enumerate() {
            println!("checking testcase {}", i);
            test_health1_runner(&testcase);
        }
    }
}<|MERGE_RESOLUTION|>--- conflicted
+++ resolved
@@ -302,44 +302,6 @@
     Init,
     Maint,
 }
-
-/// Computes health for a mango account given a set of account infos
-///
-/// These account infos must fit the fixed layout defined by FixedOrderAccountRetriever.
-<<<<<<< HEAD
-// pub fn compute_health_from_fixed_accounts(
-//     account: &MangoAccount,
-//     health_type: HealthType,
-//     retriever: FixedOrderAccountRetriever<AccountInfoRef>,
-// ) -> Result<I80F48> {
-//     compute_health_detail(account, &retriever, health_type, true)?.health(health_type)
-// }
-=======
-pub fn compute_health_from_fixed_accounts(
-    account: &MangoAccount,
-    health_type: HealthType,
-    ais: &[AccountInfo],
-) -> Result<I80F48> {
-    let active_token_len = account.tokens.iter_active().count();
-    let active_serum3_len = account.serum3.iter_active().count();
-    let active_perp_len = account.perps.iter_active_accounts().count();
-    let expected_ais = cm!(active_token_len * 2 // banks + oracles
-        + active_perp_len // PerpMarkets
-        + active_serum3_len); // open_orders
-    require!(ais.len() == expected_ais, MangoError::SomeError);
-
-    let retriever = FixedOrderAccountRetriever {
-        ais: ais
-            .into_iter()
-            .map(|ai| AccountInfoRef::borrow(ai))
-            .collect::<Result<Vec<_>>>()?,
-        n_banks: active_token_len,
-        begin_perp: cm!(active_token_len * 2),
-        begin_serum3: cm!(active_token_len * 2 + active_perp_len),
-    };
-    new_health_cache(account, &retriever)?.health(health_type)
-}
->>>>>>> 20fc9d55
 
 /// Compute health with an arbitrary AccountRetriever
 pub fn compute_health(
