--- conflicted
+++ resolved
@@ -2072,30 +2072,25 @@
 
     fn make_test_account() -> MangoAccountValue {
         let account = MangoAccount::default_for_tests();
-        let bytes = AnchorSerialize::try_to_vec(&account).unwrap();
-
-<<<<<<< HEAD
+        let mut bytes = AnchorSerialize::try_to_vec(&account).unwrap();
+
         // The MangoAccount struct is missing some dynamic fields, add space for them
-        let tcs_length = 2;
         let obv2_length = 5;
-=======
         // Verify that the size is as expected
->>>>>>> 40f2842c
         let expected_space = MangoAccount::space(
             account.tokens.len() as u8,
             account.serum3.len() as u8,
             account.perps.len() as u8,
             account.perp_open_orders.len() as u8,
-<<<<<<< HEAD
-            tcs_length,
+            account.token_conditional_swaps.len() as u8,
             obv2_length,
         );
         bytes.extend(vec![0u8; expected_space - bytes.len()]);
-
+        assert_eq!(expected_space, 8 + bytes.len());
         // Set the length of these dynamic parts
         let (fixed, dynamic) = bytes.split_at_mut(size_of::<MangoAccountFixed>());
         let mut header = MangoAccountDynamicHeader::from_bytes(dynamic).unwrap();
-        header.token_conditional_swap_count = tcs_length;
+        header.token_conditional_swap_count = account.token_conditional_swaps.len() as u8;
         header.openbook_v2_count = obv2_length;
         let mut account = MangoAccountRefMut {
             header: &mut header,
@@ -2109,11 +2104,6 @@
         for i in 0..header.openbook_v2_count() {
             *account.openbook_v2_orders_mut_by_raw_index(i) = OpenbookV2Orders::default();
         }
-=======
-            account.token_conditional_swaps.len() as u8,
-        );
-        assert_eq!(expected_space, 8 + bytes.len());
->>>>>>> 40f2842c
 
         account
     }
@@ -2146,7 +2136,6 @@
             .resize(12, TokenConditionalSwap::default());
         account.token_conditional_swaps[0].buy_token_index = 14;
 
-<<<<<<< HEAD
         let account_bytes_without_tcs_and_obv2_and_reserved =
             AnchorSerialize::try_to_vec(&account).unwrap();
         let account_bytes = {
@@ -2167,12 +2156,6 @@
         let account2 =
             MangoAccountValue::from_bytes(&account_bytes_without_tcs_and_obv2_and_reserved)
                 .unwrap();
-=======
-        let account_bytes = AnchorSerialize::try_to_vec(&account).unwrap();
-        assert_eq!(8 + account_bytes.len(), MangoAccount::space(8, 8, 4, 8, 12));
-
-        let account2 = MangoAccountValue::from_bytes(&account_bytes).unwrap();
->>>>>>> 40f2842c
         assert_eq!(account.group, account2.fixed.group);
         assert_eq!(account.owner, account2.fixed.owner);
         assert_eq!(account.name, account2.fixed.name);
@@ -2967,23 +2950,6 @@
         }
         Ok(())
     }
-<<<<<<< HEAD
-}
-
-#[macro_export]
-macro_rules! mango_account_seeds {
-    ( $account:expr ) => {
-        &[
-            b"MangoAccount".as_ref(),
-            $account.group.as_ref(),
-            $account.owner.as_ref(),
-            &$account.account_num.to_le_bytes(),
-            &[$account.bump],
-        ]
-    };
-}
-pub use mango_account_seeds;
-=======
 
     #[test]
     fn test_perp_order_events() -> Result<()> {
@@ -3193,4 +3159,17 @@
         Ok(())
     }
 }
->>>>>>> 40f2842c
+
+#[macro_export]
+macro_rules! mango_account_seeds {
+    ( $account:expr ) => {
+        &[
+            b"MangoAccount".as_ref(),
+            $account.group.as_ref(),
+            $account.owner.as_ref(),
+            &$account.account_num.to_le_bytes(),
+            &[$account.bump],
+        ]
+    };
+}
+pub use mango_account_seeds;