--- conflicted
+++ resolved
@@ -1883,8 +1883,6 @@
     use bytemuck::Zeroable;
     use itertools::Itertools;
     use std::path::PathBuf;
-
-    use crate::state::PostOrderType;
 
     use crate::state::PostOrderType;
 
@@ -2836,8 +2834,6 @@
 
         Ok(())
     }
-<<<<<<< HEAD
-=======
 
     #[test]
     fn test_perp_auto_close_first_unused() {
@@ -2952,5 +2948,4 @@
 
         Ok(())
     }
->>>>>>> a30c5a9e
 }