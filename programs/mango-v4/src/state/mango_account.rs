--- conflicted
+++ resolved
@@ -142,11 +142,8 @@
             net_deposits: 0.0,
             net_settled: 0.0,
             reserved: [0; 256],
-<<<<<<< HEAD
-=======
             header_version: 0,
             padding0: Default::default(),
->>>>>>> c79caab6
             padding1: Default::default(),
             tokens: vec![TokenPosition::default(); 3],
             padding2: Default::default(),
@@ -642,11 +639,7 @@
                     token_index,
                     in_use_count: 0,
                     padding: Default::default(),
-<<<<<<< HEAD
-                    reserved: [0; 64],
-=======
                     reserved: [0; 40],
->>>>>>> c79caab6
                 };
             }
             Ok((v, raw_index, bank_index))
