--- conflicted
+++ resolved
@@ -900,18 +900,13 @@
     ) -> Result<()> {
         let side = fill.taker_side().invert_side();
         let (base_change, quote_change) = fill.base_quote_change(side);
-<<<<<<< HEAD
-        let quote = cm!(I80F48::from(perp_market.quote_lot_size) * I80F48::from(quote_change));
-        let fees = cm!(quote.abs() * I80F48::from_num(fill.maker_fee));
+        let quote = I80F48::from(perp_market.quote_lot_size) * I80F48::from(quote_change);
+        let fees = quote.abs() * I80F48::from_num(fill.maker_fee);
         if fees.is_positive() {
             self.fixed_mut().buyback_fees_accrued += fees.floor().to_num::<u64>();
         }
         let pa = self.perp_position_mut(perp_market_index)?;
         pa.settle_funding(perp_market);
-=======
-        let quote = I80F48::from(perp_market.quote_lot_size) * I80F48::from(quote_change);
-        let fees = quote.abs() * I80F48::from_num(fill.maker_fee);
->>>>>>> 5c7a2e3e
         pa.record_trading_fee(fees);
         pa.record_trade(perp_market, base_change, quote);
 
