--- conflicted
+++ resolved
@@ -3153,7 +3153,36 @@
 
         Ok(())
     }
-<<<<<<< HEAD
+
+    #[test]
+    fn test_perp_auto_close_first_unused() {
+        let mut account = make_test_account();
+
+        // Fill all perp slots
+        assert_eq!(account.header.perp_count, 4);
+        account.ensure_perp_position(1, 0).unwrap();
+        account.ensure_perp_position(2, 0).unwrap();
+        account.ensure_perp_position(3, 0).unwrap();
+        account.ensure_perp_position(4, 0).unwrap();
+        assert_eq!(account.active_perp_positions().count(), 4);
+
+        // Force usage of some perp slot (leaves 3 unused)
+        account.perp_position_mut(1).unwrap().taker_base_lots = 10;
+        account.perp_position_mut(2).unwrap().base_position_lots = 10;
+        account.perp_position_mut(4).unwrap().quote_position_native = I80F48::from_num(10);
+        assert!(account.perp_position(3).ok().is_some());
+
+        // Should not succeed anymore
+        {
+            let e = account.ensure_perp_position(5, 0);
+            assert!(e.is_anchor_error_with_code(MangoError::NoFreePerpPositionIndex.error_code()));
+        }
+
+        // Act
+        let to_be_closed_account_opt = account.find_first_active_unused_perp_position();
+
+        assert_eq!(to_be_closed_account_opt.unwrap().market_index, 3)
+    }
 }
 
 #[macro_export]
@@ -3168,37 +3197,4 @@
         ]
     };
 }
-pub use mango_account_seeds;
-=======
-
-    #[test]
-    fn test_perp_auto_close_first_unused() {
-        let mut account = make_test_account();
-
-        // Fill all perp slots
-        assert_eq!(account.header.perp_count, 4);
-        account.ensure_perp_position(1, 0).unwrap();
-        account.ensure_perp_position(2, 0).unwrap();
-        account.ensure_perp_position(3, 0).unwrap();
-        account.ensure_perp_position(4, 0).unwrap();
-        assert_eq!(account.active_perp_positions().count(), 4);
-
-        // Force usage of some perp slot (leaves 3 unused)
-        account.perp_position_mut(1).unwrap().taker_base_lots = 10;
-        account.perp_position_mut(2).unwrap().base_position_lots = 10;
-        account.perp_position_mut(4).unwrap().quote_position_native = I80F48::from_num(10);
-        assert!(account.perp_position(3).ok().is_some());
-
-        // Should not succeed anymore
-        {
-            let e = account.ensure_perp_position(5, 0);
-            assert!(e.is_anchor_error_with_code(MangoError::NoFreePerpPositionIndex.error_code()));
-        }
-
-        // Act
-        let to_be_closed_account_opt = account.find_first_active_unused_perp_position();
-
-        assert_eq!(to_be_closed_account_opt.unwrap().market_index, 3)
-    }
-}
->>>>>>> 007cf0da
+pub use mango_account_seeds;