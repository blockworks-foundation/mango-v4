use std::cell::{Ref, RefMut};
use std::mem::size_of;

use anchor_lang::prelude::*;
use anchor_lang::Discriminator;
use arrayref::array_ref;
use derivative::Derivative;

use fixed::types::I80F48;

use solana_program::program_memory::sol_memmove;
use static_assertions::const_assert_eq;

use crate::error::*;
use crate::health::{HealthCache, HealthType};
use crate::logs::{emit_stack, DeactivatePerpPositionLog, DeactivateTokenPositionLog};
use crate::util;

use super::FillEvent;
use super::LeafNode;
use super::PerpMarket;
use super::PerpMarketIndex;
use super::PerpOpenOrder;
use super::Serum3MarketIndex;
use super::TokenConditionalSwap;
use super::TokenIndex;
use super::FREE_ORDER_SLOT;
use super::{dynamic_account::*, Group};
use super::{BookSideOrderTree, OpenbookV2MarketIndex, OpenbookV2Orders};
use super::{PerpPosition, Serum3Orders, TokenPosition};
use super::{Side, SideAndOrderTree};

type BorshVecLength = u32;
const BORSH_VEC_PADDING_BYTES: usize = 4;
const BORSH_VEC_SIZE_BYTES: usize = 4;
const DEFAULT_MANGO_ACCOUNT_VERSION: u8 = 1;
const DYNAMIC_RESERVED_BYTES: usize = 56;

// Return variants for check_liquidatable method, should be wrapped in a Result
// for a future possiblity of returning any error
#[derive(PartialEq)]
pub enum CheckLiquidatable {
    NotLiquidatable,
    Liquidatable,
    BecameNotLiquidatable,
}

pub struct MangoAccountPdaSeeds {
    pub group: Pubkey,
    pub owner: Pubkey,
    pub account_num_bytes: [u8; 4],
    pub bump_bytes: [u8; 1],
}

impl MangoAccountPdaSeeds {
    pub fn signer_seeds(&self) -> [&[u8]; 5] {
        [
            b"MangoAccount".as_ref(),
            self.group.as_ref(),
            self.owner.as_ref(),
            &self.account_num_bytes,
            &self.bump_bytes,
        ]
    }
}

// Mango Account
// This struct definition is only for clients e.g. typescript, so that they can easily use out of the box
// deserialization and not have to do custom deserialization
// On chain, we would prefer zero-copying to optimize for compute
//
// The MangoAccount binary data has changed over time:
// - v1: The original version, many mainnet accounts still are this version.
//       The MangoAccount struct below describes v1 to make sure reading by IDL works for all live
//       accounts.
// - v2: Introduced in v0.18.0 to add token conditional swaps at the end. Users using account
//       resizing before v0.20.0 would migrate to this version.
// - v3: Introduced in v0.20.0 to add 64 zero bytes at the end for future expansion.
//       Users will migrate to this version when resizing their accounts. Also the
//       AccountSizeMigration instruction was used to bring all accounts to
//       this version after v0.20.0 was deployed.
//
// Version v0.22.0 drops idl support for v1 and v2 accounts by extending the MangoAccount idl with the
// new fields.
//
// When not reading via idl, MangoAccount binary data is backwards compatible: when ignoring trailing bytes,
// a v2 account can be read as a v1 account and a v3 account can be read as v1 or v2 etc.
#[account]
#[derive(Derivative, PartialEq)]
#[derivative(Debug)]
pub struct MangoAccount {
    // fixed
    // note: keep MangoAccountFixed in sync with changes here
    // ABI: Clients rely on this being at offset 8
    pub group: Pubkey,

    // ABI: Clients rely on this being at offset 40
    pub owner: Pubkey,

    #[derivative(Debug(format_with = "util::format_zero_terminated_utf8_bytes"))]
    pub name: [u8; 32],

    // Alternative authority/signer of transactions for a mango account
    pub delegate: Pubkey,

    pub account_num: u32,

    /// Tracks that this account should be liquidated until init_health >= 0.
    ///
    /// Normally accounts can not be liquidated while maint_health >= 0. But when an account
    /// reaches maint_health < 0, liquidators will call a liquidation instruction and thereby
    /// set this flag. Now the account may be liquidated until init_health >= 0.
    ///
    /// Many actions should be disabled while the account is being liquidated, even if
    /// its maint health has recovered to positive. Creating new open orders would, for example,
    /// confuse liquidators.
    pub being_liquidated: u8,

    /// The account is currently inside a health region marked by HealthRegionBegin...HealthRegionEnd.
    ///
    /// Must never be set after a transaction ends.
    pub in_health_region: u8,

    pub bump: u8,

    pub sequence_number: u8,

    // (Display only)
    // Cumulative (deposits - withdraws)
    // using USD prices at the time of the deposit/withdraw
    // in USD units with 6 decimals
    pub net_deposits: i64,
    // (Display only)
    // Cumulative transfers from perp to spot positions
    pub perp_spot_transfers: i64,

    /// Init health as calculated during HealthReginBegin, rounded up.
    pub health_region_begin_init_health: i64,

    pub frozen_until: u64,

    /// Fees usable with the "fees buyback" feature.
    /// This tracks the ones that accrued in the current expiry interval.
    pub buyback_fees_accrued_current: u64,
    /// Fees buyback amount from the previous expiry interval.
    pub buyback_fees_accrued_previous: u64,
    /// End timestamp of the current expiry interval of the buyback fees amount.
    pub buyback_fees_expiry_timestamp: u64,

    /// Next id to use when adding a token condition swap
    pub next_token_conditional_swap_id: u64,

    pub temporary_delegate: Pubkey,
    pub temporary_delegate_expiry: u64,

    /// Time at which the last collateral fee was charged
    pub last_collateral_fee_charge: u64,

    #[derivative(Debug = "ignore")]
    pub reserved: [u8; 152],

    // dynamic
    pub header_version: u8,
    #[derivative(Debug = "ignore")]
    pub padding3: [u8; 7],
    // note: padding is required for TokenPosition, etc. to be aligned
    #[derivative(Debug = "ignore")]
    pub padding4: u32,
    // Maps token_index -> deposit/borrow account for each token
    // that is active on this MangoAccount.
    pub tokens: Vec<TokenPosition>,
    #[derivative(Debug = "ignore")]
    pub padding5: u32,
    // Maps serum_market_index -> open orders for each serum market
    // that is active on this MangoAccount.
    pub serum3: Vec<Serum3Orders>,
    #[derivative(Debug = "ignore")]
    pub padding6: u32,
    pub perps: Vec<PerpPosition>,
    #[derivative(Debug = "ignore")]
    pub padding7: u32,
    pub perp_open_orders: Vec<PerpOpenOrder>,
    #[derivative(Debug = "ignore")]
    pub padding8: u32,
    pub token_conditional_swaps: Vec<TokenConditionalSwap>,
    #[derivative(Debug = "ignore")]
    pub padding9: u32,
    pub openbook_v2: Vec<OpenbookV2Orders>,

    #[derivative(Debug = "ignore")]
    pub reserved_dynamic: [u8; 56],
}

impl MangoAccount {
    pub fn default_for_tests() -> Self {
        Self {
            name: Default::default(),
            group: Pubkey::default(),
            owner: Pubkey::default(),
            delegate: Pubkey::default(),
            being_liquidated: 0,
            in_health_region: 0,
            account_num: 0,
            bump: 0,
            sequence_number: 0,
            net_deposits: 0,
            perp_spot_transfers: 0,
            health_region_begin_init_health: 0,
            frozen_until: 0,
            buyback_fees_accrued_current: 0,
            buyback_fees_accrued_previous: 0,
            buyback_fees_expiry_timestamp: 0,
            next_token_conditional_swap_id: 0,
            temporary_delegate: Pubkey::default(),
            temporary_delegate_expiry: 0,
            last_collateral_fee_charge: 0,
            reserved: [0; 152],
            header_version: DEFAULT_MANGO_ACCOUNT_VERSION,
            padding3: Default::default(),
            padding4: Default::default(),
            tokens: vec![TokenPosition::default(); 3],
            padding5: Default::default(),
            serum3: vec![Serum3Orders::default(); 5],
            padding6: Default::default(),
            perps: vec![PerpPosition::default(); 4],
            padding7: Default::default(),
            perp_open_orders: vec![PerpOpenOrder::default(); 6],
            padding8: Default::default(),
            token_conditional_swaps: vec![TokenConditionalSwap::default(); 2],
            padding9: Default::default(),
            openbook_v2: vec![OpenbookV2Orders::default(); 5],
            reserved_dynamic: [0; 56],
        }
    }

    /// Number of bytes needed for the MangoAccount, including the discriminator
    pub fn space(
        token_count: u8,
        serum3_count: u8,
        perp_count: u8,
        perp_oo_count: u8,
        token_conditional_swap_count: u8,
        openbook_v2_count: u8,
    ) -> usize {
        8 + size_of::<MangoAccountFixed>()
            + Self::dynamic_size(
                token_count,
                serum3_count,
                perp_count,
                perp_oo_count,
                token_conditional_swap_count,
                openbook_v2_count,
            )
    }

    pub fn dynamic_token_vec_offset() -> usize {
        8 // header version + padding
            + BORSH_VEC_PADDING_BYTES
    }

    pub fn dynamic_serum3_vec_offset(token_count: u8) -> usize {
        Self::dynamic_token_vec_offset()
            + (BORSH_VEC_SIZE_BYTES + size_of::<TokenPosition>() * usize::from(token_count))
            + BORSH_VEC_PADDING_BYTES
    }

    pub fn dynamic_perp_vec_offset(token_count: u8, serum3_count: u8) -> usize {
        Self::dynamic_serum3_vec_offset(token_count)
            + (BORSH_VEC_SIZE_BYTES + size_of::<Serum3Orders>() * usize::from(serum3_count))
            + BORSH_VEC_PADDING_BYTES
    }

    pub fn dynamic_perp_oo_vec_offset(token_count: u8, serum3_count: u8, perp_count: u8) -> usize {
        Self::dynamic_perp_vec_offset(token_count, serum3_count)
            + (BORSH_VEC_SIZE_BYTES + size_of::<PerpPosition>() * usize::from(perp_count))
            + BORSH_VEC_PADDING_BYTES
    }

    pub fn dynamic_token_conditional_swap_vec_offset(
        token_count: u8,
        serum3_count: u8,
        perp_count: u8,
        perp_oo_count: u8,
    ) -> usize {
        Self::dynamic_perp_oo_vec_offset(token_count, serum3_count, perp_count)
            + (BORSH_VEC_SIZE_BYTES + size_of::<PerpOpenOrder>() * usize::from(perp_oo_count))
            + BORSH_VEC_PADDING_BYTES
    }

    pub fn dynamic_openbook_v2_vec_offset(
        token_count: u8,
        serum3_count: u8,
        perp_count: u8,
        perp_oo_count: u8,
        token_conditional_swap_count: u8,
    ) -> usize {
        Self::dynamic_token_conditional_swap_vec_offset(
            token_count,
            serum3_count,
            perp_count,
            perp_oo_count,
        ) + (BORSH_VEC_SIZE_BYTES
            + size_of::<TokenConditionalSwap>() * usize::from(token_conditional_swap_count))
            + BORSH_VEC_PADDING_BYTES
    }

    pub fn dynamic_reserved_bytes_offset(
        token_count: u8,
        serum3_count: u8,
        perp_count: u8,
        perp_oo_count: u8,
        token_conditional_swap_count: u8,
        openbook_v2_count: u8,
    ) -> usize {
        Self::dynamic_openbook_v2_vec_offset(
            token_count,
            serum3_count,
            perp_count,
            perp_oo_count,
            token_conditional_swap_count,
        ) + (BORSH_VEC_SIZE_BYTES + size_of::<OpenbookV2Orders>() * usize::from(openbook_v2_count))
    }

    pub fn dynamic_size(
        token_count: u8,
        serum3_count: u8,
        perp_count: u8,
        perp_oo_count: u8,
        token_conditional_swap_count: u8,
        openbook_v2_count: u8,
    ) -> usize {
        Self::dynamic_reserved_bytes_offset(
            token_count,
            serum3_count,
            perp_count,
            perp_oo_count,
            token_conditional_swap_count,
            openbook_v2_count,
        ) + DYNAMIC_RESERVED_BYTES
    }
}

// Mango Account fixed part for easy zero copy deserialization
#[zero_copy]
pub struct MangoAccountFixed {
    pub group: Pubkey,
    pub owner: Pubkey,
    pub name: [u8; 32],
    pub delegate: Pubkey,
    pub account_num: u32,
    being_liquidated: u8,
    in_health_region: u8,
    pub bump: u8,
    pub sequence_number: u8,
    pub net_deposits: i64,
    pub perp_spot_transfers: i64,
    pub health_region_begin_init_health: i64,
    pub frozen_until: u64,
    pub buyback_fees_accrued_current: u64,
    pub buyback_fees_accrued_previous: u64,
    pub buyback_fees_expiry_timestamp: u64,
    pub next_token_conditional_swap_id: u64,
    pub temporary_delegate: Pubkey,
    pub temporary_delegate_expiry: u64,
    pub last_collateral_fee_charge: u64,
    pub reserved: [u8; 152],
}
const_assert_eq!(
    size_of::<MangoAccountFixed>(),
    32 * 4 + 8 + 8 * 8 + 32 + 8 + 8 + 152
);
const_assert_eq!(size_of::<MangoAccountFixed>(), 400);
const_assert_eq!(size_of::<MangoAccountFixed>() % 8, 0);

impl MangoAccountFixed {
    pub fn name(&self) -> &str {
        std::str::from_utf8(&self.name)
            .unwrap()
            .trim_matches(char::from(0))
    }

    pub fn is_operational(&self) -> bool {
        let now_ts: u64 = Clock::get().unwrap().unix_timestamp.try_into().unwrap();
        self.frozen_until < now_ts
    }

    pub fn is_owner_or_delegate(&self, ix_signer: Pubkey) -> bool {
        self.owner == ix_signer || self.is_delegate(ix_signer)
    }

    pub fn is_delegate(&self, ix_signer: Pubkey) -> bool {
        if self.delegate == ix_signer {
            return true;
        }

        let now_ts: u64 = Clock::get().unwrap().unix_timestamp.try_into().unwrap();
        if now_ts > self.temporary_delegate_expiry {
            return false;
        }

        self.temporary_delegate == ix_signer
    }

    pub fn being_liquidated(&self) -> bool {
        self.being_liquidated == 1
    }

    pub fn set_being_liquidated(&mut self, b: bool) {
        self.being_liquidated = u8::from(b);
    }

    pub fn is_in_health_region(&self) -> bool {
        self.in_health_region == 1
    }

    pub fn set_in_health_region(&mut self, b: bool) {
        self.in_health_region = u8::from(b);
    }

    pub fn maybe_recover_from_being_liquidated(&mut self, liq_end_health: I80F48) -> bool {
        // This is used as threshold to flip flag instead of 0 because of dust issues
        let one_native_usdc = I80F48::ONE;
        if self.being_liquidated() && liq_end_health > -one_native_usdc {
            self.set_being_liquidated(false);
            true
        } else {
            false
        }
    }

    /// Updates the buyback_fees_* fields for staggered expiry of available amounts.
    pub fn expire_buyback_fees(&mut self, now_ts: u64, interval: u64) {
        if interval == 0 || now_ts < self.buyback_fees_expiry_timestamp {
            return;
        } else if now_ts < self.buyback_fees_expiry_timestamp + interval {
            self.buyback_fees_accrued_previous = self.buyback_fees_accrued_current;
        } else {
            self.buyback_fees_accrued_previous = 0;
        }
        self.buyback_fees_accrued_current = 0;
        self.buyback_fees_expiry_timestamp = (now_ts / interval + 1) * interval;
    }

    /// The total buyback fees amount that the account can make use of.
    pub fn buyback_fees_accrued(&self) -> u64 {
        self.buyback_fees_accrued_current
            .saturating_add(self.buyback_fees_accrued_previous)
    }

    /// Add new fees that are usable with the buyback fees feature.
    ///
    /// Any call to this should be preceeded by a call to expire_buyback_fees earlier
    /// in the same instruction.
    pub fn accrue_buyback_fees(&mut self, amount: u64) {
        self.buyback_fees_accrued_current =
            self.buyback_fees_accrued_current.saturating_add(amount);
    }

    /// Reduce the available buyback fees amount because it was used up.
    ///
    /// Panics if `amount` exceeds the available accrued amount
    pub fn reduce_buyback_fees_accrued(&mut self, amount: u64) {
        if amount > self.buyback_fees_accrued_previous {
            let remaining_amount = amount - self.buyback_fees_accrued_previous;
            assert!(remaining_amount <= self.buyback_fees_accrued_current);
            self.buyback_fees_accrued_current -= remaining_amount;
            self.buyback_fees_accrued_previous = 0;
        } else {
            self.buyback_fees_accrued_previous -= amount;
        }
    }

    pub fn pda_seeds(&self) -> MangoAccountPdaSeeds {
        MangoAccountPdaSeeds {
            group: self.group,
            owner: self.owner,
            account_num_bytes: self.account_num.to_le_bytes(),
            bump_bytes: [self.bump],
        }
    }
}

impl Owner for MangoAccountFixed {
    fn owner() -> Pubkey {
        MangoAccount::owner()
    }
}

impl Discriminator for MangoAccountFixed {
    const DISCRIMINATOR: [u8; 8] = MangoAccount::DISCRIMINATOR;
}

impl anchor_lang::ZeroCopy for MangoAccountFixed {}

#[derive(Clone, Debug)]
pub struct MangoAccountDynamicHeader {
    pub token_count: u8,
    pub serum3_count: u8,
    pub perp_count: u8,
    pub perp_oo_count: u8,
    pub token_conditional_swap_count: u8,
    pub openbook_v2_count: u8,
}

impl DynamicHeader for MangoAccountDynamicHeader {
    fn from_bytes(dynamic_data: &[u8]) -> Result<Self> {
        let header_version = u8::from_le_bytes(*array_ref![dynamic_data, 0, size_of::<u8>()]);

        match header_version {
            1 => {
                let token_count = u8::try_from(BorshVecLength::from_le_bytes(*array_ref![
                    dynamic_data,
                    MangoAccount::dynamic_token_vec_offset(),
                    BORSH_VEC_SIZE_BYTES
                ]))
                .unwrap();

                let serum3_count = u8::try_from(BorshVecLength::from_le_bytes(*array_ref![
                    dynamic_data,
                    MangoAccount::dynamic_serum3_vec_offset(token_count),
                    BORSH_VEC_SIZE_BYTES
                ]))
                .unwrap();

                let perp_count = u8::try_from(BorshVecLength::from_le_bytes(*array_ref![
                    dynamic_data,
                    MangoAccount::dynamic_perp_vec_offset(token_count, serum3_count),
                    BORSH_VEC_SIZE_BYTES
                ]))
                .unwrap();

                let perp_oo_count = u8::try_from(BorshVecLength::from_le_bytes(*array_ref![
                    dynamic_data,
                    MangoAccount::dynamic_perp_oo_vec_offset(token_count, serum3_count, perp_count),
                    BORSH_VEC_SIZE_BYTES
                ]))
                .unwrap();

                let token_conditional_swap_vec_offset =
                    MangoAccount::dynamic_token_conditional_swap_vec_offset(
                        token_count,
                        serum3_count,
                        perp_count,
                        perp_oo_count,
                    );
                let token_conditional_swap_count = if dynamic_data.len()
                    > token_conditional_swap_vec_offset + BORSH_VEC_SIZE_BYTES
                {
                    u8::try_from(BorshVecLength::from_le_bytes(*array_ref![
                        dynamic_data,
                        token_conditional_swap_vec_offset,
                        BORSH_VEC_SIZE_BYTES
                    ]))
                    .unwrap()
                } else {
                    0
                };

                let openbook_v2_vec_offset = MangoAccount::dynamic_openbook_v2_vec_offset(
                    token_count,
                    serum3_count,
                    perp_count,
                    perp_oo_count,
                    token_conditional_swap_count,
                );
                let openbook_v2_count =
                    if dynamic_data.len() > openbook_v2_vec_offset + BORSH_VEC_SIZE_BYTES {
                        u8::try_from(BorshVecLength::from_le_bytes(*array_ref![
                            dynamic_data,
                            openbook_v2_vec_offset,
                            BORSH_VEC_SIZE_BYTES
                        ]))
                        .unwrap()
                    } else {
                        0
                    };

                Ok(Self {
                    token_count,
                    serum3_count,
                    perp_count,
                    perp_oo_count,
                    token_conditional_swap_count,
                    openbook_v2_count,
                })
            }
            _ => err!(MangoError::NotImplementedError).context("unexpected header version number"),
        }
    }

    fn initialize(dynamic_data: &mut [u8]) -> Result<()> {
        let dst: &mut [u8] = &mut dynamic_data[0..1];
        dst.copy_from_slice(&DEFAULT_MANGO_ACCOUNT_VERSION.to_le_bytes());
        Ok(())
    }
}

fn get_helper<T: bytemuck::Pod>(data: &[u8], index: usize) -> &T {
    bytemuck::from_bytes(&data[index..index + size_of::<T>()])
}

fn get_helper_mut<T: bytemuck::Pod>(data: &mut [u8], index: usize) -> &mut T {
    bytemuck::from_bytes_mut(&mut data[index..index + size_of::<T>()])
}

impl MangoAccountDynamicHeader {
    pub fn account_size(&self) -> usize {
        MangoAccount::space(
            self.token_count,
            self.serum3_count,
            self.perp_count,
            self.perp_oo_count,
            self.token_conditional_swap_count,
            self.openbook_v2_count,
        )
    }

    // offset into dynamic data where 1st TokenPosition would be found
    // todo make fn private
    pub fn token_offset(&self, raw_index: usize) -> usize {
        MangoAccount::dynamic_token_vec_offset()
            + BORSH_VEC_SIZE_BYTES
            + raw_index * size_of::<TokenPosition>()
    }

    // offset into dynamic data where 1st Serum3Orders would be found
    // todo make fn private
    pub fn serum3_offset(&self, raw_index: usize) -> usize {
        MangoAccount::dynamic_serum3_vec_offset(self.token_count)
            + BORSH_VEC_SIZE_BYTES
            + raw_index * size_of::<Serum3Orders>()
    }

    // offset into dynamic data where 1st PerpPosition would be found
    pub fn perp_offset(&self, raw_index: usize) -> usize {
        MangoAccount::dynamic_perp_vec_offset(self.token_count, self.serum3_count)
            + BORSH_VEC_SIZE_BYTES
            + raw_index * size_of::<PerpPosition>()
    }

    fn perp_oo_offset(&self, raw_index: usize) -> usize {
        MangoAccount::dynamic_perp_oo_vec_offset(
            self.token_count,
            self.serum3_count,
            self.perp_count,
        ) + BORSH_VEC_SIZE_BYTES
            + raw_index * size_of::<PerpOpenOrder>()
    }

    fn token_conditional_swap_offset(&self, raw_index: usize) -> usize {
        MangoAccount::dynamic_token_conditional_swap_vec_offset(
            self.token_count,
            self.serum3_count,
            self.perp_count,
            self.perp_oo_count,
        ) + BORSH_VEC_SIZE_BYTES
            + raw_index * size_of::<TokenConditionalSwap>()
    }

    fn openbook_v2_offset(&self, raw_index: usize) -> usize {
        MangoAccount::dynamic_openbook_v2_vec_offset(
            self.token_count,
            self.serum3_count,
            self.perp_count,
            self.perp_oo_count,
            self.token_conditional_swap_count,
        ) + BORSH_VEC_SIZE_BYTES
            + raw_index * size_of::<OpenbookV2Orders>()
    }

    fn reserved_bytes_offset(&self) -> usize {
        MangoAccount::dynamic_reserved_bytes_offset(
            self.token_count,
            self.serum3_count,
            self.perp_count,
            self.perp_oo_count,
            self.token_conditional_swap_count,
            self.openbook_v2_count,
        )
    }

    pub fn token_count(&self) -> usize {
        self.token_count.into()
    }
    pub fn serum3_count(&self) -> usize {
        self.serum3_count.into()
    }
    pub fn perp_count(&self) -> usize {
        self.perp_count.into()
    }
    pub fn perp_oo_count(&self) -> usize {
        self.perp_oo_count.into()
    }
    pub fn token_conditional_swap_count(&self) -> usize {
        self.token_conditional_swap_count.into()
    }
    pub fn openbook_v2_count(&self) -> usize {
        self.openbook_v2_count.into()
    }

    pub fn zero() -> Self {
        Self {
            token_count: 0,
            serum3_count: 0,
            perp_count: 0,
            perp_oo_count: 0,
            token_conditional_swap_count: 0,
            openbook_v2_count: 0,
        }
    }

    pub fn expected_health_accounts(&self) -> usize {
        self.token_count() * 2
            + self.serum3_count()
            + self.perp_count() * 2
            + self.openbook_v2_count()
    }

    pub fn max_health_accounts() -> usize {
        28
    }

    /// Error if this header isn't a valid resize from `prev`
    ///
    /// - Check that the total health accounts stay limited
    ///   (this coverers token, perp, serum position limits)
    /// - Check that if perp oo/tcs size increases, it is bounded by the limits
    /// - If a field doesn't change, don't error if it exceeds the limits
    ///   (might have been expanded earlier when it was valid to do)
    pub fn check_resize_from(&self, prev: &Self) -> Result<()> {
        let new_health_accounts = self.expected_health_accounts();
        let prev_health_accounts = prev.expected_health_accounts();
        if new_health_accounts > prev_health_accounts {
            require_gte!(Self::max_health_accounts(), new_health_accounts);
        }

        if self.perp_oo_count > prev.perp_oo_count {
            require_gte!(64, self.perp_oo_count);
        }

        if self.token_conditional_swap_count > prev.token_conditional_swap_count {
            require_gte!(64, self.token_conditional_swap_count);
        }

        Ok(())
    }
}

/// Fully owned MangoAccount, useful for tests
pub type MangoAccountValue = DynamicAccount<MangoAccountDynamicHeader, MangoAccountFixed, Vec<u8>>;

/// Full reference type, useful for borrows
pub type MangoAccountRef<'a> =
    DynamicAccount<&'a MangoAccountDynamicHeader, &'a MangoAccountFixed, &'a [u8]>;
/// Full reference type, useful for borrows
pub type MangoAccountRefMut<'a> =
    DynamicAccount<&'a mut MangoAccountDynamicHeader, &'a mut MangoAccountFixed, &'a mut [u8]>;

/// Useful when loading from bytes
pub type MangoAccountLoadedRef<'a> =
    DynamicAccount<MangoAccountDynamicHeader, &'a MangoAccountFixed, &'a [u8]>;
/// Useful when loading from RefCell, like from AccountInfo
pub type MangoAccountLoadedRefCell<'a> =
    DynamicAccount<MangoAccountDynamicHeader, Ref<'a, MangoAccountFixed>, Ref<'a, [u8]>>;
/// Useful when loading from RefCell, like from AccountInfo
pub type MangoAccountLoadedRefCellMut<'a> =
    DynamicAccount<MangoAccountDynamicHeader, RefMut<'a, MangoAccountFixed>, RefMut<'a, [u8]>>;

impl MangoAccountValue {
    // bytes without discriminator
    pub fn from_bytes(bytes: &[u8]) -> Result<Self> {
        let (fixed, dynamic) = bytes.split_at(size_of::<MangoAccountFixed>());
        Ok(Self {
            fixed: *bytemuck::from_bytes(fixed),
            header: MangoAccountDynamicHeader::from_bytes(dynamic)?,
            dynamic: dynamic.to_vec(),
        })
    }
}

impl<'a> MangoAccountLoadedRef<'a> {
    // bytes without discriminator
    pub fn from_bytes(bytes: &'a [u8]) -> Result<Self> {
        let (fixed, dynamic) = bytes.split_at(size_of::<MangoAccountFixed>());
        Ok(Self {
            fixed: bytemuck::from_bytes(fixed),
            header: MangoAccountDynamicHeader::from_bytes(dynamic)?,
            dynamic,
        })
    }
}

// This generic impl covers MangoAccountRef, MangoAccountRefMut and other
// DynamicAccount variants that allow read access.
impl<
        Header: DerefOrBorrow<MangoAccountDynamicHeader>,
        Fixed: DerefOrBorrow<MangoAccountFixed>,
        Dynamic: DerefOrBorrow<[u8]>,
    > DynamicAccount<Header, Fixed, Dynamic>
{
    fn header(&self) -> &MangoAccountDynamicHeader {
        self.header.deref_or_borrow()
    }

    pub fn header_version(&self) -> &u8 {
        get_helper(self.dynamic(), 0)
    }

    fn fixed(&self) -> &MangoAccountFixed {
        self.fixed.deref_or_borrow()
    }

    fn dynamic(&self) -> &[u8] {
        self.dynamic.deref_or_borrow()
    }

    #[allow(dead_code)]
    fn dynamic_reserved_bytes(&self) -> &[u8] {
        let reserved_offset = self.header().reserved_bytes_offset();
        &self.dynamic()[reserved_offset..reserved_offset + DYNAMIC_RESERVED_BYTES]
    }

    /// Returns
    /// - the position
    /// - the raw index into the token positions list (for use with get_raw/deactivate)
    pub fn token_position_and_raw_index(
        &self,
        token_index: TokenIndex,
    ) -> Result<(&TokenPosition, usize)> {
        self.all_token_positions()
            .enumerate()
            .find_map(|(raw_index, p)| p.is_active_for_token(token_index).then_some((p, raw_index)))
            .ok_or_else(|| {
                error_msg_typed!(
                    MangoError::TokenPositionDoesNotExist,
                    "position for token index {} not found",
                    token_index
                )
            })
    }

    pub fn token_position(&self, token_index: TokenIndex) -> Result<&TokenPosition> {
        self.token_position_and_raw_index(token_index)
            .map(|(p, _)| p)
    }

    pub(crate) fn token_position_by_raw_index_unchecked(&self, raw_index: usize) -> &TokenPosition {
        get_helper(self.dynamic(), self.header().token_offset(raw_index))
    }

    pub fn token_position_by_raw_index(&self, raw_index: usize) -> Result<&TokenPosition> {
        require_gt!(self.header().token_count(), raw_index);
        Ok(self.token_position_by_raw_index_unchecked(raw_index))
    }

    // get iter over all TokenPositions (including inactive)
    pub fn all_token_positions(&self) -> impl Iterator<Item = &TokenPosition> + '_ {
        (0..self.header().token_count()).map(|i| self.token_position_by_raw_index_unchecked(i))
    }

    // get iter over all active TokenPositions
    pub fn active_token_positions(&self) -> impl Iterator<Item = &TokenPosition> + '_ {
        self.all_token_positions().filter(|token| token.is_active())
    }

    pub fn serum3_orders(&self, market_index: Serum3MarketIndex) -> Result<&Serum3Orders> {
        self.all_serum3_orders()
            .find(|p| p.is_active_for_market(market_index))
            .ok_or_else(|| error_msg!("serum3 orders for market index {} not found", market_index))
    }

    pub(crate) fn serum3_orders_by_raw_index_unchecked(&self, raw_index: usize) -> &Serum3Orders {
        get_helper(self.dynamic(), self.header().serum3_offset(raw_index))
    }

    pub fn serum3_orders_by_raw_index(&self, raw_index: usize) -> Result<&Serum3Orders> {
        require_gt!(self.header().serum3_count(), raw_index);
        Ok(self.serum3_orders_by_raw_index_unchecked(raw_index))
    }

    pub fn all_serum3_orders(&self) -> impl Iterator<Item = &Serum3Orders> + '_ {
        (0..self.header().serum3_count()).map(|i| self.serum3_orders_by_raw_index_unchecked(i))
    }

    pub fn active_serum3_orders(&self) -> impl Iterator<Item = &Serum3Orders> + '_ {
        self.all_serum3_orders()
            .filter(|serum3_order| serum3_order.is_active())
    }

    pub fn perp_position(&self, market_index: PerpMarketIndex) -> Result<&PerpPosition> {
        self.all_perp_positions()
            .find(|p| p.is_active_for_market(market_index))
            .ok_or_else(|| error!(MangoError::PerpPositionDoesNotExist))
    }

    pub(crate) fn perp_position_by_raw_index_unchecked(&self, raw_index: usize) -> &PerpPosition {
        get_helper(self.dynamic(), self.header().perp_offset(raw_index))
    }

    pub fn perp_position_by_raw_index(&self, raw_index: usize) -> Result<&PerpPosition> {
        require_gt!(self.header().perp_count(), raw_index);
        Ok(self.perp_position_by_raw_index_unchecked(raw_index))
    }

    pub fn all_perp_positions(&self) -> impl Iterator<Item = &PerpPosition> {
        (0..self.header().perp_count()).map(|i| self.perp_position_by_raw_index_unchecked(i))
    }

    pub fn active_perp_positions(&self) -> impl Iterator<Item = &PerpPosition> {
        self.all_perp_positions().filter(|p| p.is_active())
    }

    pub(crate) fn perp_order_by_raw_index_unchecked(&self, raw_index: usize) -> &PerpOpenOrder {
        get_helper(self.dynamic(), self.header().perp_oo_offset(raw_index))
    }

    pub fn perp_order_by_raw_index(&self, raw_index: usize) -> Result<&PerpOpenOrder> {
        require_gt!(self.header().perp_oo_count(), raw_index);
        Ok(self.perp_order_by_raw_index_unchecked(raw_index))
    }

    pub fn all_perp_orders(&self) -> impl Iterator<Item = &PerpOpenOrder> {
        (0..self.header().perp_oo_count()).map(|i| self.perp_order_by_raw_index_unchecked(i))
    }

    pub fn perp_next_order_slot(&self) -> Result<usize> {
        self.all_perp_orders()
            .position(|&oo| oo.market == FREE_ORDER_SLOT)
            .ok_or_else(|| error_msg!("no free perp order index"))
    }

    pub fn perp_find_order_with_client_order_id(
        &self,
        market_index: PerpMarketIndex,
        client_order_id: u64,
    ) -> Option<(usize, &PerpOpenOrder)> {
        self.all_perp_orders().enumerate().find(|(_, &oo)| {
            oo.is_active_for_market(market_index) && oo.client_id == client_order_id
        })
    }

    pub fn perp_find_order_with_order_id(
        &self,
        market_index: PerpMarketIndex,
        order_id: u128,
    ) -> Option<(usize, &PerpOpenOrder)> {
        self.all_perp_orders()
            .enumerate()
            .find(|(_, &oo)| oo.is_active_for_market(market_index) && oo.id == order_id)
    }

    pub fn being_liquidated(&self) -> bool {
        self.fixed().being_liquidated()
    }

    fn token_conditional_swap_by_index_unchecked(&self, index: usize) -> &TokenConditionalSwap {
        get_helper(
            self.dynamic(),
            self.header().token_conditional_swap_offset(index),
        )
    }

    pub fn token_conditional_swap_by_index(&self, index: usize) -> Result<&TokenConditionalSwap> {
        require_gt!(self.header().token_conditional_swap_count(), index);
        Ok(self.token_conditional_swap_by_index_unchecked(index))
    }

    pub fn token_conditional_swap_by_id(&self, id: u64) -> Result<(usize, &TokenConditionalSwap)> {
        let index = self
            .all_token_conditional_swaps()
            .position(|tcs| tcs.is_configured() && tcs.id == id)
            .ok_or_else(|| error_msg!("token conditional swap with id {} not found", id))?;
        Ok((index, self.token_conditional_swap_by_index_unchecked(index)))
    }

    pub fn all_token_conditional_swaps(&self) -> impl Iterator<Item = &TokenConditionalSwap> {
        (0..self.header().token_conditional_swap_count())
            .map(|i| self.token_conditional_swap_by_index_unchecked(i))
    }

    pub fn active_token_conditional_swaps(&self) -> impl Iterator<Item = &TokenConditionalSwap> {
        self.all_token_conditional_swaps()
            .filter(|p| p.is_configured())
    }

    pub fn token_conditional_swap_free_index(&self) -> Result<usize> {
        self.all_token_conditional_swaps()
            .position(|&v| !v.is_configured())
            .ok_or_else(|| error_msg!("no free token conditional swap index"))
    }

    pub fn openbook_v2_orders(
        &self,
        market_index: OpenbookV2MarketIndex,
    ) -> Result<&OpenbookV2Orders> {
        self.all_openbook_v2_orders()
            .find(|p| p.is_active_for_market(market_index))
            .ok_or_else(|| {
                error_msg!(
                    "openbook v2 orders for market index {} not found",
                    market_index
                )
            })
    }

    pub(crate) fn openbook_v2_orders_by_raw_index_unchecked(
        &self,
        raw_index: usize,
    ) -> &OpenbookV2Orders {
        get_helper(self.dynamic(), self.header().openbook_v2_offset(raw_index))
    }

    pub fn openbook_v2_orders_by_raw_index(&self, raw_index: usize) -> Result<&OpenbookV2Orders> {
        require_gt!(self.header().openbook_v2_count(), raw_index);
        Ok(self.openbook_v2_orders_by_raw_index_unchecked(raw_index))
    }

    pub fn all_openbook_v2_orders(&self) -> impl Iterator<Item = &OpenbookV2Orders> + '_ {
        (0..self.header().openbook_v2_count())
            .map(|i| self.openbook_v2_orders_by_raw_index_unchecked(i))
    }

    pub fn active_openbook_v2_orders(&self) -> impl Iterator<Item = &OpenbookV2Orders> + '_ {
        self.all_openbook_v2_orders()
            .filter(|openbook_v2_order| openbook_v2_order.is_active())
    }

    pub fn borrow(&self) -> MangoAccountRef {
        MangoAccountRef {
            header: self.header(),
            fixed: self.fixed(),
            dynamic: self.dynamic(),
        }
    }
}

impl<
        Header: DerefOrBorrowMut<MangoAccountDynamicHeader> + DerefOrBorrow<MangoAccountDynamicHeader>,
        Fixed: DerefOrBorrowMut<MangoAccountFixed> + DerefOrBorrow<MangoAccountFixed>,
        Dynamic: DerefOrBorrowMut<[u8]> + DerefOrBorrow<[u8]>,
    > DynamicAccount<Header, Fixed, Dynamic>
{
    fn header_mut(&mut self) -> &mut MangoAccountDynamicHeader {
        self.header.deref_or_borrow_mut()
    }
    fn fixed_mut(&mut self) -> &mut MangoAccountFixed {
        self.fixed.deref_or_borrow_mut()
    }
    fn dynamic_mut(&mut self) -> &mut [u8] {
        self.dynamic.deref_or_borrow_mut()
    }

    pub fn borrow_mut(&mut self) -> MangoAccountRefMut {
        MangoAccountRefMut {
            header: self.header.deref_or_borrow_mut(),
            fixed: self.fixed.deref_or_borrow_mut(),
            dynamic: self.dynamic.deref_or_borrow_mut(),
        }
    }

    /// Returns
    /// - the position
    /// - the raw index into the token positions list (for use with get_raw/deactivate)
    pub fn token_position_mut(
        &mut self,
        token_index: TokenIndex,
    ) -> Result<(&mut TokenPosition, usize)> {
        let raw_index = self
            .all_token_positions()
            .enumerate()
            .find_map(|(raw_index, p)| p.is_active_for_token(token_index).then_some(raw_index))
            .ok_or_else(|| {
                error_msg_typed!(
                    MangoError::TokenPositionDoesNotExist,
                    "position for token index {} not found",
                    token_index
                )
            })?;
        Ok((self.token_position_mut_by_raw_index(raw_index), raw_index))
    }

    // get mut TokenPosition at raw_index
    pub fn token_position_mut_by_raw_index(&mut self, raw_index: usize) -> &mut TokenPosition {
        let offset = self.header().token_offset(raw_index);
        get_helper_mut(self.dynamic_mut(), offset)
    }

    /// Creates or retrieves a TokenPosition for the token_index.
    /// Returns:
    /// - the position
    /// - the raw index into the token positions list (for use with get_raw)
    /// - the active index, for use with FixedOrderAccountRetriever
    pub fn ensure_token_position(
        &mut self,
        token_index: TokenIndex,
    ) -> Result<(&mut TokenPosition, usize, usize)> {
        let mut active_index = 0;
        let mut match_or_free = None;
        for (raw_index, position) in self.all_token_positions().enumerate() {
            if position.is_active_for_token(token_index) {
                // Can't return early because of lifetimes
                match_or_free = Some((raw_index, active_index));
                break;
            }
            if position.is_active() {
                active_index += 1;
            } else if match_or_free.is_none() {
                match_or_free = Some((raw_index, active_index));
            }
        }
        if let Some((raw_index, bank_index)) = match_or_free {
            let v = self.token_position_mut_by_raw_index(raw_index);
            if !v.is_active_for_token(token_index) {
                *v = TokenPosition {
                    indexed_position: I80F48::ZERO,
                    token_index,
                    in_use_count: 0,
                    cumulative_deposit_interest: 0.0,
                    cumulative_borrow_interest: 0.0,
                    previous_index: I80F48::ZERO,
                    padding: Default::default(),
                    reserved: [0; 128],
                };
            }
            Ok((v, raw_index, bank_index))
        } else {
            err!(MangoError::NoFreeTokenPositionIndex)
                .context(format!("when looking for token index {}", token_index))
        }
    }

    pub fn deactivate_token_position(&mut self, raw_index: usize) {
        assert!(self.token_position_mut_by_raw_index(raw_index).in_use_count == 0);
        self.token_position_mut_by_raw_index(raw_index).token_index = TokenIndex::MAX;
    }

    pub fn deactivate_token_position_and_log(
        &mut self,
        raw_index: usize,
        mango_account_pubkey: Pubkey,
    ) {
        let mango_group = self.fixed().group;
        let token_position = self.token_position_mut_by_raw_index(raw_index);
        assert!(token_position.in_use_count == 0);
        emit_stack(DeactivateTokenPositionLog {
            mango_group,
            mango_account: mango_account_pubkey,
            token_index: token_position.token_index,
            cumulative_deposit_interest: token_position.cumulative_deposit_interest,
            cumulative_borrow_interest: token_position.cumulative_borrow_interest,
        });
        self.token_position_mut_by_raw_index(raw_index).token_index = TokenIndex::MAX;
    }

    /// Decrements the in_use_count for the token position for the bank.
    ///
    /// If it goes to 0, the position may be dusted (if between 0 and 1 native tokens)
    /// and closed.
    pub fn token_decrement_dust_deactivate(
        &mut self,
        bank: &mut crate::state::Bank,
        now_ts: u64,
        mango_account_pubkey: Pubkey,
    ) -> Result<()> {
        let token_result = self.token_position_mut(bank.token_index);
        if token_result.is_anchor_error_with_code(MangoError::TokenPositionDoesNotExist.into()) {
            // Already deactivated is ok
            return Ok(());
        }
        let (position, raw_index) = token_result?;

        position.decrement_in_use();
        let active = bank.dust_if_possible(position, now_ts)?;
        if !active {
            self.deactivate_token_position_and_log(raw_index, mango_account_pubkey);
        }

        Ok(())
    }

    // get mut Serum3Orders at raw_index
    pub fn serum3_orders_mut_by_raw_index(&mut self, raw_index: usize) -> &mut Serum3Orders {
        let offset = self.header().serum3_offset(raw_index);
        get_helper_mut(self.dynamic_mut(), offset)
    }

    pub fn create_serum3_orders(
        &mut self,
        market_index: Serum3MarketIndex,
    ) -> Result<&mut Serum3Orders> {
        if self.serum3_orders(market_index).is_ok() {
            return err!(MangoError::Serum3OpenOrdersExistAlready);
        }

        let raw_index_opt = self.all_serum3_orders().position(|p| !p.is_active());
        if let Some(raw_index) = raw_index_opt {
            *(self.serum3_orders_mut_by_raw_index(raw_index)) = Serum3Orders {
                market_index: market_index as Serum3MarketIndex,
                ..Serum3Orders::default()
            };
            Ok(self.serum3_orders_mut_by_raw_index(raw_index))
        } else {
            err!(MangoError::NoFreeSerum3OpenOrdersIndex)
        }
    }

    pub fn deactivate_serum3_orders(&mut self, market_index: Serum3MarketIndex) -> Result<()> {
        let raw_index = self
            .all_serum3_orders()
            .position(|p| p.is_active_for_market(market_index))
            .ok_or_else(|| error_msg!("serum3 open orders index {} not found", market_index))?;
        self.serum3_orders_mut_by_raw_index(raw_index).market_index = Serum3MarketIndex::MAX;
        Ok(())
    }

    pub fn serum3_orders_mut(
        &mut self,
        market_index: Serum3MarketIndex,
    ) -> Result<&mut Serum3Orders> {
        let raw_index_opt = self
            .all_serum3_orders()
            .position(|p| p.is_active_for_market(market_index));
        raw_index_opt
            .map(|raw_index| self.serum3_orders_mut_by_raw_index(raw_index))
            .ok_or_else(|| error_msg!("serum3 orders for market index {} not found", market_index))
    }

    // get mut OpenbookV2Orders at raw_index
    pub fn openbook_v2_orders_mut_by_raw_index(
        &mut self,
        raw_index: usize,
    ) -> &mut OpenbookV2Orders {
        let offset = self.header().openbook_v2_offset(raw_index);
        get_helper_mut(self.dynamic_mut(), offset)
    }

    pub fn create_openbook_v2_orders(
        &mut self,
        market_index: OpenbookV2MarketIndex,
    ) -> Result<&mut OpenbookV2Orders> {
        if self.openbook_v2_orders(market_index).is_ok() {
            return err!(MangoError::OpenbookV2OpenOrdersExistAlready);
        }

        let raw_index_opt = self.all_openbook_v2_orders().position(|p| !p.is_active());
        if let Some(raw_index) = raw_index_opt {
            *(self.openbook_v2_orders_mut_by_raw_index(raw_index)) = OpenbookV2Orders {
                market_index: market_index as OpenbookV2MarketIndex,
                ..OpenbookV2Orders::default()
            };
            Ok(self.openbook_v2_orders_mut_by_raw_index(raw_index))
        } else {
            err!(MangoError::NoFreeOpenbookV2OpenOrdersIndex)
        }
    }

    pub fn deactivate_openbook_v2_orders(
        &mut self,
        market_index: OpenbookV2MarketIndex,
    ) -> Result<()> {
        let raw_index = self
            .all_openbook_v2_orders()
            .position(|p| p.is_active_for_market(market_index))
            .ok_or_else(|| {
                error_msg!("openbook v2 open orders index {} not found", market_index)
            })?;
        self.openbook_v2_orders_mut_by_raw_index(raw_index)
            .market_index = OpenbookV2MarketIndex::MAX;
        Ok(())
    }

    pub fn openbook_v2_orders_mut(
        &mut self,
        market_index: OpenbookV2MarketIndex,
    ) -> Result<&mut OpenbookV2Orders> {
        let raw_index_opt = self
            .all_openbook_v2_orders()
            .position(|p| p.is_active_for_market(market_index));
        raw_index_opt
            .map(|raw_index| self.openbook_v2_orders_mut_by_raw_index(raw_index))
            .ok_or_else(|| {
                error_msg!(
                    "openbook v2 orders for market index {} not found",
                    market_index
                )
            })
    }

    // get mut PerpPosition at raw_index
    pub fn perp_position_mut_by_raw_index(&mut self, raw_index: usize) -> &mut PerpPosition {
        let offset = self.header().perp_offset(raw_index);
        get_helper_mut(self.dynamic_mut(), offset)
    }

    pub fn perp_order_mut_by_raw_index(&mut self, raw_index: usize) -> &mut PerpOpenOrder {
        let offset = self.header().perp_oo_offset(raw_index);
        get_helper_mut(self.dynamic_mut(), offset)
    }

    pub fn perp_position_mut(
        &mut self,
        market_index: PerpMarketIndex,
    ) -> Result<&mut PerpPosition> {
        let raw_index_opt = self
            .all_perp_positions()
            .position(|p| p.is_active_for_market(market_index));
        raw_index_opt
            .map(|raw_index| self.perp_position_mut_by_raw_index(raw_index))
            .ok_or_else(|| error!(MangoError::PerpPositionDoesNotExist))
    }

    pub fn ensure_perp_position(
        &mut self,
        perp_market_index: PerpMarketIndex,
        settle_token_index: TokenIndex,
    ) -> Result<(&mut PerpPosition, usize)> {
        let mut raw_index_opt = self
            .all_perp_positions()
            .position(|p| p.is_active_for_market(perp_market_index));
        if raw_index_opt.is_none() {
            raw_index_opt = self.all_perp_positions().position(|p| !p.is_active());
            if let Some(raw_index) = raw_index_opt {
                let perp_position = self.perp_position_mut_by_raw_index(raw_index);
                *perp_position = PerpPosition::default();
                perp_position.market_index = perp_market_index;

                let settle_token_position = self.ensure_token_position(settle_token_index)?.0;
                settle_token_position.increment_in_use();
            }
        }
        if let Some(raw_index) = raw_index_opt {
            Ok((self.perp_position_mut_by_raw_index(raw_index), raw_index))
        } else {
            err!(MangoError::NoFreePerpPositionIndex)
        }
    }

    // Only used in unit tests
    pub fn deactivate_perp_position(
        &mut self,
        perp_market_index: PerpMarketIndex,
        settle_token_index: TokenIndex,
    ) -> Result<()> {
        self.perp_position_mut(perp_market_index)?.market_index = PerpMarketIndex::MAX;

        let settle_token_position = self.token_position_mut(settle_token_index)?.0;
        settle_token_position.decrement_in_use();

        Ok(())
    }

    pub fn deactivate_perp_position_and_log(
        &mut self,
        perp_market_index: PerpMarketIndex,
        settle_token_index: TokenIndex,
        mango_account_pubkey: Pubkey,
    ) -> Result<()> {
        let mango_group = self.fixed().group;
        let perp_position = self.perp_position_mut(perp_market_index)?;

        emit_stack(DeactivatePerpPositionLog {
            mango_group,
            mango_account: mango_account_pubkey,
            market_index: perp_market_index,
            cumulative_long_funding: perp_position.cumulative_long_funding,
            cumulative_short_funding: perp_position.cumulative_short_funding,
            maker_volume: perp_position.maker_volume,
            taker_volume: perp_position.taker_volume,
            perp_spot_transfers: perp_position.perp_spot_transfers,
        });

        perp_position.market_index = PerpMarketIndex::MAX;

        let settle_token_position = self.token_position_mut(settle_token_index)?.0;
        settle_token_position.decrement_in_use();

        Ok(())
    }

    pub fn find_first_active_unused_perp_position(&self) -> Option<&PerpPosition> {
        let first_unused_position_opt = self.all_perp_positions().find(|p| {
            p.is_active()
                && p.base_position_lots == 0
                && p.quote_position_native == 0
                && p.bids_base_lots == 0
                && p.asks_base_lots == 0
                && p.taker_base_lots == 0
                && p.taker_quote_lots == 0
        });
        first_unused_position_opt
    }

    pub fn add_perp_order(
        &mut self,
        perp_market_index: PerpMarketIndex,
        side: Side,
        order_tree: BookSideOrderTree,
        order: &LeafNode,
    ) -> Result<()> {
        let perp_account = self.perp_position_mut(perp_market_index)?;
        perp_account.adjust_maker_lots(side, order.quantity);
        let slot = order.owner_slot as usize;

        let oo = self.perp_order_mut_by_raw_index(slot);
        oo.market = perp_market_index;
        oo.side_and_tree = SideAndOrderTree::new(side, order_tree).into();
        oo.id = order.key;
        oo.client_id = order.client_order_id;
        oo.quantity = order.quantity;
        Ok(())
    }

    /// Removes the perp order and updates the maker bids/asks tracking
    ///
    /// The passed in `quantity` may differ from the quantity stored on the
    /// perp open order slot, because maybe we're cancelling an order slot
    /// for quantity 10 where 3 are in-flight in a FillEvent and 7 were left
    /// on the book.
    pub fn remove_perp_order(&mut self, slot: usize, quantity: i64) -> Result<()> {
        let oo = self.perp_order_by_raw_index(slot)?;
        require_neq!(oo.market, FREE_ORDER_SLOT);
        let perp_market_index = oo.market;
        let order_side = oo.side_and_tree().side();

        let perp_account = self.perp_position_mut(perp_market_index)?;
        perp_account.adjust_maker_lots(order_side, -quantity);

        let oo = self.perp_order_mut_by_raw_index(slot);
        oo.clear();

        Ok(())
    }

    /// Returns amount of realized trade pnl for the maker
    pub fn execute_perp_maker(
        &mut self,
        perp_market_index: PerpMarketIndex,
        perp_market: &mut PerpMarket,
        fill: &FillEvent,
        group: &Group,
    ) -> Result<I80F48> {
        let side = fill.taker_side().invert_side();
        let (base_change, quote_change) = fill.base_quote_change(side);
        let quote = I80F48::from(perp_market.quote_lot_size) * I80F48::from(quote_change);
        let fees = quote.abs() * I80F48::from_num(fill.maker_fee);
        if fees.is_positive() {
            let f = self.fixed_mut();
            let now_ts = Clock::get().unwrap().unix_timestamp.try_into().unwrap();
            f.expire_buyback_fees(now_ts, group.buyback_fees_expiry_interval);
            f.accrue_buyback_fees(fees.floor().to_num::<u64>());
        }
        let pa = self.perp_position_mut(perp_market_index)?;
        pa.settle_funding(perp_market);
        pa.record_trading_fee(fees);
        let realized_pnl = pa.record_trade(perp_market, base_change, quote);

        pa.maker_volume += quote.abs().to_num::<u64>();

        let quantity_filled = base_change.abs();
        let maker_slot = fill.maker_slot as usize;

        // Always adjust the bids/asks_base_lots for the filled amount.
        // Because any early cancels only adjust it for the amount that was on the book,
        // so even fill events that come after the slot was freed still need to clear
        // the pending maker lots.
        pa.adjust_maker_lots(side, -quantity_filled);

        let oo = self.perp_order_mut_by_raw_index(maker_slot);
        let is_active = oo.is_active_for_market(perp_market_index);

        // Old fill events have no maker order id and match against any order.
        // (this works safely because we don't allow old order's slots to be
        // prematurely freed - and new orders can only have new fill events)
        let is_old_fill = fill.maker_order_id == 0;
        let order_id_match = is_old_fill || oo.id == fill.maker_order_id;

        if is_active && order_id_match {
            // Old orders have quantity=0
            oo.quantity = (oo.quantity - quantity_filled).max(0);

            if fill.maker_out() {
                oo.clear();
            }
        }

        Ok(realized_pnl)
    }

    /// Returns amount of realized trade pnl for the taker
    pub fn execute_perp_taker(
        &mut self,
        perp_market_index: PerpMarketIndex,
        perp_market: &mut PerpMarket,
        fill: &FillEvent,
    ) -> Result<I80F48> {
        let pa = self.perp_position_mut(perp_market_index)?;
        pa.settle_funding(perp_market);

        let (base_change, quote_change) = fill.base_quote_change(fill.taker_side());
        pa.remove_taker_trade(base_change, quote_change);
        // fees are assessed at time of trade; no need to assess fees here
        let quote_change_native =
            I80F48::from(perp_market.quote_lot_size) * I80F48::from(quote_change);
        let realized_pnl = pa.record_trade(perp_market, base_change, quote_change_native);

        pa.taker_volume += quote_change_native.abs().to_num::<u64>();

        Ok(realized_pnl)
    }

    pub fn execute_perp_out_event(
        &mut self,
        perp_market_index: PerpMarketIndex,
        side: Side,
        slot: usize,
        quantity: i64,
        order_id: u128,
    ) -> Result<()> {
        // Always free up the maker lots tracking, regardless of whether the
        // order slot is still on the account or not
        let pa = self.perp_position_mut(perp_market_index)?;
        pa.adjust_maker_lots(side, -quantity);

        let oo = self.perp_order_mut_by_raw_index(slot);
        let is_active = oo.is_active_for_market(perp_market_index);

        // Old events have no order id and match against any order.
        // (this works safely because we don't allow old order's slots to be
        // prematurely freed - and new orders can only have new events)
        let is_old_event = order_id == 0;
        let order_id_match = is_old_event || oo.id == order_id;

        // This may be a delayed out event (slot may be empty or reused), so make
        // sure it's the right one before canceling.
        if is_active && order_id_match {
            oo.clear();
        }

        Ok(())
    }

    pub fn token_conditional_swap_mut_by_index(
        &mut self,
        index: usize,
    ) -> Result<&mut TokenConditionalSwap> {
        let count: usize = self.header().token_conditional_swap_count.into();
        require_gt!(count, index);
        let offset = self.header().token_conditional_swap_offset(index);
        Ok(get_helper_mut(self.dynamic_mut(), offset))
    }

    pub fn free_token_conditional_swap_mut(&mut self) -> Result<&mut TokenConditionalSwap> {
        let index = self.token_conditional_swap_free_index()?;
        let tcs = self.token_conditional_swap_mut_by_index(index)?;
        Ok(tcs)
    }

    pub fn check_health_pre(&mut self, health_cache: &HealthCache) -> Result<I80F48> {
        let pre_init_health = health_cache.health(HealthType::Init);
        msg!("pre_init_health: {}", pre_init_health);
        self.check_health_pre_checks(health_cache, pre_init_health)?;
        Ok(pre_init_health)
    }

    pub fn check_health_pre_checks(
        &mut self,
        health_cache: &HealthCache,
        pre_init_health: I80F48,
    ) -> Result<()> {
        // We can skip computing LiquidationEnd health if Init health > 0, because
        // LiquidationEnd health >= Init health.
        self.fixed_mut()
            .maybe_recover_from_being_liquidated(pre_init_health);
        if self.fixed().being_liquidated() {
            let liq_end_health = health_cache.health(HealthType::LiquidationEnd);
            self.fixed_mut()
                .maybe_recover_from_being_liquidated(liq_end_health);
        }
        require!(
            !self.fixed().being_liquidated(),
            MangoError::BeingLiquidated
        );
        Ok(())
    }

    pub fn check_health_post(
        &mut self,
        health_cache: &HealthCache,
        pre_init_health: I80F48,
    ) -> Result<I80F48> {
        let post_init_health = health_cache.health(HealthType::Init);
        msg!("post_init_health: {}", post_init_health);
        self.check_health_post_checks(pre_init_health, post_init_health)?;
        Ok(post_init_health)
    }

    pub fn check_health_post_checks(
        &mut self,
        pre_init_health: I80F48,
        post_init_health: I80F48,
    ) -> Result<()> {
        // Accounts that have negative init health may only take actions that don't further
        // decrease their health.
        // To avoid issues with rounding, we allow accounts to decrease their health by up to
        // $1e-6. This is safe because the grace amount is way less than the cost of a transaction.
        // And worst case, users can only use this to gradually drive their own account into
        // liquidation.
        // There is an exception for accounts with health between $0 and -$0.001 (-1000 native),
        // because we don't want to allow empty accounts or accounts with extremely tiny deposits
        // to immediately drive themselves into bankruptcy. (accounts with large deposits can also
        // be in this health range, but it's really unlikely)
        let health_does_not_decrease = if post_init_health < -1000 {
            post_init_health.ceil() >= pre_init_health.ceil()
        } else {
            post_init_health >= pre_init_health
        };

        require!(
            post_init_health >= 0 || health_does_not_decrease,
            MangoError::HealthMustBePositiveOrIncrease
        );
        Ok(())
    }

    /// A stricter version of check_health_post_checks() that requires >=0 health, it not getting
    /// worse is not sufficient
    pub fn check_health_post_checks_strict(&mut self, post_init_health: I80F48) -> Result<()> {
        require!(post_init_health >= 0, MangoError::HealthMustBePositive);
        Ok(())
    }

    pub fn check_liquidatable(&mut self, health_cache: &HealthCache) -> Result<CheckLiquidatable> {
        // Once maint_health falls below 0, we want to start liquidating,
        // we want to allow liquidation to continue until init_health is positive,
        // to prevent constant oscillation between the two states
        if self.being_liquidated() {
            let liq_end_health = health_cache.health(HealthType::LiquidationEnd);
            if self
                .fixed_mut()
                .maybe_recover_from_being_liquidated(liq_end_health)
            {
                msg!("Liqee init_health above zero");
                return Ok(CheckLiquidatable::BecameNotLiquidatable);
            }
        } else {
            let maint_health = health_cache.health(HealthType::Maint);
            if maint_health >= I80F48::ZERO {
                msg!("Liqee is not liquidatable");
                return Ok(CheckLiquidatable::NotLiquidatable);
            }
            self.fixed_mut().set_being_liquidated(true);
        }
        return Ok(CheckLiquidatable::Liquidatable);
    }

    fn write_borsh_vec_length_and_padding(&mut self, offset: usize, count: u8) {
        let dst: &mut [u8] =
            &mut self.dynamic_mut()[offset - BORSH_VEC_SIZE_BYTES - BORSH_VEC_PADDING_BYTES
                ..offset - BORSH_VEC_SIZE_BYTES];
        dst.copy_from_slice(&[0u8; BORSH_VEC_PADDING_BYTES]);
        let dst: &mut [u8] = &mut self.dynamic_mut()[offset - BORSH_VEC_SIZE_BYTES..offset];
        dst.copy_from_slice(&BorshVecLength::from(count).to_le_bytes());
    }

    // writes length of tokens vec at appropriate offset so that borsh can infer the vector length
    // length used is that present in the header
    fn write_token_length(&mut self) {
        let offset = self.header().token_offset(0);
        let count = self.header().token_count;
        self.write_borsh_vec_length_and_padding(offset, count)
    }

    fn write_serum3_length(&mut self) {
        let offset = self.header().serum3_offset(0);
        let count = self.header().serum3_count;
        self.write_borsh_vec_length_and_padding(offset, count)
    }

    fn write_perp_length(&mut self) {
        let offset = self.header().perp_offset(0);
        let count = self.header().perp_count;
        self.write_borsh_vec_length_and_padding(offset, count)
    }

    fn write_perp_oo_length(&mut self) {
        let offset = self.header().perp_oo_offset(0);
        let count = self.header().perp_oo_count;
        self.write_borsh_vec_length_and_padding(offset, count)
    }

    fn write_token_conditional_swap_length(&mut self) {
        let offset = self.header().token_conditional_swap_offset(0);
        let count = self.header().token_conditional_swap_count;
        self.write_borsh_vec_length_and_padding(offset, count)
    }

    fn write_openbook_v2_length(&mut self) {
        let offset = self.header().openbook_v2_offset(0);
        let count = self.header().openbook_v2_count;
        self.write_borsh_vec_length_and_padding(offset, count)
    }

    pub fn resize_dynamic_content(
        &mut self,
        new_token_count: u8,
        new_serum3_count: u8,
        new_perp_count: u8,
        new_perp_oo_count: u8,
        new_token_conditional_swap_count: u8,
        new_openbook_v2_count: u8,
    ) -> Result<()> {
        let new_header = MangoAccountDynamicHeader {
            token_count: new_token_count,
            serum3_count: new_serum3_count,
            perp_count: new_perp_count,
            perp_oo_count: new_perp_oo_count,
            token_conditional_swap_count: new_token_conditional_swap_count,
            openbook_v2_count: new_openbook_v2_count,
        };
        let old_header = self.header().clone();

        new_header.check_resize_from(&old_header)?;

        let dynamic = self.dynamic_mut();

        // Resizing needs to move the existing bytes in `dynamic` around, preserving
        // existing data, possibly creating new entries or removing unused slots.
        //
        // The operation has four steps:
        // - Defrag: Move all active slots to the front. If a user's token slots were
        //       (unused, token pos for 4, unused, token pos for 500, unused)
        //   before, they'd be
        //       (token pos for 4, token pos for 500, garbage, garbage, garbage)
        //   after. That way all data that needs to be preserved for each type of
        //   slot is one contiguous block.
        // - Moving preserved blocks to the left where needed, iterating blocks left to right.
        // - Moving preserved blocks to the right where needed, iterating blocks right to left.
        // - Default-initializing all non-preserved spaces.

        // "Defrag" token, serum, perp by moving active positions into the front slots
        //
        // Dangerous because this does NOT reset the previous positions!
        // Use the active_* values to know how many slots are in-use afterwards!
        //
        // Perp OOs can't be collapsed this way because LeafNode::owner_slot is an index into it.
        let mut active_token_positions = 0;
        for i in 0..old_header.token_count() {
            let src = old_header.token_offset(i);
            let pos: &TokenPosition = get_helper(dynamic, src);
            if !pos.is_active() {
                continue;
            }
            if i != active_token_positions {
                let dst = old_header.token_offset(active_token_positions);
                unsafe {
                    sol_memmove(
                        &mut dynamic[dst],
                        &mut dynamic[src],
                        size_of::<TokenPosition>(),
                    );
                }
            }
            active_token_positions += 1;
        }

        let mut active_serum3_orders = 0;
        for i in 0..old_header.serum3_count() {
            let src = old_header.serum3_offset(i);
            let pos: &Serum3Orders = get_helper(dynamic, src);
            if !pos.is_active() {
                continue;
            }
            if i != active_serum3_orders {
                let dst = old_header.serum3_offset(active_serum3_orders);
                unsafe {
                    sol_memmove(
                        &mut dynamic[dst],
                        &mut dynamic[src],
                        size_of::<Serum3Orders>(),
                    );
                }
            }
            active_serum3_orders += 1;
        }

        let mut active_perp_positions = 0;
        for i in 0..old_header.perp_count() {
            let src = old_header.perp_offset(i);
            let pos: &PerpPosition = get_helper(dynamic, src);
            if !pos.is_active() {
                continue;
            }
            if i != active_perp_positions {
                let dst = old_header.perp_offset(active_perp_positions);
                unsafe {
                    sol_memmove(
                        &mut dynamic[dst],
                        &mut dynamic[src],
                        size_of::<PerpPosition>(),
                    );
                }
            }
            active_perp_positions += 1;
        }

        // Can't rearrange perp oo because LeafNodes store indexes, so the equivalent
        // to the "active" count for the other blocks is the max active index + 1.
        let mut blocked_perp_oo = 0;
        for i in 0..old_header.perp_oo_count() {
            let idx = old_header.perp_oo_count() - 1 - i;
            let src = old_header.perp_oo_offset(idx);
            let pos: &PerpOpenOrder = get_helper(dynamic, src);
            if pos.is_active() {
                blocked_perp_oo = idx + 1;
                break;
            }
        }

        let mut active_tcs = 0;
        for i in 0..old_header.token_conditional_swap_count() {
            let src = old_header.token_conditional_swap_offset(i);
            let pos: &TokenConditionalSwap = get_helper(dynamic, src);
            if !pos.is_configured() {
                continue;
            }
            if i != active_tcs {
                let dst = old_header.token_conditional_swap_offset(active_tcs);
                unsafe {
                    sol_memmove(
                        &mut dynamic[dst],
                        &mut dynamic[src],
                        size_of::<TokenConditionalSwap>(),
                    );
                }
            }
            active_tcs += 1;
        }

        let mut active_openbook_v2_orders = 0;
        for i in 0..old_header.openbook_v2_count() {
            let src = old_header.openbook_v2_offset(i);
            let pos: &OpenbookV2Orders = get_helper(dynamic, src);
            if !pos.is_active() {
                continue;
            }
            if i != active_openbook_v2_orders {
                let dst = old_header.openbook_v2_offset(active_openbook_v2_orders);
                unsafe {
                    sol_memmove(
                        &mut dynamic[dst],
                        &mut dynamic[src],
                        size_of::<OpenbookV2Orders>(),
                    );
                }
            }
            active_openbook_v2_orders += 1;
        }

        // Check that the new allocations can fit the existing data
        require_gte!(new_header.token_count(), active_token_positions);
        require_gte!(new_header.serum3_count(), active_serum3_orders);
        require_gte!(new_header.perp_count(), active_perp_positions);
        require_gte!(new_header.perp_oo_count(), blocked_perp_oo);
        require_gte!(new_header.token_conditional_swap_count(), active_tcs);
        require_gte!(new_header.openbook_v2_count(), active_openbook_v2_orders);

        // First move pass: go left-to-right and move any blocks that need to be moved
        // to the left. This will never overwrite other data, because:
        // - moving to the left can only overwrite data to the left
        // - the left of the target location is >= the right of the previous data location
        //   because either the previous was already moved to the left (clearly good),
        //   or still needs to be moved to the right (the new end will be <= the target start)
        {
            // Token positions never move

            let old_serum3_start = old_header.serum3_offset(0);
            let new_serum3_start = new_header.serum3_offset(0);
            if new_serum3_start < old_serum3_start && active_serum3_orders > 0 {
                unsafe {
                    sol_memmove(
                        &mut dynamic[new_serum3_start],
                        &mut dynamic[old_serum3_start],
                        size_of::<Serum3Orders>() * active_serum3_orders,
                    );
                }
            }

            let old_perp_start = old_header.perp_offset(0);
            let new_perp_start = new_header.perp_offset(0);
            if new_perp_start < old_perp_start && active_perp_positions > 0 {
                unsafe {
                    sol_memmove(
                        &mut dynamic[new_perp_start],
                        &mut dynamic[old_perp_start],
                        size_of::<PerpPosition>() * active_perp_positions,
                    );
                }
            }

            let old_perp_oo_start = old_header.perp_oo_offset(0);
            let new_perp_oo_start = new_header.perp_oo_offset(0);
            if new_perp_oo_start < old_perp_oo_start && blocked_perp_oo > 0 {
                unsafe {
                    sol_memmove(
                        &mut dynamic[new_perp_oo_start],
                        &mut dynamic[old_perp_oo_start],
                        size_of::<PerpOpenOrder>() * blocked_perp_oo,
                    );
                }
            }

            let old_tcs_start = old_header.token_conditional_swap_offset(0);
            let new_tcs_start = new_header.token_conditional_swap_offset(0);
            if new_tcs_start < old_tcs_start && active_tcs > 0 {
                unsafe {
                    sol_memmove(
                        &mut dynamic[new_tcs_start],
                        &mut dynamic[old_tcs_start],
                        size_of::<TokenConditionalSwap>() * active_tcs,
                    );
                }
            }

            let old_openbook_v2_start = old_header.openbook_v2_offset(0);
            let new_openbook_v2_start = new_header.openbook_v2_offset(0);
            if new_openbook_v2_start < old_openbook_v2_start && active_openbook_v2_orders > 0 {
                unsafe {
                    sol_memmove(
                        &mut dynamic[new_openbook_v2_start],
                        &mut dynamic[old_openbook_v2_start],
                        size_of::<OpenbookV2Orders>() * active_openbook_v2_orders,
                    );
                }
            }
        }

        // Second move pass: Go right-to-left and move everything to the right if needed.
        // This will never overwrite other data:
        // - because of moving right, it could only overwrite a block to the right
        // - if the block to the right needed moving to the right, that was already done
        // - if the block to the right was moved to the left, we know that its start will
        //   be >= our block's end
        {
            let old_openbook_v2_start = old_header.openbook_v2_offset(0);
            let new_openbook_v2_start = new_header.openbook_v2_offset(0);
            if new_openbook_v2_start > old_openbook_v2_start && active_openbook_v2_orders > 0 {
                unsafe {
                    sol_memmove(
                        &mut dynamic[new_openbook_v2_start],
                        &mut dynamic[old_openbook_v2_start],
                        size_of::<OpenbookV2Orders>() * active_openbook_v2_orders,
                    );
                }
            }

            let old_tcs_start = old_header.token_conditional_swap_offset(0);
            let new_tcs_start = new_header.token_conditional_swap_offset(0);
            if new_tcs_start > old_tcs_start && active_tcs > 0 {
                unsafe {
                    sol_memmove(
                        &mut dynamic[new_tcs_start],
                        &mut dynamic[old_tcs_start],
                        size_of::<TokenConditionalSwap>() * active_tcs,
                    );
                }
            }

            let old_perp_oo_start = old_header.perp_oo_offset(0);
            let new_perp_oo_start = new_header.perp_oo_offset(0);
            if new_perp_oo_start > old_perp_oo_start && blocked_perp_oo > 0 {
                unsafe {
                    sol_memmove(
                        &mut dynamic[new_perp_oo_start],
                        &mut dynamic[old_perp_oo_start],
                        size_of::<PerpOpenOrder>() * blocked_perp_oo,
                    );
                }
            }

            let old_perp_start = old_header.perp_offset(0);
            let new_perp_start = new_header.perp_offset(0);
            if new_perp_start > old_perp_start && active_perp_positions > 0 {
                unsafe {
                    sol_memmove(
                        &mut dynamic[new_perp_start],
                        &mut dynamic[old_perp_start],
                        size_of::<PerpPosition>() * active_perp_positions,
                    );
                }
            }

            let old_serum3_start = old_header.serum3_offset(0);
            let new_serum3_start = new_header.serum3_offset(0);
            if new_serum3_start > old_serum3_start && active_serum3_orders > 0 {
                unsafe {
                    sol_memmove(
                        &mut dynamic[new_serum3_start],
                        &mut dynamic[old_serum3_start],
                        size_of::<Serum3Orders>() * active_serum3_orders,
                    );
                }
            }

            // Token positions never move
        }

        // Defaulting pass: The blocks are in their final positions, clear out all unused slots
        {
            for i in active_token_positions..new_header.token_count() {
                *get_helper_mut(dynamic, new_header.token_offset(i)) = TokenPosition::default();
            }
            for i in active_serum3_orders..new_header.serum3_count() {
                *get_helper_mut(dynamic, new_header.serum3_offset(i)) = Serum3Orders::default();
            }
            for i in active_perp_positions..new_header.perp_count() {
                *get_helper_mut(dynamic, new_header.perp_offset(i)) = PerpPosition::default();
            }
            for i in blocked_perp_oo..new_header.perp_oo_count() {
                *get_helper_mut(dynamic, new_header.perp_oo_offset(i)) = PerpOpenOrder::default();
            }
            for i in active_tcs..new_header.token_conditional_swap_count() {
                *get_helper_mut(dynamic, new_header.token_conditional_swap_offset(i)) =
                    TokenConditionalSwap::default();
            }
            for i in active_openbook_v2_orders..new_header.openbook_v2_count() {
                *get_helper_mut(dynamic, new_header.openbook_v2_offset(i)) =
                    OpenbookV2Orders::default();
            }
        }
        {
            let offset = new_header.reserved_bytes_offset();
            dynamic[offset..offset + DYNAMIC_RESERVED_BYTES]
                .copy_from_slice(&[0u8; DYNAMIC_RESERVED_BYTES]);
        }

        // update the already-parsed header
        *self.header_mut() = new_header;

        // write new lengths to the dynamic data (uses header)
        self.write_token_length();
        self.write_serum3_length();
        self.write_perp_length();
        self.write_perp_oo_length();
        self.write_token_conditional_swap_length();
        self.write_openbook_v2_length();

        Ok(())
    }
}

/// Trait to allow a AccountLoader<MangoAccountFixed> to create an accessor for the full account.
pub trait MangoAccountLoader<'a> {
    fn load_full(self) -> Result<MangoAccountLoadedRefCell<'a>>;
    fn load_full_mut(self) -> Result<MangoAccountLoadedRefCellMut<'a>>;
    fn load_full_init(self) -> Result<MangoAccountLoadedRefCellMut<'a>>;
}

impl<'a, 'info: 'a> MangoAccountLoader<'a> for &'a AccountLoader<'info, MangoAccountFixed> {
    fn load_full(self) -> Result<MangoAccountLoadedRefCell<'a>> {
        // Error checking
        self.load()?;

        let data = self.as_ref().try_borrow_data()?;
        let header =
            MangoAccountDynamicHeader::from_bytes(&data[8 + size_of::<MangoAccountFixed>()..])?;
        let (_, data) = Ref::map_split(data, |d| d.split_at(8));
        let (fixed_bytes, dynamic) =
            Ref::map_split(data, |d| d.split_at(size_of::<MangoAccountFixed>()));
        Ok(MangoAccountLoadedRefCell {
            header,
            fixed: Ref::map(fixed_bytes, |b| bytemuck::from_bytes(b)),
            dynamic,
        })
    }

    fn load_full_mut(self) -> Result<MangoAccountLoadedRefCellMut<'a>> {
        // Error checking
        self.load_mut()?;

        let data = self.as_ref().try_borrow_mut_data()?;
        let header =
            MangoAccountDynamicHeader::from_bytes(&data[8 + size_of::<MangoAccountFixed>()..])?;
        let (_, data) = RefMut::map_split(data, |d| d.split_at_mut(8));
        let (fixed_bytes, dynamic) =
            RefMut::map_split(data, |d| d.split_at_mut(size_of::<MangoAccountFixed>()));
        Ok(MangoAccountLoadedRefCellMut {
            header,
            fixed: RefMut::map(fixed_bytes, |b| bytemuck::from_bytes_mut(b)),
            dynamic,
        })
    }

    fn load_full_init(self) -> Result<MangoAccountLoadedRefCellMut<'a>> {
        // Error checking
        self.load_init()?;

        {
            let mut data = self.as_ref().try_borrow_mut_data()?;

            let disc_bytes: &mut [u8] = &mut data[0..8];
            disc_bytes.copy_from_slice(bytemuck::bytes_of(&(MangoAccount::discriminator())));

            MangoAccountDynamicHeader::initialize(&mut data[8 + size_of::<MangoAccountFixed>()..])?;
        }

        self.load_full_mut()
    }
}

#[cfg(test)]
mod tests {
    use bytemuck::Zeroable;
    use itertools::Itertools;
    use std::path::PathBuf;

    use crate::state::PostOrderType;

    use super::*;

    fn make_test_account() -> MangoAccountValue {
        let account = MangoAccount::default_for_tests();
        let bytes = AnchorSerialize::try_to_vec(&account).unwrap();

        // Verify that the size is as expected
        let expected_space = MangoAccount::space(
            account.tokens.len() as u8,
            account.serum3.len() as u8,
            account.perps.len() as u8,
            account.perp_open_orders.len() as u8,
            account.token_conditional_swaps.len() as u8,
            account.openbook_v2.len() as u8,
        );

        assert_eq!(expected_space, 8 + bytes.len());

        MangoAccountValue::from_bytes(&bytes).unwrap()
    }

    #[test]
    fn test_serialization_match() {
        let mut account = MangoAccount::default_for_tests();
        account.group = Pubkey::new_unique();
        account.owner = Pubkey::new_unique();
        account.name = crate::util::fill_from_str("abcdef").unwrap();
        account.delegate = Pubkey::new_unique();
        account.account_num = 1;
        account.being_liquidated = 2;
        account.in_health_region = 3;
        account.bump = 4;
        account.net_deposits = 5;
        account.health_region_begin_init_health = 7;
        account.buyback_fees_accrued_current = 10;
        account.buyback_fees_accrued_previous = 11;
        account.buyback_fees_expiry_timestamp = 12;
        account.tokens.resize(8, TokenPosition::default());
        account.tokens[0].token_index = 8;
        account.serum3.resize(8, Serum3Orders::default());
        account.perps.resize(4, PerpPosition::default());
        account.perps[0].market_index = 9;
        account.perp_open_orders.resize(8, PerpOpenOrder::default());
        account.next_token_conditional_swap_id = 13;
        account
            .token_conditional_swaps
            .resize(12, TokenConditionalSwap::default());
        account.token_conditional_swaps[0].buy_token_index = 14;

        let account_bytes = AnchorSerialize::try_to_vec(&account).unwrap();
        assert_eq!(
            8 + account_bytes.len(),
            MangoAccount::space(8, 8, 4, 8, 12, 5)
        );

        let account2 = MangoAccountValue::from_bytes(&account_bytes).unwrap();
        assert_eq!(account.group, account2.fixed.group);
        assert_eq!(account.owner, account2.fixed.owner);
        assert_eq!(account.name, account2.fixed.name);
        assert_eq!(account.delegate, account2.fixed.delegate);
        assert_eq!(account.account_num, account2.fixed.account_num);
        assert_eq!(account.being_liquidated, account2.fixed.being_liquidated);
        assert_eq!(account.in_health_region, account2.fixed.in_health_region);
        assert_eq!(account.bump, account2.fixed.bump);
        assert_eq!(account.net_deposits, account2.fixed.net_deposits);
        assert_eq!(
            account.perp_spot_transfers,
            account2.fixed.perp_spot_transfers
        );
        assert_eq!(
            account.health_region_begin_init_health,
            account2.fixed.health_region_begin_init_health
        );
        assert_eq!(
            account.buyback_fees_accrued_current,
            account2.fixed.buyback_fees_accrued_current
        );
        assert_eq!(
            account.buyback_fees_accrued_previous,
            account2.fixed.buyback_fees_accrued_previous
        );
        assert_eq!(
            account.buyback_fees_expiry_timestamp,
            account2.fixed.buyback_fees_expiry_timestamp
        );
        assert_eq!(
            account.next_token_conditional_swap_id,
            account2.fixed.next_token_conditional_swap_id
        );
        assert_eq!(
            account.tokens[0].token_index,
            account2
                .token_position_by_raw_index_unchecked(0)
                .token_index
        );
        assert_eq!(
            account.serum3[0].open_orders,
            account2.serum3_orders_by_raw_index_unchecked(0).open_orders
        );
        assert_eq!(
            account.perps[0].market_index,
            account2
                .perp_position_by_raw_index_unchecked(0)
                .market_index
        );
        assert_eq!(
            account.token_conditional_swaps.len(),
            account2.all_token_conditional_swaps().count()
        );
        assert_eq!(
            account.token_conditional_swaps[0].buy_token_index,
            account2
                .token_conditional_swap_by_index(0)
                .unwrap()
                .buy_token_index
        );
    }

    #[test]
    fn test_token_positions() {
        let mut account = make_test_account();
        assert!(account.token_position(1).is_err());
        assert!(account.token_position_and_raw_index(2).is_err());
        assert!(account.token_position_mut(3).is_err());
        assert_eq!(
            account.token_position_by_raw_index_unchecked(0).token_index,
            TokenIndex::MAX
        );

        {
            let (pos, raw, active) = account.ensure_token_position(1).unwrap();
            assert_eq!(raw, 0);
            assert_eq!(active, 0);
            assert_eq!(pos.token_index, 1);
        }
        {
            let (pos, raw, active) = account.ensure_token_position(7).unwrap();
            assert_eq!(raw, 1);
            assert_eq!(active, 1);
            assert_eq!(pos.token_index, 7);
        }
        {
            let (pos, raw, active) = account.ensure_token_position(42).unwrap();
            assert_eq!(raw, 2);
            assert_eq!(active, 2);
            assert_eq!(pos.token_index, 42);
        }

        {
            account.deactivate_token_position(1);

            let (pos, raw, active) = account.ensure_token_position(42).unwrap();
            assert_eq!(raw, 2);
            assert_eq!(active, 1);
            assert_eq!(pos.token_index, 42);

            let (pos, raw, active) = account.ensure_token_position(8).unwrap();
            assert_eq!(raw, 1);
            assert_eq!(active, 1);
            assert_eq!(pos.token_index, 8);
        }

        assert_eq!(account.active_token_positions().count(), 3);
        account.deactivate_token_position(0);
        assert_eq!(
            account.token_position_by_raw_index_unchecked(0).token_index,
            TokenIndex::MAX
        );
        assert!(account.token_position(1).is_err());
        assert!(account.token_position_mut(1).is_err());
        assert!(account.token_position(8).is_ok());
        assert!(account.token_position(42).is_ok());
        assert_eq!(account.token_position_and_raw_index(42).unwrap().1, 2);
        assert_eq!(account.active_token_positions().count(), 2);

        {
            let (pos, raw) = account.token_position_mut(42).unwrap();
            assert_eq!(pos.token_index, 42);
            assert_eq!(raw, 2);
        }
        {
            let (pos, raw) = account.token_position_mut(8).unwrap();
            assert_eq!(pos.token_index, 8);
            assert_eq!(raw, 1);
        }
    }

    #[test]
    fn test_serum3_orders() {
        let mut account = make_test_account();
        assert!(account.serum3_orders(1).is_err());
        assert!(account.serum3_orders_mut(3).is_err());
        assert_eq!(
            account.serum3_orders_by_raw_index_unchecked(0).market_index,
            Serum3MarketIndex::MAX
        );

        assert_eq!(account.create_serum3_orders(1).unwrap().market_index, 1);
        assert_eq!(account.create_serum3_orders(7).unwrap().market_index, 7);
        assert_eq!(account.create_serum3_orders(42).unwrap().market_index, 42);
        assert!(account.create_serum3_orders(7).is_err());
        assert_eq!(account.active_serum3_orders().count(), 3);

        assert!(account.deactivate_serum3_orders(7).is_ok());
        assert_eq!(
            account.serum3_orders_by_raw_index_unchecked(1).market_index,
            Serum3MarketIndex::MAX
        );
        assert!(account.create_serum3_orders(8).is_ok());
        assert_eq!(
            account.serum3_orders_by_raw_index_unchecked(1).market_index,
            8
        );

        assert_eq!(account.active_serum3_orders().count(), 3);
        assert!(account.deactivate_serum3_orders(1).is_ok());
        assert!(account.serum3_orders(1).is_err());
        assert!(account.serum3_orders_mut(1).is_err());
        assert!(account.serum3_orders(8).is_ok());
        assert!(account.serum3_orders(42).is_ok());
        assert_eq!(account.active_serum3_orders().count(), 2);

        assert_eq!(account.serum3_orders_mut(42).unwrap().market_index, 42);
        assert_eq!(account.serum3_orders_mut(8).unwrap().market_index, 8);
        assert!(account.serum3_orders_mut(7).is_err());
    }

    #[test]
    fn test_perp_positions() {
        let mut account = make_test_account();
        assert!(account.perp_position(1).is_err());
        assert!(account.perp_position_mut(3).is_err());
        assert_eq!(
            account.perp_position_by_raw_index_unchecked(0).market_index,
            PerpMarketIndex::MAX
        );

        {
            let (pos, raw) = account.ensure_perp_position(1, 0).unwrap();
            assert_eq!(raw, 0);
            assert_eq!(pos.market_index, 1);
            assert_eq!(account.token_position_mut(0).unwrap().0.in_use_count, 1);
        }
        {
            let (pos, raw) = account.ensure_perp_position(7, 0).unwrap();
            assert_eq!(raw, 1);
            assert_eq!(pos.market_index, 7);
            assert_eq!(account.token_position_mut(0).unwrap().0.in_use_count, 2);
        }
        {
            let (pos, raw) = account.ensure_perp_position(42, 0).unwrap();
            assert_eq!(raw, 2);
            assert_eq!(pos.market_index, 42);
            assert_eq!(account.token_position_mut(0).unwrap().0.in_use_count, 3);
        }

        {
            let pos_res = account.perp_position_mut(1);
            assert!(pos_res.is_ok());
            assert_eq!(pos_res.unwrap().market_index, 1)
        }

        {
            let pos_res = account.perp_position_mut(99);
            assert!(pos_res.is_err());
        }

        {
            assert!(account.deactivate_perp_position(7, 0).is_ok());

            let (pos, raw) = account.ensure_perp_position(42, 0).unwrap();
            assert_eq!(raw, 2);
            assert_eq!(pos.market_index, 42);
            assert_eq!(account.token_position_mut(0).unwrap().0.in_use_count, 2);

            let (pos, raw) = account.ensure_perp_position(8, 0).unwrap();
            assert_eq!(raw, 1);
            assert_eq!(pos.market_index, 8);
            assert_eq!(account.token_position_mut(0).unwrap().0.in_use_count, 3);
        }

        assert_eq!(account.active_perp_positions().count(), 3);
        assert!(account.deactivate_perp_position(1, 0).is_ok());
        assert_eq!(
            account.perp_position_by_raw_index_unchecked(0).market_index,
            PerpMarketIndex::MAX
        );
        assert!(account.perp_position(1).is_err());
        assert!(account.perp_position_mut(1).is_err());
        assert!(account.perp_position(8).is_ok());
        assert!(account.perp_position(42).is_ok());
        assert_eq!(account.active_perp_positions().count(), 2);
    }

    #[test]
    fn test_buyback_fees() {
        let mut account = make_test_account();
        let fixed = account.fixed_mut();
        assert_eq!(fixed.buyback_fees_accrued(), 0);
        fixed.expire_buyback_fees(1000, 10);
        assert_eq!(fixed.buyback_fees_accrued(), 0);
        assert_eq!(fixed.buyback_fees_expiry_timestamp, 1010);

        fixed.accrue_buyback_fees(10);
        fixed.accrue_buyback_fees(5);
        assert_eq!(fixed.buyback_fees_accrued(), 15);
        fixed.reduce_buyback_fees_accrued(2);
        assert_eq!(fixed.buyback_fees_accrued(), 13);

        fixed.expire_buyback_fees(1009, 10);
        assert_eq!(fixed.buyback_fees_expiry_timestamp, 1010);
        assert_eq!(fixed.buyback_fees_accrued(), 13);
        assert_eq!(fixed.buyback_fees_accrued_current, 13);

        fixed.expire_buyback_fees(1010, 10);
        assert_eq!(fixed.buyback_fees_expiry_timestamp, 1020);
        assert_eq!(fixed.buyback_fees_accrued(), 13);
        assert_eq!(fixed.buyback_fees_accrued_previous, 13);
        assert_eq!(fixed.buyback_fees_accrued_current, 0);

        fixed.accrue_buyback_fees(5);
        assert_eq!(fixed.buyback_fees_accrued(), 18);

        fixed.reduce_buyback_fees_accrued(15);
        assert_eq!(fixed.buyback_fees_accrued(), 3);
        assert_eq!(fixed.buyback_fees_accrued_previous, 0);
        assert_eq!(fixed.buyback_fees_accrued_current, 3);

        fixed.expire_buyback_fees(1021, 10);
        fixed.accrue_buyback_fees(1);
        assert_eq!(fixed.buyback_fees_expiry_timestamp, 1030);
        assert_eq!(fixed.buyback_fees_accrued_previous, 3);
        assert_eq!(fixed.buyback_fees_accrued_current, 1);

        fixed.expire_buyback_fees(1051, 10);
        assert_eq!(fixed.buyback_fees_expiry_timestamp, 1060);
        assert_eq!(fixed.buyback_fees_accrued_previous, 0);
        assert_eq!(fixed.buyback_fees_accrued_current, 0);

        fixed.accrue_buyback_fees(7);
        fixed.expire_buyback_fees(1060, 10);
        fixed.accrue_buyback_fees(5);
        assert_eq!(fixed.buyback_fees_expiry_timestamp, 1070);
        assert_eq!(fixed.buyback_fees_accrued(), 12);

        fixed.reduce_buyback_fees_accrued(12);
        assert_eq!(fixed.buyback_fees_accrued(), 0);
    }

    #[test]
    fn test_token_conditional_swap() {
        let mut account = make_test_account();
        assert_eq!(account.all_token_conditional_swaps().count(), 2);
        assert_eq!(account.active_token_conditional_swaps().count(), 0);
        assert_eq!(account.token_conditional_swap_free_index().unwrap(), 0);

        let tcs = account.free_token_conditional_swap_mut().unwrap();
        tcs.id = 123;
        tcs.is_configured = 1;
        assert_eq!(account.all_token_conditional_swaps().count(), 2);
        assert_eq!(account.active_token_conditional_swaps().count(), 1);
        assert_eq!(account.token_conditional_swap_free_index().unwrap(), 1);

        let tcs = account.free_token_conditional_swap_mut().unwrap();
        tcs.id = 234;
        tcs.is_configured = 1;
        assert_eq!(account.all_token_conditional_swaps().count(), 2);
        assert_eq!(account.active_token_conditional_swaps().count(), 2);

        let (index, tcs) = account.token_conditional_swap_by_id(123).unwrap();
        assert_eq!(index, 0);
        assert_eq!(tcs.id, 123);
        let tcs = account.token_conditional_swap_by_index(0).unwrap();
        assert_eq!(tcs.id, 123);

        let (index, tcs) = account.token_conditional_swap_by_id(234).unwrap();
        assert_eq!(index, 1);
        assert_eq!(tcs.id, 234);
        let tcs = account.token_conditional_swap_by_index(1).unwrap();
        assert_eq!(tcs.id, 234);

        assert!(account.free_token_conditional_swap_mut().is_err());
        assert!(account.token_conditional_swap_free_index().is_err());

        let tcs = account.token_conditional_swap_mut_by_index(0).unwrap();
        tcs.is_configured = 0;
        assert_eq!(account.all_token_conditional_swaps().count(), 2);
        assert_eq!(account.active_token_conditional_swaps().count(), 1);
        assert_eq!(
            account.active_token_conditional_swaps().next().unwrap().id,
            234
        );
        assert!(account.token_conditional_swap_by_id(123).is_err());

        assert_eq!(account.token_conditional_swap_free_index().unwrap(), 0);
        let tcs = account.free_token_conditional_swap_mut().unwrap();
        assert_eq!(tcs.id, 123); // old data
    }

    #[test]
    fn test_openbook_v2_orders() {
        let mut account = make_test_account();
        assert!(account.openbook_v2_orders(1).is_err());
        assert!(account.openbook_v2_orders_mut(3).is_err());

        // When we make the test account we zero init the dynamic section.
        // This would never happen outside of tests. If it did we would incorrectly think the orders slot is active.
        // assert_eq!(
        //     account.openbook_v2_orders_by_raw_index_unchecked(0).market_index,
        //     OpenbookV2MarketIndex::MAX
        // );

        assert_eq!(
            account.create_openbook_v2_orders(1).unwrap().market_index,
            1
        );
        assert_eq!(
            account.create_openbook_v2_orders(7).unwrap().market_index,
            7
        );
        assert_eq!(
            account.create_openbook_v2_orders(42).unwrap().market_index,
            42
        );
        assert!(account.create_openbook_v2_orders(7).is_err());
        assert_eq!(account.active_openbook_v2_orders().count(), 3);

        assert!(account.deactivate_openbook_v2_orders(7).is_ok());
        assert_eq!(
            account
                .openbook_v2_orders_by_raw_index_unchecked(1)
                .market_index,
            OpenbookV2MarketIndex::MAX
        );
        assert!(account.create_openbook_v2_orders(8).is_ok());
        assert_eq!(
            account
                .openbook_v2_orders_by_raw_index_unchecked(1)
                .market_index,
            8
        );

        assert_eq!(account.active_openbook_v2_orders().count(), 3);
        assert!(account.deactivate_openbook_v2_orders(1).is_ok());
        assert!(account.openbook_v2_orders(1).is_err());
        assert!(account.openbook_v2_orders_mut(1).is_err());
        assert!(account.openbook_v2_orders(8).is_ok());
        assert!(account.openbook_v2_orders(42).is_ok());
        assert_eq!(account.active_openbook_v2_orders().count(), 2);

        assert_eq!(account.openbook_v2_orders_mut(42).unwrap().market_index, 42);
        assert_eq!(account.openbook_v2_orders_mut(8).unwrap().market_index, 8);
        assert!(account.openbook_v2_orders_mut(7).is_err());
    }

    fn make_resize_test_account(header: &MangoAccountDynamicHeader) -> MangoAccountValue {
        let mut account = MangoAccount::default_for_tests();
        account
            .tokens
            .resize(header.token_count(), TokenPosition::default());
        account
            .serum3
            .resize(header.serum3_count(), Serum3Orders::default());
        account
            .perps
            .resize(header.perp_count(), PerpPosition::default());
        account
            .perp_open_orders
            .resize(header.perp_oo_count(), PerpOpenOrder::default());
        account
            .openbook_v2
            .resize(header.openbook_v2_count(), OpenbookV2Orders::default());
        let mut bytes = AnchorSerialize::try_to_vec(&account).unwrap();

        // The MangoAccount struct is missing some dynamic fields, add space for them
        let expected_space = header.account_size();
        bytes.extend(vec![0u8; expected_space - bytes.len()]);

        // Set the length of these dynamic parts
        let (fixed, dynamic) = bytes.split_at_mut(size_of::<MangoAccountFixed>());
        let mut out_header = MangoAccountDynamicHeader::from_bytes(dynamic).unwrap();
        out_header.token_conditional_swap_count = header.token_conditional_swap_count;
        out_header.openbook_v2_count = header.openbook_v2_count;
        let mut account = MangoAccountRefMut {
            header: &mut out_header,
            fixed: bytemuck::from_bytes_mut(fixed),
            dynamic,
        };
        account.write_token_conditional_swap_length();
        account.write_openbook_v2_length();

        let mut account = MangoAccountValue::from_bytes(&bytes).unwrap();

        // Initialize the openbook orders with defaults as they would be in the program
        for i in 0..header.openbook_v2_count() {
            *account.openbook_v2_orders_mut_by_raw_index(i) = OpenbookV2Orders::default();
        }

        account
    }

    fn check_account_active_and_order(
        account: &MangoAccountValue,
        active: &MangoAccountDynamicHeader,
    ) -> Result<()> {
        let header = account.header();

        assert_eq!(account.all_token_positions().count(), header.token_count());
        assert_eq!(
            account.active_token_positions().count(),
            active.token_count()
        );
        for i in 0..active.token_count() {
            assert_eq!(
                account.token_position_by_raw_index(i)?.token_index,
                i as TokenIndex
            );
        }
        for i in active.token_count()..header.token_count() {
            let def = TokenPosition::default().try_to_vec().unwrap();
            assert_eq!(
                account
                    .token_position_by_raw_index(i)?
                    .try_to_vec()
                    .unwrap(),
                def
            );
        }

        assert_eq!(account.all_serum3_orders().count(), header.serum3_count());
        assert_eq!(
            account.active_serum3_orders().count(),
            active.serum3_count()
        );
        for i in 0..active.serum3_count() {
            assert_eq!(
                account.serum3_orders_by_raw_index(i)?.market_index,
                i as Serum3MarketIndex
            );
        }
        for i in active.serum3_count()..header.serum3_count() {
            let def = Serum3Orders::default().try_to_vec().unwrap();
            assert_eq!(
                account.serum3_orders_by_raw_index(i)?.try_to_vec().unwrap(),
                def
            );
        }

        assert_eq!(account.all_perp_positions().count(), header.perp_count());
        assert_eq!(account.active_perp_positions().count(), active.perp_count());
        for i in 0..active.perp_count() {
            assert_eq!(
                account.perp_position_by_raw_index(i)?.market_index,
                i as PerpMarketIndex
            );
        }
        for i in active.perp_count()..header.perp_count() {
            let def = PerpPosition::default().try_to_vec().unwrap();
            assert_eq!(
                account.perp_position_by_raw_index(i)?.try_to_vec().unwrap(),
                def
            );
        }

        for i in 0..header.perp_oo_count() {
            let perp_oo = account.perp_order_by_raw_index(i)?;
            if i + 1 == active.perp_oo_count() {
                assert_eq!(perp_oo.market, 0);
            } else {
                let def = PerpOpenOrder::default().try_to_vec().unwrap();
                assert_eq!(perp_oo.try_to_vec().unwrap(), def);
            }
        }

        assert_eq!(
            account.all_token_conditional_swaps().count(),
            header.token_conditional_swap_count()
        );
        assert_eq!(
            account.active_token_conditional_swaps().count(),
            active.token_conditional_swap_count()
        );
        for i in 0..active.token_conditional_swap_count() {
            assert_eq!(account.token_conditional_swap_by_index(i)?.id, i as u64);
        }
        for i in active.token_conditional_swap_count()..header.token_conditional_swap_count() {
            let def = TokenConditionalSwap::default().try_to_vec().unwrap();
            assert_eq!(
                account
                    .token_conditional_swap_by_index(i)?
                    .try_to_vec()
                    .unwrap(),
                def
            );
        }

        assert!(account.dynamic_reserved_bytes().iter().all(|&v| v == 0));

        Ok(())
    }

    #[test]
    fn test_account_resize_fixed() -> Result<()> {
        let header = MangoAccountDynamicHeader {
            token_count: 4,
            serum3_count: 5,
            perp_count: 6,
            perp_oo_count: 7,
            token_conditional_swap_count: 8,
            openbook_v2_count: 5,
        };
        let mut account = make_resize_test_account(&header);

        // setup positions and leave gaps
        account.ensure_token_position(7)?;
        account.ensure_token_position(0)?;
        account.ensure_token_position(8)?;
        account.ensure_token_position(1)?;
        account.deactivate_token_position(0);
        account.deactivate_token_position(2);

        account.create_serum3_orders(0)?;
        account.create_serum3_orders(7)?;
        account.create_serum3_orders(1)?;
        *account.serum3_orders_mut_by_raw_index(1) = Serum3Orders::default();

        account.ensure_perp_position(0, 0)?;
        account.ensure_perp_position(1, 0)?;
        account.ensure_perp_position(2, 0)?;
        account.ensure_perp_position(7, 0)?;
        account.ensure_perp_position(8, 0)?;
        account.ensure_perp_position(3, 0)?;
        account.deactivate_perp_position(7, 0)?;
        account.deactivate_perp_position(8, 0)?;

        let mut perp_oo = account.perp_order_mut_by_raw_index(4);
        perp_oo.market = 0;

        let mut make_tcs = |raw_index: usize, id| {
            let mut tcs = account
                .token_conditional_swap_mut_by_index(raw_index)
                .unwrap();
            tcs.set_is_configured(true);
            tcs.id = id;
        };
        make_tcs(2, 0);
        make_tcs(4, 1);

        account.create_openbook_v2_orders(0)?;
        account.create_openbook_v2_orders(7)?;
        account.create_openbook_v2_orders(1)?;
        *account.openbook_v2_orders_mut_by_raw_index(1) = OpenbookV2Orders::default();

        let active = MangoAccountDynamicHeader {
            token_count: 2,
            serum3_count: 2,
            perp_count: 4,
            perp_oo_count: 5,
            token_conditional_swap_count: 2,
            openbook_v2_count: 2,
        };

        // Resizing to the same size just removes the empty spaces
        {
            let mut ta = account.clone();
            ta.resize_dynamic_content(
                header.token_count,
                header.serum3_count,
                header.perp_count,
                header.perp_oo_count,
                header.token_conditional_swap_count,
                header.openbook_v2_count,
            )?;
            check_account_active_and_order(&ta, &active)?;
        }

        // Resizing to the minimum size is fine
        {
            let mut ta = account.clone();
            ta.resize_dynamic_content(
                active.token_count,
                active.serum3_count,
                active.perp_count,
                active.perp_oo_count,
                active.token_conditional_swap_count,
                active.openbook_v2_count,
            )?;
            check_account_active_and_order(&ta, &active)?;
        }

        // Resizing to less than what is active is forbidden
        {
            let mut ta = account.clone();
            ta.resize_dynamic_content(
                active.token_count - 1,
                active.serum3_count,
                active.perp_count,
                active.perp_oo_count,
                active.token_conditional_swap_count,
                active.openbook_v2_count,
            )
            .unwrap_err();
            ta.resize_dynamic_content(
                active.token_count,
                active.serum3_count - 1,
                active.perp_count,
                active.perp_oo_count,
                active.token_conditional_swap_count,
                active.openbook_v2_count,
            )
            .unwrap_err();
            ta.resize_dynamic_content(
                active.token_count,
                active.serum3_count,
                active.perp_count - 1,
                active.perp_oo_count,
                active.token_conditional_swap_count,
                active.openbook_v2_count,
            )
            .unwrap_err();
            ta.resize_dynamic_content(
                active.token_count,
                active.serum3_count,
                active.perp_count,
                active.perp_oo_count - 1,
                active.token_conditional_swap_count,
                active.openbook_v2_count,
            )
            .unwrap_err();
            ta.resize_dynamic_content(
                active.token_count,
                active.serum3_count,
                active.perp_count,
                active.perp_oo_count,
                active.token_conditional_swap_count - 1,
                active.openbook_v2_count,
            )
            .unwrap_err();
            ta.resize_dynamic_content(
                active.token_count,
                active.serum3_count,
                active.perp_count,
                active.perp_oo_count,
                active.token_conditional_swap_count,
                active.openbook_v2_count - 1,
            )
            .unwrap_err();
        }

        Ok(())
    }

    #[test]
    fn test_account_resize_random() -> Result<()> {
        use rand::{seq::SliceRandom, Rng};
        let mut rng = rand::thread_rng();
        for _ in 0..1000 {
            let header = MangoAccountDynamicHeader {
                token_count: 4,
                serum3_count: 4,
                perp_count: 4,
                perp_oo_count: 8,
                token_conditional_swap_count: 4,
                openbook_v2_count: 2,
            };
            let mut account = make_resize_test_account(&header);

            let active = MangoAccountDynamicHeader {
                token_count: rng.gen_range(0..header.token_count + 1),
                serum3_count: rng.gen_range(0..header.serum3_count + 1),
                perp_count: rng.gen_range(0..header.perp_count + 1),
                perp_oo_count: rng.gen_range(0..header.perp_oo_count + 1),
                token_conditional_swap_count: rng
                    .gen_range(0..header.token_conditional_swap_count + 1),
                openbook_v2_count: rng.gen_range(0..header.openbook_v2_count + 1),
            };

            let options = (0..header.token_count()).collect_vec();
            let selected = options.choose_multiple(&mut rng, active.token_count());
            for (i, index) in selected.sorted().enumerate() {
                account.token_position_mut_by_raw_index(*index).token_index = i as TokenIndex;
            }

            let options = (0..header.serum3_count()).collect_vec();
            let selected = options.choose_multiple(&mut rng, active.serum3_count());
            for (i, index) in selected.sorted().enumerate() {
                account.serum3_orders_mut_by_raw_index(*index).market_index =
                    i as Serum3MarketIndex;
            }

            let options = (0..header.perp_count()).collect_vec();
            let selected = options.choose_multiple(&mut rng, active.perp_count());
            for (i, index) in selected.sorted().enumerate() {
                account.perp_position_mut_by_raw_index(*index).market_index = i as PerpMarketIndex;
            }

            if active.perp_oo_count() > 0 {
                let mut perp_oo = account.perp_order_mut_by_raw_index(active.perp_oo_count() - 1);
                perp_oo.market = 0;
            }

            let options = (0..header.token_conditional_swap_count()).collect_vec();
            let selected = options.choose_multiple(&mut rng, active.token_conditional_swap_count());
            for (i, index) in selected.sorted().enumerate() {
                let tcs = account.token_conditional_swap_mut_by_index(*index).unwrap();
                tcs.set_is_configured(true);
                tcs.id = i as u64;
            }

            let options = (0..header.openbook_v2_count()).collect_vec();
            let selected = options.choose_multiple(&mut rng, active.openbook_v2_count());
            for (i, index) in selected.sorted().enumerate() {
                account
                    .openbook_v2_orders_mut_by_raw_index(*index)
                    .market_index = i as OpenbookV2MarketIndex;
            }

            let target = MangoAccountDynamicHeader {
                token_count: rng.gen_range(active.token_count..6),
                serum3_count: rng.gen_range(active.serum3_count..6),
                perp_count: rng.gen_range(active.perp_count..6),
                perp_oo_count: rng.gen_range(active.perp_oo_count..16),
                token_conditional_swap_count: rng.gen_range(active.token_conditional_swap_count..6),
                openbook_v2_count: rng.gen_range(active.openbook_v2_count..4),
            };

            let target_size = target.account_size();
            if target_size > account.dynamic.len() {
                account
                    .dynamic
                    .extend(vec![0u8; target_size - account.dynamic.len()]);
            }

            account
                .resize_dynamic_content(
                    target.token_count,
                    target.serum3_count,
                    target.perp_count,
                    target.perp_oo_count,
                    target.token_conditional_swap_count,
                    target.openbook_v2_count,
                )
                .unwrap();

            check_account_active_and_order(&account, &active).unwrap();
        }
        Ok(())
    }

    #[test]
    fn test_perp_order_events() -> Result<()> {
        let group = Group::zeroed();

        let perp_market_index = 0;
        let mut perp_market = PerpMarket::zeroed();

        let mut account = make_test_account();
        account.ensure_token_position(0)?;
        account.ensure_perp_position(perp_market_index, 0)?;

        let owner = Pubkey::new_unique();
        let slot = account.perp_next_order_slot()?;
        let order_id = 127;
        let quantity = 42;
        let order = LeafNode::new(
            slot as u8,
            order_id,
            owner,
            quantity,
            1,
            PostOrderType::Limit,
            0,
            0,
            0,
        );
        let side = Side::Bid;
        account.add_perp_order(0, side, BookSideOrderTree::Fixed, &order)?;

        let make_fill = |quantity, out, order_id| {
            FillEvent::new(
                side.invert_side(),
                out,
                slot as u8,
                0,
                0,
                owner,
                order_id,
                0,
                I80F48::ZERO,
                0,
                owner,
                0,
                I80F48::ZERO,
                1,
                quantity,
            )
        };

        let pp = |a: &MangoAccountValue| a.perp_position(perp_market_index).unwrap().clone();

        {
            // full fill
            let mut account = account.clone();

            let fill = make_fill(quantity, true, order_id);
            account.execute_perp_maker(perp_market_index, &mut perp_market, &fill, &group)?;
            assert_eq!(pp(&account).bids_base_lots, 0);
            assert_eq!(pp(&account).asks_base_lots, 0);
            assert!(!account.perp_order_by_raw_index(0)?.is_active());
        }

        {
            // full fill, no order id
            let mut account = account.clone();

            let fill = make_fill(quantity, true, 0);
            account.execute_perp_maker(perp_market_index, &mut perp_market, &fill, &group)?;
            assert_eq!(pp(&account).bids_base_lots, 0);
            assert_eq!(pp(&account).asks_base_lots, 0);
            assert!(!account.perp_order_by_raw_index(0)?.is_active());
        }

        {
            // out event
            let mut account = account.clone();

            account.execute_perp_out_event(perp_market_index, side, slot, quantity, order_id)?;
            assert_eq!(pp(&account).bids_base_lots, 0);
            assert_eq!(pp(&account).asks_base_lots, 0);
            assert!(!account.perp_order_by_raw_index(0)?.is_active());
        }

        {
            // out event, no order id
            let mut account = account.clone();

            account.execute_perp_out_event(perp_market_index, side, slot, quantity, 0)?;
            assert_eq!(pp(&account).bids_base_lots, 0);
            assert_eq!(pp(&account).asks_base_lots, 0);
            assert!(!account.perp_order_by_raw_index(0)?.is_active());
        }

        {
            // cancel
            let mut account = account.clone();

            account.remove_perp_order(slot, quantity)?;
            assert_eq!(pp(&account).bids_base_lots, 0);
            assert_eq!(pp(&account).asks_base_lots, 0);
            assert!(!account.perp_order_by_raw_index(0)?.is_active());
        }

        {
            // partial fill event, user closes rest, following out event has no effect
            let mut account = account.clone();

            let fill = make_fill(quantity - 10, false, order_id);
            account.execute_perp_maker(perp_market_index, &mut perp_market, &fill, &group)?;
            assert_eq!(pp(&account).bids_base_lots, 10);
            assert_eq!(pp(&account).asks_base_lots, 0);
            assert_eq!(account.perp_order_by_raw_index(slot)?.quantity, 10);

            // out event happens but is delayed

            account.remove_perp_order(slot, 0)?;
            assert_eq!(pp(&account).bids_base_lots, 10);
            assert_eq!(pp(&account).asks_base_lots, 0);
            assert!(!account.perp_order_by_raw_index(0)?.is_active());

            account.execute_perp_out_event(perp_market_index, side, slot, 10, order_id)?;
            assert_eq!(pp(&account).bids_base_lots, 0);
            assert_eq!(pp(&account).asks_base_lots, 0);
        }

        {
            // partial fill and out are delayed, user closes first
            let mut account = account.clone();

            account.remove_perp_order(slot, 0)?;
            assert_eq!(pp(&account).bids_base_lots, quantity);
            assert_eq!(pp(&account).asks_base_lots, 0);
            assert!(!account.perp_order_by_raw_index(0)?.is_active());

            let fill = make_fill(quantity - 10, false, order_id);
            account.execute_perp_maker(perp_market_index, &mut perp_market, &fill, &group)?;
            assert_eq!(pp(&account).bids_base_lots, 10);
            assert_eq!(pp(&account).asks_base_lots, 0);

            account.execute_perp_out_event(perp_market_index, side, slot, 10, order_id)?;
            assert_eq!(pp(&account).bids_base_lots, 0);
            assert_eq!(pp(&account).asks_base_lots, 0);
        }

        {
            // partial fill and cancel, cancel before outevent
            let mut account = account.clone();

            account.remove_perp_order(slot, 10)?;
            assert_eq!(pp(&account).bids_base_lots, quantity - 10);
            assert_eq!(pp(&account).asks_base_lots, 0);
            assert!(!account.perp_order_by_raw_index(0)?.is_active());

            let fill = make_fill(quantity - 10, false, order_id);
            account.execute_perp_maker(perp_market_index, &mut perp_market, &fill, &group)?;
            assert_eq!(pp(&account).bids_base_lots, 0);
            assert_eq!(pp(&account).asks_base_lots, 0);
        }

        {
            // several fills
            let mut account = account.clone();

            let fill = make_fill(10, false, order_id);
            account.execute_perp_maker(perp_market_index, &mut perp_market, &fill, &group)?;
            assert_eq!(pp(&account).bids_base_lots, quantity - 10);
            assert_eq!(pp(&account).asks_base_lots, 0);
            assert_eq!(
                account.perp_order_by_raw_index(slot)?.quantity,
                quantity - 10
            );

            let fill = make_fill(10, false, order_id);
            account.execute_perp_maker(perp_market_index, &mut perp_market, &fill, &group)?;
            assert_eq!(pp(&account).bids_base_lots, quantity - 20);
            assert_eq!(pp(&account).asks_base_lots, 0);
            assert_eq!(
                account.perp_order_by_raw_index(slot)?.quantity,
                quantity - 20
            );

            let fill = make_fill(quantity - 20, true, order_id);
            account.execute_perp_maker(perp_market_index, &mut perp_market, &fill, &group)?;
            assert_eq!(pp(&account).bids_base_lots, 0);
            assert_eq!(pp(&account).asks_base_lots, 0);
            assert!(!account.perp_order_by_raw_index(0)?.is_active());
        }

        {
            // mismatched fill and out
            let mut account = account.clone();

            let mut fill = make_fill(10, false, order_id);
            fill.maker_order_id = 1;
            account.execute_perp_maker(perp_market_index, &mut perp_market, &fill, &group)?;
            assert_eq!(pp(&account).bids_base_lots, quantity - 10);
            assert_eq!(pp(&account).asks_base_lots, 0);
            assert_eq!(account.perp_order_by_raw_index(slot)?.quantity, quantity);

            account.execute_perp_out_event(perp_market_index, side, slot, 10, 1)?;
            assert_eq!(pp(&account).bids_base_lots, quantity - 20);
            assert_eq!(pp(&account).asks_base_lots, 0);
            assert_eq!(account.perp_order_by_raw_index(slot)?.quantity, quantity);
        }

        Ok(())
    }

    #[test]
    fn test_perp_auto_close_first_unused() {
        let mut account = make_test_account();

        // Fill all perp slots
        assert_eq!(account.header.perp_count, 4);
        account.ensure_perp_position(1, 0).unwrap();
        account.ensure_perp_position(2, 0).unwrap();
        account.ensure_perp_position(3, 0).unwrap();
        account.ensure_perp_position(4, 0).unwrap();
        assert_eq!(account.active_perp_positions().count(), 4);

        // Force usage of some perp slot (leaves 3 unused)
        account.perp_position_mut(1).unwrap().taker_base_lots = 10;
        account.perp_position_mut(2).unwrap().base_position_lots = 10;
        account.perp_position_mut(4).unwrap().quote_position_native = I80F48::from_num(10);
        assert!(account.perp_position(3).ok().is_some());

        // Should not succeed anymore
        {
            let e = account.ensure_perp_position(5, 0);
            assert!(e.is_anchor_error_with_code(MangoError::NoFreePerpPositionIndex.error_code()));
        }

        // Act
        let to_be_closed_account_opt = account.find_first_active_unused_perp_position();

        assert_eq!(to_be_closed_account_opt.unwrap().market_index, 3)
    }
<<<<<<< HEAD
}

#[macro_export]
macro_rules! mango_account_seeds {
    ( $account:expr ) => {
        &[
            b"MangoAccount".as_ref(),
            $account.group.as_ref(),
            $account.owner.as_ref(),
            &$account.account_num.to_le_bytes(),
            &[$account.bump],
        ]
    };
}
pub use mango_account_seeds;
=======

    // Attempts reading old mango account data with borsh and with zerocopy
    #[test]
    fn test_mango_account_backwards_compatibility() -> Result<()> {
        use solana_program_test::{find_file, read_file};

        let mut d = PathBuf::from(env!("CARGO_MANIFEST_DIR"));
        d.push("resources/test");

        // Grab live accounts with
        // solana account CZGf1qbYPaSoabuA1EmdN8W5UHvH5CeXcNZ7RTx65aVQ --output-file programs/mango-v4/resources/test/mangoaccount-v0.21.3.bin
        let fixtures = vec!["mangoaccount-v0.21.3"];

        for fixture in fixtures {
            let filename = format!("resources/test/{}.bin", fixture);
            let account_bytes = read_file(find_file(&filename).unwrap());

            // Read with borsh
            let mut account_bytes_slice: &[u8] = &account_bytes;
            let borsh_account = MangoAccount::try_deserialize(&mut account_bytes_slice)?;

            // Read with zerocopy
            let zerocopy_reader = MangoAccountValue::from_bytes(&account_bytes[8..])?;
            let fixed = &zerocopy_reader.fixed;
            let zerocopy_account = MangoAccount {
                group: fixed.group,
                owner: fixed.owner,
                name: fixed.name,
                delegate: fixed.delegate,
                account_num: fixed.account_num,
                being_liquidated: fixed.being_liquidated,
                in_health_region: fixed.in_health_region,
                bump: fixed.bump,
                sequence_number: 0,
                net_deposits: fixed.net_deposits,
                perp_spot_transfers: fixed.perp_spot_transfers,
                health_region_begin_init_health: fixed.health_region_begin_init_health,
                frozen_until: fixed.frozen_until,
                buyback_fees_accrued_current: fixed.buyback_fees_accrued_current,
                buyback_fees_accrued_previous: fixed.buyback_fees_accrued_previous,
                buyback_fees_expiry_timestamp: fixed.buyback_fees_expiry_timestamp,
                next_token_conditional_swap_id: fixed.next_token_conditional_swap_id,
                temporary_delegate: fixed.temporary_delegate,
                temporary_delegate_expiry: fixed.temporary_delegate_expiry,
                last_collateral_fee_charge: fixed.last_collateral_fee_charge,
                reserved: [0u8; 152],

                header_version: *zerocopy_reader.header_version(),
                padding3: Default::default(),

                padding4: Default::default(),
                tokens: zerocopy_reader.all_token_positions().cloned().collect_vec(),

                padding5: Default::default(),
                serum3: zerocopy_reader.all_serum3_orders().cloned().collect_vec(),

                padding6: Default::default(),
                perps: zerocopy_reader.all_perp_positions().cloned().collect_vec(),

                padding7: Default::default(),
                perp_open_orders: zerocopy_reader.all_perp_orders().cloned().collect_vec(),

                padding8: Default::default(),
                token_conditional_swaps: zerocopy_reader
                    .all_token_conditional_swaps()
                    .cloned()
                    .collect_vec(),

                reserved_dynamic: zerocopy_reader.dynamic_reserved_bytes().try_into().unwrap(),
            };

            // Both methods agree?
            assert_eq!(borsh_account, zerocopy_account);

            // Serializing and deserializing produces the same data?
            let mut borsh_bytes = Vec::new();
            borsh_account.try_serialize(&mut borsh_bytes)?;
            let mut slice: &[u8] = &borsh_bytes;
            let roundtrip_account = MangoAccount::try_deserialize(&mut slice)?;
            assert_eq!(borsh_account, roundtrip_account);
        }

        Ok(())
    }
}
>>>>>>> 4c3814c4
<|MERGE_RESOLUTION|>--- conflicted
+++ resolved
@@ -3201,23 +3201,6 @@
 
         assert_eq!(to_be_closed_account_opt.unwrap().market_index, 3)
     }
-<<<<<<< HEAD
-}
-
-#[macro_export]
-macro_rules! mango_account_seeds {
-    ( $account:expr ) => {
-        &[
-            b"MangoAccount".as_ref(),
-            $account.group.as_ref(),
-            $account.owner.as_ref(),
-            &$account.account_num.to_le_bytes(),
-            &[$account.bump],
-        ]
-    };
-}
-pub use mango_account_seeds;
-=======
 
     // Attempts reading old mango account data with borsh and with zerocopy
     #[test]
@@ -3229,7 +3212,7 @@
 
         // Grab live accounts with
         // solana account CZGf1qbYPaSoabuA1EmdN8W5UHvH5CeXcNZ7RTx65aVQ --output-file programs/mango-v4/resources/test/mangoaccount-v0.21.3.bin
-        let fixtures = vec!["mangoaccount-v0.21.3"];
+        let fixtures = vec!["mangoaccount-v0.21.3", "mangoaccount-v0.23.0"];
 
         for fixture in fixtures {
             let filename = format!("resources/test/{}.bin", fixture);
@@ -3286,6 +3269,12 @@
                     .cloned()
                     .collect_vec(),
 
+                padding9: Default::default(),
+                openbook_v2: zerocopy_reader
+                    .all_openbook_v2_orders()
+                    .cloned()
+                    .collect_vec(),
+
                 reserved_dynamic: zerocopy_reader.dynamic_reserved_bytes().try_into().unwrap(),
             };
 
@@ -3303,4 +3292,17 @@
         Ok(())
     }
 }
->>>>>>> 4c3814c4
+
+#[macro_export]
+macro_rules! mango_account_seeds {
+    ( $account:expr ) => {
+        &[
+            b"MangoAccount".as_ref(),
+            $account.group.as_ref(),
+            $account.owner.as_ref(),
+            &$account.account_num.to_le_bytes(),
+            &[$account.bump],
+        ]
+    };
+}
+pub use mango_account_seeds;