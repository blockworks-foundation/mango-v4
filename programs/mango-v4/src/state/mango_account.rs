use std::fmt;

use std::mem::size_of;

use anchor_lang::prelude::*;
use arrayref::array_ref;

use fixed::types::I80F48;
use num_enum::IntoPrimitive;
use num_enum::TryFromPrimitive;
use solana_program::program_memory::sol_memmove;
use static_assertions::const_assert_eq;

use crate::error::Contextable;
use crate::error::MangoError;
use crate::error_msg;

use super::dynamic_account::*;
use super::FillEvent;
use super::LeafNode;
use super::PerpMarket;
use super::PerpMarketIndex;
use super::PerpOpenOrders;
use super::Serum3MarketIndex;
use super::Side;
use super::TokenIndex;
use super::FREE_ORDER_SLOT;
use super::{PerpPositions, Serum3Orders, TokenPosition};
use checked_math as cm;

type BorshVecLength = u32;
const BORSH_VEC_PADDING_BYTES: usize = 4;
const BORSH_VEC_SIZE_BYTES: usize = 4;
<<<<<<< HEAD
const DEFAULT_MANGO_ACCOUNT_VERSION: u8 = 0;
=======
const DEFAULT_MANGO_ACCOUNT_VERSION: u8 = 1;
>>>>>>> c516e45d

#[derive(
    Debug,
    Eq,
    PartialEq,
    Clone,
    Copy,
    TryFromPrimitive,
    IntoPrimitive,
    AnchorSerialize,
    AnchorDeserialize,
)]
#[repr(u8)]

pub enum AccountSize {
    Small = 0,
    Large = 1,
}

impl fmt::Display for AccountSize {
    fn fmt(&self, f: &mut fmt::Formatter) -> fmt::Result {
        match *self {
            AccountSize::Small => write!(f, "Small"),
            AccountSize::Large => write!(f, "Large"),
        }
    }
}

impl AccountSize {
    pub fn space(&self) -> (u8, u8, u8, u8) {
        match self {
            AccountSize::Small => (8, 2, 2, 2),
            AccountSize::Large => (16, 8, 8, 8),
        }
    }
}

// Mango Account
// This struct definition is only for clients e.g. typescript, so that they can easily use out of the box
// deserialization and not have to do custom deserialization
// On chain, we would prefer zero-copying to optimize for compute
#[account]
pub struct MangoAccount {
    // fixed
    // note: keep MangoAccountFixed in sync with changes here
    // ABI: Clients rely on this being at offset 8
    pub group: Pubkey,

    // ABI: Clients rely on this being at offset 40
    pub owner: Pubkey,

    pub name: [u8; 32],

    // Alternative authority/signer of transactions for a mango account
    pub delegate: Pubkey,

    /// This account cannot open new positions or borrow until `init_health >= 0`
    being_liquidated: u8,

    /// This account cannot do anything except go through `resolve_bankruptcy`
    is_bankrupt: u8,

    pub account_num: u8,
    pub bump: u8,

    pub padding: [u8; 4],

    // Cumulative (deposits - withdraws)
    // using USD prices at the time of the deposit/withdraw
    // in UI USD units
    pub net_deposits: f32,
    // Cumulative settles on perp positions
    // TODO: unimplemented
    pub net_settled: f32,

    pub reserved: [u8; 256],

    // dynamic
    pub header_version: u8,
    pub padding0: [u8; 7],
    // note: padding is required for TokenPosition, etc. to be aligned
    pub padding1: u32,
    // Maps token_index -> deposit/borrow account for each token
    // that is active on this MangoAccount.
    pub tokens: Vec<TokenPosition>,
    pub padding2: u32,
    // Maps serum_market_index -> open orders for each serum market
    // that is active on this MangoAccount.
    pub serum3: Vec<Serum3Orders>,
    pub padding3: u32,
    pub perps: Vec<PerpPositions>,
    pub padding4: u32,
    pub perp_open_orders: Vec<PerpOpenOrders>,
}

impl Default for MangoAccount {
    fn default() -> Self {
        Self {
            name: Default::default(),
            group: Pubkey::default(),
            owner: Pubkey::default(),
            delegate: Pubkey::default(),
            being_liquidated: 0,
            is_bankrupt: 0,
            account_num: 0,
            bump: 0,
            padding: Default::default(),
            net_deposits: 0.0,
            net_settled: 0.0,
            reserved: [0; 256],
<<<<<<< HEAD
            header_version: 0,
=======
            header_version: DEFAULT_MANGO_ACCOUNT_VERSION,
>>>>>>> c516e45d
            padding0: Default::default(),
            padding1: Default::default(),
            tokens: vec![TokenPosition::default(); 3],
            padding2: Default::default(),
            serum3: vec![Serum3Orders::default(); 5],
            padding3: Default::default(),
            perps: vec![PerpPositions::default(); 2],
            padding4: Default::default(),
            perp_open_orders: vec![PerpOpenOrders::default(); 2],
        }
    }
}

impl MangoAccount {
    pub fn space(account_size: AccountSize) -> usize {
        let (token_count, serum3_count, perp_count, perp_oo_count) = account_size.space();

        8 + size_of::<MangoAccountFixed>()
            + Self::dynamic_size(token_count, serum3_count, perp_count, perp_oo_count)
    }

    pub fn dynamic_token_vec_offset() -> usize {
        8 // header version + padding
            + BORSH_VEC_PADDING_BYTES
    }

    pub fn dynamic_serum3_vec_offset(token_count: u8) -> usize {
        Self::dynamic_token_vec_offset()
            + (BORSH_VEC_SIZE_BYTES + size_of::<TokenPosition>() * usize::from(token_count))
            + BORSH_VEC_PADDING_BYTES
    }

    pub fn dynamic_perp_vec_offset(token_count: u8, serum3_count: u8) -> usize {
        Self::dynamic_serum3_vec_offset(token_count)
            + (BORSH_VEC_SIZE_BYTES + size_of::<Serum3Orders>() * usize::from(serum3_count))
            + BORSH_VEC_PADDING_BYTES
    }

    pub fn dynamic_perp_oo_vec_offset(token_count: u8, serum3_count: u8, perp_count: u8) -> usize {
        Self::dynamic_perp_vec_offset(token_count, serum3_count)
            + (BORSH_VEC_SIZE_BYTES + size_of::<PerpPositions>() * usize::from(perp_count))
            + BORSH_VEC_PADDING_BYTES
    }

    pub fn dynamic_size(
        token_count: u8,
        serum3_count: u8,
        perp_count: u8,
        perp_oo_count: u8,
    ) -> usize {
        Self::dynamic_perp_oo_vec_offset(token_count, serum3_count, perp_count)
            + (BORSH_VEC_SIZE_BYTES + size_of::<PerpOpenOrders>() * usize::from(perp_oo_count))
    }
}

#[test]
fn test_dynamic_offsets() {
    let mut account = MangoAccount::default();
    account.tokens.resize(16, TokenPosition::default());
    account.serum3.resize(8, Serum3Orders::default());
    account.perps.resize(8, PerpPositions::default());
    account
        .perp_open_orders
        .resize(8, PerpOpenOrders::default());
    assert_eq!(
        8 + AnchorSerialize::try_to_vec(&account).unwrap().len(),
        MangoAccount::space(AccountSize::Large.try_into().unwrap())
    );
}

// Mango Account fixed part for easy zero copy deserialization
#[derive(Copy, Clone, bytemuck::Zeroable, bytemuck::Pod)]
#[repr(C)]
pub struct MangoAccountFixed {
    pub group: Pubkey,
    pub owner: Pubkey,
    pub name: [u8; 32],
    pub delegate: Pubkey,
    being_liquidated: u8,
    is_bankrupt: u8,
    pub account_num: u8,
    pub bump: u8,
    pub padding: [u8; 4],
    pub net_deposits: f32,
    pub net_settled: f32,
    pub reserved: [u8; 256],
}
const_assert_eq!(size_of::<MangoAccountFixed>(), 32 * 4 + 4 + 4 + 2 * 4 + 256);
const_assert_eq!(size_of::<MangoAccountFixed>() % 8, 0);

impl MangoAccountFixed {
    pub fn name(&self) -> &str {
        std::str::from_utf8(&self.name)
            .unwrap()
            .trim_matches(char::from(0))
    }

    pub fn is_owner_or_delegate(&self, ix_signer: Pubkey) -> bool {
        self.owner == ix_signer || self.delegate == ix_signer
    }

    pub fn is_bankrupt(&self) -> bool {
        self.is_bankrupt != 0
    }

    pub fn set_bankrupt(&mut self, b: bool) {
        self.is_bankrupt = if b { 1 } else { 0 };
    }

    pub fn being_liquidated(&self) -> bool {
        self.being_liquidated != 0
    }

    pub fn set_being_liquidated(&mut self, b: bool) {
        self.being_liquidated = if b { 1 } else { 0 };
    }
}

impl DynamicAccountType for MangoAccount {
    type Header = MangoAccountDynamicHeader;
    type Fixed = MangoAccountFixed;
}

#[derive(Clone)]
pub struct MangoAccountDynamicHeader {
    pub token_count: u8,
    pub serum3_count: u8,
    pub perp_count: u8,
    pub perp_oo_count: u8,
}

impl DynamicHeader for MangoAccountDynamicHeader {
    fn from_bytes(data: &[u8]) -> Result<Self> {
        let header_version = u8::from_le_bytes(*array_ref![data, 0, size_of::<u8>()]);

        match header_version {
<<<<<<< HEAD
            0 => {
=======
            1 => {
>>>>>>> c516e45d
                let token_count = u8::try_from(BorshVecLength::from_le_bytes(*array_ref![
                    data,
                    MangoAccount::dynamic_token_vec_offset(),
                    BORSH_VEC_SIZE_BYTES
                ]))
                .unwrap();

                let serum3_count = u8::try_from(BorshVecLength::from_le_bytes(*array_ref![
                    data,
                    MangoAccount::dynamic_serum3_vec_offset(token_count),
                    BORSH_VEC_SIZE_BYTES
                ]))
                .unwrap();

                let perp_count = u8::try_from(BorshVecLength::from_le_bytes(*array_ref![
                    data,
                    MangoAccount::dynamic_perp_vec_offset(token_count, serum3_count),
                    BORSH_VEC_SIZE_BYTES
                ]))
                .unwrap();

                let perp_oo_count = u8::try_from(BorshVecLength::from_le_bytes(*array_ref![
                    data,
                    MangoAccount::dynamic_perp_oo_vec_offset(token_count, serum3_count, perp_count),
                    BORSH_VEC_SIZE_BYTES
                ]))
                .unwrap();

                Ok(Self {
                    token_count,
                    serum3_count,
                    perp_count,
                    perp_oo_count,
                })
            }
            _ => err!(MangoError::NotImplementedError).context("unexpected header version number"),
        }
    }

    fn initialize(data: &mut [u8]) -> Result<()> {
        let dst: &mut [u8] = &mut data[0..1];
        dst.copy_from_slice(&DEFAULT_MANGO_ACCOUNT_VERSION.to_le_bytes());
        Ok(())
    }
}

fn get_helper<T: bytemuck::Pod>(data: &[u8], index: usize) -> &T {
    bytemuck::from_bytes(&data[index..index + size_of::<T>()])
}

fn get_helper_mut<T: bytemuck::Pod>(data: &mut [u8], index: usize) -> &mut T {
    bytemuck::from_bytes_mut(&mut data[index..index + size_of::<T>()])
}

impl MangoAccountDynamicHeader {
    // offset into dynamic data where 1st TokenPosition would be found
    // todo make fn private
    pub fn token_offset(&self, raw_index: usize) -> usize {
        MangoAccount::dynamic_token_vec_offset()
            + BORSH_VEC_SIZE_BYTES
            + raw_index * size_of::<TokenPosition>()
    }

    // offset into dynamic data where 1st Serum3Orders would be found
    // todo make fn private
    pub fn serum3_offset(&self, raw_index: usize) -> usize {
        MangoAccount::dynamic_serum3_vec_offset(self.token_count)
            + BORSH_VEC_SIZE_BYTES
            + raw_index * size_of::<Serum3Orders>()
    }

    // offset into dynamic data where 1st PerpPositions would be found
    fn perp_offset(&self, raw_index: usize) -> usize {
        MangoAccount::dynamic_perp_vec_offset(self.token_count, self.serum3_count)
            + BORSH_VEC_SIZE_BYTES
            + raw_index * size_of::<PerpPositions>()
    }

    fn perp_oo_offset(&self, raw_index: usize) -> usize {
        MangoAccount::dynamic_perp_oo_vec_offset(
            self.token_count,
            self.serum3_count,
            self.perp_count,
        ) + BORSH_VEC_SIZE_BYTES
            + raw_index * size_of::<PerpOpenOrders>()
    }

    pub fn token_count(&self) -> usize {
        self.token_count.into()
    }
    pub fn serum3_count(&self) -> usize {
        self.serum3_count.into()
    }
    pub fn perp_count(&self) -> usize {
        self.perp_count.into()
    }
    pub fn perp_oo_count(&self) -> usize {
        self.perp_oo_count.into()
    }
}

pub type MangoAccountValue = DynamicAccountValue<MangoAccount>;
pub type MangoAccountRef<'a> = DynamicAccountRef<'a, MangoAccount>;
pub type MangoAccountRefMut<'a> = DynamicAccountRefMut<'a, MangoAccount>;
pub type MangoAccountRefWithHeader<'a> =
    DynamicAccount<MangoAccountDynamicHeader, &'a MangoAccountFixed, &'a [u8]>;

impl MangoAccountValue {
    // bytes without discriminator
    pub fn from_bytes(bytes: &[u8]) -> Result<Self> {
        let (fixed, dynamic) = bytes.split_at(size_of::<MangoAccountFixed>());
        Ok(Self {
            fixed: *bytemuck::from_bytes(&fixed),
            header: MangoAccountDynamicHeader::from_bytes(dynamic)?,
            dynamic: dynamic.to_vec(),
        })
    }
}

impl<'a> MangoAccountRefWithHeader<'a> {
    // bytes without discriminator
    pub fn from_bytes(bytes: &'a [u8]) -> Result<Self> {
        let (fixed, dynamic) = bytes.split_at(size_of::<MangoAccountFixed>());
        Ok(Self {
            fixed: bytemuck::from_bytes(&fixed),
            header: MangoAccountDynamicHeader::from_bytes(dynamic)?,
            dynamic,
        })
    }
}

// This generic impl covers MangoAccountRef, MangoAccountRefMut and other
// DynamicAccountValue variants that allow read access.
impl<
        Header: DerefOrBorrow<MangoAccountDynamicHeader>,
        Fixed: DerefOrBorrow<MangoAccountFixed>,
        Dynamic: DerefOrBorrow<[u8]>,
    > DynamicAccount<Header, Fixed, Dynamic>
{
    fn header(&self) -> &MangoAccountDynamicHeader {
        self.header.deref_or_borrow()
    }
    fn fixed(&self) -> &MangoAccountFixed {
        self.fixed.deref_or_borrow()
    }
    fn dynamic(&self) -> &[u8] {
        self.dynamic.deref_or_borrow()
    }

    /// Returns
    /// - the position
    /// - the raw index into the token positions list (for use with get_raw/deactivate)
    pub fn token_get(&self, token_index: TokenIndex) -> Result<(&TokenPosition, usize)> {
        self.token_iter()
            .enumerate()
            .find_map(|(raw_index, p)| p.is_active_for_token(token_index).then(|| (p, raw_index)))
            .ok_or_else(|| error_msg!("position for token index {} not found", token_index))
    }

    // get TokenPosition at raw_index
    pub fn token_get_raw(&self, raw_index: usize) -> &TokenPosition {
        get_helper(self.dynamic(), self.header().token_offset(raw_index))
    }

    // get iter over all TokenPositions (including inactive)
    pub fn token_iter(&self) -> impl Iterator<Item = &TokenPosition> + '_ {
        (0..self.header().token_count()).map(|i| self.token_get_raw(i))
    }

    // get iter over all active TokenPositions
    pub fn token_iter_active(&self) -> impl Iterator<Item = &TokenPosition> + '_ {
        (0..self.header().token_count())
            .map(|i| self.token_get_raw(i))
            .filter(|token| token.is_active())
    }

    pub fn token_find(&self, token_index: TokenIndex) -> Option<&TokenPosition> {
        self.token_iter_active()
            .find(|p| p.is_active_for_token(token_index))
    }

    // get Serum3Orders at raw_index
    pub fn serum3_get_raw(&self, raw_index: usize) -> &Serum3Orders {
        get_helper(self.dynamic(), self.header().serum3_offset(raw_index))
    }

    pub fn serum3_iter(&self) -> impl Iterator<Item = &Serum3Orders> + '_ {
        (0..self.header().serum3_count()).map(|i| self.serum3_get_raw(i))
    }

    pub fn serum3_iter_active(&self) -> impl Iterator<Item = &Serum3Orders> + '_ {
        (0..self.header().serum3_count())
            .map(|i| self.serum3_get_raw(i))
            .filter(|serum3_order| serum3_order.is_active())
    }

    pub fn serum3_find(&self, market_index: Serum3MarketIndex) -> Option<&Serum3Orders> {
        self.serum3_iter_active()
            .find(|p| p.is_active_for_market(market_index))
    }

    // get PerpPosition at raw_index
    pub fn perp_get_raw(&self, raw_index: usize) -> &PerpPositions {
        get_helper(self.dynamic(), self.header().perp_offset(raw_index))
    }

    pub fn perp_iter(&self) -> impl Iterator<Item = &PerpPositions> {
        (0..self.header().perp_count()).map(|i| self.perp_get_raw(i))
    }

    pub fn perp_iter_active_accounts(&self) -> impl Iterator<Item = &PerpPositions> {
        (0..self.header().perp_count())
            .map(|i| self.perp_get_raw(i))
            .filter(|p| p.is_active())
    }

    pub fn perp_find_account(&self, market_index: PerpMarketIndex) -> Option<&PerpPositions> {
        self.perp_iter_active_accounts()
            .find(|p| p.is_active_for_market(market_index))
    }

    pub fn perp_oo_get_raw(&self, raw_index: usize) -> &PerpOpenOrders {
        get_helper(self.dynamic(), self.header().perp_oo_offset(raw_index))
    }

    pub fn perp_oo_iter(&self) -> impl Iterator<Item = &PerpOpenOrders> {
        (0..self.header().perp_oo_count()).map(|i| self.perp_oo_get_raw(i))
    }

    pub fn perp_next_order_slot(&self) -> Option<usize> {
        self.perp_oo_iter()
            .position(|&oo| oo.order_market == FREE_ORDER_SLOT)
    }

    pub fn perp_find_order_with_client_order_id(
        &self,
        market_index: PerpMarketIndex,
        client_order_id: u64,
    ) -> Option<(i128, Side)> {
        for i in 0..self.header().perp_oo_count() {
            let oo = self.perp_oo_get_raw(i);
            if oo.order_market == market_index && oo.client_order_id == client_order_id {
                return Some((oo.order_id, oo.order_side));
            }
        }
        None
    }

    pub fn perp_find_order_side(
        &self,
        market_index: PerpMarketIndex,
        order_id: i128,
    ) -> Option<Side> {
        for i in 0..self.header().perp_oo_count() {
            let oo = self.perp_oo_get_raw(i);
            if oo.order_market == market_index && oo.order_id == order_id {
                return Some(oo.order_side);
            }
        }
        None
    }

    pub fn being_liquidated(&self) -> bool {
        self.fixed().being_liquidated()
    }

    pub fn is_bankrupt(&self) -> bool {
        self.fixed().is_bankrupt()
    }

    pub fn borrow<'b>(&'b self) -> DynamicAccountRef<'b, MangoAccount> {
        DynamicAccount {
            header: self.header(),
            fixed: self.fixed(),
            dynamic: self.dynamic(),
        }
    }

    pub fn size(&self) -> AccountSize {
        if self.header().perp_count() > 4 {
            return AccountSize::Large;
        }
        AccountSize::Small
    }
}

impl<
        Header: DerefOrBorrowMut<MangoAccountDynamicHeader> + DerefOrBorrow<MangoAccountDynamicHeader>,
        Fixed: DerefOrBorrowMut<MangoAccountFixed> + DerefOrBorrow<MangoAccountFixed>,
        Dynamic: DerefOrBorrowMut<[u8]> + DerefOrBorrow<[u8]>,
    > DynamicAccount<Header, Fixed, Dynamic>
{
    fn header_mut(&mut self) -> &mut MangoAccountDynamicHeader {
        self.header.deref_or_borrow_mut()
    }
    fn dynamic_mut(&mut self) -> &mut [u8] {
        self.dynamic.deref_or_borrow_mut()
    }

    pub fn borrow_mut<'b>(&'b mut self) -> DynamicAccountRefMut<'b, MangoAccount> {
        DynamicAccount {
            header: self.header.deref_or_borrow_mut(),
            fixed: self.fixed.deref_or_borrow_mut(),
            dynamic: self.dynamic.deref_or_borrow_mut(),
        }
    }

    /// Returns
    /// - the position
    /// - the raw index into the token positions list (for use with get_raw/deactivate)
    pub fn token_get_mut(
        &mut self,
        token_index: TokenIndex,
    ) -> Result<(&mut TokenPosition, usize)> {
        let raw_index = self
            .token_iter()
            .enumerate()
            .find_map(|(raw_index, p)| p.is_active_for_token(token_index).then(|| raw_index))
            .ok_or_else(|| error_msg!("position for token index {} not found", token_index))?;
        Ok((self.token_get_mut_raw(raw_index), raw_index))
    }

    // get mut TokenPosition at raw_index
    pub fn token_get_mut_raw(&mut self, raw_index: usize) -> &mut TokenPosition {
        let offset = self.header().token_offset(raw_index);
        get_helper_mut(self.dynamic_mut(), offset)
    }

    /// Creates or retrieves a TokenPosition for the token_index.
    /// Returns:
    /// - the position
    /// - the raw index into the token positions list (for use with get_raw)
    /// - the active index, for use with FixedOrderAccountRetriever
    pub fn token_get_mut_or_create(
        &mut self,
        token_index: TokenIndex,
    ) -> Result<(&mut TokenPosition, usize, usize)> {
        let mut active_index = 0;
        let mut match_or_free = None;
        for (raw_index, position) in self.token_iter().enumerate() {
            if position.is_active_for_token(token_index) {
                // Can't return early because of lifetimes
                match_or_free = Some((raw_index, active_index));
                break;
            }
            if position.is_active() {
                active_index += 1;
            } else if match_or_free.is_none() {
                match_or_free = Some((raw_index, active_index));
            }
        }
        if let Some((raw_index, bank_index)) = match_or_free {
            let v = self.token_get_mut_raw(raw_index);
            if !v.is_active_for_token(token_index) {
                *v = TokenPosition {
                    indexed_position: I80F48::ZERO,
                    token_index,
                    in_use_count: 0,
                    padding: Default::default(),
                    reserved: [0; 40],
                };
            }
            Ok((v, raw_index, bank_index))
        } else {
            err!(MangoError::NoFreeTokenPositionIndex)
                .context(format!("when looking for token index {}", token_index))
        }
    }

    pub fn token_deactivate(&mut self, raw_index: usize) {
        assert!(self.token_get_mut_raw(raw_index).in_use_count == 0);
        self.token_get_mut_raw(raw_index).token_index = TokenIndex::MAX;
    }

    // get mut Serum3Orders at raw_index
    pub fn serum3_get_mut_raw(&mut self, raw_index: usize) -> &mut Serum3Orders {
        let offset = self.header().serum3_offset(raw_index);
        get_helper_mut(self.dynamic_mut(), offset)
    }

    pub fn serum3_create(&mut self, market_index: Serum3MarketIndex) -> Result<&mut Serum3Orders> {
        if self.serum3_find(market_index).is_some() {
            return err!(MangoError::Serum3OpenOrdersExistAlready);
        }

        let raw_index_opt = self.serum3_iter().position(|p| !p.is_active());
        if let Some(raw_index) = raw_index_opt {
            *(self.serum3_get_mut_raw(raw_index)) = Serum3Orders {
                market_index: market_index as Serum3MarketIndex,
                ..Serum3Orders::default()
            };
            return Ok(self.serum3_get_mut_raw(raw_index));
        } else {
            return err!(MangoError::NoFreeSerum3OpenOrdersIndex);
        }
    }

    pub fn serum3_deactivate(&mut self, market_index: Serum3MarketIndex) -> Result<()> {
        let raw_index = self
            .serum3_iter()
            .position(|p| p.is_active_for_market(market_index))
            .ok_or_else(|| error_msg!("serum3 open orders index {} not found", market_index))?;
        self.serum3_get_mut_raw(raw_index).market_index = Serum3MarketIndex::MAX;
        Ok(())
    }

    pub fn serum3_find_mut(
        &mut self,
        market_index: Serum3MarketIndex,
    ) -> Option<&mut Serum3Orders> {
        let raw_index_opt = self
            .serum3_iter_active()
            .position(|p| p.is_active_for_market(market_index));
        raw_index_opt.map(|raw_index| self.serum3_get_mut_raw(raw_index))
    }

    // get mut PerpPosition at raw_index
    pub fn perp_get_mut_raw(&mut self, raw_index: usize) -> &mut PerpPositions {
        let offset = self.header().perp_offset(raw_index);
        get_helper_mut(self.dynamic_mut(), offset)
    }

    pub fn perp_oo_get_mut_raw(&mut self, raw_index: usize) -> &mut PerpOpenOrders {
        let offset = self.header().perp_oo_offset(raw_index);
        get_helper_mut(self.dynamic_mut(), offset)
    }

    pub fn perp_get_account_mut_or_create(
        &mut self,
        perp_market_index: PerpMarketIndex,
    ) -> Result<(&mut PerpPositions, usize)> {
        let mut raw_index_opt = self
            .perp_iter_active_accounts()
            .position(|p| p.is_active_for_market(perp_market_index));
        if raw_index_opt.is_none() {
            raw_index_opt = self.perp_iter().position(|p| !p.is_active());
            if let Some(raw_index) = raw_index_opt {
                *(self.perp_get_mut_raw(raw_index)) = PerpPositions {
                    market_index: perp_market_index,
                    ..Default::default()
                };
            }
        }
        if let Some(raw_index) = raw_index_opt {
            Ok((self.perp_get_mut_raw(raw_index), raw_index))
        } else {
            err!(MangoError::NoFreePerpPositionIndex)
        }
    }

    pub fn perp_deactivate_account(&mut self, raw_index: usize) {
        self.perp_get_mut_raw(raw_index).market_index = PerpMarketIndex::MAX;
    }

    pub fn perp_add_order(
        &mut self,
        perp_market_index: PerpMarketIndex,
        side: Side,
        order: &LeafNode,
    ) -> Result<()> {
        let mut perp_account = self
            .perp_get_account_mut_or_create(perp_market_index)
            .unwrap()
            .0;
        match side {
            Side::Bid => {
                perp_account.bids_base_lots = cm!(perp_account.bids_base_lots + order.quantity);
            }
            Side::Ask => {
                perp_account.asks_base_lots = cm!(perp_account.asks_base_lots + order.quantity);
            }
        };
        let slot = order.owner_slot as usize;

        let mut oo = self.perp_oo_get_mut_raw(slot);
        oo.order_market = perp_market_index;
        oo.order_side = side;
        oo.order_id = order.key;
        oo.client_order_id = order.client_order_id;
        Ok(())
    }

    pub fn perp_remove_order(&mut self, slot: usize, quantity: i64) -> Result<()> {
        {
            let oo = self.perp_oo_get_mut_raw(slot);
            require_neq!(oo.order_market, FREE_ORDER_SLOT);
            let order_side = oo.order_side;
            let perp_market_index = oo.order_market;
            let perp_account = self
                .perp_get_account_mut_or_create(perp_market_index)
                .unwrap()
                .0;

            // accounting
            match order_side {
                Side::Bid => {
                    perp_account.bids_base_lots = cm!(perp_account.bids_base_lots - quantity);
                }
                Side::Ask => {
                    perp_account.asks_base_lots = cm!(perp_account.asks_base_lots - quantity);
                }
            }
        }

        // release space
        let oo = self.perp_oo_get_mut_raw(slot);
        oo.order_market = FREE_ORDER_SLOT;
        oo.order_side = Side::Bid;
        oo.order_id = 0i128;
        oo.client_order_id = 0u64;
        Ok(())
    }

    pub fn perp_execute_maker(
        &mut self,
        perp_market_index: PerpMarketIndex,
        perp_market: &mut PerpMarket,
        fill: &FillEvent,
    ) -> Result<()> {
        let pa = self
            .perp_get_account_mut_or_create(perp_market_index)
            .unwrap()
            .0;
        pa.settle_funding(perp_market);

        let side = fill.taker_side.invert_side();
        let (base_change, quote_change) = fill.base_quote_change(side);
        pa.change_base_position(perp_market, base_change);
        let quote = I80F48::from_num(
            perp_market
                .quote_lot_size
                .checked_mul(quote_change)
                .unwrap(),
        );
        let fees = quote.abs() * fill.maker_fee;
        if !fill.market_fees_applied {
            perp_market.fees_accrued += fees;
        }
        pa.quote_position_native = pa.quote_position_native.checked_add(quote - fees).unwrap();

        if fill.maker_out {
            self.perp_remove_order(fill.maker_slot as usize, base_change.abs())
        } else {
            match side {
                Side::Bid => {
                    pa.bids_base_lots = cm!(pa.bids_base_lots - base_change.abs());
                }
                Side::Ask => {
                    pa.asks_base_lots = cm!(pa.asks_base_lots - base_change.abs());
                }
            }
            Ok(())
        }
    }

    pub fn perp_execute_taker(
        &mut self,
        perp_market_index: PerpMarketIndex,
        perp_market: &mut PerpMarket,
        fill: &FillEvent,
    ) -> Result<()> {
        let pa = self
            .perp_get_account_mut_or_create(perp_market_index)
            .unwrap()
            .0;
        pa.settle_funding(perp_market);

        let (base_change, quote_change) = fill.base_quote_change(fill.taker_side);
        pa.remove_taker_trade(base_change, quote_change);
        pa.change_base_position(perp_market, base_change);
        let quote = I80F48::from_num(perp_market.quote_lot_size * quote_change);

        // fees are assessed at time of trade; no need to assess fees here

        pa.quote_position_native += quote;
        Ok(())
    }

    // writes length of tokens vec at appropriate offset so that borsh can infer the vector length
    // length used is that present in the header
    fn write_token_length(&mut self) {
        let tokens_offset = self.header().token_offset(0);
        // msg!(
        //     "writing tokens length at {}",
        //     tokens_offset - size_of::<BorshVecLength>()
        // );
        let count = self.header().token_count;
        let dst: &mut [u8] =
            &mut self.dynamic_mut()[tokens_offset - BORSH_VEC_SIZE_BYTES..tokens_offset];
        dst.copy_from_slice(&BorshVecLength::from(count).to_le_bytes());
    }

    fn write_serum3_length(&mut self) {
        let serum3_offset = self.header().serum3_offset(0);
        // msg!(
        //     "writing serum3 length at {}",
        //     serum3_offset - size_of::<BorshVecLength>()
        // );
        let count = self.header().serum3_count;
        let dst: &mut [u8] =
            &mut self.dynamic_mut()[serum3_offset - BORSH_VEC_SIZE_BYTES..serum3_offset];
        dst.copy_from_slice(&BorshVecLength::from(count).to_le_bytes());
    }

    fn write_perp_length(&mut self) {
        let perp_offset = self.header().perp_offset(0);
        // msg!(
        //     "writing perp length at {}",
        //     perp_offset - size_of::<BorshVecLength>()
        // );
        let count = self.header().perp_count;
        let dst: &mut [u8] =
            &mut self.dynamic_mut()[perp_offset - BORSH_VEC_SIZE_BYTES..perp_offset];
        dst.copy_from_slice(&BorshVecLength::from(count).to_le_bytes());
    }

    fn write_perp_oo_length(&mut self) {
        let perp_oo_offset = self.header().perp_oo_offset(0);
        // msg!(
        //     "writing perp length at {}",
        //     perp_offset - size_of::<BorshVecLength>()
        // );
        let count = self.header().perp_oo_count;
        let dst: &mut [u8] =
            &mut self.dynamic_mut()[perp_oo_offset - BORSH_VEC_SIZE_BYTES..perp_oo_offset];
        dst.copy_from_slice(&BorshVecLength::from(count).to_le_bytes());
    }

    pub fn expand_dynamic_content(&mut self, account_size: AccountSize) -> Result<()> {
        let (new_token_count, new_serum3_count, new_perp_count, new_perp_oo_count) =
            account_size.space();

        require_gt!(new_token_count, self.header().token_count);
        require_gt!(new_serum3_count, self.header().serum3_count);
        require_gt!(new_perp_count, self.header().perp_count);
        require_gt!(new_perp_oo_count, self.header().perp_oo_count);

        // create a temp copy to compute new starting offsets
        let new_header = MangoAccountDynamicHeader {
            token_count: new_token_count,
            serum3_count: new_serum3_count,
            perp_count: new_perp_count,
            perp_oo_count: new_perp_oo_count,
        };
        let old_header = self.header().clone();
        let dynamic = self.dynamic_mut();

        // expand dynamic components by first moving existing positions, and then setting new ones to defaults

        // perp oo
        unsafe {
            sol_memmove(
                &mut dynamic[new_header.perp_oo_offset(0)],
                &mut dynamic[old_header.perp_oo_offset(0)],
                size_of::<PerpOpenOrders>() * old_header.perp_oo_count(),
            );
        }
        for i in old_header.perp_oo_count..new_perp_oo_count {
            *get_helper_mut(dynamic, new_header.perp_oo_offset(i.into())) =
                PerpOpenOrders::default();
        }

        // perp positions
        unsafe {
            sol_memmove(
                &mut dynamic[new_header.perp_offset(0)],
                &mut dynamic[old_header.perp_offset(0)],
                size_of::<PerpPositions>() * old_header.perp_count(),
            );
        }
        for i in old_header.perp_count..new_perp_count {
            *get_helper_mut(dynamic, new_header.perp_offset(i.into())) = PerpPositions::default();
        }

        // serum3 positions
        unsafe {
            sol_memmove(
                &mut dynamic[new_header.serum3_offset(0)],
                &mut dynamic[old_header.serum3_offset(0)],
                size_of::<Serum3Orders>() * old_header.serum3_count(),
            );
        }
        for i in old_header.serum3_count..new_serum3_count {
            *get_helper_mut(dynamic, new_header.serum3_offset(i.into())) = Serum3Orders::default();
        }

        // token positions
        unsafe {
            sol_memmove(
                &mut dynamic[new_header.token_offset(0)],
                &mut dynamic[old_header.token_offset(0)],
                size_of::<TokenPosition>() * old_header.token_count(),
            );
        }
        for i in old_header.token_count..new_token_count {
            *get_helper_mut(dynamic, new_header.token_offset(i.into())) = TokenPosition::default();
        }

        // update header
        let header_mut = self.header_mut();
        header_mut.token_count = new_token_count;
        header_mut.serum3_count = new_serum3_count;
        header_mut.perp_count = new_perp_count;
        header_mut.perp_oo_count = new_perp_oo_count;

        // write new lengths (uses header)
        self.write_token_length();
        self.write_serum3_length();
        self.write_perp_length();
        self.write_perp_oo_length();

        Ok(())
    }
}<|MERGE_RESOLUTION|>--- conflicted
+++ resolved
@@ -31,11 +31,7 @@
 type BorshVecLength = u32;
 const BORSH_VEC_PADDING_BYTES: usize = 4;
 const BORSH_VEC_SIZE_BYTES: usize = 4;
-<<<<<<< HEAD
-const DEFAULT_MANGO_ACCOUNT_VERSION: u8 = 0;
-=======
 const DEFAULT_MANGO_ACCOUNT_VERSION: u8 = 1;
->>>>>>> c516e45d
 
 #[derive(
     Debug,
@@ -146,11 +142,7 @@
             net_deposits: 0.0,
             net_settled: 0.0,
             reserved: [0; 256],
-<<<<<<< HEAD
-            header_version: 0,
-=======
             header_version: DEFAULT_MANGO_ACCOUNT_VERSION,
->>>>>>> c516e45d
             padding0: Default::default(),
             padding1: Default::default(),
             tokens: vec![TokenPosition::default(); 3],
@@ -287,11 +279,7 @@
         let header_version = u8::from_le_bytes(*array_ref![data, 0, size_of::<u8>()]);
 
         match header_version {
-<<<<<<< HEAD
-            0 => {
-=======
             1 => {
->>>>>>> c516e45d
                 let token_count = u8::try_from(BorshVecLength::from_le_bytes(*array_ref![
                     data,
                     MangoAccount::dynamic_token_vec_offset(),
