--- conflicted
+++ resolved
@@ -239,11 +239,8 @@
     TokenForceWithdraw = 72,
     SequenceCheck = 73,
     HealthCheck = 74,
-<<<<<<< HEAD
-    GroupChangeInsuranceFund = 75,
-=======
     OpenbookV2CancelAllOrders = 75,
->>>>>>> 2a6532f1
+    GroupChangeInsuranceFund = 76,
     // NOTE: Adding new variants requires matching changes in ts and the ix_gate_set instruction.
 }
 
