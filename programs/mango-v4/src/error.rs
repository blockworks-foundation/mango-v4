--- conflicted
+++ resolved
@@ -147,7 +147,10 @@
     TokenAssetLiquidationDisabled,
     #[msg("for borrows the bank must be in the health account list")]
     BorrowsRequireHealthAccountBank,
-<<<<<<< HEAD
+    #[msg("invalid sequence number")]
+    InvalidSequenceNumber,
+    #[msg("invalid health")]
+    InvalidHealth,
     #[msg("perp settle token position does not support borrows")]
     PerpSettleTokenPositionMustSupportBorrows,
     #[msg("the token position is still in use by another position")]
@@ -160,12 +163,6 @@
     UnlendableTokenPositionCannotBeNegative,
     #[msg("token conditional swaps currently don't support unlendable positions")]
     TokenConditionalSwapUnsupportedUnlendablePosition,
-=======
-    #[msg("invalid sequence number")]
-    InvalidSequenceNumber,
-    #[msg("invalid health")]
-    InvalidHealth,
->>>>>>> 6f85dfa4
 }
 
 impl MangoError {
