use anchor_lang::prelude::*;
use core::fmt::Display;

// todo: group error blocks by kind
// todo: add comments which indicate decimal code for an error
#[error_code]
pub enum MangoError {
    #[msg("")]
    SomeError,
    #[msg("")]
    NotImplementedError,
    #[msg("checked math error")]
    MathError,
    #[msg("")]
    UnexpectedOracle,
    #[msg("oracle type cannot be determined")]
    UnknownOracleType,
    #[msg("")]
    InvalidFlashLoanTargetCpiProgram,
    #[msg("health must be positive")]
    HealthMustBePositive,
    #[msg("health must be positive or not decrease")]
    HealthMustBePositiveOrIncrease, // outdated name is kept for backwards compatibility
    #[msg("health must be negative")]
    HealthMustBeNegative,
    #[msg("the account is bankrupt")]
    IsBankrupt,
    #[msg("the account is not bankrupt")]
    IsNotBankrupt,
    #[msg("no free token position index")]
    NoFreeTokenPositionIndex,
    #[msg("no free serum3 open orders index")]
    NoFreeSerum3OpenOrdersIndex,
    #[msg("no free perp position index")]
    NoFreePerpPositionIndex,
    #[msg("serum3 open orders exist already")]
    Serum3OpenOrdersExistAlready,
    #[msg("bank vault has insufficent funds")]
    InsufficentBankVaultFunds,
    #[msg("account is currently being liquidated")]
    BeingLiquidated,
    #[msg("invalid bank")]
    InvalidBank,
    #[msg("account profitability is mismatched")]
    ProfitabilityMismatch,
    #[msg("cannot settle with self")]
    CannotSettleWithSelf,
    #[msg("perp position does not exist")]
    PerpPositionDoesNotExist,
    #[msg("max settle amount must be greater than zero")]
    MaxSettleAmountMustBeGreaterThanZero,
    #[msg("the perp position has open orders or unprocessed fill events")]
    HasOpenPerpOrders,
    #[msg("an oracle does not reach the confidence threshold")]
    OracleConfidence,
    #[msg("an oracle is stale")]
    OracleStale,
    #[msg("settlement amount must always be positive")]
    SettlementAmountMustBePositive,
    #[msg("bank utilization has reached limit")]
    BankBorrowLimitReached,
    #[msg("bank net borrows has reached limit - this is an intermittent error - the limit will reset regularly")]
    BankNetBorrowsLimitReached,
    #[msg("token position does not exist")]
    TokenPositionDoesNotExist,
    #[msg("token deposits into accounts that are being liquidated must bring their health above the init threshold")]
    DepositsIntoLiquidatingMustRecover,
    #[msg("token is in reduce only mode")]
    TokenInReduceOnlyMode,
    #[msg("market is in reduce only mode")]
    MarketInReduceOnlyMode,
    #[msg("group is halted")]
    GroupIsHalted,
    #[msg("the perp position has non-zero base lots")]
    PerpHasBaseLots,
    #[msg("there are open or unsettled spot orders")]
    HasOpenOrUnsettledSpotOrders,
    #[msg("has liquidatable token position")]
    HasLiquidatableTokenPosition,
    #[msg("has liquidatable perp base position")]
    HasLiquidatablePerpBasePosition,
    #[msg("has liquidatable positive perp pnl")]
    HasLiquidatablePositivePerpPnl,
    #[msg("account is frozen")]
    AccountIsFrozen,
    #[msg("Init Asset Weight can't be negative")]
    InitAssetWeightCantBeNegative,
    #[msg("has open perp taker fills")]
    HasOpenPerpTakerFills,
    #[msg("deposit crosses the current group deposit limit")]
    DepositLimit,
    #[msg("instruction is disabled")]
    IxIsDisabled,
    #[msg("no liquidatable perp base position")]
    NoLiquidatablePerpBasePosition,
    #[msg("perp order id not found on the orderbook")]
    PerpOrderIdNotFound,
    #[msg("HealthRegions allow only specific instructions between Begin and End")]
    HealthRegionBadInnerInstruction,
    #[msg("token is in force close")]
    TokenInForceClose,
    #[msg("incorrect number of health accounts")]
    InvalidHealthAccountCount,
    #[msg("would self trade")]
    WouldSelfTrade,
    #[msg("token conditional swap oracle price is not in execution range")]
    TokenConditionalSwapPriceNotInRange,
    #[msg("token conditional swap is expired")]
    TokenConditionalSwapExpired,
    #[msg("token conditional swap is not available yet")]
    TokenConditionalSwapNotStarted,
    #[msg("token conditional swap was already started")]
    TokenConditionalSwapAlreadyStarted,
    #[msg("token conditional swap it not set")]
    TokenConditionalSwapNotSet,
    #[msg("token conditional swap trigger did not reach min_buy_token")]
    TokenConditionalSwapMinBuyTokenNotReached,
    #[msg("token conditional swap cannot pay incentive")]
    TokenConditionalSwapCantPayIncentive,
    #[msg("token conditional swap taker price is too low")]
    TokenConditionalSwapTakerPriceTooLow,
    #[msg("token conditional swap index and id don't match")]
    TokenConditionalSwapIndexIdMismatch,
    #[msg("token conditional swap volume is too small compared to the cost of starting it")]
    TokenConditionalSwapTooSmallForStartIncentive,
    #[msg("token conditional swap type cannot be started")]
    TokenConditionalSwapTypeNotStartable,
    #[msg("a bank in the health account list should be writable but is not")]
    HealthAccountBankNotWritable,
    #[msg("the market does not allow limit orders too far from the current oracle value")]
    SpotPriceBandExceeded,
    #[msg("deposit crosses the token's deposit limit")]
    BankDepositLimit,
    #[msg("delegates can only withdraw to the owner's associated token account")]
    DelegateWithdrawOnlyToOwnerAta,
    #[msg("delegates can only withdraw if they close the token position")]
    DelegateWithdrawMustClosePosition,
    #[msg("delegates can only withdraw small amounts")]
    DelegateWithdrawSmall,
    #[msg("The provided CLMM oracle is not valid")]
    InvalidCLMMOracle,
    #[msg("invalid usdc/usd feed provided for the CLMM oracle")]
    InvalidFeedForCLMMOracle,
    #[msg("Pyth USDC/USD or SOL/USD feed not found (required by CLMM oracle)")]
    MissingFeedForCLMMOracle,
    #[msg("the asset does not allow liquidation")]
    TokenAssetLiquidationDisabled,
<<<<<<< HEAD
    #[msg("no free openbook v2 open orders index")]
    NoFreeOpenbookV2OpenOrdersIndex,
    #[msg("openbook v2 open orders exist already")]
    OpenbookV2OpenOrdersExistAlready,
=======
    #[msg("for borrows the bank must be in the health account list")]
    BorrowsRequireHealthAccountBank,
    #[msg("invalid sequence number")]
    InvalidSequenceNumber,
    #[msg("invalid health")]
    InvalidHealth,
>>>>>>> 4c3814c4
}

impl MangoError {
    pub fn error_code(&self) -> u32 {
        (*self).into()
    }
}

pub trait IsAnchorErrorWithCode {
    fn is_anchor_error_with_code(&self, code: u32) -> bool;
    fn is_oracle_error(&self) -> bool;
}

impl<T> IsAnchorErrorWithCode for anchor_lang::Result<T> {
    fn is_anchor_error_with_code(&self, code: u32) -> bool {
        match self {
            Err(Error::AnchorError(error)) => error.error_code_number == code,
            _ => false,
        }
    }
    fn is_oracle_error(&self) -> bool {
        match self {
            Err(Error::AnchorError(e)) => {
                e.error_code_number == MangoError::OracleConfidence.error_code()
                    || e.error_code_number == MangoError::OracleStale.error_code()
            }
            _ => false,
        }
    }
}

pub trait Contextable {
    /// Add a context string `c` to a Result or Error
    ///
    /// Example: foo().context("calling foo")?;
    fn context(self, c: impl Display) -> Self;

    /// Like `context()`, but evaluate the context string lazily
    ///
    /// Use this if it's expensive to generate, like a format!() call.
    fn with_context<C, F>(self, c: F) -> Self
    where
        C: Display,
        F: FnOnce() -> C;
}

impl Contextable for Error {
    fn context(self, c: impl Display) -> Self {
        match self {
            Error::AnchorError(err) => Error::AnchorError(AnchorError {
                error_msg: if err.error_msg.is_empty() {
                    format!("{}", c)
                } else {
                    format!("{}; {}", err.error_msg, c)
                },
                ..err
            }),
            // Maybe wrap somehow?
            Error::ProgramError(err) => Error::ProgramError(err),
        }
    }
    fn with_context<C, F>(self, c: F) -> Self
    where
        C: Display,
        F: FnOnce() -> C,
    {
        self.context(c())
    }
}

impl<T> Contextable for Result<T> {
    fn context(self, c: impl Display) -> Self {
        if let Err(err) = self {
            Err(err.context(c))
        } else {
            self
        }
    }
    fn with_context<C, F>(self, c: F) -> Self
    where
        C: Display,
        F: FnOnce() -> C,
    {
        if let Err(err) = self {
            Err(err.context(c()))
        } else {
            self
        }
    }
}

/// Creates an Error with a particular message, using format!() style arguments
///
/// Example: error_msg!("index {} not found", index)
#[macro_export]
macro_rules! error_msg {
    ($($arg:tt)*) => {
        error!(MangoError::SomeError).context(format!($($arg)*))
    };
}

/// Creates an Error with a particular message, using format!() style arguments
///
/// Example: error_msg_typed!(TokenPositionMissing, "index {} not found", index)
#[macro_export]
macro_rules! error_msg_typed {
    ($code:expr, $($arg:tt)*) => {
        error!($code).context(format!($($arg)*))
    };
}

/// Like anchor's require!(), but with a customizable message
///
/// Example: require_msg!(condition, "the condition on account {} was violated", account_key);
#[macro_export]
macro_rules! require_msg {
    ($invariant:expr, $($arg:tt)*) => {
        if !($invariant) {
            return Err(error_msg!($($arg)*));
        }
    };
}

/// Like anchor's require!(), but with a customizable message and type
///
/// Example: require_msg_typed!(condition, "the condition on account {} was violated", account_key);
#[macro_export]
macro_rules! require_msg_typed {
    ($invariant:expr, $code:expr, $($arg:tt)*) => {
        if !($invariant) {
            return Err(error_msg_typed!($code, $($arg)*));
        }
    };
}

pub use error_msg;
pub use error_msg_typed;
pub use require_msg;
pub use require_msg_typed;<|MERGE_RESOLUTION|>--- conflicted
+++ resolved
@@ -145,19 +145,16 @@
     MissingFeedForCLMMOracle,
     #[msg("the asset does not allow liquidation")]
     TokenAssetLiquidationDisabled,
-<<<<<<< HEAD
-    #[msg("no free openbook v2 open orders index")]
-    NoFreeOpenbookV2OpenOrdersIndex,
-    #[msg("openbook v2 open orders exist already")]
-    OpenbookV2OpenOrdersExistAlready,
-=======
     #[msg("for borrows the bank must be in the health account list")]
     BorrowsRequireHealthAccountBank,
     #[msg("invalid sequence number")]
     InvalidSequenceNumber,
     #[msg("invalid health")]
     InvalidHealth,
->>>>>>> 4c3814c4
+    #[msg("no free openbook v2 open orders index")]
+    NoFreeOpenbookV2OpenOrdersIndex,
+    #[msg("openbook v2 open orders exist already")]
+    OpenbookV2OpenOrdersExistAlready,
 }
 
 impl MangoError {
