--- conflicted
+++ resolved
@@ -89,13 +89,10 @@
     HasOpenPerpTakerFills,
     #[msg("deposit crosses the current group deposit limit")]
     DepositLimit,
-<<<<<<< HEAD
+    #[msg("instruction is disabled")]
+    IxIsDisabled,
     #[msg("no liquidatable perp base position")]
     NoLiquidatablePerpBasePosition,
-=======
-    #[msg("instruction is disabled")]
-    IxIsDisabled,
->>>>>>> d3cbb9e2
 }
 
 impl MangoError {
