[package]
name = "mango-v4"
version = "0.1.0"
description = "Created with Anchor"
edition = "2021"

[lib]
crate-type = ["cdylib", "lib"]
name = "mango_v4"
doctest = false

[features]
no-entrypoint = []
no-idl = []
no-log-ix-name = []
cpi = ["no-entrypoint"]
default = []
test-bpf = ["client"]
client = ["solana-sdk"]

[dependencies]
# todo: when to fix, when to use caret? need a regular chore to bump dependencies
# note: possibly need init-if-needed feature
anchor-lang = { path = "../../anchor/lang" }
anchor-spl = { path = "../../anchor/spl" }
arrayref = "0.3.6"
bincode = "1.3.3"
borsh = { version = "0.9.3", features = ["const-generics"] }
bytemuck = "^1.7.2"
checked_math = { path = "../../lib/checked_math" }
derivative = "2.2.0"
fixed = { version = "=1.11.0", features = ["serde", "borsh"] } # todo: higher versions don't work
fixed-macro = "^1.1.1"
mango-macro = { path = "../../mango-macro" }
num_enum = "0.5.1"
pyth-sdk-solana = "0.1.0"
serde = "^1.0"
<<<<<<< HEAD
serum_dex = { version = "0.4.0", git = "https://github.com/blockworks-foundation/serum-dex.git", default-features=false,features = ["no-entrypoint", "program"], branch = "v4-compat" }
=======
serum_dex = { version = "0.5.6", git = "https://github.com/blockworks-foundation/serum-dex.git", default-features=false,features = ["no-entrypoint", "program"], branch = "ckamm/find_by_key" }
>>>>>>> 5d780a86
solana-address-lookup-table-program = "~1.10.35"
solana-program = "~1.10.35"
solana-sdk = { version = "~1.10.35", default-features = false, optional = true }
static_assertions = "1.1"
switchboard-program = ">=0.2.0"
switchboard-utils = ">=0.1.36"
switchboard-v2 = "0.1.12"

[dev-dependencies]
solana-sdk = { version = "~1.10.35", default-features = false }
solana-program-test = "~1.10.35"
solana-logger = "~1.10.35"
spl-token = { version = "^3.0.0", features = ["no-entrypoint"] }
spl-associated-token-account = { version = "^1.0.3", features = ["no-entrypoint"] }
bincode = "^1.3.1"
log = "0.4.14"
env_logger = "0.9.0"
base64 = "0.13.0"
async-trait = "0.1.52"
margin-trade = { path = "../margin-trade", features = ["cpi"] }
itertools = "0.10.3"
rand = "0.8.4"
lazy_static = "1.4.0"<|MERGE_RESOLUTION|>--- conflicted
+++ resolved
@@ -35,11 +35,7 @@
 num_enum = "0.5.1"
 pyth-sdk-solana = "0.1.0"
 serde = "^1.0"
-<<<<<<< HEAD
-serum_dex = { version = "0.4.0", git = "https://github.com/blockworks-foundation/serum-dex.git", default-features=false,features = ["no-entrypoint", "program"], branch = "v4-compat" }
-=======
 serum_dex = { version = "0.5.6", git = "https://github.com/blockworks-foundation/serum-dex.git", default-features=false,features = ["no-entrypoint", "program"], branch = "ckamm/find_by_key" }
->>>>>>> 5d780a86
 solana-address-lookup-table-program = "~1.10.35"
 solana-program = "~1.10.35"
 solana-sdk = { version = "~1.10.35", default-features = false, optional = true }
