--- conflicted
+++ resolved
@@ -1,10 +1,6 @@
 [package]
 name = "mango-v4"
-<<<<<<< HEAD
 version = "0.25.0"
-=======
-version = "0.24.1"
->>>>>>> 33fc12b7
 description = "Created with Anchor"
 edition = "2021"
 
@@ -56,7 +52,6 @@
 switchboard-v2 = { package = "switchboard-solana", version = "0.28" }
 switchboard-on-demand = { version = "0.1.11" }
 
-
 openbook-v2 = { workspace = true, features = ["no-entrypoint", "cpi", "enable-gpl"] }
 
 
