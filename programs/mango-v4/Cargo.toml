--- conflicted
+++ resolved
@@ -1,10 +1,6 @@
 [package]
 name = "mango-v4"
-<<<<<<< HEAD
 version = "0.24.0"
-=======
-version = "0.23.0"
->>>>>>> dc8e903d
 description = "Created with Anchor"
 edition = "2021"
 
