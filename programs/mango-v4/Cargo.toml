--- conflicted
+++ resolved
@@ -45,12 +45,9 @@
 static_assertions = "1.1"
 
 switchboard-program = ">=0.2.0"
-<<<<<<< HEAD
 switchboard-v2 = { package = "switchboard-solana", version = "0.28.18" }
-=======
-switchboard-v2 = "0.1.17"
+
 openbook-v2 = { git = "https://github.com/openbook-dex/openbook-v2.git", default-features=false, features = ["no-entrypoint"] }
->>>>>>> 56eb4890
 
 [dev-dependencies]
 solana-sdk = { workspace = true, default-features = false }
