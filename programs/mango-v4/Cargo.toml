[package]
name = "mango-v4"
<<<<<<< HEAD
version = "0.19.1"
=======
version = "0.20.0"
>>>>>>> 12d74789
description = "Created with Anchor"
edition = "2021"

[lib]
crate-type = ["cdylib", "lib"]
name = "mango_v4"
doctest = false

[features]
no-entrypoint = []
no-idl = []
no-log-ix-name = []
cpi = ["no-entrypoint"]
default = []
test-bpf = ["client"]
client = ["solana-sdk", "no-entrypoint"]
# Enables GPL-licensed parts of the code. See LICENSE file.
enable-gpl = ["openbook-v2/enable-gpl"]

[dependencies]
# todo: when to fix, when to use caret? need a regular chore to bump dependencies
# note: possibly need init-if-needed feature
anchor-lang = { workspace = true }
anchor-spl = { workspace = true }
arrayref = "0.3.6"
bincode = "1.3.3"
borsh = { version = "0.10.3", features = ["const-generics"] }
bytemuck = { version = "^1.7.2", features = ["min_const_generics"] }
default-env = "0.1.1"
derivative = "2.2.0"
fixed = { workspace = true, features = ["serde", "borsh", "debug-assert-in-release"] }
num_enum = "0.5.1"
pyth-sdk-solana = { workspace = true }
serde = "^1.0"
serum_dex = { workspace = true, features = ["no-entrypoint", "program"] }
solana-address-lookup-table-program = { workspace = true }
solana-program = { workspace = true }
solana-sdk = { workspace = true, default-features = false, optional = true }
solana-security-txt = "1.1.0"
static_assertions = "1.1"

# note: switchboard-common 0.8.19 is broken - use 0.8.18 instead
switchboard-program = "0.2"
switchboard-v2 = { package = "switchboard-solana", version = "0.28" }


openbook-v2 = { git = "https://github.com/openbook-dex/openbook-v2.git", features = ["no-entrypoint"] }


[dev-dependencies]
solana-sdk = { workspace = true, default-features = false }
solana-program-test = { workspace = true }
solana-logger = { workspace = true }
spl-token = { version = "^3.0.0", features = ["no-entrypoint"] }
spl-associated-token-account = { version = "^1.0.3", features = ["no-entrypoint"] }
bincode = "^1.3.1"
log = "0.4.14"
env_logger = "0.9.0"
base64 = "0.13.0"
async-trait = "0.1.52"
itertools = "0.10.3"
rand = "0.8.4"
lazy_static = "1.4.0"
num = "0.4.0"
regex = "1"<|MERGE_RESOLUTION|>--- conflicted
+++ resolved
@@ -1,10 +1,6 @@
 [package]
 name = "mango-v4"
-<<<<<<< HEAD
-version = "0.19.1"
-=======
 version = "0.20.0"
->>>>>>> 12d74789
 description = "Created with Anchor"
 edition = "2021"
 
