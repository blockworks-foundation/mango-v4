--- conflicted
+++ resolved
@@ -1,10 +1,6 @@
 [package]
 name = "mango-v4"
-<<<<<<< HEAD
-version = "0.21.2"
-=======
 version = "0.22.0"
->>>>>>> e107b281
 description = "Created with Anchor"
 edition = "2021"
 
