--- conflicted
+++ resolved
@@ -79,7 +79,6 @@
             deposit_amount as i64
         );
         let bank_data: Bank = solana.get_account(bank).await;
-<<<<<<< HEAD
         assert!(
             bank_data.native_total_deposits() - I80F48::from_num(deposit_amount) < dust_threshold
         );
@@ -90,9 +89,6 @@
             account_data.net_deposits,
             (I80F48::from_num(deposit_amount) * QUOTE_DECIMALS_FACTOR).to_num::<f32>()
         );
-=======
-        assert!(bank_data.native_deposits() - I80F48::from_num(deposit_amount) < dust_threshold);
->>>>>>> 30fc7def
     }
 
     //
