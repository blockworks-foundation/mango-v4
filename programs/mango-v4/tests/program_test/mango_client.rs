--- conflicted
+++ resolved
@@ -1077,11 +1077,8 @@
             deposit_limit: 0,
             zero_util_rate: 0.0,
             platform_liquidation_fee: self.platform_liquidation_fee,
-<<<<<<< HEAD
+            disable_asset_liquidation: false,
             collateral_fee_per_day: 0.0,
-=======
-            disable_asset_liquidation: false,
->>>>>>> 007cf0da
         };
 
         let bank = Pubkey::find_program_address(
@@ -1329,11 +1326,8 @@
         deposit_limit_opt: None,
         zero_util_rate_opt: None,
         platform_liquidation_fee_opt: None,
-<<<<<<< HEAD
+        disable_asset_liquidation_opt: None,
         collateral_fee_per_day_opt: None,
-=======
-        disable_asset_liquidation_opt: None,
->>>>>>> 007cf0da
     }
 }
 
