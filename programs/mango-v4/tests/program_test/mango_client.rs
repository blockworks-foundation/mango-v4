#![allow(dead_code)]

use anchor_lang::prelude::*;
use anchor_lang::solana_program::sysvar::{self, SysvarId};
use anchor_spl::token::{Token, TokenAccount};
use fixed::types::I80F48;
use itertools::Itertools;
use mango_v4::instructions::{
    InterestRateParams, Serum3OrderType, Serum3SelfTradeBehavior, Serum3Side,
};
use mango_v4::state::{MangoAccount, MangoAccountValue};
use solana_program::instruction::Instruction;
use solana_program_test::BanksClientError;
use solana_sdk::instruction;
use solana_sdk::transport::TransportError;
use std::sync::Arc;

use super::solana::SolanaCookie;
use super::utils::TestKeypair;
use mango_v4::state::*;

#[async_trait::async_trait(?Send)]
pub trait ClientAccountLoader {
    async fn load_bytes(&self, pubkey: &Pubkey) -> Option<Vec<u8>>;
    async fn load<T: AccountDeserialize>(&self, pubkey: &Pubkey) -> Option<T> {
        let bytes = self.load_bytes(pubkey).await?;
        AccountDeserialize::try_deserialize(&mut &bytes[..]).ok()
    }
    async fn load_mango_account(&self, pubkey: &Pubkey) -> Option<MangoAccountValue> {
        self.load_bytes(pubkey)
            .await
            .map(|v| MangoAccountValue::from_bytes(&v[8..]).unwrap())
    }
}

#[async_trait::async_trait(?Send)]
impl ClientAccountLoader for &SolanaCookie {
    async fn load_bytes(&self, pubkey: &Pubkey) -> Option<Vec<u8>> {
        self.get_account_data(*pubkey).await
    }
}

// TODO: report error outwards etc
pub async fn send_tx<CI: ClientInstruction>(
    solana: &SolanaCookie,
    ix: CI,
) -> std::result::Result<CI::Accounts, TransportError> {
    let (accounts, instruction) = ix.to_instruction(solana).await;
    let signers = ix.signers();
    let instructions = vec![instruction];
    solana
        .process_transaction(&instructions, Some(&signers[..]))
        .await?;
    Ok(accounts)
}

/// Build a transaction from multiple instructions
pub struct ClientTransaction {
    solana: Arc<SolanaCookie>,
    instructions: Vec<instruction::Instruction>,
    signers: Vec<TestKeypair>,
}

impl<'a> ClientTransaction {
    pub fn new(solana: &Arc<SolanaCookie>) -> Self {
        Self {
            solana: solana.clone(),
            instructions: vec![],
            signers: vec![],
        }
    }

    pub async fn add_instruction<CI: ClientInstruction>(&mut self, ix: CI) -> CI::Accounts {
        let solana: &SolanaCookie = &self.solana;
        let (accounts, instruction) = ix.to_instruction(solana).await;
        self.instructions.push(instruction);
        self.signers.extend(ix.signers());
        accounts
    }

    pub fn add_instruction_direct(&mut self, ix: instruction::Instruction) {
        self.instructions.push(ix);
    }

    pub fn add_signer(&mut self, keypair: TestKeypair) {
        self.signers.push(keypair);
    }

    pub async fn send(&self) -> std::result::Result<(), BanksClientError> {
        self.solana
            .process_transaction(&self.instructions, Some(&self.signers))
            .await
    }
}

#[async_trait::async_trait(?Send)]
pub trait ClientInstruction {
    type Accounts: anchor_lang::ToAccountMetas;
    type Instruction: anchor_lang::InstructionData;

    async fn to_instruction(
        &self,
        loader: impl ClientAccountLoader + 'async_trait,
    ) -> (Self::Accounts, instruction::Instruction);
    fn signers(&self) -> Vec<TestKeypair>;
}

fn make_instruction(
    program_id: Pubkey,
    accounts: &impl anchor_lang::ToAccountMetas,
    data: impl anchor_lang::InstructionData,
) -> instruction::Instruction {
    instruction::Instruction {
        program_id,
        accounts: anchor_lang::ToAccountMetas::to_account_metas(accounts, None),
        data: anchor_lang::InstructionData::data(&data),
    }
}

async fn get_mint_info_by_mint(
    account_loader: &impl ClientAccountLoader,
    account: &MangoAccountValue,
    mint: Pubkey,
) -> MintInfo {
    let mint_info_pk = Pubkey::find_program_address(
        &[
            b"MintInfo".as_ref(),
            account.fixed.group.as_ref(),
            mint.as_ref(),
        ],
        &mango_v4::id(),
    )
    .0;
    account_loader.load(&mint_info_pk).await.unwrap()
}

async fn get_mint_info_by_token_index(
    account_loader: &impl ClientAccountLoader,
    account: &MangoAccountValue,
    token_index: TokenIndex,
) -> MintInfo {
    let bank_pk = Pubkey::find_program_address(
        &[
            b"Bank".as_ref(),
            account.fixed.group.as_ref(),
            &token_index.to_le_bytes(),
            &0u32.to_le_bytes(),
        ],
        &mango_v4::id(),
    )
    .0;
    let bank: Bank = account_loader.load(&bank_pk).await.unwrap();
    get_mint_info_by_mint(account_loader, account, bank.mint).await
}

fn get_perp_market_address_by_index(group: Pubkey, perp_market_index: PerpMarketIndex) -> Pubkey {
    Pubkey::find_program_address(
        &[
            b"PerpMarket".as_ref(),
            group.as_ref(),
            &perp_market_index.to_le_bytes(),
        ],
        &mango_v4::id(),
    )
    .0
}

async fn get_oracle_address_from_perp_market_address(
    account_loader: &impl ClientAccountLoader,
    perp_market_address: &Pubkey,
) -> Pubkey {
    let perp_market: PerpMarket = account_loader.load(&perp_market_address).await.unwrap();
    perp_market.oracle
}

// all the accounts that instructions like deposit/withdraw need to compute account health
async fn derive_health_check_remaining_account_metas(
    account_loader: &impl ClientAccountLoader,
    account: &MangoAccountValue,
    affected_bank: Option<Pubkey>,
    writable_banks: bool,
    affected_perp_market_index: Option<PerpMarketIndex>,
) -> Vec<AccountMeta> {
    let mut adjusted_account = account.clone();
    if let Some(affected_bank) = affected_bank {
        let bank: Bank = account_loader.load(&affected_bank).await.unwrap();
        adjusted_account
            .ensure_token_position(bank.token_index)
            .unwrap();
    }
    if let Some(affected_perp_market_index) = affected_perp_market_index {
        adjusted_account
            .ensure_perp_position(affected_perp_market_index, QUOTE_TOKEN_INDEX)
            .unwrap();
    }

    // figure out all the banks/oracles that need to be passed for the health check
    let mut banks = vec![];
    let mut oracles = vec![];
    for position in adjusted_account.active_token_positions() {
        let mint_info =
            get_mint_info_by_token_index(account_loader, account, position.token_index).await;
        banks.push(mint_info.first_bank());
        oracles.push(mint_info.oracle);
    }

    let perp_markets = adjusted_account
        .active_perp_positions()
        .map(|perp| get_perp_market_address_by_index(account.fixed.group, perp.market_index));

    let mut perp_oracles = vec![];
    for perp in adjusted_account
        .active_perp_positions()
        .map(|perp| get_perp_market_address_by_index(account.fixed.group, perp.market_index))
    {
        perp_oracles.push(get_oracle_address_from_perp_market_address(account_loader, &perp).await)
    }

    let serum_oos = account.active_serum3_orders().map(|&s| s.open_orders);

    let to_account_meta = |pubkey| AccountMeta {
        pubkey,
        is_writable: false,
        is_signer: false,
    };

    banks
        .iter()
        .map(|&pubkey| AccountMeta {
            pubkey,
            is_writable: writable_banks,
            is_signer: false,
        })
        .chain(oracles.into_iter().map(to_account_meta))
        .chain(perp_markets.map(to_account_meta))
        .chain(perp_oracles.into_iter().map(to_account_meta))
        .chain(serum_oos.map(to_account_meta))
        .collect()
}

async fn derive_liquidation_remaining_account_metas(
    account_loader: &impl ClientAccountLoader,
    liqee: &MangoAccountValue,
    liqor: &MangoAccountValue,
    asset_token_index: TokenIndex,
    asset_bank_index: usize,
    liab_token_index: TokenIndex,
    liab_bank_index: usize,
) -> Vec<AccountMeta> {
    let mut banks = vec![];
    let mut oracles = vec![];
    let token_indexes = liqee
        .active_token_positions()
        .chain(liqor.active_token_positions())
        .map(|ta| ta.token_index)
        .unique();
    for token_index in token_indexes {
        let mint_info = get_mint_info_by_token_index(account_loader, liqee, token_index).await;
        let (bank_index, writable_bank) = if token_index == asset_token_index {
            (asset_bank_index, true)
        } else if token_index == liab_token_index {
            (liab_bank_index, true)
        } else {
            (0, false)
        };
        banks.push((mint_info.banks[bank_index], writable_bank));
        oracles.push(mint_info.oracle);
    }

    let perp_markets: Vec<Pubkey> = liqee
        .active_perp_positions()
        .chain(liqee.active_perp_positions())
        .map(|perp| get_perp_market_address_by_index(liqee.fixed.group, perp.market_index))
        .unique()
        .collect();

    let mut perp_oracles = vec![];
    for &perp in &perp_markets {
        perp_oracles.push(get_oracle_address_from_perp_market_address(account_loader, &perp).await)
    }

    let serum_oos = liqee
        .active_serum3_orders()
        .chain(liqor.active_serum3_orders())
        .map(|&s| s.open_orders);

    let to_account_meta = |pubkey| AccountMeta {
        pubkey,
        is_writable: false,
        is_signer: false,
    };

    banks
        .iter()
        .map(|(pubkey, is_writable)| AccountMeta {
            pubkey: *pubkey,
            is_writable: *is_writable,
            is_signer: false,
        })
        .chain(oracles.into_iter().map(to_account_meta))
        .chain(perp_markets.into_iter().map(to_account_meta))
        .chain(perp_oracles.into_iter().map(to_account_meta))
        .chain(serum_oos.map(to_account_meta))
        .collect()
}

fn from_serum_style_pubkey(d: &[u64; 4]) -> Pubkey {
    Pubkey::new(bytemuck::cast_slice(d as &[_]))
}

pub async fn get_mango_account(solana: &SolanaCookie, account: Pubkey) -> MangoAccountValue {
    let bytes = solana.get_account_data(account).await.unwrap();
    MangoAccountValue::from_bytes(&bytes[8..]).unwrap()
}

pub async fn account_position(solana: &SolanaCookie, account: Pubkey, bank: Pubkey) -> i64 {
    let account_data = get_mango_account(solana, account).await;
    let bank_data: Bank = solana.get_account(bank).await;
    let native = account_data
        .token_position(bank_data.token_index)
        .unwrap()
        .native(&bank_data);
    native.round().to_num::<i64>()
}

pub async fn account_position_closed(solana: &SolanaCookie, account: Pubkey, bank: Pubkey) -> bool {
    let account_data = get_mango_account(solana, account).await;
    let bank_data: Bank = solana.get_account(bank).await;
    account_data.token_position(bank_data.token_index).is_err()
}

pub async fn account_position_f64(solana: &SolanaCookie, account: Pubkey, bank: Pubkey) -> f64 {
    let account_data = get_mango_account(solana, account).await;
    let bank_data: Bank = solana.get_account(bank).await;
    let native = account_data
        .token_position(bank_data.token_index)
        .unwrap()
        .native(&bank_data);
    native.to_num::<f64>()
}

// Verifies that the "post_health: ..." log emitted by the previous instruction
// matches the init health of the account.
pub async fn check_prev_instruction_post_health(solana: &SolanaCookie, account: Pubkey) {
    let logs = solana.program_log();
    let post_health_str = logs
        .iter()
        .find_map(|line| line.strip_prefix("post_health: "))
        .unwrap();
    let post_health = post_health_str.parse::<f64>().unwrap();

    send_tx(solana, ComputeAccountDataInstruction { account })
        .await
        .unwrap();

    let health_data = solana
        .program_log_events::<mango_v4::events::MangoAccountData>()
        .pop()
        .unwrap();
    assert_eq!(health_data.init_health.to_num::<f64>(), post_health);
}

pub async fn set_bank_stub_oracle_price(
    solana: &SolanaCookie,
    group: Pubkey,
    token: &super::mango_setup::Token,
    admin: TestKeypair,
    price: f64,
) {
    send_tx(
        solana,
        StubOracleSetInstruction {
            group,
            admin,
            mint: token.mint.pubkey,
            price,
        },
    )
    .await
    .unwrap();

    send_tx(
        solana,
        TokenResetStablePriceModel {
            group,
            admin,
            mint: token.mint.pubkey,
        },
    )
    .await
    .unwrap();
}

pub async fn set_perp_stub_oracle_price(
    solana: &SolanaCookie,
    group: Pubkey,
    perp_market: Pubkey,
    token: &super::mango_setup::Token,
    admin: TestKeypair,
    price: f64,
) {
    set_bank_stub_oracle_price(solana, group, token, admin, price).await;
    send_tx(
        solana,
        PerpResetStablePriceModel {
            group,
            admin,
            perp_market,
        },
    )
    .await
    .unwrap();
}

//
// a struct for each instruction along with its
// ClientInstruction impl
//

pub struct FlashLoanBeginInstruction {
    pub account: Pubkey,
    pub group: Pubkey,
    pub owner: TestKeypair,
    pub mango_token_bank: Pubkey,
    pub mango_token_vault: Pubkey,
    pub target_token_account: Pubkey,
    pub withdraw_amount: u64,
}
#[async_trait::async_trait(?Send)]
impl ClientInstruction for FlashLoanBeginInstruction {
    type Accounts = mango_v4::accounts::FlashLoanBegin;
    type Instruction = mango_v4::instruction::FlashLoanBegin;
    async fn to_instruction(
        &self,
        _account_loader: impl ClientAccountLoader + 'async_trait,
    ) -> (Self::Accounts, instruction::Instruction) {
        let program_id = mango_v4::id();

        let accounts = Self::Accounts {
            account: self.account,
            owner: self.owner.pubkey(),
            token_program: Token::id(),
            instructions: solana_program::sysvar::instructions::id(),
        };

        let instruction = Self::Instruction {
            loan_amounts: vec![self.withdraw_amount],
        };

        let mut instruction = make_instruction(program_id, &accounts, instruction);
        instruction.accounts.push(AccountMeta {
            pubkey: self.mango_token_bank,
            is_writable: true,
            is_signer: false,
        });
        instruction.accounts.push(AccountMeta {
            pubkey: self.mango_token_vault,
            is_writable: true,
            is_signer: false,
        });
        instruction.accounts.push(AccountMeta {
            pubkey: self.target_token_account,
            is_writable: true,
            is_signer: false,
        });
        instruction.accounts.push(AccountMeta {
            pubkey: self.group,
            is_writable: false,
            is_signer: false,
        });

        (accounts, instruction)
    }

    fn signers(&self) -> Vec<TestKeypair> {
        vec![]
    }
}

pub struct FlashLoanEndInstruction {
    pub account: Pubkey,
    pub owner: TestKeypair,
    pub mango_token_bank: Pubkey,
    pub mango_token_vault: Pubkey,
    pub target_token_account: Pubkey,
    pub flash_loan_type: mango_v4::instructions::FlashLoanType,
}
#[async_trait::async_trait(?Send)]
impl ClientInstruction for FlashLoanEndInstruction {
    type Accounts = mango_v4::accounts::FlashLoanEnd;
    type Instruction = mango_v4::instruction::FlashLoanEnd;
    async fn to_instruction(
        &self,
        account_loader: impl ClientAccountLoader + 'async_trait,
    ) -> (Self::Accounts, instruction::Instruction) {
        let program_id = mango_v4::id();
        let instruction = Self::Instruction {
            flash_loan_type: self.flash_loan_type,
        };

        let account = account_loader
            .load_mango_account(&self.account)
            .await
            .unwrap();

        let health_check_metas = derive_health_check_remaining_account_metas(
            &account_loader,
            &account,
            Some(self.mango_token_bank),
            true,
            None,
        )
        .await;

        let accounts = Self::Accounts {
            account: self.account,
            owner: self.owner.pubkey(),
            token_program: Token::id(),
        };

        let mut instruction = make_instruction(program_id, &accounts, instruction);
        instruction.accounts.extend(health_check_metas.into_iter());
        instruction.accounts.push(AccountMeta {
            pubkey: self.mango_token_vault,
            is_writable: true,
            is_signer: false,
        });
        instruction.accounts.push(AccountMeta {
            pubkey: self.target_token_account,
            is_writable: true,
            is_signer: false,
        });
        instruction.accounts.push(AccountMeta {
            pubkey: account.fixed.group,
            is_writable: false,
            is_signer: false,
        });

        (accounts, instruction)
    }

    fn signers(&self) -> Vec<TestKeypair> {
        vec![self.owner]
    }
}

pub struct TokenWithdrawInstruction {
    pub amount: u64,
    pub allow_borrow: bool,

    pub account: Pubkey,
    pub owner: TestKeypair,
    pub token_account: Pubkey,
    pub bank_index: usize,
}
#[async_trait::async_trait(?Send)]
impl ClientInstruction for TokenWithdrawInstruction {
    type Accounts = mango_v4::accounts::TokenWithdraw;
    type Instruction = mango_v4::instruction::TokenWithdraw;
    async fn to_instruction(
        &self,
        account_loader: impl ClientAccountLoader + 'async_trait,
    ) -> (Self::Accounts, instruction::Instruction) {
        let program_id = mango_v4::id();
        let instruction = Self::Instruction {
            amount: self.amount,
            allow_borrow: self.allow_borrow,
        };

        // load accounts, find PDAs, find remainingAccounts
        let token_account: TokenAccount = account_loader.load(&self.token_account).await.unwrap();
        let account = account_loader
            .load_mango_account(&self.account)
            .await
            .unwrap();
        let mint_info = Pubkey::find_program_address(
            &[
                b"MintInfo".as_ref(),
                account.fixed.group.as_ref(),
                token_account.mint.as_ref(),
            ],
            &program_id,
        )
        .0;
        let mint_info: MintInfo = account_loader.load(&mint_info).await.unwrap();

        let health_check_metas = derive_health_check_remaining_account_metas(
            &account_loader,
            &account,
            Some(mint_info.banks[self.bank_index]),
            false,
            None,
        )
        .await;

        let accounts = Self::Accounts {
            group: account.fixed.group,
            account: self.account,
            owner: self.owner.pubkey(),
            bank: mint_info.banks[self.bank_index],
            vault: mint_info.vaults[self.bank_index],
            oracle: mint_info.oracle,
            token_account: self.token_account,
            token_program: Token::id(),
        };

        let mut instruction = make_instruction(program_id, &accounts, instruction);
        instruction.accounts.extend(health_check_metas.into_iter());

        (accounts, instruction)
    }

    fn signers(&self) -> Vec<TestKeypair> {
        vec![self.owner]
    }
}

pub struct TokenDepositInstruction {
    pub amount: u64,
    pub reduce_only: bool,
    pub account: Pubkey,
    pub owner: TestKeypair,
    pub token_account: Pubkey,
    pub token_authority: TestKeypair,
    pub bank_index: usize,
}
#[async_trait::async_trait(?Send)]
impl ClientInstruction for TokenDepositInstruction {
    type Accounts = mango_v4::accounts::TokenDeposit;
    type Instruction = mango_v4::instruction::TokenDeposit;
    async fn to_instruction(
        &self,
        account_loader: impl ClientAccountLoader + 'async_trait,
    ) -> (Self::Accounts, instruction::Instruction) {
        let program_id = mango_v4::id();
        let instruction = Self::Instruction {
            amount: self.amount,
            reduce_only: self.reduce_only,
        };

        // load account so we know its mint
        let token_account: TokenAccount = account_loader.load(&self.token_account).await.unwrap();
        let account = account_loader
            .load_mango_account(&self.account)
            .await
            .unwrap();
        let mint_info = Pubkey::find_program_address(
            &[
                b"MintInfo".as_ref(),
                account.fixed.group.as_ref(),
                token_account.mint.as_ref(),
            ],
            &program_id,
        )
        .0;
        let mint_info: MintInfo = account_loader.load(&mint_info).await.unwrap();

        let health_check_metas = derive_health_check_remaining_account_metas(
            &account_loader,
            &account,
            Some(mint_info.banks[self.bank_index]),
            false,
            None,
        )
        .await;

        let accounts = Self::Accounts {
            group: account.fixed.group,
            account: self.account,
            owner: self.owner.pubkey(),
            bank: mint_info.banks[self.bank_index],
            vault: mint_info.vaults[self.bank_index],
            oracle: mint_info.oracle,
            token_account: self.token_account,
            token_authority: self.token_authority.pubkey(),
            token_program: Token::id(),
        };

        let mut instruction = make_instruction(program_id, &accounts, instruction);
        instruction.accounts.extend(health_check_metas.into_iter());

        (accounts, instruction)
    }

    fn signers(&self) -> Vec<TestKeypair> {
        vec![self.token_authority, self.owner]
    }
}

pub struct TokenDepositIntoExistingInstruction {
    pub amount: u64,
    pub reduce_only: bool,
    pub account: Pubkey,
    pub token_account: Pubkey,
    pub token_authority: TestKeypair,
    pub bank_index: usize,
}
#[async_trait::async_trait(?Send)]
impl ClientInstruction for TokenDepositIntoExistingInstruction {
    type Accounts = mango_v4::accounts::TokenDepositIntoExisting;
    type Instruction = mango_v4::instruction::TokenDepositIntoExisting;
    async fn to_instruction(
        &self,
        account_loader: impl ClientAccountLoader + 'async_trait,
    ) -> (Self::Accounts, instruction::Instruction) {
        let program_id = mango_v4::id();
        let instruction = Self::Instruction {
            amount: self.amount,
            reduce_only: self.reduce_only,
        };

        // load account so we know its mint
        let token_account: TokenAccount = account_loader.load(&self.token_account).await.unwrap();
        let account = account_loader
            .load_mango_account(&self.account)
            .await
            .unwrap();
        let mint_info = Pubkey::find_program_address(
            &[
                b"MintInfo".as_ref(),
                account.fixed.group.as_ref(),
                token_account.mint.as_ref(),
            ],
            &program_id,
        )
        .0;
        let mint_info: MintInfo = account_loader.load(&mint_info).await.unwrap();

        let health_check_metas = derive_health_check_remaining_account_metas(
            &account_loader,
            &account,
            Some(mint_info.banks[self.bank_index]),
            false,
            None,
        )
        .await;

        let accounts = Self::Accounts {
            group: account.fixed.group,
            account: self.account,
            bank: mint_info.banks[self.bank_index],
            vault: mint_info.vaults[self.bank_index],
            oracle: mint_info.oracle,
            token_account: self.token_account,
            token_authority: self.token_authority.pubkey(),
            token_program: Token::id(),
        };

        let mut instruction = make_instruction(program_id, &accounts, instruction);
        instruction.accounts.extend(health_check_metas.into_iter());

        (accounts, instruction)
    }

    fn signers(&self) -> Vec<TestKeypair> {
        vec![self.token_authority]
    }
}

pub struct TokenRegisterInstruction {
    pub token_index: TokenIndex,
    pub decimals: u8,
    pub adjustment_factor: f32,
    pub util0: f32,
    pub rate0: f32,
    pub util1: f32,
    pub rate1: f32,
    pub max_rate: f32,
    pub loan_origination_fee_rate: f32,
    pub loan_fee_rate: f32,
    pub maint_asset_weight: f32,
    pub init_asset_weight: f32,
    pub maint_liab_weight: f32,
    pub init_liab_weight: f32,
    pub liquidation_fee: f32,

    pub min_vault_to_deposits_ratio: f64,
    pub net_borrow_limit_per_window_quote: i64,
    pub net_borrow_limit_window_size_ts: u64,

    pub group: Pubkey,
    pub admin: TestKeypair,
    pub mint: Pubkey,
    pub payer: TestKeypair,
}
#[async_trait::async_trait(?Send)]
impl ClientInstruction for TokenRegisterInstruction {
    type Accounts = mango_v4::accounts::TokenRegister;
    type Instruction = mango_v4::instruction::TokenRegister;
    async fn to_instruction(
        &self,
        _account_loader: impl ClientAccountLoader + 'async_trait,
    ) -> (Self::Accounts, instruction::Instruction) {
        let program_id = mango_v4::id();
        let instruction = Self::Instruction {
            name: format!(
                "{}{}",
                "some_ticker".to_string(),
                self.token_index.to_string()
            ),
            token_index: self.token_index,
            oracle_config: OracleConfigParams {
                conf_filter: 0.1,
                max_staleness_slots: None,
            },
            interest_rate_params: InterestRateParams {
                adjustment_factor: self.adjustment_factor,
                util0: self.util0,
                rate0: self.rate0,
                util1: self.util1,
                rate1: self.rate1,
                max_rate: self.max_rate,
            },
            loan_fee_rate: self.loan_fee_rate,
            loan_origination_fee_rate: self.loan_origination_fee_rate,
            maint_asset_weight: self.maint_asset_weight,
            init_asset_weight: self.init_asset_weight,
            maint_liab_weight: self.maint_liab_weight,
            init_liab_weight: self.init_liab_weight,
            liquidation_fee: self.liquidation_fee,
            min_vault_to_deposits_ratio: self.min_vault_to_deposits_ratio,
            net_borrow_limit_per_window_quote: self.net_borrow_limit_per_window_quote,
            net_borrow_limit_window_size_ts: self.net_borrow_limit_window_size_ts,
        };

        let bank = Pubkey::find_program_address(
            &[
                b"Bank".as_ref(),
                self.group.as_ref(),
                &self.token_index.to_le_bytes(),
                &0u32.to_le_bytes(),
            ],
            &program_id,
        )
        .0;
        let vault = Pubkey::find_program_address(
            &[
                b"Vault".as_ref(),
                self.group.as_ref(),
                &self.token_index.to_le_bytes(),
                &0u32.to_le_bytes(),
            ],
            &program_id,
        )
        .0;
        let mint_info = Pubkey::find_program_address(
            &[
                b"MintInfo".as_ref(),
                self.group.as_ref(),
                self.mint.as_ref(),
            ],
            &program_id,
        )
        .0;
        // TODO: remove copy pasta of pda derivation, use reference
        let oracle = Pubkey::find_program_address(
            &[
                b"StubOracle".as_ref(),
                self.group.as_ref(),
                self.mint.as_ref(),
            ],
            &program_id,
        )
        .0;

        let accounts = Self::Accounts {
            group: self.group,
            admin: self.admin.pubkey(),
            mint: self.mint,
            bank,
            vault,
            mint_info,
            oracle,
            payer: self.payer.pubkey(),
            token_program: Token::id(),
            system_program: System::id(),
            rent: sysvar::rent::Rent::id(),
        };

        let instruction = make_instruction(program_id, &accounts, instruction);
        (accounts, instruction)
    }

    fn signers(&self) -> Vec<TestKeypair> {
        vec![self.admin, self.payer]
    }
}

pub struct TokenAddBankInstruction {
    pub token_index: TokenIndex,
    pub bank_num: u32,

    pub group: Pubkey,
    pub admin: TestKeypair,
    pub payer: TestKeypair,
}
#[async_trait::async_trait(?Send)]
impl ClientInstruction for TokenAddBankInstruction {
    type Accounts = mango_v4::accounts::TokenAddBank;
    type Instruction = mango_v4::instruction::TokenAddBank;
    async fn to_instruction(
        &self,
        account_loader: impl ClientAccountLoader + 'async_trait,
    ) -> (Self::Accounts, instruction::Instruction) {
        let program_id = mango_v4::id();
        let instruction = Self::Instruction {
            token_index: self.token_index,
            bank_num: self.bank_num,
        };

        let existing_bank = Pubkey::find_program_address(
            &[
                b"Bank".as_ref(),
                self.group.as_ref(),
                &self.token_index.to_le_bytes(),
                &0u32.to_le_bytes(),
            ],
            &program_id,
        )
        .0;
        let bank = Pubkey::find_program_address(
            &[
                b"Bank".as_ref(),
                self.group.as_ref(),
                &self.token_index.to_le_bytes(),
                &self.bank_num.to_le_bytes(),
            ],
            &program_id,
        )
        .0;
        let vault = Pubkey::find_program_address(
            &[
                b"Vault".as_ref(),
                self.group.as_ref(),
                &self.token_index.to_le_bytes(),
                &self.bank_num.to_le_bytes(),
            ],
            &program_id,
        )
        .0;

        let existing_bank_data: Bank = account_loader.load(&existing_bank).await.unwrap();
        let mint = existing_bank_data.mint;

        let mint_info = Pubkey::find_program_address(
            &[b"MintInfo".as_ref(), self.group.as_ref(), mint.as_ref()],
            &program_id,
        )
        .0;

        let accounts = Self::Accounts {
            group: self.group,
            admin: self.admin.pubkey(),
            mint,
            existing_bank,
            bank,
            vault,
            mint_info,
            payer: self.payer.pubkey(),
            token_program: Token::id(),
            system_program: System::id(),
            rent: sysvar::rent::Rent::id(),
        };

        let instruction = make_instruction(program_id, &accounts, instruction);
        (accounts, instruction)
    }

    fn signers(&self) -> Vec<TestKeypair> {
        vec![self.admin, self.payer]
    }
}

pub struct TokenDeregisterInstruction {
    pub admin: TestKeypair,
    pub payer: TestKeypair,
    pub group: Pubkey,
    pub mint_info: Pubkey,
    pub banks: Vec<Pubkey>,
    pub vaults: Vec<Pubkey>,
    pub dust_vault: Pubkey,
    pub token_index: TokenIndex,
    pub sol_destination: Pubkey,
}
#[async_trait::async_trait(?Send)]
impl ClientInstruction for TokenDeregisterInstruction {
    type Accounts = mango_v4::accounts::TokenDeregister;
    type Instruction = mango_v4::instruction::TokenDeregister;

    async fn to_instruction(
        &self,
        _loader: impl ClientAccountLoader + 'async_trait,
    ) -> (Self::Accounts, Instruction) {
        let program_id = mango_v4::id();
        let instruction = Self::Instruction {};

        let accounts = Self::Accounts {
            admin: self.admin.pubkey(),
            group: self.group,
            mint_info: self.mint_info,
            dust_vault: self.dust_vault,
            sol_destination: self.sol_destination,
            token_program: Token::id(),
        };

        let mut instruction = make_instruction(program_id, &accounts, instruction);

        let mut ams = self
            .banks
            .iter()
            .zip(self.vaults.iter())
            .filter(|(bank, _)| **bank != Pubkey::default())
            .map(|(bank, vault)| {
                vec![
                    AccountMeta {
                        pubkey: *bank,
                        is_signer: false,
                        is_writable: true,
                    },
                    AccountMeta {
                        pubkey: *vault,
                        is_signer: false,
                        is_writable: true,
                    },
                ]
            })
            .flat_map(|vec| vec.into_iter())
            .collect::<Vec<_>>();
        instruction.accounts.append(&mut ams);

        (accounts, instruction)
    }

    fn signers(&self) -> Vec<TestKeypair> {
        vec![self.admin]
    }
}

pub struct TokenResetStablePriceModel {
    pub group: Pubkey,
    pub admin: TestKeypair,
    pub mint: Pubkey,
}

#[async_trait::async_trait(?Send)]
impl ClientInstruction for TokenResetStablePriceModel {
    type Accounts = mango_v4::accounts::TokenEdit;
    type Instruction = mango_v4::instruction::TokenEdit;
    async fn to_instruction(
        &self,
        account_loader: impl ClientAccountLoader + 'async_trait,
    ) -> (Self::Accounts, instruction::Instruction) {
        let program_id = mango_v4::id();

        let mint_info_key = Pubkey::find_program_address(
            &[
                b"MintInfo".as_ref(),
                self.group.as_ref(),
                self.mint.as_ref(),
            ],
            &program_id,
        )
        .0;
        let mint_info: MintInfo = account_loader.load(&mint_info_key).await.unwrap();

        let instruction = Self::Instruction {
            oracle_opt: None,
            oracle_config_opt: None,
            group_insurance_fund_opt: None,
            interest_rate_params_opt: None,
            loan_fee_rate_opt: None,
            loan_origination_fee_rate_opt: None,
            maint_asset_weight_opt: None,
            init_asset_weight_opt: None,
            maint_liab_weight_opt: None,
            init_liab_weight_opt: None,
            liquidation_fee_opt: None,
            stable_price_delay_interval_seconds_opt: None,
            stable_price_delay_growth_limit_opt: None,
            stable_price_growth_limit_opt: None,
            min_vault_to_deposits_ratio_opt: None,
            net_borrow_limit_per_window_quote_opt: None,
            net_borrow_limit_window_size_ts_opt: None,
            borrow_weight_scale_start_quote_opt: None,
            deposit_weight_scale_start_quote_opt: None,
            reset_stable_price: true,
            reset_net_borrow_limit: false,
            reduce_only_opt: None,
        };

        let accounts = Self::Accounts {
            group: self.group,
            admin: self.admin.pubkey(),
            mint_info: mint_info_key,
            oracle: mint_info.oracle,
        };

        let mut instruction = make_instruction(program_id, &accounts, instruction);
        instruction
            .accounts
            .extend(mint_info.banks().iter().map(|&k| AccountMeta {
                pubkey: k,
                is_signer: false,
                is_writable: true,
            }));
        (accounts, instruction)
    }

    fn signers(&self) -> Vec<TestKeypair> {
        vec![self.admin]
    }
}

pub struct TokenResetNetBorrows {
    pub group: Pubkey,
    pub admin: TestKeypair,
    pub mint: Pubkey,
    pub min_vault_to_deposits_ratio_opt: Option<f64>,
    pub net_borrow_limit_per_window_quote_opt: Option<i64>,
    pub net_borrow_limit_window_size_ts_opt: Option<u64>,
}

#[async_trait::async_trait(?Send)]
impl ClientInstruction for TokenResetNetBorrows {
    type Accounts = mango_v4::accounts::TokenEdit;
    type Instruction = mango_v4::instruction::TokenEdit;
    async fn to_instruction(
        &self,
        account_loader: impl ClientAccountLoader + 'async_trait,
    ) -> (Self::Accounts, instruction::Instruction) {
        let program_id = mango_v4::id();

        let mint_info_key = Pubkey::find_program_address(
            &[
                b"MintInfo".as_ref(),
                self.group.as_ref(),
                self.mint.as_ref(),
            ],
            &program_id,
        )
        .0;
        let mint_info: MintInfo = account_loader.load(&mint_info_key).await.unwrap();

        let instruction = Self::Instruction {
            oracle_opt: None,
            oracle_config_opt: None,
            group_insurance_fund_opt: None,
            interest_rate_params_opt: None,
            loan_fee_rate_opt: None,
            loan_origination_fee_rate_opt: None,
            maint_asset_weight_opt: None,
            init_asset_weight_opt: None,
            maint_liab_weight_opt: None,
            init_liab_weight_opt: None,
            liquidation_fee_opt: None,
            stable_price_delay_interval_seconds_opt: None,
            stable_price_delay_growth_limit_opt: None,
            stable_price_growth_limit_opt: None,
            min_vault_to_deposits_ratio_opt: self.min_vault_to_deposits_ratio_opt,
            net_borrow_limit_per_window_quote_opt: self.net_borrow_limit_per_window_quote_opt,
            net_borrow_limit_window_size_ts_opt: self.net_borrow_limit_window_size_ts_opt,
            borrow_weight_scale_start_quote_opt: None,
            deposit_weight_scale_start_quote_opt: None,
            reset_stable_price: false,
            reset_net_borrow_limit: true,
            reduce_only_opt: None,
        };

        let accounts = Self::Accounts {
            group: self.group,
            admin: self.admin.pubkey(),
            mint_info: mint_info_key,
            oracle: mint_info.oracle,
        };

        let mut instruction = make_instruction(program_id, &accounts, instruction);
        instruction
            .accounts
            .extend(mint_info.banks().iter().map(|&k| AccountMeta {
                pubkey: k,
                is_signer: false,
                is_writable: true,
            }));
        (accounts, instruction)
    }

    fn signers(&self) -> Vec<TestKeypair> {
        vec![self.admin]
    }
}

pub struct TokenMakeReduceOnly {
    pub group: Pubkey,
    pub admin: TestKeypair,
    pub mint: Pubkey,
}

#[async_trait::async_trait(?Send)]
impl ClientInstruction for TokenMakeReduceOnly {
    type Accounts = mango_v4::accounts::TokenEdit;
    type Instruction = mango_v4::instruction::TokenEdit;
    async fn to_instruction(
        &self,
        account_loader: impl ClientAccountLoader + 'async_trait,
    ) -> (Self::Accounts, instruction::Instruction) {
        let program_id = mango_v4::id();

        let mint_info_key = Pubkey::find_program_address(
            &[
                b"MintInfo".as_ref(),
                self.group.as_ref(),
                self.mint.as_ref(),
            ],
            &program_id,
        )
        .0;
        let mint_info: MintInfo = account_loader.load(&mint_info_key).await.unwrap();

        let instruction = Self::Instruction {
            oracle_opt: None,
            oracle_config_opt: None,
            group_insurance_fund_opt: None,
            interest_rate_params_opt: None,
            loan_fee_rate_opt: None,
            loan_origination_fee_rate_opt: None,
            maint_asset_weight_opt: None,
            init_asset_weight_opt: None,
            maint_liab_weight_opt: None,
            init_liab_weight_opt: None,
            liquidation_fee_opt: None,
            stable_price_delay_interval_seconds_opt: None,
            stable_price_delay_growth_limit_opt: None,
            stable_price_growth_limit_opt: None,
            min_vault_to_deposits_ratio_opt: None,
            net_borrow_limit_per_window_quote_opt: None,
            net_borrow_limit_window_size_ts_opt: None,
            borrow_weight_scale_start_quote_opt: None,
            deposit_weight_scale_start_quote_opt: None,
            reset_stable_price: false,
            reset_net_borrow_limit: false,
            reduce_only_opt: Some(true),
        };

        let accounts = Self::Accounts {
            group: self.group,
            admin: self.admin.pubkey(),
            mint_info: mint_info_key,
            oracle: mint_info.oracle,
        };

        let mut instruction = make_instruction(program_id, &accounts, instruction);
        instruction
            .accounts
            .extend(mint_info.banks().iter().map(|&k| AccountMeta {
                pubkey: k,
                is_signer: false,
                is_writable: true,
            }));
        (accounts, instruction)
    }

    fn signers(&self) -> Vec<TestKeypair> {
        vec![self.admin]
    }
}

pub struct StubOracleSetInstruction {
    pub mint: Pubkey,
    pub group: Pubkey,
    pub admin: TestKeypair,
    pub price: f64,
}
#[async_trait::async_trait(?Send)]
impl ClientInstruction for StubOracleSetInstruction {
    type Accounts = mango_v4::accounts::StubOracleSet;
    type Instruction = mango_v4::instruction::StubOracleSet;

    async fn to_instruction(
        &self,
        _loader: impl ClientAccountLoader + 'async_trait,
    ) -> (Self::Accounts, Instruction) {
        let program_id = mango_v4::id();
        let instruction = Self::Instruction {
            price: I80F48::from_num(self.price),
        };
        // TODO: remove copy pasta of pda derivation, use reference
        let oracle = Pubkey::find_program_address(
            &[
                b"StubOracle".as_ref(),
                self.group.as_ref(),
                self.mint.as_ref(),
            ],
            &program_id,
        )
        .0;

        let accounts = Self::Accounts {
            oracle,
            group: self.group,
            admin: self.admin.pubkey(),
        };

        let instruction = make_instruction(program_id, &accounts, instruction);
        (accounts, instruction)
    }

    fn signers(&self) -> Vec<TestKeypair> {
        vec![self.admin]
    }
}

pub struct StubOracleCreate {
    pub group: Pubkey,
    pub mint: Pubkey,
    pub admin: TestKeypair,
    pub payer: TestKeypair,
}
#[async_trait::async_trait(?Send)]
impl ClientInstruction for StubOracleCreate {
    type Accounts = mango_v4::accounts::StubOracleCreate;
    type Instruction = mango_v4::instruction::StubOracleCreate;

    async fn to_instruction(
        &self,
        _loader: impl ClientAccountLoader + 'async_trait,
    ) -> (Self::Accounts, Instruction) {
        let program_id = mango_v4::id();
        let instruction = Self::Instruction {
            price: I80F48::from_num(1.0),
        };

        let oracle = Pubkey::find_program_address(
            &[
                b"StubOracle".as_ref(),
                self.group.as_ref(),
                self.mint.as_ref(),
            ],
            &program_id,
        )
        .0;

        let accounts = Self::Accounts {
            group: self.group,
            oracle,
            mint: self.mint,
            admin: self.admin.pubkey(),
            payer: self.payer.pubkey(),
            system_program: System::id(),
        };

        let instruction = make_instruction(program_id, &accounts, instruction);
        (accounts, instruction)
    }

    fn signers(&self) -> Vec<TestKeypair> {
        vec![self.payer, self.admin]
    }
}

pub struct StubOracleCloseInstruction {
    pub group: Pubkey,
    pub mint: Pubkey,
    pub admin: TestKeypair,
    pub sol_destination: Pubkey,
}
#[async_trait::async_trait(?Send)]
impl ClientInstruction for StubOracleCloseInstruction {
    type Accounts = mango_v4::accounts::StubOracleClose;
    type Instruction = mango_v4::instruction::StubOracleClose;

    async fn to_instruction(
        &self,
        _loader: impl ClientAccountLoader + 'async_trait,
    ) -> (Self::Accounts, Instruction) {
        let program_id = mango_v4::id();
        let instruction = Self::Instruction {};

        let oracle = Pubkey::find_program_address(
            &[
                b"StubOracle".as_ref(),
                self.group.as_ref(),
                self.mint.as_ref(),
            ],
            &program_id,
        )
        .0;

        let accounts = Self::Accounts {
            group: self.group,
            admin: self.admin.pubkey(),
            oracle,
            sol_destination: self.sol_destination,
            token_program: Token::id(),
        };

        let instruction = make_instruction(program_id, &accounts, instruction);
        (accounts, instruction)
    }

    fn signers(&self) -> Vec<TestKeypair> {
        vec![self.admin]
    }
}

pub struct GroupCreateInstruction {
    pub creator: TestKeypair,
    pub payer: TestKeypair,
    pub insurance_mint: Pubkey,
}
#[async_trait::async_trait(?Send)]
impl ClientInstruction for GroupCreateInstruction {
    type Accounts = mango_v4::accounts::GroupCreate;
    type Instruction = mango_v4::instruction::GroupCreate;
    async fn to_instruction(
        &self,
        _account_loader: impl ClientAccountLoader + 'async_trait,
    ) -> (Self::Accounts, instruction::Instruction) {
        let program_id = mango_v4::id();
        let instruction = Self::Instruction {
            group_num: 0,
            testing: 1,
            version: 0,
        };

        let group = Pubkey::find_program_address(
            &[
                b"Group".as_ref(),
                self.creator.pubkey().as_ref(),
                &instruction.group_num.to_le_bytes(),
            ],
            &program_id,
        )
        .0;

        let insurance_vault = Pubkey::find_program_address(
            &[b"InsuranceVault".as_ref(), group.as_ref()],
            &program_id,
        )
        .0;

        let accounts = Self::Accounts {
            group,
            creator: self.creator.pubkey(),
            insurance_mint: self.insurance_mint,
            insurance_vault,
            payer: self.payer.pubkey(),
            token_program: Token::id(),
            system_program: System::id(),
            rent: sysvar::rent::Rent::id(),
        };

        let instruction = make_instruction(program_id, &accounts, instruction);
        (accounts, instruction)
    }

    fn signers(&self) -> Vec<TestKeypair> {
        vec![self.creator, self.payer]
    }
}

pub struct GroupCloseInstruction {
    pub admin: TestKeypair,
    pub group: Pubkey,
    pub sol_destination: Pubkey,
}
#[async_trait::async_trait(?Send)]
impl ClientInstruction for GroupCloseInstruction {
    type Accounts = mango_v4::accounts::GroupClose;
    type Instruction = mango_v4::instruction::GroupClose;
    async fn to_instruction(
        &self,
        _account_loader: impl ClientAccountLoader + 'async_trait,
    ) -> (Self::Accounts, instruction::Instruction) {
        let program_id = mango_v4::id();
        let instruction = Self::Instruction {};

        let insurance_vault = Pubkey::find_program_address(
            &[b"InsuranceVault".as_ref(), self.group.as_ref()],
            &program_id,
        )
        .0;

        let accounts = Self::Accounts {
            group: self.group,
            admin: self.admin.pubkey(),
            insurance_vault,
            sol_destination: self.sol_destination,
            token_program: Token::id(),
        };

        let instruction = make_instruction(program_id, &accounts, instruction);
        (accounts, instruction)
    }

    fn signers(&self) -> Vec<TestKeypair> {
        vec![self.admin]
    }
}

pub struct AccountCreateInstruction {
    pub account_num: u32,
    pub token_count: u8,
    pub serum3_count: u8,
    pub perp_count: u8,
    pub perp_oo_count: u8,
    pub group: Pubkey,
    pub owner: TestKeypair,
    pub payer: TestKeypair,
}
#[async_trait::async_trait(?Send)]
impl ClientInstruction for AccountCreateInstruction {
    type Accounts = mango_v4::accounts::AccountCreate;
    type Instruction = mango_v4::instruction::AccountCreate;
    async fn to_instruction(
        &self,
        _account_loader: impl ClientAccountLoader + 'async_trait,
    ) -> (Self::Accounts, instruction::Instruction) {
        let program_id = mango_v4::id();
        let instruction = mango_v4::instruction::AccountCreate {
            account_num: self.account_num,
            token_count: self.token_count,
            serum3_count: self.serum3_count,
            perp_count: self.perp_count,
            perp_oo_count: self.perp_oo_count,
            name: "my_mango_account".to_string(),
        };

        let account = Pubkey::find_program_address(
            &[
                b"MangoAccount".as_ref(),
                self.group.as_ref(),
                self.owner.pubkey().as_ref(),
                &self.account_num.to_le_bytes(),
            ],
            &program_id,
        )
        .0;

        let accounts = mango_v4::accounts::AccountCreate {
            group: self.group,
            owner: self.owner.pubkey(),
            account,
            payer: self.payer.pubkey(),
            system_program: System::id(),
        };

        let instruction = make_instruction(program_id, &accounts, instruction);
        (accounts, instruction)
    }

    fn signers(&self) -> Vec<TestKeypair> {
        vec![self.owner, self.payer]
    }
}

pub struct AccountExpandInstruction {
    pub account_num: u32,
    pub group: Pubkey,
    pub owner: TestKeypair,
    pub payer: TestKeypair,
    pub token_count: u8,
    pub serum3_count: u8,
    pub perp_count: u8,
    pub perp_oo_count: u8,
}
#[async_trait::async_trait(?Send)]
impl ClientInstruction for AccountExpandInstruction {
    type Accounts = mango_v4::accounts::AccountExpand;
    type Instruction = mango_v4::instruction::AccountExpand;
    async fn to_instruction(
        &self,
        _account_loader: impl ClientAccountLoader + 'async_trait,
    ) -> (Self::Accounts, instruction::Instruction) {
        let program_id = mango_v4::id();
        let instruction = mango_v4::instruction::AccountExpand {
            token_count: self.token_count,
            serum3_count: self.serum3_count,
            perp_count: self.perp_count,
            perp_oo_count: self.perp_oo_count,
        };

        let account = Pubkey::find_program_address(
            &[
                b"MangoAccount".as_ref(),
                self.group.as_ref(),
                self.owner.pubkey().as_ref(),
                &self.account_num.to_le_bytes(),
            ],
            &program_id,
        )
        .0;

        let accounts = mango_v4::accounts::AccountExpand {
            group: self.group,
            account,
            owner: self.owner.pubkey(),
            payer: self.payer.pubkey(),
            system_program: System::id(),
        };

        let instruction = make_instruction(program_id, &accounts, instruction);
        (accounts, instruction)
    }

    fn signers(&self) -> Vec<TestKeypair> {
        vec![self.owner, self.payer]
    }
}

pub struct AccountEditInstruction {
    pub account_num: u32,
    pub group: Pubkey,
    pub owner: TestKeypair,
    pub name: String,
    pub delegate: Pubkey,
}
#[async_trait::async_trait(?Send)]
impl ClientInstruction for AccountEditInstruction {
    type Accounts = mango_v4::accounts::AccountEdit;
    type Instruction = mango_v4::instruction::AccountEdit;
    async fn to_instruction(
        &self,
        _account_loader: impl ClientAccountLoader + 'async_trait,
    ) -> (Self::Accounts, instruction::Instruction) {
        let program_id = mango_v4::id();
        let instruction = mango_v4::instruction::AccountEdit {
            name_opt: Option::from(self.name.to_string()),
            delegate_opt: Option::from(self.delegate),
        };

        let account = Pubkey::find_program_address(
            &[
                b"MangoAccount".as_ref(),
                self.group.as_ref(),
                self.owner.pubkey().as_ref(),
                &self.account_num.to_le_bytes(),
            ],
            &program_id,
        )
        .0;

        let accounts = mango_v4::accounts::AccountEdit {
            group: self.group,
            account,
            owner: self.owner.pubkey(),
        };

        let instruction = make_instruction(program_id, &accounts, instruction);
        (accounts, instruction)
    }

    fn signers(&self) -> Vec<TestKeypair> {
        vec![self.owner]
    }
}

pub struct AccountCloseInstruction {
    pub group: Pubkey,
    pub account: Pubkey,
    pub owner: TestKeypair,
    pub sol_destination: Pubkey,
}
#[async_trait::async_trait(?Send)]
impl ClientInstruction for AccountCloseInstruction {
    type Accounts = mango_v4::accounts::AccountClose;
    type Instruction = mango_v4::instruction::AccountClose;
    async fn to_instruction(
        &self,
        _account_loader: impl ClientAccountLoader + 'async_trait,
    ) -> (Self::Accounts, instruction::Instruction) {
        let program_id = mango_v4::id();
        let instruction = Self::Instruction { force_close: false };

        let accounts = Self::Accounts {
            group: self.group,
            owner: self.owner.pubkey(),
            account: self.account,
            sol_destination: self.sol_destination,
            token_program: Token::id(),
        };

        let instruction = make_instruction(program_id, &accounts, instruction);
        (accounts, instruction)
    }

    fn signers(&self) -> Vec<TestKeypair> {
        vec![self.owner]
    }
}

pub struct Serum3RegisterMarketInstruction {
    pub group: Pubkey,
    pub admin: TestKeypair,
    pub payer: TestKeypair,

    pub serum_program: Pubkey,
    pub serum_market_external: Pubkey,

    pub base_bank: Pubkey,
    pub quote_bank: Pubkey,

    pub market_index: Serum3MarketIndex,
}
#[async_trait::async_trait(?Send)]
impl ClientInstruction for Serum3RegisterMarketInstruction {
    type Accounts = mango_v4::accounts::Serum3RegisterMarket;
    type Instruction = mango_v4::instruction::Serum3RegisterMarket;
    async fn to_instruction(
        &self,
        _account_loader: impl ClientAccountLoader + 'async_trait,
    ) -> (Self::Accounts, instruction::Instruction) {
        let program_id = mango_v4::id();
        let instruction = Self::Instruction {
            market_index: self.market_index,
            name: "UUU/usdc".to_string(),
        };

        let serum_market = Pubkey::find_program_address(
            &[
                b"Serum3Market".as_ref(),
                self.group.as_ref(),
                self.serum_market_external.as_ref(),
            ],
            &program_id,
        )
        .0;

        let index_reservation = Pubkey::find_program_address(
            &[
                b"Serum3Index".as_ref(),
                self.group.as_ref(),
                &self.market_index.to_le_bytes(),
            ],
            &program_id,
        )
        .0;

        let accounts = Self::Accounts {
            group: self.group,
            admin: self.admin.pubkey(),
            serum_program: self.serum_program,
            serum_market_external: self.serum_market_external,
            serum_market,
            index_reservation,
            base_bank: self.base_bank,
            quote_bank: self.quote_bank,
            payer: self.payer.pubkey(),
            system_program: System::id(),
        };

        let instruction = make_instruction(program_id, &accounts, instruction);
        (accounts, instruction)
    }

    fn signers(&self) -> Vec<TestKeypair> {
        vec![self.admin, self.payer]
    }
}

pub struct Serum3DeregisterMarketInstruction {
    pub group: Pubkey,
    pub admin: TestKeypair,
    pub serum_market_external: Pubkey,
    pub sol_destination: Pubkey,
}
#[async_trait::async_trait(?Send)]
impl ClientInstruction for Serum3DeregisterMarketInstruction {
    type Accounts = mango_v4::accounts::Serum3DeregisterMarket;
    type Instruction = mango_v4::instruction::Serum3DeregisterMarket;
    async fn to_instruction(
        &self,
        account_loader: impl ClientAccountLoader + 'async_trait,
    ) -> (Self::Accounts, instruction::Instruction) {
        let program_id = mango_v4::id();
        let instruction = Self::Instruction {};

        let serum_market = Pubkey::find_program_address(
            &[
                b"Serum3Market".as_ref(),
                self.group.as_ref(),
                self.serum_market_external.as_ref(),
            ],
            &program_id,
        )
        .0;
        let serum_market_data: Serum3Market = account_loader.load(&serum_market).await.unwrap();

        let index_reservation = Pubkey::find_program_address(
            &[
                b"Serum3Index".as_ref(),
                self.group.as_ref(),
                &serum_market_data.market_index.to_le_bytes(),
            ],
            &program_id,
        )
        .0;

        let accounts = Self::Accounts {
            group: self.group,
            admin: self.admin.pubkey(),
            serum_market,
            index_reservation,
            sol_destination: self.sol_destination,
            token_program: Token::id(),
        };

        let instruction = make_instruction(program_id, &accounts, instruction);
        (accounts, instruction)
    }

    fn signers(&self) -> Vec<TestKeypair> {
        vec![self.admin]
    }
}

pub struct Serum3CreateOpenOrdersInstruction {
    pub account: Pubkey,
    pub serum_market: Pubkey,
    pub owner: TestKeypair,
    pub payer: TestKeypair,
}
#[async_trait::async_trait(?Send)]
impl ClientInstruction for Serum3CreateOpenOrdersInstruction {
    type Accounts = mango_v4::accounts::Serum3CreateOpenOrders;
    type Instruction = mango_v4::instruction::Serum3CreateOpenOrders;
    async fn to_instruction(
        &self,
        account_loader: impl ClientAccountLoader + 'async_trait,
    ) -> (Self::Accounts, instruction::Instruction) {
        let program_id = mango_v4::id();
        let instruction = Self::Instruction {};

        let account: MangoAccount = account_loader.load(&self.account).await.unwrap();
        let serum_market: Serum3Market = account_loader.load(&self.serum_market).await.unwrap();
        let open_orders = Pubkey::find_program_address(
            &[
                b"Serum3OO".as_ref(),
                self.account.as_ref(),
                self.serum_market.as_ref(),
            ],
            &program_id,
        )
        .0;

        let accounts = Self::Accounts {
            group: account.group,
            account: self.account,
            serum_market: self.serum_market,
            serum_program: serum_market.serum_program,
            serum_market_external: serum_market.serum_market_external,
            open_orders,
            owner: self.owner.pubkey(),
            payer: self.payer.pubkey(),
            system_program: System::id(),
            rent: sysvar::rent::Rent::id(),
        };

        let instruction = make_instruction(program_id, &accounts, instruction);
        (accounts, instruction)
    }

    fn signers(&self) -> Vec<TestKeypair> {
        vec![self.owner, self.payer]
    }
}

pub struct Serum3CloseOpenOrdersInstruction {
    pub account: Pubkey,
    pub serum_market: Pubkey,
    pub owner: TestKeypair,
    pub sol_destination: Pubkey,
}
#[async_trait::async_trait(?Send)]
impl ClientInstruction for Serum3CloseOpenOrdersInstruction {
    type Accounts = mango_v4::accounts::Serum3CloseOpenOrders;
    type Instruction = mango_v4::instruction::Serum3CloseOpenOrders;
    async fn to_instruction(
        &self,
        account_loader: impl ClientAccountLoader + 'async_trait,
    ) -> (Self::Accounts, instruction::Instruction) {
        let program_id = mango_v4::id();
        let instruction = Self::Instruction {};

        let account: MangoAccount = account_loader.load(&self.account).await.unwrap();
        let serum_market: Serum3Market = account_loader.load(&self.serum_market).await.unwrap();
        let open_orders = Pubkey::find_program_address(
            &[
                b"Serum3OO".as_ref(),
                self.account.as_ref(),
                self.serum_market.as_ref(),
            ],
            &program_id,
        )
        .0;

        let accounts = Self::Accounts {
            group: account.group,
            account: self.account,
            serum_market: self.serum_market,
            serum_program: serum_market.serum_program,
            serum_market_external: serum_market.serum_market_external,
            open_orders,
            owner: self.owner.pubkey(),
            sol_destination: self.sol_destination,
        };

        let instruction = make_instruction(program_id, &accounts, instruction);
        (accounts, instruction)
    }

    fn signers(&self) -> Vec<TestKeypair> {
        vec![self.owner]
    }
}

pub struct Serum3PlaceOrderInstruction {
    pub side: Serum3Side,
    pub limit_price: u64,
    pub max_base_qty: u64,
    pub max_native_quote_qty_including_fees: u64,
    pub self_trade_behavior: Serum3SelfTradeBehavior,
    pub order_type: Serum3OrderType,
    pub client_order_id: u64,
    pub limit: u16,

    pub account: Pubkey,
    pub owner: TestKeypair,

    pub serum_market: Pubkey,
}
#[async_trait::async_trait(?Send)]
impl ClientInstruction for Serum3PlaceOrderInstruction {
    type Accounts = mango_v4::accounts::Serum3PlaceOrder;
    type Instruction = mango_v4::instruction::Serum3PlaceOrder;
    async fn to_instruction(
        &self,
        account_loader: impl ClientAccountLoader + 'async_trait,
    ) -> (Self::Accounts, instruction::Instruction) {
        let program_id = mango_v4::id();
        let instruction = Self::Instruction {
            side: self.side,
            limit_price: self.limit_price,
            max_base_qty: self.max_base_qty,
            max_native_quote_qty_including_fees: self.max_native_quote_qty_including_fees,
            self_trade_behavior: self.self_trade_behavior,
            order_type: self.order_type,
            client_order_id: self.client_order_id,
            limit: self.limit,
        };

        let account = account_loader
            .load_mango_account(&self.account)
            .await
            .unwrap();
        let serum_market: Serum3Market = account_loader.load(&self.serum_market).await.unwrap();
        let open_orders = account
            .serum3_orders(serum_market.market_index)
            .unwrap()
            .open_orders;
        let quote_info =
            get_mint_info_by_token_index(&account_loader, &account, serum_market.quote_token_index)
                .await;
        let base_info =
            get_mint_info_by_token_index(&account_loader, &account, serum_market.base_token_index)
                .await;

        let market_external_bytes = account_loader
            .load_bytes(&serum_market.serum_market_external)
            .await
            .unwrap();
        let market_external: &serum_dex::state::MarketState = bytemuck::from_bytes(
            &market_external_bytes[5..5 + std::mem::size_of::<serum_dex::state::MarketState>()],
        );
        // unpack the data, to avoid unaligned references
        let bids = market_external.bids;
        let asks = market_external.asks;
        let event_q = market_external.event_q;
        let req_q = market_external.req_q;
        let coin_vault = market_external.coin_vault;
        let pc_vault = market_external.pc_vault;
        let vault_signer = serum_dex::state::gen_vault_signer_key(
            market_external.vault_signer_nonce,
            &serum_market.serum_market_external,
            &serum_market.serum_program,
        )
        .unwrap();

        let health_check_metas = derive_health_check_remaining_account_metas(
            &account_loader,
            &account,
            None,
            false,
            None,
        )
        .await;

        let payer_info = &match self.side {
            Serum3Side::Bid => &quote_info,
            Serum3Side::Ask => &base_info,
        };

        let accounts = Self::Accounts {
            group: account.fixed.group,
            account: self.account,
            open_orders,
            payer_bank: payer_info.first_bank(),
            payer_vault: payer_info.first_vault(),
            payer_oracle: payer_info.oracle,
            serum_market: self.serum_market,
            serum_program: serum_market.serum_program,
            serum_market_external: serum_market.serum_market_external,
            market_bids: from_serum_style_pubkey(&bids),
            market_asks: from_serum_style_pubkey(&asks),
            market_event_queue: from_serum_style_pubkey(&event_q),
            market_request_queue: from_serum_style_pubkey(&req_q),
            market_base_vault: from_serum_style_pubkey(&coin_vault),
            market_quote_vault: from_serum_style_pubkey(&pc_vault),
            market_vault_signer: vault_signer,
            owner: self.owner.pubkey(),
            token_program: Token::id(),
        };

        let mut instruction = make_instruction(program_id, &accounts, instruction);
        instruction.accounts.extend(health_check_metas.into_iter());

        (accounts, instruction)
    }

    fn signers(&self) -> Vec<TestKeypair> {
        vec![self.owner]
    }
}

pub struct Serum3CancelOrderInstruction {
    pub side: Serum3Side,
    pub order_id: u128,

    pub account: Pubkey,
    pub owner: TestKeypair,

    pub serum_market: Pubkey,
}
#[async_trait::async_trait(?Send)]
impl ClientInstruction for Serum3CancelOrderInstruction {
    type Accounts = mango_v4::accounts::Serum3CancelOrder;
    type Instruction = mango_v4::instruction::Serum3CancelOrder;
    async fn to_instruction(
        &self,
        account_loader: impl ClientAccountLoader + 'async_trait,
    ) -> (Self::Accounts, instruction::Instruction) {
        let program_id = mango_v4::id();
        let instruction = Self::Instruction {
            side: self.side,
            order_id: self.order_id,
        };

        let account = account_loader
            .load_mango_account(&self.account)
            .await
            .unwrap();
        let serum_market: Serum3Market = account_loader.load(&self.serum_market).await.unwrap();
        let open_orders = account
            .serum3_orders(serum_market.market_index)
            .unwrap()
            .open_orders;

        let market_external_bytes = account_loader
            .load_bytes(&serum_market.serum_market_external)
            .await
            .unwrap();
        let market_external: &serum_dex::state::MarketState = bytemuck::from_bytes(
            &market_external_bytes[5..5 + std::mem::size_of::<serum_dex::state::MarketState>()],
        );
        // unpack the data, to avoid unaligned references
        let bids = market_external.bids;
        let asks = market_external.asks;
        let event_q = market_external.event_q;

        let accounts = Self::Accounts {
            group: account.fixed.group,
            account: self.account,
            open_orders,
            serum_market: self.serum_market,
            serum_program: serum_market.serum_program,
            serum_market_external: serum_market.serum_market_external,
            market_bids: from_serum_style_pubkey(&bids),
            market_asks: from_serum_style_pubkey(&asks),
            market_event_queue: from_serum_style_pubkey(&event_q),
            owner: self.owner.pubkey(),
        };

        let instruction = make_instruction(program_id, &accounts, instruction);
        (accounts, instruction)
    }

    fn signers(&self) -> Vec<TestKeypair> {
        vec![self.owner]
    }
}

pub struct Serum3CancelAllOrdersInstruction {
    pub limit: u8,
    pub account: Pubkey,
    pub owner: TestKeypair,
    pub serum_market: Pubkey,
}
#[async_trait::async_trait(?Send)]
impl ClientInstruction for Serum3CancelAllOrdersInstruction {
    type Accounts = mango_v4::accounts::Serum3CancelAllOrders;
    type Instruction = mango_v4::instruction::Serum3CancelAllOrders;
    async fn to_instruction(
        &self,
        account_loader: impl ClientAccountLoader + 'async_trait,
    ) -> (Self::Accounts, instruction::Instruction) {
        let program_id = mango_v4::id();
        let instruction = Self::Instruction { limit: self.limit };

        let account = account_loader
            .load_mango_account(&self.account)
            .await
            .unwrap();
        let serum_market: Serum3Market = account_loader.load(&self.serum_market).await.unwrap();
        let open_orders = account
            .serum3_orders(serum_market.market_index)
            .unwrap()
            .open_orders;

        let market_external_bytes = account_loader
            .load_bytes(&serum_market.serum_market_external)
            .await
            .unwrap();
        let market_external: &serum_dex::state::MarketState = bytemuck::from_bytes(
            &market_external_bytes[5..5 + std::mem::size_of::<serum_dex::state::MarketState>()],
        );
        // unpack the data, to avoid unaligned references
        let bids = market_external.bids;
        let asks = market_external.asks;
        let event_q = market_external.event_q;

        let accounts = Self::Accounts {
            group: account.fixed.group,
            account: self.account,
            open_orders,
            serum_market: self.serum_market,
            serum_program: serum_market.serum_program,
            serum_market_external: serum_market.serum_market_external,
            market_bids: from_serum_style_pubkey(&bids),
            market_asks: from_serum_style_pubkey(&asks),
            market_event_queue: from_serum_style_pubkey(&event_q),
            owner: self.owner.pubkey(),
        };

        let instruction = make_instruction(program_id, &accounts, instruction);
        (accounts, instruction)
    }

    fn signers(&self) -> Vec<TestKeypair> {
        vec![self.owner]
    }
}

pub struct Serum3SettleFundsInstruction {
    pub account: Pubkey,
    pub owner: TestKeypair,

    pub serum_market: Pubkey,
}
#[async_trait::async_trait(?Send)]
impl ClientInstruction for Serum3SettleFundsInstruction {
    type Accounts = mango_v4::accounts::Serum3SettleFunds;
    type Instruction = mango_v4::instruction::Serum3SettleFunds;
    async fn to_instruction(
        &self,
        account_loader: impl ClientAccountLoader + 'async_trait,
    ) -> (Self::Accounts, instruction::Instruction) {
        let program_id = mango_v4::id();
        let instruction = Self::Instruction {};

        let account = account_loader
            .load_mango_account(&self.account)
            .await
            .unwrap();
        let serum_market: Serum3Market = account_loader.load(&self.serum_market).await.unwrap();
        let open_orders = account
            .serum3_orders(serum_market.market_index)
            .unwrap()
            .open_orders;
        let quote_info =
            get_mint_info_by_token_index(&account_loader, &account, serum_market.quote_token_index)
                .await;
        let base_info =
            get_mint_info_by_token_index(&account_loader, &account, serum_market.base_token_index)
                .await;

        let market_external_bytes = account_loader
            .load_bytes(&serum_market.serum_market_external)
            .await
            .unwrap();
        let market_external: &serum_dex::state::MarketState = bytemuck::from_bytes(
            &market_external_bytes[5..5 + std::mem::size_of::<serum_dex::state::MarketState>()],
        );
        // unpack the data, to avoid unaligned references
        let coin_vault = market_external.coin_vault;
        let pc_vault = market_external.pc_vault;
        let vault_signer = serum_dex::state::gen_vault_signer_key(
            market_external.vault_signer_nonce,
            &serum_market.serum_market_external,
            &serum_market.serum_program,
        )
        .unwrap();

        let accounts = Self::Accounts {
            group: account.fixed.group,
            account: self.account,
            open_orders,
            quote_bank: quote_info.first_bank(),
            quote_vault: quote_info.first_vault(),
            base_bank: base_info.first_bank(),
            base_vault: base_info.first_vault(),
            serum_market: self.serum_market,
            serum_program: serum_market.serum_program,
            serum_market_external: serum_market.serum_market_external,
            market_base_vault: from_serum_style_pubkey(&coin_vault),
            market_quote_vault: from_serum_style_pubkey(&pc_vault),
            market_vault_signer: vault_signer,
            owner: self.owner.pubkey(),
            token_program: Token::id(),
        };

        let instruction = make_instruction(program_id, &accounts, instruction);
        (accounts, instruction)
    }

    fn signers(&self) -> Vec<TestKeypair> {
        vec![self.owner]
    }
}

pub struct Serum3LiqForceCancelOrdersInstruction {
    pub account: Pubkey,
    pub serum_market: Pubkey,
    pub limit: u8,
}
#[async_trait::async_trait(?Send)]
impl ClientInstruction for Serum3LiqForceCancelOrdersInstruction {
    type Accounts = mango_v4::accounts::Serum3LiqForceCancelOrders;
    type Instruction = mango_v4::instruction::Serum3LiqForceCancelOrders;
    async fn to_instruction(
        &self,
        account_loader: impl ClientAccountLoader + 'async_trait,
    ) -> (Self::Accounts, instruction::Instruction) {
        let program_id = mango_v4::id();
        let instruction = Self::Instruction { limit: self.limit };

        let account = account_loader
            .load_mango_account(&self.account)
            .await
            .unwrap();
        let serum_market: Serum3Market = account_loader.load(&self.serum_market).await.unwrap();
        let open_orders = account
            .serum3_orders(serum_market.market_index)
            .unwrap()
            .open_orders;
        let quote_info =
            get_mint_info_by_token_index(&account_loader, &account, serum_market.quote_token_index)
                .await;
        let base_info =
            get_mint_info_by_token_index(&account_loader, &account, serum_market.base_token_index)
                .await;

        let market_external_bytes = account_loader
            .load_bytes(&serum_market.serum_market_external)
            .await
            .unwrap();
        let market_external: &serum_dex::state::MarketState = bytemuck::from_bytes(
            &market_external_bytes[5..5 + std::mem::size_of::<serum_dex::state::MarketState>()],
        );
        // unpack the data, to avoid unaligned references
        let bids = market_external.bids;
        let asks = market_external.asks;
        let event_q = market_external.event_q;
        let coin_vault = market_external.coin_vault;
        let pc_vault = market_external.pc_vault;
        let vault_signer = serum_dex::state::gen_vault_signer_key(
            market_external.vault_signer_nonce,
            &serum_market.serum_market_external,
            &serum_market.serum_program,
        )
        .unwrap();

        let health_check_metas = derive_health_check_remaining_account_metas(
            &account_loader,
            &account,
            None,
            false,
            None,
        )
        .await;

        let accounts = Self::Accounts {
            group: account.fixed.group,
            account: self.account,
            open_orders,
            quote_bank: quote_info.first_bank(),
            quote_vault: quote_info.first_vault(),
            base_bank: base_info.first_bank(),
            base_vault: base_info.first_vault(),
            serum_market: self.serum_market,
            serum_program: serum_market.serum_program,
            serum_market_external: serum_market.serum_market_external,
            market_bids: from_serum_style_pubkey(&bids),
            market_asks: from_serum_style_pubkey(&asks),
            market_event_queue: from_serum_style_pubkey(&event_q),
            market_base_vault: from_serum_style_pubkey(&coin_vault),
            market_quote_vault: from_serum_style_pubkey(&pc_vault),
            market_vault_signer: vault_signer,
            token_program: Token::id(),
        };

        let mut instruction = make_instruction(program_id, &accounts, instruction);
        instruction.accounts.extend(health_check_metas.into_iter());

        (accounts, instruction)
    }

    fn signers(&self) -> Vec<TestKeypair> {
        vec![]
    }
}

pub struct TokenLiqWithTokenInstruction {
    pub liqee: Pubkey,
    pub liqor: Pubkey,
    pub liqor_owner: TestKeypair,

    pub asset_token_index: TokenIndex,
    pub asset_bank_index: usize,
    pub liab_token_index: TokenIndex,
    pub liab_bank_index: usize,
    pub max_liab_transfer: I80F48,
}
#[async_trait::async_trait(?Send)]
impl ClientInstruction for TokenLiqWithTokenInstruction {
    type Accounts = mango_v4::accounts::TokenLiqWithToken;
    type Instruction = mango_v4::instruction::TokenLiqWithToken;
    async fn to_instruction(
        &self,
        account_loader: impl ClientAccountLoader + 'async_trait,
    ) -> (Self::Accounts, instruction::Instruction) {
        let program_id = mango_v4::id();
        let instruction = Self::Instruction {
            asset_token_index: self.asset_token_index,
            liab_token_index: self.liab_token_index,
            max_liab_transfer: self.max_liab_transfer,
        };

        let liqee = account_loader
            .load_mango_account(&self.liqee)
            .await
            .unwrap();
        let liqor = account_loader
            .load_mango_account(&self.liqor)
            .await
            .unwrap();
        let health_check_metas = derive_liquidation_remaining_account_metas(
            &account_loader,
            &liqee,
            &liqor,
            self.asset_token_index,
            self.asset_bank_index,
            self.liab_token_index,
            self.liab_bank_index,
        )
        .await;

        let accounts = Self::Accounts {
            group: liqee.fixed.group,
            liqee: self.liqee,
            liqor: self.liqor,
            liqor_owner: self.liqor_owner.pubkey(),
        };

        let mut instruction = make_instruction(program_id, &accounts, instruction);
        instruction.accounts.extend(health_check_metas.into_iter());

        (accounts, instruction)
    }

    fn signers(&self) -> Vec<TestKeypair> {
        vec![self.liqor_owner]
    }
}

pub struct TokenLiqBankruptcyInstruction {
    pub liqee: Pubkey,
    pub liqor: Pubkey,
    pub liqor_owner: TestKeypair,

    pub max_liab_transfer: I80F48,
    pub liab_mint_info: Pubkey,
}
#[async_trait::async_trait(?Send)]
impl ClientInstruction for TokenLiqBankruptcyInstruction {
    type Accounts = mango_v4::accounts::TokenLiqBankruptcy;
    type Instruction = mango_v4::instruction::TokenLiqBankruptcy;
    async fn to_instruction(
        &self,
        account_loader: impl ClientAccountLoader + 'async_trait,
    ) -> (Self::Accounts, instruction::Instruction) {
        let program_id = mango_v4::id();
        let instruction = Self::Instruction {
            max_liab_transfer: self.max_liab_transfer,
        };

        let liab_mint_info: MintInfo = account_loader.load(&self.liab_mint_info).await.unwrap();
        let liqee = account_loader
            .load_mango_account(&self.liqee)
            .await
            .unwrap();
        let liqor = account_loader
            .load_mango_account(&self.liqor)
            .await
            .unwrap();
        let health_check_metas = derive_liquidation_remaining_account_metas(
            &account_loader,
            &liqee,
            &liqor,
            QUOTE_TOKEN_INDEX,
            0,
            liab_mint_info.token_index,
            0,
        )
        .await;

        let group_key = liqee.fixed.group;
        let group: Group = account_loader.load(&group_key).await.unwrap();

        let quote_mint_info = Pubkey::find_program_address(
            &[
                b"MintInfo".as_ref(),
                liqee.fixed.group.as_ref(),
                group.insurance_mint.as_ref(),
            ],
            &program_id,
        )
        .0;
        let quote_mint_info: MintInfo = account_loader.load(&quote_mint_info).await.unwrap();

        let insurance_vault = Pubkey::find_program_address(
            &[b"InsuranceVault".as_ref(), group_key.as_ref()],
            &program_id,
        )
        .0;

        let accounts = Self::Accounts {
            group: group_key,
            liqee: self.liqee,
            liqor: self.liqor,
            liqor_owner: self.liqor_owner.pubkey(),
            liab_mint_info: self.liab_mint_info,
            quote_vault: quote_mint_info.first_vault(),
            insurance_vault,
            token_program: Token::id(),
        };

        let mut instruction = make_instruction(program_id, &accounts, instruction);
        let mut bank_ams = liab_mint_info
            .banks()
            .iter()
            .map(|bank| AccountMeta {
                pubkey: *bank,
                is_signer: false,
                is_writable: true,
            })
            .collect::<Vec<_>>();
        instruction.accounts.append(&mut bank_ams);
        instruction.accounts.extend(health_check_metas.into_iter());

        (accounts, instruction)
    }

    fn signers(&self) -> Vec<TestKeypair> {
        vec![self.liqor_owner]
    }
}

#[derive(Default)]
pub struct PerpCreateMarketInstruction {
    pub group: Pubkey,
    pub admin: TestKeypair,
    pub oracle: Pubkey,
    pub bids: Pubkey,
    pub asks: Pubkey,
    pub event_queue: Pubkey,
    pub payer: TestKeypair,
    pub settle_token_index: TokenIndex,
    pub perp_market_index: PerpMarketIndex,
    pub base_decimals: u8,
    pub quote_lot_size: i64,
    pub base_lot_size: i64,
    pub maint_asset_weight: f32,
    pub init_asset_weight: f32,
    pub maint_liab_weight: f32,
    pub init_liab_weight: f32,
    pub liquidation_fee: f32,
    pub maker_fee: f32,
    pub taker_fee: f32,
    pub group_insurance_fund: bool,
    pub trusted_market: bool,
    pub fee_penalty: f32,
    pub settle_fee_flat: f32,
    pub settle_fee_amount_threshold: f32,
    pub settle_fee_fraction_low_health: f32,
    pub settle_pnl_limit_factor: f32,
    pub settle_pnl_limit_window_size_ts: u64,
}
impl PerpCreateMarketInstruction {
    pub async fn with_new_book_and_queue(
        solana: &SolanaCookie,
        base: &crate::mango_setup::Token,
    ) -> Self {
        PerpCreateMarketInstruction {
            bids: solana
                .create_account_for_type::<BookSide>(&mango_v4::id())
                .await,
            asks: solana
                .create_account_for_type::<BookSide>(&mango_v4::id())
                .await,
            event_queue: solana
                .create_account_for_type::<EventQueue>(&mango_v4::id())
                .await,
            oracle: base.oracle,
            base_decimals: base.mint.decimals,
            ..PerpCreateMarketInstruction::default()
        }
    }
}
#[async_trait::async_trait(?Send)]
impl ClientInstruction for PerpCreateMarketInstruction {
    type Accounts = mango_v4::accounts::PerpCreateMarket;
    type Instruction = mango_v4::instruction::PerpCreateMarket;
    async fn to_instruction(
        &self,
        _loader: impl ClientAccountLoader + 'async_trait,
    ) -> (Self::Accounts, instruction::Instruction) {
        let program_id = mango_v4::id();
        let instruction = Self::Instruction {
            name: "UUU-PERP".to_string(),
            oracle_config: OracleConfigParams {
                conf_filter: 0.1,
                max_staleness_slots: None,
            },
            settle_token_index: self.settle_token_index,
            perp_market_index: self.perp_market_index,
            quote_lot_size: self.quote_lot_size,
            base_lot_size: self.base_lot_size,
            maint_asset_weight: self.maint_asset_weight,
            init_asset_weight: self.init_asset_weight,
            maint_liab_weight: self.maint_liab_weight,
            init_liab_weight: self.init_liab_weight,
            liquidation_fee: self.liquidation_fee,
            maker_fee: self.maker_fee,
            taker_fee: self.taker_fee,
            max_funding: 0.05,
            min_funding: 0.05,
            impact_quantity: 100,
            base_decimals: self.base_decimals,
            group_insurance_fund: self.group_insurance_fund,
            trusted_market: self.trusted_market,
            fee_penalty: self.fee_penalty,
            settle_fee_flat: self.settle_fee_flat,
            settle_fee_amount_threshold: self.settle_fee_amount_threshold,
            settle_fee_fraction_low_health: self.settle_fee_fraction_low_health,
            settle_pnl_limit_factor: self.settle_pnl_limit_factor,
            settle_pnl_limit_window_size_ts: self.settle_pnl_limit_window_size_ts,
        };

        let perp_market = Pubkey::find_program_address(
            &[
                b"PerpMarket".as_ref(),
                self.group.as_ref(),
                self.perp_market_index.to_le_bytes().as_ref(),
            ],
            &program_id,
        )
        .0;

        let accounts = Self::Accounts {
            group: self.group,
            admin: self.admin.pubkey(),
            oracle: self.oracle,
            perp_market,
            bids: self.bids,
            asks: self.asks,
            event_queue: self.event_queue,
            payer: self.payer.pubkey(),
            system_program: System::id(),
        };

        let instruction = make_instruction(program_id, &accounts, instruction);
        (accounts, instruction)
    }

    fn signers(&self) -> Vec<TestKeypair> {
        vec![self.admin, self.payer]
    }
}

fn perp_edit_instruction_default() -> mango_v4::instruction::PerpEditMarket {
    mango_v4::instruction::PerpEditMarket {
        oracle_opt: None,
        oracle_config_opt: None,
        base_decimals_opt: None,
        maint_asset_weight_opt: None,
        init_asset_weight_opt: None,
        maint_liab_weight_opt: None,
        init_liab_weight_opt: None,
        liquidation_fee_opt: None,
        maker_fee_opt: None,
        taker_fee_opt: None,
        min_funding_opt: None,
        max_funding_opt: None,
        impact_quantity_opt: None,
        group_insurance_fund_opt: None,
        trusted_market_opt: None,
        fee_penalty_opt: None,
        settle_fee_flat_opt: None,
        settle_fee_amount_threshold_opt: None,
        settle_fee_fraction_low_health_opt: None,
        stable_price_delay_interval_seconds_opt: None,
        stable_price_delay_growth_limit_opt: None,
        stable_price_growth_limit_opt: None,
        settle_pnl_limit_factor_opt: None,
        settle_pnl_limit_window_size_ts: None,
    }
}

pub struct PerpResetStablePriceModel {
    pub group: Pubkey,
    pub admin: TestKeypair,
    pub perp_market: Pubkey,
}

#[async_trait::async_trait(?Send)]
impl ClientInstruction for PerpResetStablePriceModel {
    type Accounts = mango_v4::accounts::PerpEditMarket;
    type Instruction = mango_v4::instruction::PerpEditMarket;
    async fn to_instruction(
        &self,
        account_loader: impl ClientAccountLoader + 'async_trait,
    ) -> (Self::Accounts, instruction::Instruction) {
        let program_id = mango_v4::id();

        let perp_market: PerpMarket = account_loader.load(&self.perp_market).await.unwrap();

        let instruction = Self::Instruction {
            oracle_opt: Some(perp_market.oracle),
<<<<<<< HEAD
            ..perp_edit_instruction_default()
=======
            oracle_config_opt: None,
            base_decimals_opt: None,
            maint_asset_weight_opt: None,
            init_asset_weight_opt: None,
            maint_liab_weight_opt: None,
            init_liab_weight_opt: None,
            liquidation_fee_opt: None,
            maker_fee_opt: None,
            taker_fee_opt: None,
            min_funding_opt: None,
            max_funding_opt: None,
            impact_quantity_opt: None,
            group_insurance_fund_opt: None,
            trusted_market_opt: None,
            fee_penalty_opt: None,
            settle_fee_flat_opt: None,
            settle_fee_amount_threshold_opt: None,
            settle_fee_fraction_low_health_opt: None,
            stable_price_delay_interval_seconds_opt: None,
            stable_price_delay_growth_limit_opt: None,
            stable_price_growth_limit_opt: None,
            settle_pnl_limit_factor_opt: None,
            settle_pnl_limit_window_size_ts: None,
            reduce_only_opt: None,
>>>>>>> 75593925
        };

        let accounts = Self::Accounts {
            group: self.group,
            admin: self.admin.pubkey(),
            perp_market: self.perp_market,
            oracle: perp_market.oracle,
        };

        let instruction = make_instruction(program_id, &accounts, instruction);
        (accounts, instruction)
    }

    fn signers(&self) -> Vec<TestKeypair> {
        vec![self.admin]
    }
}

<<<<<<< HEAD
pub struct PerpSetSettleLimitWindow {
    pub group: Pubkey,
    pub admin: TestKeypair,
    pub perp_market: Pubkey,
    pub window_size_ts: u64,
}

#[async_trait::async_trait(?Send)]
impl ClientInstruction for PerpSetSettleLimitWindow {
=======
pub struct PerpMakeReduceOnly {
    pub group: Pubkey,
    pub admin: TestKeypair,
    pub perp_market: Pubkey,
}

#[async_trait::async_trait(?Send)]
impl ClientInstruction for PerpMakeReduceOnly {
>>>>>>> 75593925
    type Accounts = mango_v4::accounts::PerpEditMarket;
    type Instruction = mango_v4::instruction::PerpEditMarket;
    async fn to_instruction(
        &self,
        account_loader: impl ClientAccountLoader + 'async_trait,
    ) -> (Self::Accounts, instruction::Instruction) {
        let program_id = mango_v4::id();

        let perp_market: PerpMarket = account_loader.load(&self.perp_market).await.unwrap();

        let instruction = Self::Instruction {
<<<<<<< HEAD
            settle_pnl_limit_window_size_ts: Some(self.window_size_ts),
            ..perp_edit_instruction_default()
=======
            oracle_opt: None,
            oracle_config_opt: None,
            base_decimals_opt: None,
            maint_asset_weight_opt: None,
            init_asset_weight_opt: None,
            maint_liab_weight_opt: None,
            init_liab_weight_opt: None,
            liquidation_fee_opt: None,
            maker_fee_opt: None,
            taker_fee_opt: None,
            min_funding_opt: None,
            max_funding_opt: None,
            impact_quantity_opt: None,
            group_insurance_fund_opt: None,
            trusted_market_opt: None,
            fee_penalty_opt: None,
            settle_fee_flat_opt: None,
            settle_fee_amount_threshold_opt: None,
            settle_fee_fraction_low_health_opt: None,
            stable_price_delay_interval_seconds_opt: None,
            stable_price_delay_growth_limit_opt: None,
            stable_price_growth_limit_opt: None,
            settle_pnl_limit_factor_opt: None,
            settle_pnl_limit_window_size_ts: None,
            reduce_only_opt: Some(true),
>>>>>>> 75593925
        };

        let accounts = Self::Accounts {
            group: self.group,
            admin: self.admin.pubkey(),
            perp_market: self.perp_market,
            oracle: perp_market.oracle,
        };

        let instruction = make_instruction(program_id, &accounts, instruction);
        (accounts, instruction)
    }

    fn signers(&self) -> Vec<TestKeypair> {
        vec![self.admin]
    }
}

pub struct PerpCloseMarketInstruction {
    pub admin: TestKeypair,
    pub perp_market: Pubkey,
    pub sol_destination: Pubkey,
}
#[async_trait::async_trait(?Send)]
impl ClientInstruction for PerpCloseMarketInstruction {
    type Accounts = mango_v4::accounts::PerpCloseMarket;
    type Instruction = mango_v4::instruction::PerpCloseMarket;
    async fn to_instruction(
        &self,
        account_loader: impl ClientAccountLoader + 'async_trait,
    ) -> (Self::Accounts, instruction::Instruction) {
        let program_id = mango_v4::id();
        let instruction = Self::Instruction {};
        let perp_market: PerpMarket = account_loader.load(&self.perp_market).await.unwrap();

        let accounts = Self::Accounts {
            group: perp_market.group,
            admin: self.admin.pubkey(),
            perp_market: self.perp_market,
            bids: perp_market.bids,
            asks: perp_market.asks,
            event_queue: perp_market.event_queue,
            token_program: Token::id(),
            sol_destination: self.sol_destination,
        };

        let instruction = make_instruction(program_id, &accounts, instruction);
        (accounts, instruction)
    }

    fn signers(&self) -> Vec<TestKeypair> {
        vec![self.admin]
    }
}

pub struct PerpDeactivatePositionInstruction {
    pub account: Pubkey,
    pub perp_market: Pubkey,
    pub owner: TestKeypair,
}
#[async_trait::async_trait(?Send)]
impl ClientInstruction for PerpDeactivatePositionInstruction {
    type Accounts = mango_v4::accounts::PerpDeactivatePosition;
    type Instruction = mango_v4::instruction::PerpDeactivatePosition;
    async fn to_instruction(
        &self,
        account_loader: impl ClientAccountLoader + 'async_trait,
    ) -> (Self::Accounts, instruction::Instruction) {
        let program_id = mango_v4::id();
        let perp_market: PerpMarket = account_loader.load(&self.perp_market).await.unwrap();

        let instruction = Self::Instruction {};
        let accounts = Self::Accounts {
            group: perp_market.group,
            account: self.account,
            perp_market: self.perp_market,
            owner: self.owner.pubkey(),
        };

        let instruction = make_instruction(program_id, &accounts, instruction);
        (accounts, instruction)
    }

    fn signers(&self) -> Vec<TestKeypair> {
        vec![self.owner]
    }
}

pub struct PerpPlaceOrderInstruction {
    pub account: Pubkey,
    pub perp_market: Pubkey,
    pub owner: TestKeypair,
    pub side: Side,
    pub price_lots: i64,
    pub max_base_lots: i64,
    pub max_quote_lots: i64,
    pub reduce_only: bool,
    pub client_order_id: u64,
}
#[async_trait::async_trait(?Send)]
impl ClientInstruction for PerpPlaceOrderInstruction {
    type Accounts = mango_v4::accounts::PerpPlaceOrder;
    type Instruction = mango_v4::instruction::PerpPlaceOrder;
    async fn to_instruction(
        &self,
        account_loader: impl ClientAccountLoader + 'async_trait,
    ) -> (Self::Accounts, instruction::Instruction) {
        let program_id = mango_v4::id();
        let instruction = Self::Instruction {
            side: self.side,
            price_lots: self.price_lots,
            max_base_lots: self.max_base_lots,
            max_quote_lots: self.max_quote_lots,
            client_order_id: self.client_order_id,
            order_type: PlaceOrderType::Limit,
            reduce_only: self.reduce_only,
            expiry_timestamp: 0,
            limit: 10,
        };

        let perp_market: PerpMarket = account_loader.load(&self.perp_market).await.unwrap();
        let account = account_loader
            .load_mango_account(&self.account)
            .await
            .unwrap();
        let health_check_metas = derive_health_check_remaining_account_metas(
            &account_loader,
            &account,
            None,
            false,
            Some(perp_market.perp_market_index),
        )
        .await;

        let accounts = Self::Accounts {
            group: account.fixed.group,
            account: self.account,
            perp_market: self.perp_market,
            bids: perp_market.bids,
            asks: perp_market.asks,
            event_queue: perp_market.event_queue,
            oracle: perp_market.oracle,
            owner: self.owner.pubkey(),
        };
        let mut instruction = make_instruction(program_id, &accounts, instruction);
        instruction.accounts.extend(health_check_metas);

        (accounts, instruction)
    }

    fn signers(&self) -> Vec<TestKeypair> {
        vec![self.owner]
    }
}

pub struct PerpPlaceOrderPeggedInstruction {
    pub account: Pubkey,
    pub perp_market: Pubkey,
    pub owner: TestKeypair,
    pub side: Side,
    pub price_offset: i64,
    pub max_base_lots: i64,
    pub max_quote_lots: i64,
    pub client_order_id: u64,
    pub peg_limit: i64,
}
#[async_trait::async_trait(?Send)]
impl ClientInstruction for PerpPlaceOrderPeggedInstruction {
    type Accounts = mango_v4::accounts::PerpPlaceOrder;
    type Instruction = mango_v4::instruction::PerpPlaceOrderPegged;
    async fn to_instruction(
        &self,
        account_loader: impl ClientAccountLoader + 'async_trait,
    ) -> (Self::Accounts, instruction::Instruction) {
        let program_id = mango_v4::id();
        let instruction = Self::Instruction {
            side: self.side,
            price_offset_lots: self.price_offset,
            peg_limit: self.peg_limit,
            max_base_lots: self.max_base_lots,
            max_quote_lots: self.max_quote_lots,
            client_order_id: self.client_order_id,
            order_type: PlaceOrderType::Limit,
            reduce_only: false,
            expiry_timestamp: 0,
            limit: 10,
            max_oracle_staleness_slots: -1,
        };

        let perp_market: PerpMarket = account_loader.load(&self.perp_market).await.unwrap();
        let account = account_loader
            .load_mango_account(&self.account)
            .await
            .unwrap();
        let health_check_metas = derive_health_check_remaining_account_metas(
            &account_loader,
            &account,
            None,
            false,
            Some(perp_market.perp_market_index),
        )
        .await;

        let accounts = Self::Accounts {
            group: account.fixed.group,
            account: self.account,
            perp_market: self.perp_market,
            bids: perp_market.bids,
            asks: perp_market.asks,
            event_queue: perp_market.event_queue,
            oracle: perp_market.oracle,
            owner: self.owner.pubkey(),
        };
        let mut instruction = make_instruction(program_id, &accounts, instruction);
        instruction.accounts.extend(health_check_metas);

        (accounts, instruction)
    }

    fn signers(&self) -> Vec<TestKeypair> {
        vec![self.owner]
    }
}

pub struct PerpCancelOrderInstruction {
    pub account: Pubkey,
    pub perp_market: Pubkey,
    pub owner: TestKeypair,
    pub order_id: u128,
}
#[async_trait::async_trait(?Send)]
impl ClientInstruction for PerpCancelOrderInstruction {
    type Accounts = mango_v4::accounts::PerpCancelOrder;
    type Instruction = mango_v4::instruction::PerpCancelOrder;
    async fn to_instruction(
        &self,
        account_loader: impl ClientAccountLoader + 'async_trait,
    ) -> (Self::Accounts, instruction::Instruction) {
        let program_id = mango_v4::id();
        let instruction = Self::Instruction {
            order_id: self.order_id,
        };
        let perp_market: PerpMarket = account_loader.load(&self.perp_market).await.unwrap();
        let accounts = Self::Accounts {
            group: perp_market.group,
            account: self.account,
            perp_market: self.perp_market,
            bids: perp_market.bids,
            asks: perp_market.asks,
            owner: self.owner.pubkey(),
        };

        let instruction = make_instruction(program_id, &accounts, instruction);
        (accounts, instruction)
    }

    fn signers(&self) -> Vec<TestKeypair> {
        vec![self.owner]
    }
}

pub struct PerpCancelOrderByClientOrderIdInstruction {
    pub account: Pubkey,
    pub perp_market: Pubkey,
    pub owner: TestKeypair,
    pub client_order_id: u64,
}
#[async_trait::async_trait(?Send)]
impl ClientInstruction for PerpCancelOrderByClientOrderIdInstruction {
    type Accounts = mango_v4::accounts::PerpCancelOrderByClientOrderId;
    type Instruction = mango_v4::instruction::PerpCancelOrderByClientOrderId;
    async fn to_instruction(
        &self,
        account_loader: impl ClientAccountLoader + 'async_trait,
    ) -> (Self::Accounts, instruction::Instruction) {
        let program_id = mango_v4::id();
        let instruction = Self::Instruction {
            client_order_id: self.client_order_id,
        };
        let perp_market: PerpMarket = account_loader.load(&self.perp_market).await.unwrap();
        let accounts = Self::Accounts {
            group: perp_market.group,
            account: self.account,
            perp_market: self.perp_market,
            bids: perp_market.bids,
            asks: perp_market.asks,
            owner: self.owner.pubkey(),
        };

        let instruction = make_instruction(program_id, &accounts, instruction);
        (accounts, instruction)
    }

    fn signers(&self) -> Vec<TestKeypair> {
        vec![self.owner]
    }
}

pub struct PerpCancelAllOrdersInstruction {
    pub account: Pubkey,
    pub perp_market: Pubkey,
    pub owner: TestKeypair,
}
#[async_trait::async_trait(?Send)]
impl ClientInstruction for PerpCancelAllOrdersInstruction {
    type Accounts = mango_v4::accounts::PerpCancelAllOrders;
    type Instruction = mango_v4::instruction::PerpCancelAllOrders;
    async fn to_instruction(
        &self,
        account_loader: impl ClientAccountLoader + 'async_trait,
    ) -> (Self::Accounts, instruction::Instruction) {
        let program_id = mango_v4::id();
        let instruction = Self::Instruction { limit: 5 };
        let perp_market: PerpMarket = account_loader.load(&self.perp_market).await.unwrap();
        let accounts = Self::Accounts {
            group: perp_market.group,
            account: self.account,
            perp_market: self.perp_market,
            bids: perp_market.bids,
            asks: perp_market.asks,
            owner: self.owner.pubkey(),
        };

        let instruction = make_instruction(program_id, &accounts, instruction);
        (accounts, instruction)
    }

    fn signers(&self) -> Vec<TestKeypair> {
        vec![self.owner]
    }
}

pub struct PerpConsumeEventsInstruction {
    pub perp_market: Pubkey,
    pub mango_accounts: Vec<Pubkey>,
}
#[async_trait::async_trait(?Send)]
impl ClientInstruction for PerpConsumeEventsInstruction {
    type Accounts = mango_v4::accounts::PerpConsumeEvents;
    type Instruction = mango_v4::instruction::PerpConsumeEvents;
    async fn to_instruction(
        &self,
        account_loader: impl ClientAccountLoader + 'async_trait,
    ) -> (Self::Accounts, instruction::Instruction) {
        let program_id = mango_v4::id();
        let instruction = Self::Instruction { limit: 10 };

        let perp_market: PerpMarket = account_loader.load(&self.perp_market).await.unwrap();
        let accounts = Self::Accounts {
            group: perp_market.group,
            perp_market: self.perp_market,
            event_queue: perp_market.event_queue,
        };

        let mut instruction = make_instruction(program_id, &accounts, instruction);
        instruction
            .accounts
            .extend(self.mango_accounts.iter().map(|ma| AccountMeta {
                pubkey: *ma,
                is_signer: false,
                is_writable: true,
            }));
        (accounts, instruction)
    }

    fn signers(&self) -> Vec<TestKeypair> {
        vec![]
    }
}

pub struct PerpUpdateFundingInstruction {
    pub perp_market: Pubkey,
    pub bank: Pubkey,
    pub oracle: Pubkey,
}
#[async_trait::async_trait(?Send)]
impl ClientInstruction for PerpUpdateFundingInstruction {
    type Accounts = mango_v4::accounts::PerpUpdateFunding;
    type Instruction = mango_v4::instruction::PerpUpdateFunding;
    async fn to_instruction(
        &self,
        account_loader: impl ClientAccountLoader + 'async_trait,
    ) -> (Self::Accounts, instruction::Instruction) {
        let program_id = mango_v4::id();
        let instruction = Self::Instruction {};
        let perp_market: PerpMarket = account_loader.load(&self.perp_market).await.unwrap();
        let accounts = Self::Accounts {
            group: perp_market.group,
            perp_market: self.perp_market,
            bids: perp_market.bids,
            asks: perp_market.asks,
            oracle: self.oracle,
        };

        let instruction = make_instruction(program_id, &accounts, instruction);
        (accounts, instruction)
    }

    fn signers(&self) -> Vec<TestKeypair> {
        vec![]
    }
}

pub struct PerpSettlePnlInstruction {
    pub settler: Pubkey,
    pub settler_owner: TestKeypair,
    pub account_a: Pubkey,
    pub account_b: Pubkey,
    pub perp_market: Pubkey,
    pub settle_bank: Pubkey,
}
#[async_trait::async_trait(?Send)]
impl ClientInstruction for PerpSettlePnlInstruction {
    type Accounts = mango_v4::accounts::PerpSettlePnl;
    type Instruction = mango_v4::instruction::PerpSettlePnl;
    async fn to_instruction(
        &self,
        account_loader: impl ClientAccountLoader + 'async_trait,
    ) -> (Self::Accounts, instruction::Instruction) {
        let program_id = mango_v4::id();
        let instruction = Self::Instruction {};

        let perp_market: PerpMarket = account_loader.load(&self.perp_market).await.unwrap();
        let settle_bank: Bank = account_loader.load(&self.settle_bank).await.unwrap();
        let account_a = account_loader
            .load_mango_account(&self.account_a)
            .await
            .unwrap();
        let account_b = account_loader
            .load_mango_account(&self.account_b)
            .await
            .unwrap();
        let health_check_metas = derive_liquidation_remaining_account_metas(
            &account_loader,
            &account_a,
            &account_b,
            TokenIndex::MAX,
            0,
            TokenIndex::MAX,
            0,
        )
        .await;

        let accounts = Self::Accounts {
            group: perp_market.group,
            settler: self.settler,
            settler_owner: self.settler_owner.pubkey(),
            perp_market: self.perp_market,
            account_a: self.account_a,
            account_b: self.account_b,
            oracle: perp_market.oracle,
            settle_bank: self.settle_bank,
            settle_oracle: settle_bank.oracle,
        };

        let mut instruction = make_instruction(program_id, &accounts, instruction);
        instruction.accounts.extend(health_check_metas);

        (accounts, instruction)
    }

    fn signers(&self) -> Vec<TestKeypair> {
        vec![self.settler_owner]
    }
}

pub struct PerpSettleFeesInstruction {
    pub account: Pubkey,
    pub perp_market: Pubkey,
    pub settle_bank: Pubkey,
    pub max_settle_amount: u64,
}
#[async_trait::async_trait(?Send)]
impl ClientInstruction for PerpSettleFeesInstruction {
    type Accounts = mango_v4::accounts::PerpSettleFees;
    type Instruction = mango_v4::instruction::PerpSettleFees;
    async fn to_instruction(
        &self,
        account_loader: impl ClientAccountLoader + 'async_trait,
    ) -> (Self::Accounts, instruction::Instruction) {
        let program_id = mango_v4::id();
        let instruction = Self::Instruction {
            max_settle_amount: self.max_settle_amount,
        };

        let perp_market: PerpMarket = account_loader.load(&self.perp_market).await.unwrap();
        let settle_bank: Bank = account_loader.load(&self.settle_bank).await.unwrap();
        let account = account_loader
            .load_mango_account(&self.account)
            .await
            .unwrap();
        let health_check_metas = derive_health_check_remaining_account_metas(
            &account_loader,
            &account,
            None,
            false,
            Some(perp_market.perp_market_index),
        )
        .await;

        let accounts = Self::Accounts {
            group: perp_market.group,
            perp_market: self.perp_market,
            account: self.account,
            oracle: perp_market.oracle,
            settle_bank: self.settle_bank,
            settle_oracle: settle_bank.oracle,
        };
        let mut instruction = make_instruction(program_id, &accounts, instruction);
        instruction.accounts.extend(health_check_metas);

        (accounts, instruction)
    }

    fn signers(&self) -> Vec<TestKeypair> {
        vec![]
    }
}

pub struct PerpLiqForceCancelOrdersInstruction {
    pub account: Pubkey,
    pub perp_market: Pubkey,
}
#[async_trait::async_trait(?Send)]
impl ClientInstruction for PerpLiqForceCancelOrdersInstruction {
    type Accounts = mango_v4::accounts::PerpLiqForceCancelOrders;
    type Instruction = mango_v4::instruction::PerpLiqForceCancelOrders;
    async fn to_instruction(
        &self,
        account_loader: impl ClientAccountLoader + 'async_trait,
    ) -> (Self::Accounts, instruction::Instruction) {
        let program_id = mango_v4::id();
        let instruction = Self::Instruction { limit: 10 };

        let perp_market: PerpMarket = account_loader.load(&self.perp_market).await.unwrap();
        let account = account_loader
            .load_mango_account(&self.account)
            .await
            .unwrap();
        let health_check_metas = derive_health_check_remaining_account_metas(
            &account_loader,
            &account,
            None,
            false,
            None,
        )
        .await;

        let accounts = Self::Accounts {
            group: account.fixed.group,
            perp_market: self.perp_market,
            account: self.account,
            bids: perp_market.bids,
            asks: perp_market.asks,
        };
        let mut instruction = make_instruction(program_id, &accounts, instruction);
        instruction.accounts.extend(health_check_metas);

        (accounts, instruction)
    }

    fn signers(&self) -> Vec<TestKeypair> {
        vec![]
    }
}

pub struct PerpLiqBasePositionInstruction {
    pub liqor: Pubkey,
    pub liqor_owner: TestKeypair,
    pub liqee: Pubkey,
    pub perp_market: Pubkey,
    pub max_base_transfer: i64,
}
#[async_trait::async_trait(?Send)]
impl ClientInstruction for PerpLiqBasePositionInstruction {
    type Accounts = mango_v4::accounts::PerpLiqBasePosition;
    type Instruction = mango_v4::instruction::PerpLiqBasePosition;
    async fn to_instruction(
        &self,
        account_loader: impl ClientAccountLoader + 'async_trait,
    ) -> (Self::Accounts, instruction::Instruction) {
        let program_id = mango_v4::id();
        let instruction = Self::Instruction {
            max_base_transfer: self.max_base_transfer,
        };

        let perp_market: PerpMarket = account_loader.load(&self.perp_market).await.unwrap();
        let liqor = account_loader
            .load_mango_account(&self.liqor)
            .await
            .unwrap();
        let liqee = account_loader
            .load_mango_account(&self.liqee)
            .await
            .unwrap();
        let health_check_metas = derive_liquidation_remaining_account_metas(
            &account_loader,
            &liqee,
            &liqor,
            TokenIndex::MAX,
            0,
            TokenIndex::MAX,
            0,
        )
        .await;

        let accounts = Self::Accounts {
            group: liqor.fixed.group,
            perp_market: self.perp_market,
            oracle: perp_market.oracle,
            liqor: self.liqor,
            liqor_owner: self.liqor_owner.pubkey(),
            liqee: self.liqee,
        };
        let mut instruction = make_instruction(program_id, &accounts, instruction);
        instruction.accounts.extend(health_check_metas);

        (accounts, instruction)
    }

    fn signers(&self) -> Vec<TestKeypair> {
        vec![self.liqor_owner]
    }
}

pub struct PerpLiqBankruptcyInstruction {
    pub liqor: Pubkey,
    pub liqor_owner: TestKeypair,
    pub liqee: Pubkey,
    pub perp_market: Pubkey,
    pub max_liab_transfer: u64,
}
#[async_trait::async_trait(?Send)]
impl ClientInstruction for PerpLiqBankruptcyInstruction {
    type Accounts = mango_v4::accounts::PerpLiqBankruptcy;
    type Instruction = mango_v4::instruction::PerpLiqBankruptcy;
    async fn to_instruction(
        &self,
        account_loader: impl ClientAccountLoader + 'async_trait,
    ) -> (Self::Accounts, instruction::Instruction) {
        let program_id = mango_v4::id();
        let instruction = Self::Instruction {
            max_liab_transfer: self.max_liab_transfer,
        };

        let perp_market: PerpMarket = account_loader.load(&self.perp_market).await.unwrap();
        let group_key = perp_market.group;
        let liqor = account_loader
            .load_mango_account(&self.liqor)
            .await
            .unwrap();
        let liqee = account_loader
            .load_mango_account(&self.liqee)
            .await
            .unwrap();
        let health_check_metas = derive_liquidation_remaining_account_metas(
            &account_loader,
            &liqee,
            &liqor,
            TokenIndex::MAX,
            0,
            TokenIndex::MAX,
            0,
        )
        .await;

        let group = account_loader.load::<Group>(&group_key).await.unwrap();
        let quote_mint_info = Pubkey::find_program_address(
            &[
                b"MintInfo".as_ref(),
                group_key.as_ref(),
                group.insurance_mint.as_ref(),
            ],
            &program_id,
        )
        .0;
        let quote_mint_info: MintInfo = account_loader.load(&quote_mint_info).await.unwrap();

        let accounts = Self::Accounts {
            group: group_key,
            perp_market: self.perp_market,
            liqor: self.liqor,
            liqor_owner: self.liqor_owner.pubkey(),
            liqee: self.liqee,
            settle_bank: quote_mint_info.first_bank(),
            settle_vault: quote_mint_info.first_vault(),
            settle_oracle: quote_mint_info.oracle,
            insurance_vault: group.insurance_vault,
            token_program: Token::id(),
        };
        let mut instruction = make_instruction(program_id, &accounts, instruction);
        instruction.accounts.extend(health_check_metas);

        (accounts, instruction)
    }

    fn signers(&self) -> Vec<TestKeypair> {
        vec![self.liqor_owner]
    }
}

pub struct BenchmarkInstruction {}
#[async_trait::async_trait(?Send)]
impl ClientInstruction for BenchmarkInstruction {
    type Accounts = mango_v4::accounts::Benchmark;
    type Instruction = mango_v4::instruction::Benchmark;
    async fn to_instruction(
        &self,
        _loader: impl ClientAccountLoader + 'async_trait,
    ) -> (Self::Accounts, instruction::Instruction) {
        let program_id = mango_v4::id();
        let instruction = Self::Instruction {};
        let accounts = Self::Accounts {};

        let instruction = make_instruction(program_id, &accounts, instruction);
        (accounts, instruction)
    }

    fn signers(&self) -> Vec<TestKeypair> {
        vec![]
    }
}
pub struct TokenUpdateIndexAndRateInstruction {
    pub mint_info: Pubkey,
}
#[async_trait::async_trait(?Send)]
impl ClientInstruction for TokenUpdateIndexAndRateInstruction {
    type Accounts = mango_v4::accounts::TokenUpdateIndexAndRate;
    type Instruction = mango_v4::instruction::TokenUpdateIndexAndRate;
    async fn to_instruction(
        &self,
        loader: impl ClientAccountLoader + 'async_trait,
    ) -> (Self::Accounts, instruction::Instruction) {
        let program_id = mango_v4::id();
        let instruction = Self::Instruction {};

        let mint_info: MintInfo = loader.load(&self.mint_info).await.unwrap();

        let accounts = Self::Accounts {
            group: mint_info.group,
            mint_info: self.mint_info,
            oracle: mint_info.oracle,
            instructions: solana_program::sysvar::instructions::id(),
        };

        let mut instruction = make_instruction(program_id, &accounts, instruction);
        let mut bank_ams = mint_info
            .banks()
            .iter()
            .map(|bank| AccountMeta {
                pubkey: *bank,
                is_signer: false,
                is_writable: true,
            })
            .collect::<Vec<_>>();
        instruction.accounts.append(&mut bank_ams);

        (accounts, instruction)
    }

    fn signers(&self) -> Vec<TestKeypair> {
        vec![]
    }
}

pub struct ComputeAccountDataInstruction {
    pub account: Pubkey,
}
#[async_trait::async_trait(?Send)]
impl ClientInstruction for ComputeAccountDataInstruction {
    type Accounts = mango_v4::accounts::ComputeAccountData;
    type Instruction = mango_v4::instruction::ComputeAccountData;
    async fn to_instruction(
        &self,
        account_loader: impl ClientAccountLoader + 'async_trait,
    ) -> (Self::Accounts, instruction::Instruction) {
        let program_id = mango_v4::id();
        let instruction = Self::Instruction {};

        let account = account_loader
            .load_mango_account(&self.account)
            .await
            .unwrap();

        let health_check_metas = derive_health_check_remaining_account_metas(
            &account_loader,
            &account,
            None,
            false,
            None,
        )
        .await;

        let accounts = Self::Accounts {
            group: account.fixed.group,
            account: self.account,
        };

        let mut instruction = make_instruction(program_id, &accounts, instruction);
        instruction.accounts.extend(health_check_metas.into_iter());

        (accounts, instruction)
    }

    fn signers(&self) -> Vec<TestKeypair> {
        vec![]
    }
}

pub struct HealthRegionBeginInstruction {
    pub account: Pubkey,
}
#[async_trait::async_trait(?Send)]
impl ClientInstruction for HealthRegionBeginInstruction {
    type Accounts = mango_v4::accounts::HealthRegionBegin;
    type Instruction = mango_v4::instruction::HealthRegionBegin;
    async fn to_instruction(
        &self,
        account_loader: impl ClientAccountLoader + 'async_trait,
    ) -> (Self::Accounts, instruction::Instruction) {
        let program_id = mango_v4::id();
        let instruction = Self::Instruction {};

        let account = account_loader
            .load_mango_account(&self.account)
            .await
            .unwrap();

        let health_check_metas = derive_health_check_remaining_account_metas(
            &account_loader,
            &account,
            None,
            false,
            None,
        )
        .await;

        let accounts = Self::Accounts {
            instructions: solana_program::sysvar::instructions::id(),
            account: self.account,
        };

        let mut instruction = make_instruction(program_id, &accounts, instruction);
        instruction.accounts.extend(health_check_metas.into_iter());

        (accounts, instruction)
    }

    fn signers(&self) -> Vec<TestKeypair> {
        vec![]
    }
}

pub struct HealthRegionEndInstruction {
    pub account: Pubkey,
    pub affected_bank: Option<Pubkey>,
}
#[async_trait::async_trait(?Send)]
impl ClientInstruction for HealthRegionEndInstruction {
    type Accounts = mango_v4::accounts::HealthRegionEnd;
    type Instruction = mango_v4::instruction::HealthRegionEnd;
    async fn to_instruction(
        &self,
        account_loader: impl ClientAccountLoader + 'async_trait,
    ) -> (Self::Accounts, instruction::Instruction) {
        let program_id = mango_v4::id();
        let instruction = Self::Instruction {};

        let account = account_loader
            .load_mango_account(&self.account)
            .await
            .unwrap();

        let health_check_metas = derive_health_check_remaining_account_metas(
            &account_loader,
            &account,
            self.affected_bank,
            false,
            None,
        )
        .await;

        let accounts = Self::Accounts {
            account: self.account,
        };

        let mut instruction = make_instruction(program_id, &accounts, instruction);
        instruction.accounts.extend(health_check_metas.into_iter());

        (accounts, instruction)
    }

    fn signers(&self) -> Vec<TestKeypair> {
        vec![]
    }
}

pub struct AltSetInstruction {
    pub group: Pubkey,
    pub admin: TestKeypair,
    pub address_lookup_table: Pubkey,
    pub index: u8,
}
#[async_trait::async_trait(?Send)]
impl ClientInstruction for AltSetInstruction {
    type Accounts = mango_v4::accounts::AltSet;
    type Instruction = mango_v4::instruction::AltSet;
    async fn to_instruction(
        &self,
        _account_loader: impl ClientAccountLoader + 'async_trait,
    ) -> (Self::Accounts, instruction::Instruction) {
        let program_id = mango_v4::id();
        let instruction = Self::Instruction { index: self.index };

        let accounts = Self::Accounts {
            group: self.group,
            admin: self.admin.pubkey(),
            address_lookup_table: self.address_lookup_table,
        };

        let instruction = make_instruction(program_id, &accounts, instruction);
        (accounts, instruction)
    }

    fn signers(&self) -> Vec<TestKeypair> {
        vec![self.admin]
    }
}

pub struct AltExtendInstruction {
    pub group: Pubkey,
    pub admin: TestKeypair,
    pub payer: TestKeypair,
    pub address_lookup_table: Pubkey,
    pub index: u8,
    pub new_addresses: Vec<Pubkey>,
}
#[async_trait::async_trait(?Send)]
impl ClientInstruction for AltExtendInstruction {
    type Accounts = mango_v4::accounts::AltExtend;
    type Instruction = mango_v4::instruction::AltExtend;
    async fn to_instruction(
        &self,
        _account_loader: impl ClientAccountLoader + 'async_trait,
    ) -> (Self::Accounts, instruction::Instruction) {
        let program_id = mango_v4::id();
        let instruction = Self::Instruction {
            index: self.index,
            new_addresses: self.new_addresses.clone(),
        };

        let accounts = Self::Accounts {
            group: self.group,
            admin: self.admin.pubkey(),
            payer: self.payer.pubkey(),
            address_lookup_table: self.address_lookup_table,
        };

        let instruction = make_instruction(program_id, &accounts, instruction);
        (accounts, instruction)
    }

    fn signers(&self) -> Vec<TestKeypair> {
        vec![self.admin, self.payer]
    }
}<|MERGE_RESOLUTION|>--- conflicted
+++ resolved
@@ -2632,6 +2632,7 @@
         stable_price_growth_limit_opt: None,
         settle_pnl_limit_factor_opt: None,
         settle_pnl_limit_window_size_ts: None,
+        reduce_only_opt: None,
     }
 }
 
@@ -2655,34 +2656,7 @@
 
         let instruction = Self::Instruction {
             oracle_opt: Some(perp_market.oracle),
-<<<<<<< HEAD
             ..perp_edit_instruction_default()
-=======
-            oracle_config_opt: None,
-            base_decimals_opt: None,
-            maint_asset_weight_opt: None,
-            init_asset_weight_opt: None,
-            maint_liab_weight_opt: None,
-            init_liab_weight_opt: None,
-            liquidation_fee_opt: None,
-            maker_fee_opt: None,
-            taker_fee_opt: None,
-            min_funding_opt: None,
-            max_funding_opt: None,
-            impact_quantity_opt: None,
-            group_insurance_fund_opt: None,
-            trusted_market_opt: None,
-            fee_penalty_opt: None,
-            settle_fee_flat_opt: None,
-            settle_fee_amount_threshold_opt: None,
-            settle_fee_fraction_low_health_opt: None,
-            stable_price_delay_interval_seconds_opt: None,
-            stable_price_delay_growth_limit_opt: None,
-            stable_price_growth_limit_opt: None,
-            settle_pnl_limit_factor_opt: None,
-            settle_pnl_limit_window_size_ts: None,
-            reduce_only_opt: None,
->>>>>>> 75593925
         };
 
         let accounts = Self::Accounts {
@@ -2701,7 +2675,6 @@
     }
 }
 
-<<<<<<< HEAD
 pub struct PerpSetSettleLimitWindow {
     pub group: Pubkey,
     pub admin: TestKeypair,
@@ -2711,7 +2684,37 @@
 
 #[async_trait::async_trait(?Send)]
 impl ClientInstruction for PerpSetSettleLimitWindow {
-=======
+    type Accounts = mango_v4::accounts::PerpEditMarket;
+    type Instruction = mango_v4::instruction::PerpEditMarket;
+    async fn to_instruction(
+        &self,
+        account_loader: impl ClientAccountLoader + 'async_trait,
+    ) -> (Self::Accounts, instruction::Instruction) {
+        let program_id = mango_v4::id();
+
+        let perp_market: PerpMarket = account_loader.load(&self.perp_market).await.unwrap();
+
+        let instruction = Self::Instruction {
+            settle_pnl_limit_window_size_ts: Some(self.window_size_ts),
+            ..perp_edit_instruction_default()
+        };
+
+        let accounts = Self::Accounts {
+            group: self.group,
+            admin: self.admin.pubkey(),
+            perp_market: self.perp_market,
+            oracle: perp_market.oracle,
+        };
+
+        let instruction = make_instruction(program_id, &accounts, instruction);
+        (accounts, instruction)
+    }
+
+    fn signers(&self) -> Vec<TestKeypair> {
+        vec![self.admin]
+    }
+}
+
 pub struct PerpMakeReduceOnly {
     pub group: Pubkey,
     pub admin: TestKeypair,
@@ -2720,7 +2723,6 @@
 
 #[async_trait::async_trait(?Send)]
 impl ClientInstruction for PerpMakeReduceOnly {
->>>>>>> 75593925
     type Accounts = mango_v4::accounts::PerpEditMarket;
     type Instruction = mango_v4::instruction::PerpEditMarket;
     async fn to_instruction(
@@ -2732,36 +2734,8 @@
         let perp_market: PerpMarket = account_loader.load(&self.perp_market).await.unwrap();
 
         let instruction = Self::Instruction {
-<<<<<<< HEAD
-            settle_pnl_limit_window_size_ts: Some(self.window_size_ts),
+            reduce_only_opt: Some(true),
             ..perp_edit_instruction_default()
-=======
-            oracle_opt: None,
-            oracle_config_opt: None,
-            base_decimals_opt: None,
-            maint_asset_weight_opt: None,
-            init_asset_weight_opt: None,
-            maint_liab_weight_opt: None,
-            init_liab_weight_opt: None,
-            liquidation_fee_opt: None,
-            maker_fee_opt: None,
-            taker_fee_opt: None,
-            min_funding_opt: None,
-            max_funding_opt: None,
-            impact_quantity_opt: None,
-            group_insurance_fund_opt: None,
-            trusted_market_opt: None,
-            fee_penalty_opt: None,
-            settle_fee_flat_opt: None,
-            settle_fee_amount_threshold_opt: None,
-            settle_fee_fraction_low_health_opt: None,
-            stable_price_delay_interval_seconds_opt: None,
-            stable_price_delay_growth_limit_opt: None,
-            stable_price_growth_limit_opt: None,
-            settle_pnl_limit_factor_opt: None,
-            settle_pnl_limit_window_size_ts: None,
-            reduce_only_opt: Some(true),
->>>>>>> 75593925
         };
 
         let accounts = Self::Accounts {
