#![allow(dead_code)]

use anchor_lang::prelude::*;
use anchor_lang::solana_program::sysvar::{self, SysvarId};
use anchor_spl::token::{Token, TokenAccount};
use fixed::types::I80F48;
use itertools::Itertools;
use mango_v4::accounts_ix::{
    InterestRateParams, Serum3OrderType, Serum3SelfTradeBehavior, Serum3Side,
};
use mango_v4::state::{MangoAccount, MangoAccountValue};
use solana_program::instruction::Instruction;
use solana_program_test::BanksClientError;
use solana_sdk::instruction;
use solana_sdk::transport::TransportError;
use std::sync::Arc;

use super::solana::SolanaCookie;
use super::utils::TestKeypair;
use mango_v4::state::*;

#[async_trait::async_trait(?Send)]
pub trait ClientAccountLoader {
    async fn load_bytes(&self, pubkey: &Pubkey) -> Option<Vec<u8>>;
    async fn load<T: AccountDeserialize>(&self, pubkey: &Pubkey) -> Option<T> {
        let bytes = self.load_bytes(pubkey).await?;
        AccountDeserialize::try_deserialize(&mut &bytes[..]).ok()
    }
    async fn load_bytemuck<T: AccountDeserialize>(&self, pubkey: &Pubkey) -> Option<T> {
        let bytes = self.load_bytes(pubkey).await?;
        AccountDeserialize::try_deserialize(&mut &bytes[..(8 + std::mem::size_of::<T>())]).ok()
    }
    async fn load_mango_account(&self, pubkey: &Pubkey) -> Option<MangoAccountValue> {
        self.load_bytes(pubkey)
            .await
            .map(|v| MangoAccountValue::from_bytes(&v[8..]).unwrap())
    }
}

#[async_trait::async_trait(?Send)]
impl ClientAccountLoader for &SolanaCookie {
    async fn load_bytes(&self, pubkey: &Pubkey) -> Option<Vec<u8>> {
        self.get_account_data(*pubkey).await
    }
}

// TODO: report error outwards etc
pub async fn send_tx<CI: ClientInstruction>(
    solana: &SolanaCookie,
    ix: CI,
) -> std::result::Result<CI::Accounts, TransportError> {
    let (accounts, instruction) = ix.to_instruction(solana).await;
    let signers = ix.signers();
    let instructions = vec![instruction];
    solana
        .process_transaction(&instructions, Some(&signers[..]))
        .await?;
    Ok(accounts)
}

/// Build a transaction from multiple instructions
pub struct ClientTransaction {
    solana: Arc<SolanaCookie>,
    instructions: Vec<instruction::Instruction>,
    signers: Vec<TestKeypair>,
}

impl<'a> ClientTransaction {
    pub fn new(solana: &Arc<SolanaCookie>) -> Self {
        Self {
            solana: solana.clone(),
            instructions: vec![],
            signers: vec![],
        }
    }

    pub async fn add_instruction<CI: ClientInstruction>(&mut self, ix: CI) -> CI::Accounts {
        let solana: &SolanaCookie = &self.solana;
        let (accounts, instruction) = ix.to_instruction(solana).await;
        self.instructions.push(instruction);
        self.signers.extend(ix.signers());
        accounts
    }

    pub fn add_instruction_direct(&mut self, ix: instruction::Instruction) {
        self.instructions.push(ix);
    }

    pub fn add_signer(&mut self, keypair: TestKeypair) {
        self.signers.push(keypair);
    }

    pub async fn send(&self) -> std::result::Result<(), BanksClientError> {
        self.solana
            .process_transaction(&self.instructions, Some(&self.signers))
            .await
    }
}

#[async_trait::async_trait(?Send)]
pub trait ClientInstruction {
    type Accounts: anchor_lang::ToAccountMetas;
    type Instruction: anchor_lang::InstructionData;

    async fn to_instruction(
        &self,
        loader: impl ClientAccountLoader + 'async_trait,
    ) -> (Self::Accounts, instruction::Instruction);
    fn signers(&self) -> Vec<TestKeypair>;
}

fn make_instruction(
    program_id: Pubkey,
    accounts: &impl anchor_lang::ToAccountMetas,
    data: &impl anchor_lang::InstructionData,
) -> instruction::Instruction {
    instruction::Instruction {
        program_id,
        accounts: anchor_lang::ToAccountMetas::to_account_metas(accounts, None),
        data: anchor_lang::InstructionData::data(data),
    }
}

async fn get_mint_info_by_mint(
    account_loader: &impl ClientAccountLoader,
    account: &MangoAccountValue,
    mint: Pubkey,
) -> MintInfo {
    let mint_info_pk = Pubkey::find_program_address(
        &[
            b"MintInfo".as_ref(),
            account.fixed.group.as_ref(),
            mint.as_ref(),
        ],
        &mango_v4::id(),
    )
    .0;
    account_loader.load(&mint_info_pk).await.unwrap()
}

async fn get_mint_info_by_token_index(
    account_loader: &impl ClientAccountLoader,
    account: &MangoAccountValue,
    token_index: TokenIndex,
) -> MintInfo {
    let bank_pk = Pubkey::find_program_address(
        &[
            b"Bank".as_ref(),
            account.fixed.group.as_ref(),
            &token_index.to_le_bytes(),
            &0u32.to_le_bytes(),
        ],
        &mango_v4::id(),
    )
    .0;
    let bank: Bank = account_loader.load(&bank_pk).await.unwrap();
    get_mint_info_by_mint(account_loader, account, bank.mint).await
}

fn get_perp_market_address_by_index(group: Pubkey, perp_market_index: PerpMarketIndex) -> Pubkey {
    Pubkey::find_program_address(
        &[
            b"PerpMarket".as_ref(),
            group.as_ref(),
            &perp_market_index.to_le_bytes(),
        ],
        &mango_v4::id(),
    )
    .0
}

async fn get_oracle_address_from_perp_market_address(
    account_loader: &impl ClientAccountLoader,
    perp_market_address: &Pubkey,
) -> Pubkey {
    let perp_market: PerpMarket = account_loader.load(&perp_market_address).await.unwrap();
    perp_market.oracle
}

// all the accounts that instructions like deposit/withdraw need to compute account health
async fn derive_health_check_remaining_account_metas(
    account_loader: &impl ClientAccountLoader,
    account: &MangoAccountValue,
    affected_bank: Option<Pubkey>,
    writable_banks: bool,
    affected_perp_market_index: Option<PerpMarketIndex>,
) -> Vec<AccountMeta> {
    let mut adjusted_account = account.clone();
    if let Some(affected_bank) = affected_bank {
        let bank: Bank = account_loader.load(&affected_bank).await.unwrap();
        adjusted_account
            .ensure_token_position(bank.token_index)
            .unwrap();
    }
    if let Some(affected_perp_market_index) = affected_perp_market_index {
        let pm: PerpMarket = account_loader
            .load(&get_perp_market_address_by_index(
                account.fixed.group,
                affected_perp_market_index,
            ))
            .await
            .unwrap();
        adjusted_account
            .ensure_perp_position(affected_perp_market_index, pm.settle_token_index)
            .unwrap();
    }

    // figure out all the banks/oracles that need to be passed for the health check
    let mut banks = vec![];
    let mut oracles = vec![];
    for position in adjusted_account.active_token_positions() {
        let mint_info =
            get_mint_info_by_token_index(account_loader, account, position.token_index).await;
        banks.push(mint_info.first_bank());
        oracles.push(mint_info.oracle);
    }

    let perp_markets = adjusted_account
        .active_perp_positions()
        .map(|perp| get_perp_market_address_by_index(account.fixed.group, perp.market_index));

    let mut perp_oracles = vec![];
    for perp in adjusted_account
        .active_perp_positions()
        .map(|perp| get_perp_market_address_by_index(account.fixed.group, perp.market_index))
    {
        perp_oracles.push(get_oracle_address_from_perp_market_address(account_loader, &perp).await)
    }

    let serum_oos = account.active_serum3_orders().map(|&s| s.open_orders);

    let to_account_meta = |pubkey| AccountMeta {
        pubkey,
        is_writable: false,
        is_signer: false,
    };

    banks
        .iter()
        .map(|&pubkey| AccountMeta {
            pubkey,
            is_writable: writable_banks,
            is_signer: false,
        })
        .chain(oracles.into_iter().map(to_account_meta))
        .chain(perp_markets.map(to_account_meta))
        .chain(perp_oracles.into_iter().map(to_account_meta))
        .chain(serum_oos.map(to_account_meta))
        .collect()
}

async fn derive_liquidation_remaining_account_metas(
    account_loader: &impl ClientAccountLoader,
    liqee: &MangoAccountValue,
    liqor: &MangoAccountValue,
    asset_token_index: TokenIndex,
    asset_bank_index: usize,
    liab_token_index: TokenIndex,
    liab_bank_index: usize,
) -> Vec<AccountMeta> {
    let mut banks = vec![];
    let mut oracles = vec![];
    let token_indexes = liqee
        .active_token_positions()
        .chain(liqor.active_token_positions())
        .map(|ta| ta.token_index)
        .unique();
    for token_index in token_indexes {
        let mint_info = get_mint_info_by_token_index(account_loader, liqee, token_index).await;
        let (bank_index, writable_bank) = if token_index == asset_token_index {
            (asset_bank_index, true)
        } else if token_index == liab_token_index {
            (liab_bank_index, true)
        } else {
            (0, false)
        };
        banks.push((mint_info.banks[bank_index], writable_bank));
        oracles.push(mint_info.oracle);
    }

    let perp_markets: Vec<Pubkey> = liqee
        .active_perp_positions()
        .chain(liqor.active_perp_positions())
        .map(|perp| get_perp_market_address_by_index(liqee.fixed.group, perp.market_index))
        .unique()
        .collect();

    let mut perp_oracles = vec![];
    for &perp in &perp_markets {
        perp_oracles.push(get_oracle_address_from_perp_market_address(account_loader, &perp).await)
    }

    let serum_oos = liqee
        .active_serum3_orders()
        .chain(liqor.active_serum3_orders())
        .map(|&s| s.open_orders);

    let to_account_meta = |pubkey| AccountMeta {
        pubkey,
        is_writable: false,
        is_signer: false,
    };

    banks
        .iter()
        .map(|(pubkey, is_writable)| AccountMeta {
            pubkey: *pubkey,
            is_writable: *is_writable,
            is_signer: false,
        })
        .chain(oracles.into_iter().map(to_account_meta))
        .chain(perp_markets.into_iter().map(to_account_meta))
        .chain(perp_oracles.into_iter().map(to_account_meta))
        .chain(serum_oos.map(to_account_meta))
        .collect()
}

<<<<<<< HEAD
fn from_serum_style_pubkey(d: [u64; 4]) -> Pubkey {
    let b: [u8; 32] = bytemuck::cast(d);
    Pubkey::from(b)
=======
fn from_serum_style_pubkey(d: &[u64; 4]) -> Pubkey {
    let b: &[u8; 32] = bytemuck::cast_ref(d);
    Pubkey::from(*b)
>>>>>>> 3867d902
}

pub async fn get_mango_account(solana: &SolanaCookie, account: Pubkey) -> MangoAccountValue {
    let bytes = solana.get_account_data(account).await.unwrap();
    MangoAccountValue::from_bytes(&bytes[8..]).unwrap()
}

pub async fn account_position(solana: &SolanaCookie, account: Pubkey, bank: Pubkey) -> i64 {
    let account_data = get_mango_account(solana, account).await;
    let bank_data: Bank = solana.get_account(bank).await;
    let native = account_data
        .token_position(bank_data.token_index)
        .unwrap()
        .native(&bank_data);
    native.round().to_num::<i64>()
}

pub async fn account_position_closed(solana: &SolanaCookie, account: Pubkey, bank: Pubkey) -> bool {
    let account_data = get_mango_account(solana, account).await;
    let bank_data: Bank = solana.get_account(bank).await;
    account_data.token_position(bank_data.token_index).is_err()
}

pub async fn account_position_f64(solana: &SolanaCookie, account: Pubkey, bank: Pubkey) -> f64 {
    let account_data = get_mango_account(solana, account).await;
    let bank_data: Bank = solana.get_account(bank).await;
    let native = account_data
        .token_position(bank_data.token_index)
        .unwrap()
        .native(&bank_data);
    native.to_num::<f64>()
}

pub async fn account_init_health(solana: &SolanaCookie, account: Pubkey) -> f64 {
    send_tx(solana, ComputeAccountDataInstruction { account })
        .await
        .unwrap();
    let health_data = solana
        .program_log_events::<mango_v4::events::MangoAccountData>()
        .pop()
        .unwrap();
    health_data.init_health.to_num::<f64>()
}

// Verifies that the "post_health: ..." log emitted by the previous instruction
// matches the init health of the account.
pub async fn check_prev_instruction_post_health(solana: &SolanaCookie, account: Pubkey) {
    let logs = solana.program_log();
    let post_health_str = logs
        .iter()
        .find_map(|line| line.strip_prefix("post_init_health: "))
        .unwrap();
    let post_health = post_health_str.parse::<f64>().unwrap();

    send_tx(solana, ComputeAccountDataInstruction { account })
        .await
        .unwrap();

    let health_data = solana
        .program_log_events::<mango_v4::events::MangoAccountData>()
        .pop()
        .unwrap();
    assert_eq!(health_data.init_health.to_num::<f64>(), post_health);
}

pub async fn set_bank_stub_oracle_price(
    solana: &SolanaCookie,
    group: Pubkey,
    token: &super::mango_setup::Token,
    admin: TestKeypair,
    price: f64,
) {
    send_tx(
        solana,
        StubOracleSetInstruction {
            group,
            admin,
            mint: token.mint.pubkey,
            price,
        },
    )
    .await
    .unwrap();

    send_tx(
        solana,
        TokenResetStablePriceModel {
            group,
            admin,
            mint: token.mint.pubkey,
        },
    )
    .await
    .unwrap();
}

pub async fn set_perp_stub_oracle_price(
    solana: &SolanaCookie,
    group: Pubkey,
    perp_market: Pubkey,
    token: &super::mango_setup::Token,
    admin: TestKeypair,
    price: f64,
) {
    set_bank_stub_oracle_price(solana, group, token, admin, price).await;
    send_tx(
        solana,
        PerpResetStablePriceModel {
            group,
            admin,
            perp_market,
        },
    )
    .await
    .unwrap();
}

//
// a struct for each instruction along with its
// ClientInstruction impl
//

pub struct FlashLoanBeginInstruction {
    pub account: Pubkey,
    pub group: Pubkey,
    pub owner: TestKeypair,
    pub mango_token_bank: Pubkey,
    pub mango_token_vault: Pubkey,
    pub target_token_account: Pubkey,
    pub withdraw_amount: u64,
}
#[async_trait::async_trait(?Send)]
impl ClientInstruction for FlashLoanBeginInstruction {
    type Accounts = mango_v4::accounts::FlashLoanBegin;
    type Instruction = mango_v4::instruction::FlashLoanBegin;
    async fn to_instruction(
        &self,
        _account_loader: impl ClientAccountLoader + 'async_trait,
    ) -> (Self::Accounts, instruction::Instruction) {
        let program_id = mango_v4::id();

        let accounts = Self::Accounts {
            account: self.account,
            owner: self.owner.pubkey(),
            token_program: Token::id(),
            instructions: solana_program::sysvar::instructions::id(),
        };

        let instruction = Self::Instruction {
            loan_amounts: vec![self.withdraw_amount],
        };

        let mut instruction = make_instruction(program_id, &accounts, &instruction);
        instruction.accounts.push(AccountMeta {
            pubkey: self.mango_token_bank,
            is_writable: true,
            is_signer: false,
        });
        instruction.accounts.push(AccountMeta {
            pubkey: self.mango_token_vault,
            is_writable: true,
            is_signer: false,
        });
        instruction.accounts.push(AccountMeta {
            pubkey: self.target_token_account,
            is_writable: true,
            is_signer: false,
        });
        instruction.accounts.push(AccountMeta {
            pubkey: self.group,
            is_writable: false,
            is_signer: false,
        });

        (accounts, instruction)
    }

    fn signers(&self) -> Vec<TestKeypair> {
        vec![]
    }
}

pub struct FlashLoanEndInstruction {
    pub account: Pubkey,
    pub owner: TestKeypair,
    pub mango_token_bank: Pubkey,
    pub mango_token_vault: Pubkey,
    pub target_token_account: Pubkey,
    pub flash_loan_type: mango_v4::accounts_ix::FlashLoanType,
}
#[async_trait::async_trait(?Send)]
impl ClientInstruction for FlashLoanEndInstruction {
    type Accounts = mango_v4::accounts::FlashLoanEnd;
    type Instruction = mango_v4::instruction::FlashLoanEndV2;
    async fn to_instruction(
        &self,
        account_loader: impl ClientAccountLoader + 'async_trait,
    ) -> (Self::Accounts, instruction::Instruction) {
        let program_id = mango_v4::id();
        let instruction = Self::Instruction {
            num_loans: 1,
            flash_loan_type: self.flash_loan_type,
        };

        let account = account_loader
            .load_mango_account(&self.account)
            .await
            .unwrap();

        let health_check_metas = derive_health_check_remaining_account_metas(
            &account_loader,
            &account,
            Some(self.mango_token_bank),
            true,
            None,
        )
        .await;

        let accounts = Self::Accounts {
            account: self.account,
            owner: self.owner.pubkey(),
            token_program: Token::id(),
        };

        let mut instruction = make_instruction(program_id, &accounts, &instruction);
        instruction.accounts.extend(health_check_metas.into_iter());
        instruction.accounts.push(AccountMeta {
            pubkey: self.mango_token_vault,
            is_writable: true,
            is_signer: false,
        });
        instruction.accounts.push(AccountMeta {
            pubkey: self.target_token_account,
            is_writable: true,
            is_signer: false,
        });
        instruction.accounts.push(AccountMeta {
            pubkey: account.fixed.group,
            is_writable: false,
            is_signer: false,
        });

        (accounts, instruction)
    }

    fn signers(&self) -> Vec<TestKeypair> {
        vec![self.owner]
    }
}

pub struct TokenWithdrawInstruction {
    pub amount: u64,
    pub allow_borrow: bool,

    pub account: Pubkey,
    pub owner: TestKeypair,
    pub token_account: Pubkey,
    pub bank_index: usize,
}
#[async_trait::async_trait(?Send)]
impl ClientInstruction for TokenWithdrawInstruction {
    type Accounts = mango_v4::accounts::TokenWithdraw;
    type Instruction = mango_v4::instruction::TokenWithdraw;
    async fn to_instruction(
        &self,
        account_loader: impl ClientAccountLoader + 'async_trait,
    ) -> (Self::Accounts, instruction::Instruction) {
        let program_id = mango_v4::id();
        let instruction = Self::Instruction {
            amount: self.amount,
            allow_borrow: self.allow_borrow,
        };

        // load accounts, find PDAs, find remainingAccounts
        let token_account: TokenAccount = account_loader.load(&self.token_account).await.unwrap();
        let account = account_loader
            .load_mango_account(&self.account)
            .await
            .unwrap();
        let mint_info = Pubkey::find_program_address(
            &[
                b"MintInfo".as_ref(),
                account.fixed.group.as_ref(),
                token_account.mint.as_ref(),
            ],
            &program_id,
        )
        .0;
        let mint_info: MintInfo = account_loader.load(&mint_info).await.unwrap();

        let health_check_metas = derive_health_check_remaining_account_metas(
            &account_loader,
            &account,
            Some(mint_info.banks[self.bank_index]),
            false,
            None,
        )
        .await;

        let accounts = Self::Accounts {
            group: account.fixed.group,
            account: self.account,
            owner: self.owner.pubkey(),
            bank: mint_info.banks[self.bank_index],
            vault: mint_info.vaults[self.bank_index],
            oracle: mint_info.oracle,
            token_account: self.token_account,
            token_program: Token::id(),
        };

        let mut instruction = make_instruction(program_id, &accounts, &instruction);
        instruction.accounts.extend(health_check_metas.into_iter());

        (accounts, instruction)
    }

    fn signers(&self) -> Vec<TestKeypair> {
        vec![self.owner]
    }
}

pub struct TokenDepositInstruction {
    pub amount: u64,
    pub reduce_only: bool,
    pub account: Pubkey,
    pub owner: TestKeypair,
    pub token_account: Pubkey,
    pub token_authority: TestKeypair,
    pub bank_index: usize,
}
#[async_trait::async_trait(?Send)]
impl ClientInstruction for TokenDepositInstruction {
    type Accounts = mango_v4::accounts::TokenDeposit;
    type Instruction = mango_v4::instruction::TokenDeposit;
    async fn to_instruction(
        &self,
        account_loader: impl ClientAccountLoader + 'async_trait,
    ) -> (Self::Accounts, instruction::Instruction) {
        let program_id = mango_v4::id();
        let instruction = Self::Instruction {
            amount: self.amount,
            reduce_only: self.reduce_only,
        };

        // load account so we know its mint
        let token_account: TokenAccount = account_loader.load(&self.token_account).await.unwrap();
        let account = account_loader
            .load_mango_account(&self.account)
            .await
            .unwrap();
        let mint_info = Pubkey::find_program_address(
            &[
                b"MintInfo".as_ref(),
                account.fixed.group.as_ref(),
                token_account.mint.as_ref(),
            ],
            &program_id,
        )
        .0;
        let mint_info: MintInfo = account_loader.load(&mint_info).await.unwrap();

        let health_check_metas = derive_health_check_remaining_account_metas(
            &account_loader,
            &account,
            Some(mint_info.banks[self.bank_index]),
            false,
            None,
        )
        .await;

        let accounts = Self::Accounts {
            group: account.fixed.group,
            account: self.account,
            owner: self.owner.pubkey(),
            bank: mint_info.banks[self.bank_index],
            vault: mint_info.vaults[self.bank_index],
            oracle: mint_info.oracle,
            token_account: self.token_account,
            token_authority: self.token_authority.pubkey(),
            token_program: Token::id(),
        };

        let mut instruction = make_instruction(program_id, &accounts, &instruction);
        instruction.accounts.extend(health_check_metas.into_iter());

        (accounts, instruction)
    }

    fn signers(&self) -> Vec<TestKeypair> {
        vec![self.token_authority, self.owner]
    }
}

pub struct TokenDepositIntoExistingInstruction {
    pub amount: u64,
    pub reduce_only: bool,
    pub account: Pubkey,
    pub token_account: Pubkey,
    pub token_authority: TestKeypair,
    pub bank_index: usize,
}
#[async_trait::async_trait(?Send)]
impl ClientInstruction for TokenDepositIntoExistingInstruction {
    type Accounts = mango_v4::accounts::TokenDepositIntoExisting;
    type Instruction = mango_v4::instruction::TokenDepositIntoExisting;
    async fn to_instruction(
        &self,
        account_loader: impl ClientAccountLoader + 'async_trait,
    ) -> (Self::Accounts, instruction::Instruction) {
        let program_id = mango_v4::id();
        let instruction = Self::Instruction {
            amount: self.amount,
            reduce_only: self.reduce_only,
        };

        // load account so we know its mint
        let token_account: TokenAccount = account_loader.load(&self.token_account).await.unwrap();
        let account = account_loader
            .load_mango_account(&self.account)
            .await
            .unwrap();
        let mint_info = Pubkey::find_program_address(
            &[
                b"MintInfo".as_ref(),
                account.fixed.group.as_ref(),
                token_account.mint.as_ref(),
            ],
            &program_id,
        )
        .0;
        let mint_info: MintInfo = account_loader.load(&mint_info).await.unwrap();

        let health_check_metas = derive_health_check_remaining_account_metas(
            &account_loader,
            &account,
            Some(mint_info.banks[self.bank_index]),
            false,
            None,
        )
        .await;

        let accounts = Self::Accounts {
            group: account.fixed.group,
            account: self.account,
            bank: mint_info.banks[self.bank_index],
            vault: mint_info.vaults[self.bank_index],
            oracle: mint_info.oracle,
            token_account: self.token_account,
            token_authority: self.token_authority.pubkey(),
            token_program: Token::id(),
        };

        let mut instruction = make_instruction(program_id, &accounts, &instruction);
        instruction.accounts.extend(health_check_metas.into_iter());

        (accounts, instruction)
    }

    fn signers(&self) -> Vec<TestKeypair> {
        vec![self.token_authority]
    }
}

pub struct TokenRegisterInstruction {
    pub token_index: TokenIndex,
    pub decimals: u8,
    pub adjustment_factor: f32,
    pub util0: f32,
    pub rate0: f32,
    pub util1: f32,
    pub rate1: f32,
    pub max_rate: f32,
    pub loan_origination_fee_rate: f32,
    pub loan_fee_rate: f32,
    pub maint_asset_weight: f32,
    pub init_asset_weight: f32,
    pub maint_liab_weight: f32,
    pub init_liab_weight: f32,
    pub liquidation_fee: f32,

    pub min_vault_to_deposits_ratio: f64,
    pub net_borrow_limit_per_window_quote: i64,
    pub net_borrow_limit_window_size_ts: u64,

    pub group: Pubkey,
    pub admin: TestKeypair,
    pub mint: Pubkey,
    pub payer: TestKeypair,
}
#[async_trait::async_trait(?Send)]
impl ClientInstruction for TokenRegisterInstruction {
    type Accounts = mango_v4::accounts::TokenRegister;
    type Instruction = mango_v4::instruction::TokenRegister;
    async fn to_instruction(
        &self,
        _account_loader: impl ClientAccountLoader + 'async_trait,
    ) -> (Self::Accounts, instruction::Instruction) {
        let program_id = mango_v4::id();
        let instruction = Self::Instruction {
            name: format!(
                "{}{}",
                "some_ticker".to_string(),
                self.token_index.to_string()
            ),
            token_index: self.token_index,
            oracle_config: OracleConfigParams {
                conf_filter: 0.1,
                max_staleness_slots: None,
            },
            interest_rate_params: InterestRateParams {
                adjustment_factor: self.adjustment_factor,
                util0: self.util0,
                rate0: self.rate0,
                util1: self.util1,
                rate1: self.rate1,
                max_rate: self.max_rate,
            },
            loan_fee_rate: self.loan_fee_rate,
            loan_origination_fee_rate: self.loan_origination_fee_rate,
            maint_asset_weight: self.maint_asset_weight,
            init_asset_weight: self.init_asset_weight,
            maint_liab_weight: self.maint_liab_weight,
            init_liab_weight: self.init_liab_weight,
            liquidation_fee: self.liquidation_fee,
            min_vault_to_deposits_ratio: self.min_vault_to_deposits_ratio,
            net_borrow_limit_per_window_quote: self.net_borrow_limit_per_window_quote,
            net_borrow_limit_window_size_ts: self.net_borrow_limit_window_size_ts,
        };

        let bank = Pubkey::find_program_address(
            &[
                b"Bank".as_ref(),
                self.group.as_ref(),
                &self.token_index.to_le_bytes(),
                &0u32.to_le_bytes(),
            ],
            &program_id,
        )
        .0;
        let vault = Pubkey::find_program_address(
            &[
                b"Vault".as_ref(),
                self.group.as_ref(),
                &self.token_index.to_le_bytes(),
                &0u32.to_le_bytes(),
            ],
            &program_id,
        )
        .0;
        let mint_info = Pubkey::find_program_address(
            &[
                b"MintInfo".as_ref(),
                self.group.as_ref(),
                self.mint.as_ref(),
            ],
            &program_id,
        )
        .0;
        // TODO: remove copy pasta of pda derivation, use reference
        let oracle = Pubkey::find_program_address(
            &[
                b"StubOracle".as_ref(),
                self.group.as_ref(),
                self.mint.as_ref(),
            ],
            &program_id,
        )
        .0;

        let accounts = Self::Accounts {
            group: self.group,
            admin: self.admin.pubkey(),
            mint: self.mint,
            bank,
            vault,
            mint_info,
            oracle,
            payer: self.payer.pubkey(),
            token_program: Token::id(),
            system_program: System::id(),
            rent: sysvar::rent::Rent::id(),
        };

        let instruction = make_instruction(program_id, &accounts, &instruction);
        (accounts, instruction)
    }

    fn signers(&self) -> Vec<TestKeypair> {
        vec![self.admin, self.payer]
    }
}

pub struct TokenAddBankInstruction {
    pub token_index: TokenIndex,
    pub bank_num: u32,

    pub group: Pubkey,
    pub admin: TestKeypair,
    pub payer: TestKeypair,
}
#[async_trait::async_trait(?Send)]
impl ClientInstruction for TokenAddBankInstruction {
    type Accounts = mango_v4::accounts::TokenAddBank;
    type Instruction = mango_v4::instruction::TokenAddBank;
    async fn to_instruction(
        &self,
        account_loader: impl ClientAccountLoader + 'async_trait,
    ) -> (Self::Accounts, instruction::Instruction) {
        let program_id = mango_v4::id();
        let instruction = Self::Instruction {
            token_index: self.token_index,
            bank_num: self.bank_num,
        };

        let existing_bank = Pubkey::find_program_address(
            &[
                b"Bank".as_ref(),
                self.group.as_ref(),
                &self.token_index.to_le_bytes(),
                &0u32.to_le_bytes(),
            ],
            &program_id,
        )
        .0;
        let bank = Pubkey::find_program_address(
            &[
                b"Bank".as_ref(),
                self.group.as_ref(),
                &self.token_index.to_le_bytes(),
                &self.bank_num.to_le_bytes(),
            ],
            &program_id,
        )
        .0;
        let vault = Pubkey::find_program_address(
            &[
                b"Vault".as_ref(),
                self.group.as_ref(),
                &self.token_index.to_le_bytes(),
                &self.bank_num.to_le_bytes(),
            ],
            &program_id,
        )
        .0;

        let existing_bank_data: Bank = account_loader.load(&existing_bank).await.unwrap();
        let mint = existing_bank_data.mint;

        let mint_info = Pubkey::find_program_address(
            &[b"MintInfo".as_ref(), self.group.as_ref(), mint.as_ref()],
            &program_id,
        )
        .0;

        let accounts = Self::Accounts {
            group: self.group,
            admin: self.admin.pubkey(),
            mint,
            existing_bank,
            bank,
            vault,
            mint_info,
            payer: self.payer.pubkey(),
            token_program: Token::id(),
            system_program: System::id(),
            rent: sysvar::rent::Rent::id(),
        };

        let instruction = make_instruction(program_id, &accounts, &instruction);
        (accounts, instruction)
    }

    fn signers(&self) -> Vec<TestKeypair> {
        vec![self.admin, self.payer]
    }
}

pub struct TokenDeregisterInstruction {
    pub admin: TestKeypair,
    pub payer: TestKeypair,
    pub group: Pubkey,
    pub mint_info: Pubkey,
    pub banks: Vec<Pubkey>,
    pub vaults: Vec<Pubkey>,
    pub dust_vault: Pubkey,
    pub token_index: TokenIndex,
    pub sol_destination: Pubkey,
}
#[async_trait::async_trait(?Send)]
impl ClientInstruction for TokenDeregisterInstruction {
    type Accounts = mango_v4::accounts::TokenDeregister;
    type Instruction = mango_v4::instruction::TokenDeregister;

    async fn to_instruction(
        &self,
        _loader: impl ClientAccountLoader + 'async_trait,
    ) -> (Self::Accounts, Instruction) {
        let program_id = mango_v4::id();
        let instruction = Self::Instruction {};

        let accounts = Self::Accounts {
            admin: self.admin.pubkey(),
            group: self.group,
            mint_info: self.mint_info,
            dust_vault: self.dust_vault,
            sol_destination: self.sol_destination,
            token_program: Token::id(),
        };

        let mut instruction = make_instruction(program_id, &accounts, &instruction);

        let mut ams = self
            .banks
            .iter()
            .zip(self.vaults.iter())
            .filter(|(bank, _)| **bank != Pubkey::default())
            .map(|(bank, vault)| {
                vec![
                    AccountMeta {
                        pubkey: *bank,
                        is_signer: false,
                        is_writable: true,
                    },
                    AccountMeta {
                        pubkey: *vault,
                        is_signer: false,
                        is_writable: true,
                    },
                ]
            })
            .flat_map(|vec| vec.into_iter())
            .collect::<Vec<_>>();
        instruction.accounts.append(&mut ams);

        (accounts, instruction)
    }

    fn signers(&self) -> Vec<TestKeypair> {
        vec![self.admin]
    }
}

fn token_edit_instruction_default() -> mango_v4::instruction::TokenEdit {
    mango_v4::instruction::TokenEdit {
        oracle_opt: None,
        oracle_config_opt: None,
        group_insurance_fund_opt: None,
        interest_rate_params_opt: None,
        loan_fee_rate_opt: None,
        loan_origination_fee_rate_opt: None,
        maint_asset_weight_opt: None,
        init_asset_weight_opt: None,
        maint_liab_weight_opt: None,
        init_liab_weight_opt: None,
        liquidation_fee_opt: None,
        stable_price_delay_interval_seconds_opt: None,
        stable_price_delay_growth_limit_opt: None,
        stable_price_growth_limit_opt: None,
        min_vault_to_deposits_ratio_opt: None,
        net_borrow_limit_per_window_quote_opt: None,
        net_borrow_limit_window_size_ts_opt: None,
        borrow_weight_scale_start_quote_opt: None,
        deposit_weight_scale_start_quote_opt: None,
        reset_stable_price: false,
        reset_net_borrow_limit: false,
        reduce_only_opt: None,
        name_opt: None,
        force_close_opt: None,
    }
}

pub struct TokenEditWeights {
    pub group: Pubkey,
    pub admin: TestKeypair,
    pub mint: Pubkey,

    pub maint_asset_weight: f32,
    pub maint_liab_weight: f32,
    pub init_asset_weight: f32,
    pub init_liab_weight: f32,
}

#[async_trait::async_trait(?Send)]
impl ClientInstruction for TokenEditWeights {
    type Accounts = mango_v4::accounts::TokenEdit;
    type Instruction = mango_v4::instruction::TokenEdit;
    async fn to_instruction(
        &self,
        account_loader: impl ClientAccountLoader + 'async_trait,
    ) -> (Self::Accounts, instruction::Instruction) {
        let program_id = mango_v4::id();

        let mint_info_key = Pubkey::find_program_address(
            &[
                b"MintInfo".as_ref(),
                self.group.as_ref(),
                self.mint.as_ref(),
            ],
            &program_id,
        )
        .0;
        let mint_info: MintInfo = account_loader.load(&mint_info_key).await.unwrap();

        let instruction = Self::Instruction {
            init_asset_weight_opt: Some(self.init_asset_weight),
            init_liab_weight_opt: Some(self.init_liab_weight),
            maint_asset_weight_opt: Some(self.maint_asset_weight),
            maint_liab_weight_opt: Some(self.maint_liab_weight),
            ..token_edit_instruction_default()
        };

        let accounts = Self::Accounts {
            group: self.group,
            admin: self.admin.pubkey(),
            mint_info: mint_info_key,
            oracle: mint_info.oracle,
        };

        let mut instruction = make_instruction(program_id, &accounts, &instruction);
        instruction
            .accounts
            .extend(mint_info.banks().iter().map(|&k| AccountMeta {
                pubkey: k,
                is_signer: false,
                is_writable: true,
            }));
        (accounts, instruction)
    }

    fn signers(&self) -> Vec<TestKeypair> {
        vec![self.admin]
    }
}

pub struct TokenResetStablePriceModel {
    pub group: Pubkey,
    pub admin: TestKeypair,
    pub mint: Pubkey,
}

#[async_trait::async_trait(?Send)]
impl ClientInstruction for TokenResetStablePriceModel {
    type Accounts = mango_v4::accounts::TokenEdit;
    type Instruction = mango_v4::instruction::TokenEdit;
    async fn to_instruction(
        &self,
        account_loader: impl ClientAccountLoader + 'async_trait,
    ) -> (Self::Accounts, instruction::Instruction) {
        let program_id = mango_v4::id();

        let mint_info_key = Pubkey::find_program_address(
            &[
                b"MintInfo".as_ref(),
                self.group.as_ref(),
                self.mint.as_ref(),
            ],
            &program_id,
        )
        .0;
        let mint_info: MintInfo = account_loader.load(&mint_info_key).await.unwrap();

        let instruction = Self::Instruction {
            reset_stable_price: true,
            reset_net_borrow_limit: false,
            ..token_edit_instruction_default()
        };

        let accounts = Self::Accounts {
            group: self.group,
            admin: self.admin.pubkey(),
            mint_info: mint_info_key,
            oracle: mint_info.oracle,
        };

        let mut instruction = make_instruction(program_id, &accounts, &instruction);
        instruction
            .accounts
            .extend(mint_info.banks().iter().map(|&k| AccountMeta {
                pubkey: k,
                is_signer: false,
                is_writable: true,
            }));
        (accounts, instruction)
    }

    fn signers(&self) -> Vec<TestKeypair> {
        vec![self.admin]
    }
}

pub struct TokenResetNetBorrows {
    pub group: Pubkey,
    pub admin: TestKeypair,
    pub mint: Pubkey,
    pub min_vault_to_deposits_ratio_opt: Option<f64>,
    pub net_borrow_limit_per_window_quote_opt: Option<i64>,
    pub net_borrow_limit_window_size_ts_opt: Option<u64>,
}

#[async_trait::async_trait(?Send)]
impl ClientInstruction for TokenResetNetBorrows {
    type Accounts = mango_v4::accounts::TokenEdit;
    type Instruction = mango_v4::instruction::TokenEdit;
    async fn to_instruction(
        &self,
        account_loader: impl ClientAccountLoader + 'async_trait,
    ) -> (Self::Accounts, instruction::Instruction) {
        let program_id = mango_v4::id();

        let mint_info_key = Pubkey::find_program_address(
            &[
                b"MintInfo".as_ref(),
                self.group.as_ref(),
                self.mint.as_ref(),
            ],
            &program_id,
        )
        .0;
        let mint_info: MintInfo = account_loader.load(&mint_info_key).await.unwrap();

        let instruction = Self::Instruction {
            min_vault_to_deposits_ratio_opt: self.min_vault_to_deposits_ratio_opt,
            net_borrow_limit_per_window_quote_opt: self.net_borrow_limit_per_window_quote_opt,
            net_borrow_limit_window_size_ts_opt: self.net_borrow_limit_window_size_ts_opt,
            reset_net_borrow_limit: true,
            ..token_edit_instruction_default()
        };

        let accounts = Self::Accounts {
            group: self.group,
            admin: self.admin.pubkey(),
            mint_info: mint_info_key,
            oracle: mint_info.oracle,
        };

        let mut instruction = make_instruction(program_id, &accounts, &instruction);
        instruction
            .accounts
            .extend(mint_info.banks().iter().map(|&k| AccountMeta {
                pubkey: k,
                is_signer: false,
                is_writable: true,
            }));
        (accounts, instruction)
    }

    fn signers(&self) -> Vec<TestKeypair> {
        vec![self.admin]
    }
}

pub struct TokenMakeReduceOnly {
    pub group: Pubkey,
    pub admin: TestKeypair,
    pub mint: Pubkey,
    pub reduce_only: u8,
    pub force_close: bool,
}

#[async_trait::async_trait(?Send)]
impl ClientInstruction for TokenMakeReduceOnly {
    type Accounts = mango_v4::accounts::TokenEdit;
    type Instruction = mango_v4::instruction::TokenEdit;
    async fn to_instruction(
        &self,
        account_loader: impl ClientAccountLoader + 'async_trait,
    ) -> (Self::Accounts, instruction::Instruction) {
        let program_id = mango_v4::id();

        let mint_info_key = Pubkey::find_program_address(
            &[
                b"MintInfo".as_ref(),
                self.group.as_ref(),
                self.mint.as_ref(),
            ],
            &program_id,
        )
        .0;
        let mint_info: MintInfo = account_loader.load(&mint_info_key).await.unwrap();

        let instruction = Self::Instruction {
            reduce_only_opt: Some(self.reduce_only),
            force_close_opt: Some(self.force_close),
            ..token_edit_instruction_default()
        };

        let accounts = Self::Accounts {
            group: self.group,
            admin: self.admin.pubkey(),
            mint_info: mint_info_key,
            oracle: mint_info.oracle,
        };

        let mut instruction = make_instruction(program_id, &accounts, &instruction);
        instruction
            .accounts
            .extend(mint_info.banks().iter().map(|&k| AccountMeta {
                pubkey: k,
                is_signer: false,
                is_writable: true,
            }));
        (accounts, instruction)
    }

    fn signers(&self) -> Vec<TestKeypair> {
        vec![self.admin]
    }
}

pub struct StubOracleSetInstruction {
    pub mint: Pubkey,
    pub group: Pubkey,
    pub admin: TestKeypair,
    pub price: f64,
}
#[async_trait::async_trait(?Send)]
impl ClientInstruction for StubOracleSetInstruction {
    type Accounts = mango_v4::accounts::StubOracleSet;
    type Instruction = mango_v4::instruction::StubOracleSet;

    async fn to_instruction(
        &self,
        _loader: impl ClientAccountLoader + 'async_trait,
    ) -> (Self::Accounts, Instruction) {
        let program_id = mango_v4::id();
        let instruction = Self::Instruction {
            price: I80F48::from_num(self.price),
        };
        // TODO: remove copy pasta of pda derivation, use reference
        let oracle = Pubkey::find_program_address(
            &[
                b"StubOracle".as_ref(),
                self.group.as_ref(),
                self.mint.as_ref(),
            ],
            &program_id,
        )
        .0;

        let accounts = Self::Accounts {
            oracle,
            group: self.group,
            admin: self.admin.pubkey(),
        };

        let instruction = make_instruction(program_id, &accounts, &instruction);
        (accounts, instruction)
    }

    fn signers(&self) -> Vec<TestKeypair> {
        vec![self.admin]
    }
}

pub struct StubOracleCreate {
    pub group: Pubkey,
    pub mint: Pubkey,
    pub admin: TestKeypair,
    pub payer: TestKeypair,
}
#[async_trait::async_trait(?Send)]
impl ClientInstruction for StubOracleCreate {
    type Accounts = mango_v4::accounts::StubOracleCreate;
    type Instruction = mango_v4::instruction::StubOracleCreate;

    async fn to_instruction(
        &self,
        _loader: impl ClientAccountLoader + 'async_trait,
    ) -> (Self::Accounts, Instruction) {
        let program_id = mango_v4::id();
        let instruction = Self::Instruction {
            price: I80F48::from_num(1.0),
        };

        let oracle = Pubkey::find_program_address(
            &[
                b"StubOracle".as_ref(),
                self.group.as_ref(),
                self.mint.as_ref(),
            ],
            &program_id,
        )
        .0;

        let accounts = Self::Accounts {
            group: self.group,
            oracle,
            mint: self.mint,
            admin: self.admin.pubkey(),
            payer: self.payer.pubkey(),
            system_program: System::id(),
        };

        let instruction = make_instruction(program_id, &accounts, &instruction);
        (accounts, instruction)
    }

    fn signers(&self) -> Vec<TestKeypair> {
        vec![self.payer, self.admin]
    }
}

pub struct StubOracleCloseInstruction {
    pub group: Pubkey,
    pub mint: Pubkey,
    pub admin: TestKeypair,
    pub sol_destination: Pubkey,
}
#[async_trait::async_trait(?Send)]
impl ClientInstruction for StubOracleCloseInstruction {
    type Accounts = mango_v4::accounts::StubOracleClose;
    type Instruction = mango_v4::instruction::StubOracleClose;

    async fn to_instruction(
        &self,
        _loader: impl ClientAccountLoader + 'async_trait,
    ) -> (Self::Accounts, Instruction) {
        let program_id = mango_v4::id();
        let instruction = Self::Instruction {};

        let oracle = Pubkey::find_program_address(
            &[
                b"StubOracle".as_ref(),
                self.group.as_ref(),
                self.mint.as_ref(),
            ],
            &program_id,
        )
        .0;

        let accounts = Self::Accounts {
            group: self.group,
            admin: self.admin.pubkey(),
            oracle,
            sol_destination: self.sol_destination,
            token_program: Token::id(),
        };

        let instruction = make_instruction(program_id, &accounts, &instruction);
        (accounts, instruction)
    }

    fn signers(&self) -> Vec<TestKeypair> {
        vec![self.admin]
    }
}

pub struct GroupCreateInstruction {
    pub creator: TestKeypair,
    pub payer: TestKeypair,
    pub insurance_mint: Pubkey,
}
#[async_trait::async_trait(?Send)]
impl ClientInstruction for GroupCreateInstruction {
    type Accounts = mango_v4::accounts::GroupCreate;
    type Instruction = mango_v4::instruction::GroupCreate;
    async fn to_instruction(
        &self,
        _account_loader: impl ClientAccountLoader + 'async_trait,
    ) -> (Self::Accounts, instruction::Instruction) {
        let program_id = mango_v4::id();
        let instruction = Self::Instruction {
            group_num: 0,
            testing: 1,
            version: 0,
        };

        let group = Pubkey::find_program_address(
            &[
                b"Group".as_ref(),
                self.creator.pubkey().as_ref(),
                &instruction.group_num.to_le_bytes(),
            ],
            &program_id,
        )
        .0;

        let insurance_vault = Pubkey::find_program_address(
            &[b"InsuranceVault".as_ref(), group.as_ref()],
            &program_id,
        )
        .0;

        let accounts = Self::Accounts {
            group,
            creator: self.creator.pubkey(),
            insurance_mint: self.insurance_mint,
            insurance_vault,
            payer: self.payer.pubkey(),
            token_program: Token::id(),
            system_program: System::id(),
            rent: sysvar::rent::Rent::id(),
        };

        let instruction = make_instruction(program_id, &accounts, &instruction);
        (accounts, instruction)
    }

    fn signers(&self) -> Vec<TestKeypair> {
        vec![self.creator, self.payer]
    }
}

pub fn group_edit_instruction_default() -> mango_v4::instruction::GroupEdit {
    mango_v4::instruction::GroupEdit {
        admin_opt: None,
        fast_listing_admin_opt: None,
        security_admin_opt: None,
        testing_opt: None,
        version_opt: None,
        deposit_limit_quote_opt: None,
        buyback_fees_opt: None,
        buyback_fees_bonus_factor_opt: None,
        buyback_fees_swap_mango_account_opt: None,
        mngo_token_index_opt: None,
        buyback_fees_expiry_interval_opt: None,
        token_conditional_swap_taker_fee_fraction_opt: None,
        token_conditional_swap_maker_fee_fraction_opt: None,
    }
}

pub struct GroupEditFeeParameters {
    pub group: Pubkey,
    pub admin: TestKeypair,
    pub fees_mngo_bonus_factor: f32,
    pub fees_mngo_token_index: TokenIndex,
    pub fees_swap_mango_account: Pubkey,
}
#[async_trait::async_trait(?Send)]
impl ClientInstruction for GroupEditFeeParameters {
    type Accounts = mango_v4::accounts::GroupEdit;
    type Instruction = mango_v4::instruction::GroupEdit;
    async fn to_instruction(
        &self,
        _account_loader: impl ClientAccountLoader + 'async_trait,
    ) -> (Self::Accounts, instruction::Instruction) {
        let program_id = mango_v4::id();
        let instruction = Self::Instruction {
            buyback_fees_opt: Some(true),
            buyback_fees_bonus_factor_opt: Some(self.fees_mngo_bonus_factor),
            buyback_fees_swap_mango_account_opt: Some(self.fees_swap_mango_account),
            mngo_token_index_opt: Some(self.fees_mngo_token_index),
            ..group_edit_instruction_default()
        };

        let accounts = Self::Accounts {
            group: self.group,
            admin: self.admin.pubkey(),
        };

        let instruction = make_instruction(program_id, &accounts, &instruction);
        (accounts, instruction)
    }

    fn signers(&self) -> Vec<TestKeypair> {
        vec![self.admin]
    }
}

pub struct GroupEdit {
    pub group: Pubkey,
    pub admin: TestKeypair,
    pub options: mango_v4::instruction::GroupEdit,
}
#[async_trait::async_trait(?Send)]
impl ClientInstruction for GroupEdit {
    type Accounts = mango_v4::accounts::GroupEdit;
    type Instruction = mango_v4::instruction::GroupEdit;
    async fn to_instruction(
        &self,
        _account_loader: impl ClientAccountLoader + 'async_trait,
    ) -> (Self::Accounts, instruction::Instruction) {
        let program_id = mango_v4::id();
        let instruction = &self.options;

        let accounts = Self::Accounts {
            group: self.group,
            admin: self.admin.pubkey(),
        };

        let instruction = make_instruction(program_id, &accounts, instruction);
        (accounts, instruction)
    }

    fn signers(&self) -> Vec<TestKeypair> {
        vec![self.admin]
    }
}

pub struct IxGateSetInstruction {
    pub group: Pubkey,
    pub admin: TestKeypair,
    pub ix_gate: u128,
}
#[async_trait::async_trait(?Send)]
impl ClientInstruction for IxGateSetInstruction {
    type Accounts = mango_v4::accounts::IxGateSet;
    type Instruction = mango_v4::instruction::IxGateSet;
    async fn to_instruction(
        &self,
        _account_loader: impl ClientAccountLoader + 'async_trait,
    ) -> (Self::Accounts, instruction::Instruction) {
        let program_id = mango_v4::id();
        let instruction = Self::Instruction {
            ix_gate: self.ix_gate,
        };

        let accounts = Self::Accounts {
            group: self.group,
            admin: self.admin.pubkey(),
        };

        let instruction = make_instruction(program_id, &accounts, &instruction);
        (accounts, instruction)
    }

    fn signers(&self) -> Vec<TestKeypair> {
        vec![self.admin]
    }
}

pub struct GroupCloseInstruction {
    pub admin: TestKeypair,
    pub group: Pubkey,
    pub sol_destination: Pubkey,
}
#[async_trait::async_trait(?Send)]
impl ClientInstruction for GroupCloseInstruction {
    type Accounts = mango_v4::accounts::GroupClose;
    type Instruction = mango_v4::instruction::GroupClose;
    async fn to_instruction(
        &self,
        _account_loader: impl ClientAccountLoader + 'async_trait,
    ) -> (Self::Accounts, instruction::Instruction) {
        let program_id = mango_v4::id();
        let instruction = Self::Instruction {};

        let insurance_vault = Pubkey::find_program_address(
            &[b"InsuranceVault".as_ref(), self.group.as_ref()],
            &program_id,
        )
        .0;

        let accounts = Self::Accounts {
            group: self.group,
            admin: self.admin.pubkey(),
            insurance_vault,
            sol_destination: self.sol_destination,
            token_program: Token::id(),
        };

        let instruction = make_instruction(program_id, &accounts, &instruction);
        (accounts, instruction)
    }

    fn signers(&self) -> Vec<TestKeypair> {
        vec![self.admin]
    }
}

pub struct AccountCreateInstruction {
    pub account_num: u32,
    pub token_count: u8,
    pub serum3_count: u8,
    pub perp_count: u8,
    pub perp_oo_count: u8,
    pub group: Pubkey,
    pub owner: TestKeypair,
    pub payer: TestKeypair,
}
#[async_trait::async_trait(?Send)]
impl ClientInstruction for AccountCreateInstruction {
    type Accounts = mango_v4::accounts::AccountCreate;
    type Instruction = mango_v4::instruction::AccountCreate;
    async fn to_instruction(
        &self,
        _account_loader: impl ClientAccountLoader + 'async_trait,
    ) -> (Self::Accounts, instruction::Instruction) {
        let program_id = mango_v4::id();
        let instruction = mango_v4::instruction::AccountCreate {
            account_num: self.account_num,
            token_count: self.token_count,
            serum3_count: self.serum3_count,
            perp_count: self.perp_count,
            perp_oo_count: self.perp_oo_count,
            name: "my_mango_account".to_string(),
        };

        let account = Pubkey::find_program_address(
            &[
                b"MangoAccount".as_ref(),
                self.group.as_ref(),
                self.owner.pubkey().as_ref(),
                &self.account_num.to_le_bytes(),
            ],
            &program_id,
        )
        .0;

        let accounts = mango_v4::accounts::AccountCreate {
            group: self.group,
            owner: self.owner.pubkey(),
            account,
            payer: self.payer.pubkey(),
            system_program: System::id(),
        };

        let instruction = make_instruction(program_id, &accounts, &instruction);
        (accounts, instruction)
    }

    fn signers(&self) -> Vec<TestKeypair> {
        vec![self.owner, self.payer]
    }
}

#[derive(Default)]
pub struct AccountExpandInstruction {
    pub account_num: u32,
    pub group: Pubkey,
    pub owner: TestKeypair,
    pub payer: TestKeypair,
    pub token_count: u8,
    pub serum3_count: u8,
    pub perp_count: u8,
    pub perp_oo_count: u8,
    pub token_conditional_swap_count: u8,
}
#[async_trait::async_trait(?Send)]
impl ClientInstruction for AccountExpandInstruction {
    type Accounts = mango_v4::accounts::AccountExpand;
    type Instruction = mango_v4::instruction::AccountExpandV2;
    async fn to_instruction(
        &self,
        _account_loader: impl ClientAccountLoader + 'async_trait,
    ) -> (Self::Accounts, instruction::Instruction) {
        let program_id = mango_v4::id();
        let instruction = Self::Instruction {
            token_count: self.token_count,
            serum3_count: self.serum3_count,
            perp_count: self.perp_count,
            perp_oo_count: self.perp_oo_count,
            token_conditional_swap_count: self.token_conditional_swap_count,
        };

        let account = Pubkey::find_program_address(
            &[
                b"MangoAccount".as_ref(),
                self.group.as_ref(),
                self.owner.pubkey().as_ref(),
                &self.account_num.to_le_bytes(),
            ],
            &program_id,
        )
        .0;

        let accounts = mango_v4::accounts::AccountExpand {
            group: self.group,
            account,
            owner: self.owner.pubkey(),
            payer: self.payer.pubkey(),
            system_program: System::id(),
        };

        let instruction = make_instruction(program_id, &accounts, &instruction);
        (accounts, instruction)
    }

    fn signers(&self) -> Vec<TestKeypair> {
        vec![self.owner, self.payer]
    }
}

pub struct AccountEditInstruction {
    pub account_num: u32,
    pub group: Pubkey,
    pub owner: TestKeypair,
    pub name: String,
    pub delegate: Pubkey,
}
#[async_trait::async_trait(?Send)]
impl ClientInstruction for AccountEditInstruction {
    type Accounts = mango_v4::accounts::AccountEdit;
    type Instruction = mango_v4::instruction::AccountEdit;
    async fn to_instruction(
        &self,
        _account_loader: impl ClientAccountLoader + 'async_trait,
    ) -> (Self::Accounts, instruction::Instruction) {
        let program_id = mango_v4::id();
        let instruction = mango_v4::instruction::AccountEdit {
            name_opt: Option::from(self.name.to_string()),
            delegate_opt: Option::from(self.delegate),
        };

        let account = Pubkey::find_program_address(
            &[
                b"MangoAccount".as_ref(),
                self.group.as_ref(),
                self.owner.pubkey().as_ref(),
                &self.account_num.to_le_bytes(),
            ],
            &program_id,
        )
        .0;

        let accounts = mango_v4::accounts::AccountEdit {
            group: self.group,
            account,
            owner: self.owner.pubkey(),
        };

        let instruction = make_instruction(program_id, &accounts, &instruction);
        (accounts, instruction)
    }

    fn signers(&self) -> Vec<TestKeypair> {
        vec![self.owner]
    }
}

pub struct AccountCloseInstruction {
    pub group: Pubkey,
    pub account: Pubkey,
    pub owner: TestKeypair,
    pub sol_destination: Pubkey,
}
#[async_trait::async_trait(?Send)]
impl ClientInstruction for AccountCloseInstruction {
    type Accounts = mango_v4::accounts::AccountClose;
    type Instruction = mango_v4::instruction::AccountClose;
    async fn to_instruction(
        &self,
        _account_loader: impl ClientAccountLoader + 'async_trait,
    ) -> (Self::Accounts, instruction::Instruction) {
        let program_id = mango_v4::id();
        let instruction = Self::Instruction { force_close: false };

        let accounts = Self::Accounts {
            group: self.group,
            owner: self.owner.pubkey(),
            account: self.account,
            sol_destination: self.sol_destination,
            token_program: Token::id(),
        };

        let instruction = make_instruction(program_id, &accounts, &instruction);
        (accounts, instruction)
    }

    fn signers(&self) -> Vec<TestKeypair> {
        vec![self.owner]
    }
}

pub struct AccountBuybackFeesWithMngo {
    pub owner: TestKeypair,
    pub account: Pubkey,
    pub mngo_bank: Pubkey,
    pub fees_bank: Pubkey,
}
#[async_trait::async_trait(?Send)]
impl ClientInstruction for AccountBuybackFeesWithMngo {
    type Accounts = mango_v4::accounts::AccountBuybackFeesWithMngo;
    type Instruction = mango_v4::instruction::AccountBuybackFeesWithMngo;
    async fn to_instruction(
        &self,
        account_loader: impl ClientAccountLoader + 'async_trait,
    ) -> (Self::Accounts, instruction::Instruction) {
        let program_id = mango_v4::id();
        let instruction = Self::Instruction {
            max_buyback_usd: u64::MAX,
        };

        let account = account_loader
            .load_mango_account(&self.account)
            .await
            .unwrap();
        let group = account_loader
            .load::<Group>(&account.fixed.group)
            .await
            .unwrap();
        let mngo_bank: Bank = account_loader.load(&self.mngo_bank).await.unwrap();
        let fees_bank: Bank = account_loader.load(&self.fees_bank).await.unwrap();
        let accounts = Self::Accounts {
            group: account.fixed.group,
            owner: self.owner.pubkey(),
            account: self.account,
            dao_account: group.buyback_fees_swap_mango_account,
            mngo_bank: self.mngo_bank,
            mngo_oracle: mngo_bank.oracle,
            fees_bank: self.fees_bank,
            fees_oracle: fees_bank.oracle,
        };

        let instruction = make_instruction(program_id, &accounts, &instruction);
        (accounts, instruction)
    }

    fn signers(&self) -> Vec<TestKeypair> {
        vec![self.owner]
    }
}

pub struct Serum3RegisterMarketInstruction {
    pub group: Pubkey,
    pub admin: TestKeypair,
    pub payer: TestKeypair,

    pub serum_program: Pubkey,
    pub serum_market_external: Pubkey,

    pub base_bank: Pubkey,
    pub quote_bank: Pubkey,

    pub market_index: Serum3MarketIndex,
}
#[async_trait::async_trait(?Send)]
impl ClientInstruction for Serum3RegisterMarketInstruction {
    type Accounts = mango_v4::accounts::Serum3RegisterMarket;
    type Instruction = mango_v4::instruction::Serum3RegisterMarket;
    async fn to_instruction(
        &self,
        _account_loader: impl ClientAccountLoader + 'async_trait,
    ) -> (Self::Accounts, instruction::Instruction) {
        let program_id = mango_v4::id();
        let instruction = Self::Instruction {
            market_index: self.market_index,
            name: "UUU/usdc".to_string(),
        };

        let serum_market = Pubkey::find_program_address(
            &[
                b"Serum3Market".as_ref(),
                self.group.as_ref(),
                self.serum_market_external.as_ref(),
            ],
            &program_id,
        )
        .0;

        let index_reservation = Pubkey::find_program_address(
            &[
                b"Serum3Index".as_ref(),
                self.group.as_ref(),
                &self.market_index.to_le_bytes(),
            ],
            &program_id,
        )
        .0;

        let accounts = Self::Accounts {
            group: self.group,
            admin: self.admin.pubkey(),
            serum_program: self.serum_program,
            serum_market_external: self.serum_market_external,
            serum_market,
            index_reservation,
            base_bank: self.base_bank,
            quote_bank: self.quote_bank,
            payer: self.payer.pubkey(),
            system_program: System::id(),
        };

        let instruction = make_instruction(program_id, &accounts, &instruction);
        (accounts, instruction)
    }

    fn signers(&self) -> Vec<TestKeypair> {
        vec![self.admin, self.payer]
    }
}

pub struct Serum3DeregisterMarketInstruction {
    pub group: Pubkey,
    pub admin: TestKeypair,
    pub serum_market_external: Pubkey,
    pub sol_destination: Pubkey,
}
#[async_trait::async_trait(?Send)]
impl ClientInstruction for Serum3DeregisterMarketInstruction {
    type Accounts = mango_v4::accounts::Serum3DeregisterMarket;
    type Instruction = mango_v4::instruction::Serum3DeregisterMarket;
    async fn to_instruction(
        &self,
        account_loader: impl ClientAccountLoader + 'async_trait,
    ) -> (Self::Accounts, instruction::Instruction) {
        let program_id = mango_v4::id();
        let instruction = Self::Instruction {};

        let serum_market = Pubkey::find_program_address(
            &[
                b"Serum3Market".as_ref(),
                self.group.as_ref(),
                self.serum_market_external.as_ref(),
            ],
            &program_id,
        )
        .0;
        let serum_market_data: Serum3Market = account_loader.load(&serum_market).await.unwrap();

        let index_reservation = Pubkey::find_program_address(
            &[
                b"Serum3Index".as_ref(),
                self.group.as_ref(),
                &serum_market_data.market_index.to_le_bytes(),
            ],
            &program_id,
        )
        .0;

        let accounts = Self::Accounts {
            group: self.group,
            admin: self.admin.pubkey(),
            serum_market,
            index_reservation,
            sol_destination: self.sol_destination,
            token_program: Token::id(),
        };

        let instruction = make_instruction(program_id, &accounts, &instruction);
        (accounts, instruction)
    }

    fn signers(&self) -> Vec<TestKeypair> {
        vec![self.admin]
    }
}

pub struct Serum3CreateOpenOrdersInstruction {
    pub account: Pubkey,
    pub serum_market: Pubkey,
    pub owner: TestKeypair,
    pub payer: TestKeypair,
}
#[async_trait::async_trait(?Send)]
impl ClientInstruction for Serum3CreateOpenOrdersInstruction {
    type Accounts = mango_v4::accounts::Serum3CreateOpenOrders;
    type Instruction = mango_v4::instruction::Serum3CreateOpenOrders;
    async fn to_instruction(
        &self,
        account_loader: impl ClientAccountLoader + 'async_trait,
    ) -> (Self::Accounts, instruction::Instruction) {
        let program_id = mango_v4::id();
        let instruction = Self::Instruction {};

        let account: MangoAccount = account_loader.load(&self.account).await.unwrap();
        let serum_market: Serum3Market = account_loader.load(&self.serum_market).await.unwrap();
        let open_orders = Pubkey::find_program_address(
            &[
                b"Serum3OO".as_ref(),
                self.account.as_ref(),
                self.serum_market.as_ref(),
            ],
            &program_id,
        )
        .0;

        let accounts = Self::Accounts {
            group: account.group,
            account: self.account,
            serum_market: self.serum_market,
            serum_program: serum_market.serum_program,
            serum_market_external: serum_market.serum_market_external,
            open_orders,
            owner: self.owner.pubkey(),
            payer: self.payer.pubkey(),
            system_program: System::id(),
            rent: sysvar::rent::Rent::id(),
        };

        let instruction = make_instruction(program_id, &accounts, &instruction);
        (accounts, instruction)
    }

    fn signers(&self) -> Vec<TestKeypair> {
        vec![self.owner, self.payer]
    }
}

pub struct Serum3CloseOpenOrdersInstruction {
    pub account: Pubkey,
    pub serum_market: Pubkey,
    pub owner: TestKeypair,
    pub sol_destination: Pubkey,
}
#[async_trait::async_trait(?Send)]
impl ClientInstruction for Serum3CloseOpenOrdersInstruction {
    type Accounts = mango_v4::accounts::Serum3CloseOpenOrders;
    type Instruction = mango_v4::instruction::Serum3CloseOpenOrders;
    async fn to_instruction(
        &self,
        account_loader: impl ClientAccountLoader + 'async_trait,
    ) -> (Self::Accounts, instruction::Instruction) {
        let program_id = mango_v4::id();
        let instruction = Self::Instruction {};

        let account: MangoAccount = account_loader.load(&self.account).await.unwrap();
        let serum_market: Serum3Market = account_loader.load(&self.serum_market).await.unwrap();
        let open_orders = Pubkey::find_program_address(
            &[
                b"Serum3OO".as_ref(),
                self.account.as_ref(),
                self.serum_market.as_ref(),
            ],
            &program_id,
        )
        .0;

        let accounts = Self::Accounts {
            group: account.group,
            account: self.account,
            serum_market: self.serum_market,
            serum_program: serum_market.serum_program,
            serum_market_external: serum_market.serum_market_external,
            open_orders,
            owner: self.owner.pubkey(),
            sol_destination: self.sol_destination,
        };

        let instruction = make_instruction(program_id, &accounts, &instruction);
        (accounts, instruction)
    }

    fn signers(&self) -> Vec<TestKeypair> {
        vec![self.owner]
    }
}

pub struct Serum3PlaceOrderInstruction {
    pub side: Serum3Side,
    pub limit_price: u64,
    pub max_base_qty: u64,
    pub max_native_quote_qty_including_fees: u64,
    pub self_trade_behavior: Serum3SelfTradeBehavior,
    pub order_type: Serum3OrderType,
    pub client_order_id: u64,
    pub limit: u16,

    pub account: Pubkey,
    pub owner: TestKeypair,

    pub serum_market: Pubkey,
}
#[async_trait::async_trait(?Send)]
impl ClientInstruction for Serum3PlaceOrderInstruction {
    type Accounts = mango_v4::accounts::Serum3PlaceOrder;
    type Instruction = mango_v4::instruction::Serum3PlaceOrder;
    async fn to_instruction(
        &self,
        account_loader: impl ClientAccountLoader + 'async_trait,
    ) -> (Self::Accounts, instruction::Instruction) {
        let program_id = mango_v4::id();
        let instruction = Self::Instruction {
            side: self.side,
            limit_price: self.limit_price,
            max_base_qty: self.max_base_qty,
            max_native_quote_qty_including_fees: self.max_native_quote_qty_including_fees,
            self_trade_behavior: self.self_trade_behavior,
            order_type: self.order_type,
            client_order_id: self.client_order_id,
            limit: self.limit,
        };

        let account = account_loader
            .load_mango_account(&self.account)
            .await
            .unwrap();
        let serum_market: Serum3Market = account_loader.load(&self.serum_market).await.unwrap();
        let open_orders = account
            .serum3_orders(serum_market.market_index)
            .unwrap()
            .open_orders;
        let quote_info =
            get_mint_info_by_token_index(&account_loader, &account, serum_market.quote_token_index)
                .await;
        let base_info =
            get_mint_info_by_token_index(&account_loader, &account, serum_market.base_token_index)
                .await;

        let market_external_bytes = account_loader
            .load_bytes(&serum_market.serum_market_external)
            .await
            .unwrap();
        let market_external: &serum_dex::state::MarketState = bytemuck::from_bytes(
            &market_external_bytes[5..5 + std::mem::size_of::<serum_dex::state::MarketState>()],
        );
        // unpack the data, to avoid unaligned references
        let bids = market_external.bids;
        let asks = market_external.asks;
        let event_q = market_external.event_q;
        let req_q = market_external.req_q;
        let coin_vault = market_external.coin_vault;
        let pc_vault = market_external.pc_vault;
        let vault_signer = serum_dex::state::gen_vault_signer_key(
            market_external.vault_signer_nonce,
            &serum_market.serum_market_external,
            &serum_market.serum_program,
        )
        .unwrap();

        let health_check_metas = derive_health_check_remaining_account_metas(
            &account_loader,
            &account,
            None,
            false,
            None,
        )
        .await;

        let payer_info = &match self.side {
            Serum3Side::Bid => &quote_info,
            Serum3Side::Ask => &base_info,
        };

        let accounts = Self::Accounts {
            group: account.fixed.group,
            account: self.account,
            open_orders,
            payer_bank: payer_info.first_bank(),
            payer_vault: payer_info.first_vault(),
            payer_oracle: payer_info.oracle,
            serum_market: self.serum_market,
            serum_program: serum_market.serum_program,
            serum_market_external: serum_market.serum_market_external,
            market_bids: from_serum_style_pubkey(bids),
            market_asks: from_serum_style_pubkey(asks),
            market_event_queue: from_serum_style_pubkey(event_q),
            market_request_queue: from_serum_style_pubkey(req_q),
            market_base_vault: from_serum_style_pubkey(coin_vault),
            market_quote_vault: from_serum_style_pubkey(pc_vault),
            market_vault_signer: vault_signer,
            owner: self.owner.pubkey(),
            token_program: Token::id(),
        };

        let mut instruction = make_instruction(program_id, &accounts, &instruction);
        instruction.accounts.extend(health_check_metas.into_iter());

        (accounts, instruction)
    }

    fn signers(&self) -> Vec<TestKeypair> {
        vec![self.owner]
    }
}

pub struct Serum3CancelOrderInstruction {
    pub side: Serum3Side,
    pub order_id: u128,

    pub account: Pubkey,
    pub owner: TestKeypair,

    pub serum_market: Pubkey,
}
#[async_trait::async_trait(?Send)]
impl ClientInstruction for Serum3CancelOrderInstruction {
    type Accounts = mango_v4::accounts::Serum3CancelOrder;
    type Instruction = mango_v4::instruction::Serum3CancelOrder;
    async fn to_instruction(
        &self,
        account_loader: impl ClientAccountLoader + 'async_trait,
    ) -> (Self::Accounts, instruction::Instruction) {
        let program_id = mango_v4::id();
        let instruction = Self::Instruction {
            side: self.side,
            order_id: self.order_id,
        };

        let account = account_loader
            .load_mango_account(&self.account)
            .await
            .unwrap();
        let serum_market: Serum3Market = account_loader.load(&self.serum_market).await.unwrap();
        let open_orders = account
            .serum3_orders(serum_market.market_index)
            .unwrap()
            .open_orders;

        let market_external_bytes = account_loader
            .load_bytes(&serum_market.serum_market_external)
            .await
            .unwrap();
        let market_external: &serum_dex::state::MarketState = bytemuck::from_bytes(
            &market_external_bytes[5..5 + std::mem::size_of::<serum_dex::state::MarketState>()],
        );
        // unpack the data, to avoid unaligned references
        let bids = market_external.bids;
        let asks = market_external.asks;
        let event_q = market_external.event_q;

        let accounts = Self::Accounts {
            group: account.fixed.group,
            account: self.account,
            open_orders,
            serum_market: self.serum_market,
            serum_program: serum_market.serum_program,
            serum_market_external: serum_market.serum_market_external,
            market_bids: from_serum_style_pubkey(bids),
            market_asks: from_serum_style_pubkey(asks),
            market_event_queue: from_serum_style_pubkey(event_q),
            owner: self.owner.pubkey(),
        };

        let instruction = make_instruction(program_id, &accounts, &instruction);
        (accounts, instruction)
    }

    fn signers(&self) -> Vec<TestKeypair> {
        vec![self.owner]
    }
}

pub struct Serum3CancelAllOrdersInstruction {
    pub limit: u8,
    pub account: Pubkey,
    pub owner: TestKeypair,
    pub serum_market: Pubkey,
}
#[async_trait::async_trait(?Send)]
impl ClientInstruction for Serum3CancelAllOrdersInstruction {
    type Accounts = mango_v4::accounts::Serum3CancelAllOrders;
    type Instruction = mango_v4::instruction::Serum3CancelAllOrders;
    async fn to_instruction(
        &self,
        account_loader: impl ClientAccountLoader + 'async_trait,
    ) -> (Self::Accounts, instruction::Instruction) {
        let program_id = mango_v4::id();
        let instruction = Self::Instruction { limit: self.limit };

        let account = account_loader
            .load_mango_account(&self.account)
            .await
            .unwrap();
        let serum_market: Serum3Market = account_loader.load(&self.serum_market).await.unwrap();
        let open_orders = account
            .serum3_orders(serum_market.market_index)
            .unwrap()
            .open_orders;

        let market_external_bytes = account_loader
            .load_bytes(&serum_market.serum_market_external)
            .await
            .unwrap();
        let market_external: &serum_dex::state::MarketState = bytemuck::from_bytes(
            &market_external_bytes[5..5 + std::mem::size_of::<serum_dex::state::MarketState>()],
        );
        // unpack the data, to avoid unaligned references
        let bids = market_external.bids;
        let asks = market_external.asks;
        let event_q = market_external.event_q;

        let accounts = Self::Accounts {
            group: account.fixed.group,
            account: self.account,
            open_orders,
            serum_market: self.serum_market,
            serum_program: serum_market.serum_program,
            serum_market_external: serum_market.serum_market_external,
            market_bids: from_serum_style_pubkey(bids),
            market_asks: from_serum_style_pubkey(asks),
            market_event_queue: from_serum_style_pubkey(event_q),
            owner: self.owner.pubkey(),
        };

        let instruction = make_instruction(program_id, &accounts, &instruction);
        (accounts, instruction)
    }

    fn signers(&self) -> Vec<TestKeypair> {
        vec![self.owner]
    }
}

<<<<<<< HEAD
pub struct Serum3SettleFundsInstruction {
    pub account: Pubkey,
    pub owner: TestKeypair,

    pub serum_market: Pubkey,
}
#[async_trait::async_trait(?Send)]
impl ClientInstruction for Serum3SettleFundsInstruction {
    type Accounts = mango_v4::accounts::Serum3SettleFunds;
    type Instruction = mango_v4::instruction::Serum3SettleFunds;
    async fn to_instruction(
        &self,
        account_loader: impl ClientAccountLoader + 'async_trait,
    ) -> (Self::Accounts, instruction::Instruction) {
        let program_id = mango_v4::id();
        let instruction = Self::Instruction {};

        let account = account_loader
            .load_mango_account(&self.account)
            .await
            .unwrap();
        let serum_market: Serum3Market = account_loader.load(&self.serum_market).await.unwrap();
        let open_orders = account
            .serum3_orders(serum_market.market_index)
            .unwrap()
            .open_orders;
        let quote_info =
            get_mint_info_by_token_index(&account_loader, &account, serum_market.quote_token_index)
                .await;
        let base_info =
            get_mint_info_by_token_index(&account_loader, &account, serum_market.base_token_index)
                .await;

        let market_external_bytes = account_loader
            .load_bytes(&serum_market.serum_market_external)
            .await
            .unwrap();
        let market_external: &serum_dex::state::MarketState = bytemuck::from_bytes(
            &market_external_bytes[5..5 + std::mem::size_of::<serum_dex::state::MarketState>()],
        );
        // unpack the data, to avoid unaligned references
        let coin_vault = market_external.coin_vault;
        let pc_vault = market_external.pc_vault;
        let vault_signer = serum_dex::state::gen_vault_signer_key(
            market_external.vault_signer_nonce,
            &serum_market.serum_market_external,
            &serum_market.serum_program,
        )
        .unwrap();

        let accounts = Self::Accounts {
            group: account.fixed.group,
            account: self.account,
            open_orders,
            quote_bank: quote_info.first_bank(),
            quote_vault: quote_info.first_vault(),
            base_bank: base_info.first_bank(),
            base_vault: base_info.first_vault(),
            serum_market: self.serum_market,
            serum_program: serum_market.serum_program,
            serum_market_external: serum_market.serum_market_external,
            market_base_vault: from_serum_style_pubkey(coin_vault),
            market_quote_vault: from_serum_style_pubkey(pc_vault),
            market_vault_signer: vault_signer,
            owner: self.owner.pubkey(),
            token_program: Token::id(),
        };

        let instruction = make_instruction(program_id, &accounts, &instruction);
        (accounts, instruction)
    }

    fn signers(&self) -> Vec<TestKeypair> {
        vec![self.owner]
    }
}

=======
>>>>>>> 3867d902
pub struct Serum3SettleFundsV2Instruction {
    pub account: Pubkey,
    pub owner: TestKeypair,

    pub serum_market: Pubkey,
    pub fees_to_dao: bool,
}
#[async_trait::async_trait(?Send)]
impl ClientInstruction for Serum3SettleFundsV2Instruction {
    type Accounts = mango_v4::accounts::Serum3SettleFundsV2;
    type Instruction = mango_v4::instruction::Serum3SettleFundsV2;
    async fn to_instruction(
        &self,
        account_loader: impl ClientAccountLoader + 'async_trait,
    ) -> (Self::Accounts, instruction::Instruction) {
        let program_id = mango_v4::id();
        let instruction = Self::Instruction {
            fees_to_dao: self.fees_to_dao,
        };

        let account = account_loader
            .load_mango_account(&self.account)
            .await
            .unwrap();
        let serum_market: Serum3Market = account_loader.load(&self.serum_market).await.unwrap();
        let open_orders = account
            .serum3_orders(serum_market.market_index)
            .unwrap()
            .open_orders;
        let quote_info =
            get_mint_info_by_token_index(&account_loader, &account, serum_market.quote_token_index)
                .await;
        let base_info =
            get_mint_info_by_token_index(&account_loader, &account, serum_market.base_token_index)
                .await;

        let market_external_bytes = account_loader
            .load_bytes(&serum_market.serum_market_external)
            .await
            .unwrap();
        let market_external: &serum_dex::state::MarketState = bytemuck::from_bytes(
            &market_external_bytes[5..5 + std::mem::size_of::<serum_dex::state::MarketState>()],
        );
        // unpack the data, to avoid unaligned references
        let coin_vault = market_external.coin_vault;
        let pc_vault = market_external.pc_vault;
        let vault_signer = serum_dex::state::gen_vault_signer_key(
            market_external.vault_signer_nonce,
            &serum_market.serum_market_external,
            &serum_market.serum_program,
        )
        .unwrap();

        let accounts = Self::Accounts {
            v1: mango_v4::accounts::Serum3SettleFunds {
                group: account.fixed.group,
                account: self.account,
                open_orders,
                quote_bank: quote_info.first_bank(),
                quote_vault: quote_info.first_vault(),
                base_bank: base_info.first_bank(),
                base_vault: base_info.first_vault(),
                serum_market: self.serum_market,
                serum_program: serum_market.serum_program,
                serum_market_external: serum_market.serum_market_external,
                market_base_vault: from_serum_style_pubkey(coin_vault),
                market_quote_vault: from_serum_style_pubkey(pc_vault),
                market_vault_signer: vault_signer,
                owner: self.owner.pubkey(),
                token_program: Token::id(),
            },
            v2: mango_v4::accounts::Serum3SettleFundsV2Extra {
                quote_oracle: quote_info.oracle,
                base_oracle: base_info.oracle,
            },
        };

        let instruction = make_instruction(program_id, &accounts, &instruction);
        (accounts, instruction)
    }

    fn signers(&self) -> Vec<TestKeypair> {
        vec![self.owner]
    }
}

pub struct Serum3LiqForceCancelOrdersInstruction {
    pub account: Pubkey,
    pub serum_market: Pubkey,
    pub limit: u8,
}
#[async_trait::async_trait(?Send)]
impl ClientInstruction for Serum3LiqForceCancelOrdersInstruction {
    type Accounts = mango_v4::accounts::Serum3LiqForceCancelOrders;
    type Instruction = mango_v4::instruction::Serum3LiqForceCancelOrders;
    async fn to_instruction(
        &self,
        account_loader: impl ClientAccountLoader + 'async_trait,
    ) -> (Self::Accounts, instruction::Instruction) {
        let program_id = mango_v4::id();
        let instruction = Self::Instruction { limit: self.limit };

        let account = account_loader
            .load_mango_account(&self.account)
            .await
            .unwrap();
        let serum_market: Serum3Market = account_loader.load(&self.serum_market).await.unwrap();
        let open_orders = account
            .serum3_orders(serum_market.market_index)
            .unwrap()
            .open_orders;
        let quote_info =
            get_mint_info_by_token_index(&account_loader, &account, serum_market.quote_token_index)
                .await;
        let base_info =
            get_mint_info_by_token_index(&account_loader, &account, serum_market.base_token_index)
                .await;

        let market_external_bytes = account_loader
            .load_bytes(&serum_market.serum_market_external)
            .await
            .unwrap();
        let market_external: &serum_dex::state::MarketState = bytemuck::from_bytes(
            &market_external_bytes[5..5 + std::mem::size_of::<serum_dex::state::MarketState>()],
        );
        // unpack the data, to avoid unaligned references
        let bids = market_external.bids;
        let asks = market_external.asks;
        let event_q = market_external.event_q;
        let coin_vault = market_external.coin_vault;
        let pc_vault = market_external.pc_vault;
        let vault_signer = serum_dex::state::gen_vault_signer_key(
            market_external.vault_signer_nonce,
            &serum_market.serum_market_external,
            &serum_market.serum_program,
        )
        .unwrap();

        let health_check_metas = derive_health_check_remaining_account_metas(
            &account_loader,
            &account,
            None,
            false,
            None,
        )
        .await;

        let accounts = Self::Accounts {
            group: account.fixed.group,
            account: self.account,
            open_orders,
            quote_bank: quote_info.first_bank(),
            quote_vault: quote_info.first_vault(),
            base_bank: base_info.first_bank(),
            base_vault: base_info.first_vault(),
            serum_market: self.serum_market,
            serum_program: serum_market.serum_program,
            serum_market_external: serum_market.serum_market_external,
            market_bids: from_serum_style_pubkey(bids),
            market_asks: from_serum_style_pubkey(asks),
            market_event_queue: from_serum_style_pubkey(event_q),
            market_base_vault: from_serum_style_pubkey(coin_vault),
            market_quote_vault: from_serum_style_pubkey(pc_vault),
            market_vault_signer: vault_signer,
            token_program: Token::id(),
        };

        let mut instruction = make_instruction(program_id, &accounts, &instruction);
        instruction.accounts.extend(health_check_metas.into_iter());

        (accounts, instruction)
    }

    fn signers(&self) -> Vec<TestKeypair> {
        vec![]
    }
}

pub struct TokenForceCloseBorrowsWithTokenInstruction {
    pub liqee: Pubkey,
    pub liqor: Pubkey,
    pub liqor_owner: TestKeypair,

    pub asset_token_index: TokenIndex,
    pub asset_bank_index: usize,
    pub liab_token_index: TokenIndex,
    pub liab_bank_index: usize,
    pub max_liab_transfer: u64,
}
#[async_trait::async_trait(?Send)]
impl ClientInstruction for TokenForceCloseBorrowsWithTokenInstruction {
    type Accounts = mango_v4::accounts::TokenForceCloseBorrowsWithToken;
    type Instruction = mango_v4::instruction::TokenForceCloseBorrowsWithToken;
    async fn to_instruction(
        &self,
        account_loader: impl ClientAccountLoader + 'async_trait,
    ) -> (Self::Accounts, instruction::Instruction) {
        let program_id = mango_v4::id();
        let instruction = Self::Instruction {
            asset_token_index: self.asset_token_index,
            liab_token_index: self.liab_token_index,
            max_liab_transfer: self.max_liab_transfer,
        };

        let liqee = account_loader
            .load_mango_account(&self.liqee)
            .await
            .unwrap();
        let liqor = account_loader
            .load_mango_account(&self.liqor)
            .await
            .unwrap();
        let health_check_metas = derive_liquidation_remaining_account_metas(
            &account_loader,
            &liqee,
            &liqor,
            self.asset_token_index,
            self.asset_bank_index,
            self.liab_token_index,
            self.liab_bank_index,
        )
        .await;

        let accounts = Self::Accounts {
            group: liqee.fixed.group,
            liqee: self.liqee,
            liqor: self.liqor,
            liqor_owner: self.liqor_owner.pubkey(),
        };

        let mut instruction = make_instruction(program_id, &accounts, &instruction);
        instruction.accounts.extend(health_check_metas.into_iter());

        (accounts, instruction)
    }

    fn signers(&self) -> Vec<TestKeypair> {
        vec![self.liqor_owner]
    }
}

pub struct TokenLiqWithTokenInstruction {
    pub liqee: Pubkey,
    pub liqor: Pubkey,
    pub liqor_owner: TestKeypair,

    pub asset_token_index: TokenIndex,
    pub asset_bank_index: usize,
    pub liab_token_index: TokenIndex,
    pub liab_bank_index: usize,
    pub max_liab_transfer: I80F48,
}
#[async_trait::async_trait(?Send)]
impl ClientInstruction for TokenLiqWithTokenInstruction {
    type Accounts = mango_v4::accounts::TokenLiqWithToken;
    type Instruction = mango_v4::instruction::TokenLiqWithToken;
    async fn to_instruction(
        &self,
        account_loader: impl ClientAccountLoader + 'async_trait,
    ) -> (Self::Accounts, instruction::Instruction) {
        let program_id = mango_v4::id();
        let instruction = Self::Instruction {
            asset_token_index: self.asset_token_index,
            liab_token_index: self.liab_token_index,
            max_liab_transfer: self.max_liab_transfer,
        };

        let liqee = account_loader
            .load_mango_account(&self.liqee)
            .await
            .unwrap();
        let liqor = account_loader
            .load_mango_account(&self.liqor)
            .await
            .unwrap();
        let health_check_metas = derive_liquidation_remaining_account_metas(
            &account_loader,
            &liqee,
            &liqor,
            self.asset_token_index,
            self.asset_bank_index,
            self.liab_token_index,
            self.liab_bank_index,
        )
        .await;

        let accounts = Self::Accounts {
            group: liqee.fixed.group,
            liqee: self.liqee,
            liqor: self.liqor,
            liqor_owner: self.liqor_owner.pubkey(),
        };

        let mut instruction = make_instruction(program_id, &accounts, &instruction);
        instruction.accounts.extend(health_check_metas.into_iter());

        (accounts, instruction)
    }

    fn signers(&self) -> Vec<TestKeypair> {
        vec![self.liqor_owner]
    }
}

pub struct TokenLiqBankruptcyInstruction {
    pub liqee: Pubkey,
    pub liqor: Pubkey,
    pub liqor_owner: TestKeypair,

    pub max_liab_transfer: I80F48,
    pub liab_mint_info: Pubkey,
}
#[async_trait::async_trait(?Send)]
impl ClientInstruction for TokenLiqBankruptcyInstruction {
    type Accounts = mango_v4::accounts::TokenLiqBankruptcy;
    type Instruction = mango_v4::instruction::TokenLiqBankruptcy;
    async fn to_instruction(
        &self,
        account_loader: impl ClientAccountLoader + 'async_trait,
    ) -> (Self::Accounts, instruction::Instruction) {
        let program_id = mango_v4::id();
        let instruction = Self::Instruction {
            max_liab_transfer: self.max_liab_transfer,
        };

        let liab_mint_info: MintInfo = account_loader.load(&self.liab_mint_info).await.unwrap();
        let liqee = account_loader
            .load_mango_account(&self.liqee)
            .await
            .unwrap();
        let liqor = account_loader
            .load_mango_account(&self.liqor)
            .await
            .unwrap();
        let health_check_metas = derive_liquidation_remaining_account_metas(
            &account_loader,
            &liqee,
            &liqor,
            QUOTE_TOKEN_INDEX,
            0,
            liab_mint_info.token_index,
            0,
        )
        .await;

        let group_key = liqee.fixed.group;
        let group: Group = account_loader.load(&group_key).await.unwrap();

        let quote_mint_info = Pubkey::find_program_address(
            &[
                b"MintInfo".as_ref(),
                liqee.fixed.group.as_ref(),
                group.insurance_mint.as_ref(),
            ],
            &program_id,
        )
        .0;
        let quote_mint_info: MintInfo = account_loader.load(&quote_mint_info).await.unwrap();

        let insurance_vault = Pubkey::find_program_address(
            &[b"InsuranceVault".as_ref(), group_key.as_ref()],
            &program_id,
        )
        .0;

        let accounts = Self::Accounts {
            group: group_key,
            liqee: self.liqee,
            liqor: self.liqor,
            liqor_owner: self.liqor_owner.pubkey(),
            liab_mint_info: self.liab_mint_info,
            quote_vault: quote_mint_info.first_vault(),
            insurance_vault,
            token_program: Token::id(),
        };

        let mut instruction = make_instruction(program_id, &accounts, &instruction);
        let mut bank_ams = liab_mint_info
            .banks()
            .iter()
            .map(|bank| AccountMeta {
                pubkey: *bank,
                is_signer: false,
                is_writable: true,
            })
            .collect::<Vec<_>>();
        instruction.accounts.append(&mut bank_ams);
        instruction.accounts.extend(health_check_metas.into_iter());

        (accounts, instruction)
    }

    fn signers(&self) -> Vec<TestKeypair> {
        vec![self.liqor_owner]
    }
}

#[derive(Default)]
pub struct PerpCreateMarketInstruction {
    pub group: Pubkey,
    pub admin: TestKeypair,
    pub oracle: Pubkey,
    pub bids: Pubkey,
    pub asks: Pubkey,
    pub event_queue: Pubkey,
    pub payer: TestKeypair,
    pub settle_token_index: TokenIndex,
    pub perp_market_index: PerpMarketIndex,
    pub base_decimals: u8,
    pub quote_lot_size: i64,
    pub base_lot_size: i64,
    pub maint_base_asset_weight: f32,
    pub init_base_asset_weight: f32,
    pub maint_base_liab_weight: f32,
    pub init_base_liab_weight: f32,
    pub maint_overall_asset_weight: f32,
    pub init_overall_asset_weight: f32,
    pub base_liquidation_fee: f32,
    pub positive_pnl_liquidation_fee: f32,
    pub maker_fee: f32,
    pub taker_fee: f32,
    pub group_insurance_fund: bool,
    pub fee_penalty: f32,
    pub settle_fee_flat: f32,
    pub settle_fee_amount_threshold: f32,
    pub settle_fee_fraction_low_health: f32,
    pub settle_pnl_limit_factor: f32,
    pub settle_pnl_limit_window_size_ts: u64,
}
impl PerpCreateMarketInstruction {
    pub async fn with_new_book_and_queue(
        solana: &SolanaCookie,
        base: &super::mango_setup::Token,
    ) -> Self {
        PerpCreateMarketInstruction {
            bids: solana
                .create_account_for_type::<BookSide>(&mango_v4::id())
                .await,
            asks: solana
                .create_account_for_type::<BookSide>(&mango_v4::id())
                .await,
            event_queue: solana
                .create_account_for_type::<EventQueue>(&mango_v4::id())
                .await,
            oracle: base.oracle,
            base_decimals: base.mint.decimals,
            ..PerpCreateMarketInstruction::default()
        }
    }
}
#[async_trait::async_trait(?Send)]
impl ClientInstruction for PerpCreateMarketInstruction {
    type Accounts = mango_v4::accounts::PerpCreateMarket;
    type Instruction = mango_v4::instruction::PerpCreateMarket;
    async fn to_instruction(
        &self,
        _loader: impl ClientAccountLoader + 'async_trait,
    ) -> (Self::Accounts, instruction::Instruction) {
        let program_id = mango_v4::id();
        let instruction = Self::Instruction {
            name: "UUU-PERP".to_string(),
            oracle_config: OracleConfigParams {
                conf_filter: 0.1,
                max_staleness_slots: None,
            },
            settle_token_index: self.settle_token_index,
            perp_market_index: self.perp_market_index,
            quote_lot_size: self.quote_lot_size,
            base_lot_size: self.base_lot_size,
            maint_base_asset_weight: self.maint_base_asset_weight,
            init_base_asset_weight: self.init_base_asset_weight,
            maint_base_liab_weight: self.maint_base_liab_weight,
            init_base_liab_weight: self.init_base_liab_weight,
            maint_overall_asset_weight: self.maint_overall_asset_weight,
            init_overall_asset_weight: self.init_overall_asset_weight,
            base_liquidation_fee: self.base_liquidation_fee,
            maker_fee: self.maker_fee,
            taker_fee: self.taker_fee,
            max_funding: 0.05,
            min_funding: 0.05,
            impact_quantity: 100,
            base_decimals: self.base_decimals,
            group_insurance_fund: self.group_insurance_fund,
            fee_penalty: self.fee_penalty,
            settle_fee_flat: self.settle_fee_flat,
            settle_fee_amount_threshold: self.settle_fee_amount_threshold,
            settle_fee_fraction_low_health: self.settle_fee_fraction_low_health,
            settle_pnl_limit_factor: self.settle_pnl_limit_factor,
            settle_pnl_limit_window_size_ts: self.settle_pnl_limit_window_size_ts,
            positive_pnl_liquidation_fee: self.positive_pnl_liquidation_fee,
        };

        let perp_market = Pubkey::find_program_address(
            &[
                b"PerpMarket".as_ref(),
                self.group.as_ref(),
                self.perp_market_index.to_le_bytes().as_ref(),
            ],
            &program_id,
        )
        .0;

        let accounts = Self::Accounts {
            group: self.group,
            admin: self.admin.pubkey(),
            oracle: self.oracle,
            perp_market,
            bids: self.bids,
            asks: self.asks,
            event_queue: self.event_queue,
            payer: self.payer.pubkey(),
            system_program: System::id(),
        };

        let instruction = make_instruction(program_id, &accounts, &instruction);
        (accounts, instruction)
    }

    fn signers(&self) -> Vec<TestKeypair> {
        vec![self.admin, self.payer]
    }
}

fn perp_edit_instruction_default() -> mango_v4::instruction::PerpEditMarket {
    mango_v4::instruction::PerpEditMarket {
        oracle_opt: None,
        oracle_config_opt: None,
        base_decimals_opt: None,
        maint_base_asset_weight_opt: None,
        init_base_asset_weight_opt: None,
        maint_base_liab_weight_opt: None,
        init_base_liab_weight_opt: None,
        maint_overall_asset_weight_opt: None,
        init_overall_asset_weight_opt: None,
        base_liquidation_fee_opt: None,
        maker_fee_opt: None,
        taker_fee_opt: None,
        min_funding_opt: None,
        max_funding_opt: None,
        impact_quantity_opt: None,
        group_insurance_fund_opt: None,
        fee_penalty_opt: None,
        settle_fee_flat_opt: None,
        settle_fee_amount_threshold_opt: None,
        settle_fee_fraction_low_health_opt: None,
        stable_price_delay_interval_seconds_opt: None,
        stable_price_delay_growth_limit_opt: None,
        stable_price_growth_limit_opt: None,
        settle_pnl_limit_factor_opt: None,
        settle_pnl_limit_window_size_ts_opt: None,
        reduce_only_opt: None,
        reset_stable_price: false,
        positive_pnl_liquidation_fee_opt: None,
        name_opt: None,
        force_close_opt: None,
    }
}

pub struct PerpResetStablePriceModel {
    pub group: Pubkey,
    pub admin: TestKeypair,
    pub perp_market: Pubkey,
}

#[async_trait::async_trait(?Send)]
impl ClientInstruction for PerpResetStablePriceModel {
    type Accounts = mango_v4::accounts::PerpEditMarket;
    type Instruction = mango_v4::instruction::PerpEditMarket;
    async fn to_instruction(
        &self,
        account_loader: impl ClientAccountLoader + 'async_trait,
    ) -> (Self::Accounts, instruction::Instruction) {
        let program_id = mango_v4::id();

        let perp_market: PerpMarket = account_loader.load(&self.perp_market).await.unwrap();

        let instruction = Self::Instruction {
            reset_stable_price: true,
            ..perp_edit_instruction_default()
        };

        let accounts = Self::Accounts {
            group: self.group,
            admin: self.admin.pubkey(),
            perp_market: self.perp_market,
            oracle: perp_market.oracle,
        };

        let instruction = make_instruction(program_id, &accounts, &instruction);
        (accounts, instruction)
    }

    fn signers(&self) -> Vec<TestKeypair> {
        vec![self.admin]
    }
}

pub struct PerpSetSettleLimitWindow {
    pub group: Pubkey,
    pub admin: TestKeypair,
    pub perp_market: Pubkey,
    pub window_size_ts: u64,
}

#[async_trait::async_trait(?Send)]
impl ClientInstruction for PerpSetSettleLimitWindow {
    type Accounts = mango_v4::accounts::PerpEditMarket;
    type Instruction = mango_v4::instruction::PerpEditMarket;
    async fn to_instruction(
        &self,
        account_loader: impl ClientAccountLoader + 'async_trait,
    ) -> (Self::Accounts, instruction::Instruction) {
        let program_id = mango_v4::id();

        let perp_market: PerpMarket = account_loader.load(&self.perp_market).await.unwrap();

        let instruction = Self::Instruction {
            settle_pnl_limit_window_size_ts_opt: Some(self.window_size_ts),
            ..perp_edit_instruction_default()
        };

        let accounts = Self::Accounts {
            group: self.group,
            admin: self.admin.pubkey(),
            perp_market: self.perp_market,
            oracle: perp_market.oracle,
        };

        let instruction = make_instruction(program_id, &accounts, &instruction);
        (accounts, instruction)
    }

    fn signers(&self) -> Vec<TestKeypair> {
        vec![self.admin]
    }
}

pub struct PerpMakeReduceOnly {
    pub group: Pubkey,
    pub admin: TestKeypair,
    pub perp_market: Pubkey,
    pub reduce_only: bool,
    pub force_close: bool,
}

#[async_trait::async_trait(?Send)]
impl ClientInstruction for PerpMakeReduceOnly {
    type Accounts = mango_v4::accounts::PerpEditMarket;
    type Instruction = mango_v4::instruction::PerpEditMarket;
    async fn to_instruction(
        &self,
        account_loader: impl ClientAccountLoader + 'async_trait,
    ) -> (Self::Accounts, instruction::Instruction) {
        let program_id = mango_v4::id();

        let perp_market: PerpMarket = account_loader.load(&self.perp_market).await.unwrap();

        let instruction = Self::Instruction {
            reduce_only_opt: Some(self.reduce_only),
            force_close_opt: Some(self.force_close),
            ..perp_edit_instruction_default()
        };

        let accounts = Self::Accounts {
            group: self.group,
            admin: self.admin.pubkey(),
            perp_market: self.perp_market,
            oracle: perp_market.oracle,
        };

        let instruction = make_instruction(program_id, &accounts, &instruction);
        (accounts, instruction)
    }

    fn signers(&self) -> Vec<TestKeypair> {
        vec![self.admin]
    }
}

pub struct PerpChangeWeights {
    pub group: Pubkey,
    pub admin: TestKeypair,
    pub perp_market: Pubkey,
    pub init_overall_asset_weight: f32,
    pub maint_overall_asset_weight: f32,
}

#[async_trait::async_trait(?Send)]
impl ClientInstruction for PerpChangeWeights {
    type Accounts = mango_v4::accounts::PerpEditMarket;
    type Instruction = mango_v4::instruction::PerpEditMarket;
    async fn to_instruction(
        &self,
        account_loader: impl ClientAccountLoader + 'async_trait,
    ) -> (Self::Accounts, instruction::Instruction) {
        let program_id = mango_v4::id();

        let perp_market: PerpMarket = account_loader.load(&self.perp_market).await.unwrap();

        let instruction = Self::Instruction {
            init_overall_asset_weight_opt: Some(self.init_overall_asset_weight),
            maint_overall_asset_weight_opt: Some(self.maint_overall_asset_weight),
            ..perp_edit_instruction_default()
        };

        let accounts = Self::Accounts {
            group: self.group,
            admin: self.admin.pubkey(),
            perp_market: self.perp_market,
            oracle: perp_market.oracle,
        };

        let instruction = make_instruction(program_id, &accounts, &instruction);
        (accounts, instruction)
    }

    fn signers(&self) -> Vec<TestKeypair> {
        vec![self.admin]
    }
}

pub struct PerpCloseMarketInstruction {
    pub admin: TestKeypair,
    pub perp_market: Pubkey,
    pub sol_destination: Pubkey,
}
#[async_trait::async_trait(?Send)]
impl ClientInstruction for PerpCloseMarketInstruction {
    type Accounts = mango_v4::accounts::PerpCloseMarket;
    type Instruction = mango_v4::instruction::PerpCloseMarket;
    async fn to_instruction(
        &self,
        account_loader: impl ClientAccountLoader + 'async_trait,
    ) -> (Self::Accounts, instruction::Instruction) {
        let program_id = mango_v4::id();
        let instruction = Self::Instruction {};
        let perp_market: PerpMarket = account_loader.load(&self.perp_market).await.unwrap();

        let accounts = Self::Accounts {
            group: perp_market.group,
            admin: self.admin.pubkey(),
            perp_market: self.perp_market,
            bids: perp_market.bids,
            asks: perp_market.asks,
            event_queue: perp_market.event_queue,
            token_program: Token::id(),
            sol_destination: self.sol_destination,
        };

        let instruction = make_instruction(program_id, &accounts, &instruction);
        (accounts, instruction)
    }

    fn signers(&self) -> Vec<TestKeypair> {
        vec![self.admin]
    }
}

pub struct PerpDeactivatePositionInstruction {
    pub account: Pubkey,
    pub perp_market: Pubkey,
    pub owner: TestKeypair,
}
#[async_trait::async_trait(?Send)]
impl ClientInstruction for PerpDeactivatePositionInstruction {
    type Accounts = mango_v4::accounts::PerpDeactivatePosition;
    type Instruction = mango_v4::instruction::PerpDeactivatePosition;
    async fn to_instruction(
        &self,
        account_loader: impl ClientAccountLoader + 'async_trait,
    ) -> (Self::Accounts, instruction::Instruction) {
        let program_id = mango_v4::id();
        let perp_market: PerpMarket = account_loader.load(&self.perp_market).await.unwrap();

        let instruction = Self::Instruction {};
        let accounts = Self::Accounts {
            group: perp_market.group,
            account: self.account,
            perp_market: self.perp_market,
            owner: self.owner.pubkey(),
        };

        let instruction = make_instruction(program_id, &accounts, &instruction);
        (accounts, instruction)
    }

    fn signers(&self) -> Vec<TestKeypair> {
        vec![self.owner]
    }
}

pub struct PerpPlaceOrderInstruction {
    pub account: Pubkey,
    pub perp_market: Pubkey,
    pub owner: TestKeypair,
    pub side: Side,
    pub price_lots: i64,
    pub max_base_lots: i64,
    pub max_quote_lots: i64,
    pub reduce_only: bool,
    pub client_order_id: u64,
    pub self_trade_behavior: SelfTradeBehavior,
}
impl Default for PerpPlaceOrderInstruction {
    fn default() -> Self {
        Self {
            account: Pubkey::default(),
            perp_market: Pubkey::default(),
            owner: TestKeypair::default(),
            side: Side::Bid,
            price_lots: 0,
            max_base_lots: i64::MAX,
            max_quote_lots: i64::MAX,
            reduce_only: false,
            client_order_id: 0,
            self_trade_behavior: SelfTradeBehavior::DecrementTake,
        }
    }
}
#[async_trait::async_trait(?Send)]
impl ClientInstruction for PerpPlaceOrderInstruction {
    type Accounts = mango_v4::accounts::PerpPlaceOrder;
    type Instruction = mango_v4::instruction::PerpPlaceOrderV2;
    async fn to_instruction(
        &self,
        account_loader: impl ClientAccountLoader + 'async_trait,
    ) -> (Self::Accounts, instruction::Instruction) {
        let program_id = mango_v4::id();
        let instruction = Self::Instruction {
            side: self.side,
            price_lots: self.price_lots,
            max_base_lots: self.max_base_lots,
            max_quote_lots: self.max_quote_lots,
            client_order_id: self.client_order_id,
            order_type: PlaceOrderType::Limit,
            self_trade_behavior: self.self_trade_behavior,
            reduce_only: self.reduce_only,
            expiry_timestamp: 0,
            limit: 10,
        };

        let perp_market: PerpMarket = account_loader.load(&self.perp_market).await.unwrap();
        let account = account_loader
            .load_mango_account(&self.account)
            .await
            .unwrap();
        let health_check_metas = derive_health_check_remaining_account_metas(
            &account_loader,
            &account,
            None,
            false,
            Some(perp_market.perp_market_index),
        )
        .await;

        let accounts = Self::Accounts {
            group: account.fixed.group,
            account: self.account,
            perp_market: self.perp_market,
            bids: perp_market.bids,
            asks: perp_market.asks,
            event_queue: perp_market.event_queue,
            oracle: perp_market.oracle,
            owner: self.owner.pubkey(),
        };
        let mut instruction = make_instruction(program_id, &accounts, &instruction);
        instruction.accounts.extend(health_check_metas);

        (accounts, instruction)
    }

    fn signers(&self) -> Vec<TestKeypair> {
        vec![self.owner]
    }
}

pub struct PerpPlaceOrderPeggedInstruction {
    pub account: Pubkey,
    pub perp_market: Pubkey,
    pub owner: TestKeypair,
    pub side: Side,
    pub price_offset: i64,
    pub max_base_lots: i64,
    pub max_quote_lots: i64,
    pub client_order_id: u64,
    pub peg_limit: i64,
}
#[async_trait::async_trait(?Send)]
impl ClientInstruction for PerpPlaceOrderPeggedInstruction {
    type Accounts = mango_v4::accounts::PerpPlaceOrder;
    type Instruction = mango_v4::instruction::PerpPlaceOrderPeggedV2;
    async fn to_instruction(
        &self,
        account_loader: impl ClientAccountLoader + 'async_trait,
    ) -> (Self::Accounts, instruction::Instruction) {
        let program_id = mango_v4::id();
        let instruction = Self::Instruction {
            side: self.side,
            price_offset_lots: self.price_offset,
            peg_limit: self.peg_limit,
            max_base_lots: self.max_base_lots,
            max_quote_lots: self.max_quote_lots,
            client_order_id: self.client_order_id,
            order_type: PlaceOrderType::Limit,
            reduce_only: false,
            expiry_timestamp: 0,
            self_trade_behavior: SelfTradeBehavior::DecrementTake,
            limit: 10,
            max_oracle_staleness_slots: -1,
        };

        let perp_market: PerpMarket = account_loader.load(&self.perp_market).await.unwrap();
        let account = account_loader
            .load_mango_account(&self.account)
            .await
            .unwrap();
        let health_check_metas = derive_health_check_remaining_account_metas(
            &account_loader,
            &account,
            None,
            false,
            Some(perp_market.perp_market_index),
        )
        .await;

        let accounts = Self::Accounts {
            group: account.fixed.group,
            account: self.account,
            perp_market: self.perp_market,
            bids: perp_market.bids,
            asks: perp_market.asks,
            event_queue: perp_market.event_queue,
            oracle: perp_market.oracle,
            owner: self.owner.pubkey(),
        };
        let mut instruction = make_instruction(program_id, &accounts, &instruction);
        instruction.accounts.extend(health_check_metas);

        (accounts, instruction)
    }

    fn signers(&self) -> Vec<TestKeypair> {
        vec![self.owner]
    }
}

pub struct PerpCancelOrderInstruction {
    pub account: Pubkey,
    pub perp_market: Pubkey,
    pub owner: TestKeypair,
    pub order_id: u128,
}
#[async_trait::async_trait(?Send)]
impl ClientInstruction for PerpCancelOrderInstruction {
    type Accounts = mango_v4::accounts::PerpCancelOrder;
    type Instruction = mango_v4::instruction::PerpCancelOrder;
    async fn to_instruction(
        &self,
        account_loader: impl ClientAccountLoader + 'async_trait,
    ) -> (Self::Accounts, instruction::Instruction) {
        let program_id = mango_v4::id();
        let instruction = Self::Instruction {
            order_id: self.order_id,
        };
        let perp_market: PerpMarket = account_loader.load(&self.perp_market).await.unwrap();
        let accounts = Self::Accounts {
            group: perp_market.group,
            account: self.account,
            perp_market: self.perp_market,
            bids: perp_market.bids,
            asks: perp_market.asks,
            owner: self.owner.pubkey(),
        };

        let instruction = make_instruction(program_id, &accounts, &instruction);
        (accounts, instruction)
    }

    fn signers(&self) -> Vec<TestKeypair> {
        vec![self.owner]
    }
}

pub struct PerpCancelOrderByClientOrderIdInstruction {
    pub account: Pubkey,
    pub perp_market: Pubkey,
    pub owner: TestKeypair,
    pub client_order_id: u64,
}
#[async_trait::async_trait(?Send)]
impl ClientInstruction for PerpCancelOrderByClientOrderIdInstruction {
    type Accounts = mango_v4::accounts::PerpCancelOrderByClientOrderId;
    type Instruction = mango_v4::instruction::PerpCancelOrderByClientOrderId;
    async fn to_instruction(
        &self,
        account_loader: impl ClientAccountLoader + 'async_trait,
    ) -> (Self::Accounts, instruction::Instruction) {
        let program_id = mango_v4::id();
        let instruction = Self::Instruction {
            client_order_id: self.client_order_id,
        };
        let perp_market: PerpMarket = account_loader.load(&self.perp_market).await.unwrap();
        let accounts = Self::Accounts {
            group: perp_market.group,
            account: self.account,
            perp_market: self.perp_market,
            bids: perp_market.bids,
            asks: perp_market.asks,
            owner: self.owner.pubkey(),
        };

        let instruction = make_instruction(program_id, &accounts, &instruction);
        (accounts, instruction)
    }

    fn signers(&self) -> Vec<TestKeypair> {
        vec![self.owner]
    }
}

pub struct PerpCancelAllOrdersInstruction {
    pub account: Pubkey,
    pub perp_market: Pubkey,
    pub owner: TestKeypair,
}
#[async_trait::async_trait(?Send)]
impl ClientInstruction for PerpCancelAllOrdersInstruction {
    type Accounts = mango_v4::accounts::PerpCancelAllOrders;
    type Instruction = mango_v4::instruction::PerpCancelAllOrders;
    async fn to_instruction(
        &self,
        account_loader: impl ClientAccountLoader + 'async_trait,
    ) -> (Self::Accounts, instruction::Instruction) {
        let program_id = mango_v4::id();
        let instruction = Self::Instruction { limit: 5 };
        let perp_market: PerpMarket = account_loader.load(&self.perp_market).await.unwrap();
        let accounts = Self::Accounts {
            group: perp_market.group,
            account: self.account,
            perp_market: self.perp_market,
            bids: perp_market.bids,
            asks: perp_market.asks,
            owner: self.owner.pubkey(),
        };

        let instruction = make_instruction(program_id, &accounts, &instruction);
        (accounts, instruction)
    }

    fn signers(&self) -> Vec<TestKeypair> {
        vec![self.owner]
    }
}

pub struct PerpConsumeEventsInstruction {
    pub perp_market: Pubkey,
    pub mango_accounts: Vec<Pubkey>,
}
#[async_trait::async_trait(?Send)]
impl ClientInstruction for PerpConsumeEventsInstruction {
    type Accounts = mango_v4::accounts::PerpConsumeEvents;
    type Instruction = mango_v4::instruction::PerpConsumeEvents;
    async fn to_instruction(
        &self,
        account_loader: impl ClientAccountLoader + 'async_trait,
    ) -> (Self::Accounts, instruction::Instruction) {
        let program_id = mango_v4::id();
        let instruction = Self::Instruction { limit: 10 };

        let perp_market: PerpMarket = account_loader.load(&self.perp_market).await.unwrap();
        let accounts = Self::Accounts {
            group: perp_market.group,
            perp_market: self.perp_market,
            event_queue: perp_market.event_queue,
        };

        let mut instruction = make_instruction(program_id, &accounts, &instruction);
        instruction
            .accounts
            .extend(self.mango_accounts.iter().map(|ma| AccountMeta {
                pubkey: *ma,
                is_signer: false,
                is_writable: true,
            }));
        (accounts, instruction)
    }

    fn signers(&self) -> Vec<TestKeypair> {
        vec![]
    }
}

pub struct PerpUpdateFundingInstruction {
    pub perp_market: Pubkey,
    pub bank: Pubkey,
    pub oracle: Pubkey,
}
#[async_trait::async_trait(?Send)]
impl ClientInstruction for PerpUpdateFundingInstruction {
    type Accounts = mango_v4::accounts::PerpUpdateFunding;
    type Instruction = mango_v4::instruction::PerpUpdateFunding;
    async fn to_instruction(
        &self,
        account_loader: impl ClientAccountLoader + 'async_trait,
    ) -> (Self::Accounts, instruction::Instruction) {
        let program_id = mango_v4::id();
        let instruction = Self::Instruction {};
        let perp_market: PerpMarket = account_loader.load(&self.perp_market).await.unwrap();
        let accounts = Self::Accounts {
            group: perp_market.group,
            perp_market: self.perp_market,
            bids: perp_market.bids,
            asks: perp_market.asks,
            oracle: self.oracle,
        };

        let instruction = make_instruction(program_id, &accounts, &instruction);
        (accounts, instruction)
    }

    fn signers(&self) -> Vec<TestKeypair> {
        vec![]
    }
}

pub struct PerpSettlePnlInstruction {
    pub settler: Pubkey,
    pub settler_owner: TestKeypair,
    pub account_a: Pubkey,
    pub account_b: Pubkey,
    pub perp_market: Pubkey,
}
#[async_trait::async_trait(?Send)]
impl ClientInstruction for PerpSettlePnlInstruction {
    type Accounts = mango_v4::accounts::PerpSettlePnl;
    type Instruction = mango_v4::instruction::PerpSettlePnl;
    async fn to_instruction(
        &self,
        account_loader: impl ClientAccountLoader + 'async_trait,
    ) -> (Self::Accounts, instruction::Instruction) {
        let program_id = mango_v4::id();
        let instruction = Self::Instruction {};

        let perp_market: PerpMarket = account_loader.load(&self.perp_market).await.unwrap();
        let account_a = account_loader
            .load_mango_account(&self.account_a)
            .await
            .unwrap();
        let account_b = account_loader
            .load_mango_account(&self.account_b)
            .await
            .unwrap();
        let health_check_metas = derive_liquidation_remaining_account_metas(
            &account_loader,
            &account_a,
            &account_b,
            TokenIndex::MAX,
            0,
            TokenIndex::MAX,
            0,
        )
        .await;
        let settle_mint_info = get_mint_info_by_token_index(
            &account_loader,
            &account_a,
            perp_market.settle_token_index,
        )
        .await;

        let accounts = Self::Accounts {
            group: perp_market.group,
            settler: self.settler,
            settler_owner: self.settler_owner.pubkey(),
            perp_market: self.perp_market,
            account_a: self.account_a,
            account_b: self.account_b,
            oracle: perp_market.oracle,
            settle_bank: settle_mint_info.first_bank(),
            settle_oracle: settle_mint_info.oracle,
        };

        let mut instruction = make_instruction(program_id, &accounts, &instruction);
        instruction.accounts.extend(health_check_metas);

        (accounts, instruction)
    }

    fn signers(&self) -> Vec<TestKeypair> {
        vec![self.settler_owner]
    }
}

pub struct PerpForceClosePositionInstruction {
    pub account_a: Pubkey,
    pub account_b: Pubkey,
    pub perp_market: Pubkey,
}
#[async_trait::async_trait(?Send)]
impl ClientInstruction for PerpForceClosePositionInstruction {
    type Accounts = mango_v4::accounts::PerpForceClosePosition;
    type Instruction = mango_v4::instruction::PerpForceClosePosition;
    async fn to_instruction(
        &self,
        account_loader: impl ClientAccountLoader + 'async_trait,
    ) -> (Self::Accounts, instruction::Instruction) {
        let program_id = mango_v4::id();
        let instruction = Self::Instruction {};

        let perp_market: PerpMarket = account_loader.load(&self.perp_market).await.unwrap();

        let accounts = Self::Accounts {
            group: perp_market.group,
            perp_market: self.perp_market,
            account_a: self.account_a,
            account_b: self.account_b,
            oracle: perp_market.oracle,
        };

        let instruction = make_instruction(program_id, &accounts, &instruction);

        (accounts, instruction)
    }

    fn signers(&self) -> Vec<TestKeypair> {
        vec![]
    }
}

pub struct PerpSettleFeesInstruction {
    pub account: Pubkey,
    pub perp_market: Pubkey,
    pub max_settle_amount: u64,
}
#[async_trait::async_trait(?Send)]
impl ClientInstruction for PerpSettleFeesInstruction {
    type Accounts = mango_v4::accounts::PerpSettleFees;
    type Instruction = mango_v4::instruction::PerpSettleFees;
    async fn to_instruction(
        &self,
        account_loader: impl ClientAccountLoader + 'async_trait,
    ) -> (Self::Accounts, instruction::Instruction) {
        let program_id = mango_v4::id();
        let instruction = Self::Instruction {
            max_settle_amount: self.max_settle_amount,
        };

        let perp_market: PerpMarket = account_loader.load(&self.perp_market).await.unwrap();
        let account = account_loader
            .load_mango_account(&self.account)
            .await
            .unwrap();
        let health_check_metas = derive_health_check_remaining_account_metas(
            &account_loader,
            &account,
            None,
            false,
            Some(perp_market.perp_market_index),
        )
        .await;
        let settle_mint_info =
            get_mint_info_by_token_index(&account_loader, &account, perp_market.settle_token_index)
                .await;

        let accounts = Self::Accounts {
            group: perp_market.group,
            perp_market: self.perp_market,
            account: self.account,
            oracle: perp_market.oracle,
            settle_bank: settle_mint_info.first_bank(),
            settle_oracle: settle_mint_info.oracle,
        };
        let mut instruction = make_instruction(program_id, &accounts, &instruction);
        instruction.accounts.extend(health_check_metas);

        (accounts, instruction)
    }

    fn signers(&self) -> Vec<TestKeypair> {
        vec![]
    }
}

pub struct PerpLiqForceCancelOrdersInstruction {
    pub account: Pubkey,
    pub perp_market: Pubkey,
}
#[async_trait::async_trait(?Send)]
impl ClientInstruction for PerpLiqForceCancelOrdersInstruction {
    type Accounts = mango_v4::accounts::PerpLiqForceCancelOrders;
    type Instruction = mango_v4::instruction::PerpLiqForceCancelOrders;
    async fn to_instruction(
        &self,
        account_loader: impl ClientAccountLoader + 'async_trait,
    ) -> (Self::Accounts, instruction::Instruction) {
        let program_id = mango_v4::id();
        let instruction = Self::Instruction { limit: 10 };

        let perp_market: PerpMarket = account_loader.load(&self.perp_market).await.unwrap();
        let account = account_loader
            .load_mango_account(&self.account)
            .await
            .unwrap();
        let health_check_metas = derive_health_check_remaining_account_metas(
            &account_loader,
            &account,
            None,
            false,
            None,
        )
        .await;

        let accounts = Self::Accounts {
            group: account.fixed.group,
            perp_market: self.perp_market,
            account: self.account,
            bids: perp_market.bids,
            asks: perp_market.asks,
        };
        let mut instruction = make_instruction(program_id, &accounts, &instruction);
        instruction.accounts.extend(health_check_metas);

        (accounts, instruction)
    }

    fn signers(&self) -> Vec<TestKeypair> {
        vec![]
    }
}

pub struct PerpLiqBaseOrPositivePnlInstruction {
    pub liqor: Pubkey,
    pub liqor_owner: TestKeypair,
    pub liqee: Pubkey,
    pub perp_market: Pubkey,
    pub max_base_transfer: i64,
    pub max_pnl_transfer: u64,
}
#[async_trait::async_trait(?Send)]
impl ClientInstruction for PerpLiqBaseOrPositivePnlInstruction {
    type Accounts = mango_v4::accounts::PerpLiqBaseOrPositivePnl;
    type Instruction = mango_v4::instruction::PerpLiqBaseOrPositivePnl;
    async fn to_instruction(
        &self,
        account_loader: impl ClientAccountLoader + 'async_trait,
    ) -> (Self::Accounts, instruction::Instruction) {
        let program_id = mango_v4::id();
        let instruction = Self::Instruction {
            max_base_transfer: self.max_base_transfer,
            max_pnl_transfer: self.max_pnl_transfer,
        };

        let perp_market: PerpMarket = account_loader.load(&self.perp_market).await.unwrap();
        let group_key = perp_market.group;
        let liqor = account_loader
            .load_mango_account(&self.liqor)
            .await
            .unwrap();
        let liqee = account_loader
            .load_mango_account(&self.liqee)
            .await
            .unwrap();
        let health_check_metas = derive_liquidation_remaining_account_metas(
            &account_loader,
            &liqee,
            &liqor,
            TokenIndex::MAX,
            0,
            TokenIndex::MAX,
            0,
        )
        .await;

        let settle_mint_info =
            get_mint_info_by_token_index(&account_loader, &liqee, perp_market.settle_token_index)
                .await;

        let accounts = Self::Accounts {
            group: group_key,
            perp_market: self.perp_market,
            oracle: perp_market.oracle,
            liqor: self.liqor,
            liqor_owner: self.liqor_owner.pubkey(),
            liqee: self.liqee,
            settle_bank: settle_mint_info.first_bank(),
            settle_vault: settle_mint_info.first_vault(),
            settle_oracle: settle_mint_info.oracle,
        };
        let mut instruction = make_instruction(program_id, &accounts, &instruction);
        instruction.accounts.extend(health_check_metas);

        (accounts, instruction)
    }

    fn signers(&self) -> Vec<TestKeypair> {
        vec![self.liqor_owner]
    }
}

pub struct PerpLiqNegativePnlOrBankruptcyInstruction {
    pub liqor: Pubkey,
    pub liqor_owner: TestKeypair,
    pub liqee: Pubkey,
    pub perp_market: Pubkey,
    pub max_liab_transfer: u64,
}
#[async_trait::async_trait(?Send)]
impl ClientInstruction for PerpLiqNegativePnlOrBankruptcyInstruction {
    type Accounts = mango_v4::accounts::PerpLiqNegativePnlOrBankruptcyV2;
    type Instruction = mango_v4::instruction::PerpLiqNegativePnlOrBankruptcyV2;
    async fn to_instruction(
        &self,
        account_loader: impl ClientAccountLoader + 'async_trait,
    ) -> (Self::Accounts, instruction::Instruction) {
        let program_id = mango_v4::id();
        let instruction = Self::Instruction {
            max_liab_transfer: self.max_liab_transfer,
        };

        let perp_market: PerpMarket = account_loader.load(&self.perp_market).await.unwrap();
        let group_key = perp_market.group;
        let liqor = account_loader
            .load_mango_account(&self.liqor)
            .await
            .unwrap();
        let liqee = account_loader
            .load_mango_account(&self.liqee)
            .await
            .unwrap();
        let health_check_metas = derive_liquidation_remaining_account_metas(
            &account_loader,
            &liqee,
            &liqor,
            TokenIndex::MAX,
            0,
            TokenIndex::MAX,
            0,
        )
        .await;

        let group = account_loader.load::<Group>(&group_key).await.unwrap();
        let settle_mint_info =
            get_mint_info_by_token_index(&account_loader, &liqee, perp_market.settle_token_index)
                .await;
        let insurance_mint_info =
            get_mint_info_by_token_index(&account_loader, &liqee, QUOTE_TOKEN_INDEX).await;

        let accounts = Self::Accounts {
            group: group_key,
            liqor: self.liqor,
            liqor_owner: self.liqor_owner.pubkey(),
            liqee: self.liqee,
            perp_market: self.perp_market,
            oracle: perp_market.oracle,
            settle_bank: settle_mint_info.first_bank(),
            settle_vault: settle_mint_info.first_vault(),
            settle_oracle: settle_mint_info.oracle,
            insurance_vault: group.insurance_vault,
            insurance_bank: insurance_mint_info.first_bank(),
            insurance_bank_vault: insurance_mint_info.first_vault(),
            insurance_oracle: insurance_mint_info.oracle,
            token_program: Token::id(),
        };
        let mut instruction = make_instruction(program_id, &accounts, &instruction);
        instruction.accounts.extend(health_check_metas);

        (accounts, instruction)
    }

    fn signers(&self) -> Vec<TestKeypair> {
        vec![self.liqor_owner]
    }
}

pub struct BenchmarkInstruction {}
#[async_trait::async_trait(?Send)]
impl ClientInstruction for BenchmarkInstruction {
    type Accounts = mango_v4::accounts::Benchmark;
    type Instruction = mango_v4::instruction::Benchmark;
    async fn to_instruction(
        &self,
        _loader: impl ClientAccountLoader + 'async_trait,
    ) -> (Self::Accounts, instruction::Instruction) {
        let program_id = mango_v4::id();
        let instruction = Self::Instruction {};
        let accounts = Self::Accounts {
            dummy: Pubkey::new_unique(),
        };

        let instruction = make_instruction(program_id, &accounts, &instruction);
        (accounts, instruction)
    }

    fn signers(&self) -> Vec<TestKeypair> {
        vec![]
    }
}
pub struct TokenUpdateIndexAndRateInstruction {
    pub mint_info: Pubkey,
}
#[async_trait::async_trait(?Send)]
impl ClientInstruction for TokenUpdateIndexAndRateInstruction {
    type Accounts = mango_v4::accounts::TokenUpdateIndexAndRate;
    type Instruction = mango_v4::instruction::TokenUpdateIndexAndRate;
    async fn to_instruction(
        &self,
        loader: impl ClientAccountLoader + 'async_trait,
    ) -> (Self::Accounts, instruction::Instruction) {
        let program_id = mango_v4::id();
        let instruction = Self::Instruction {};

        let mint_info: MintInfo = loader.load(&self.mint_info).await.unwrap();

        let accounts = Self::Accounts {
            group: mint_info.group,
            mint_info: self.mint_info,
            oracle: mint_info.oracle,
            instructions: solana_program::sysvar::instructions::id(),
        };

        let mut instruction = make_instruction(program_id, &accounts, &instruction);
        let mut bank_ams = mint_info
            .banks()
            .iter()
            .map(|bank| AccountMeta {
                pubkey: *bank,
                is_signer: false,
                is_writable: true,
            })
            .collect::<Vec<_>>();
        instruction.accounts.append(&mut bank_ams);

        (accounts, instruction)
    }

    fn signers(&self) -> Vec<TestKeypair> {
        vec![]
    }
}

pub struct ComputeAccountDataInstruction {
    pub account: Pubkey,
}
#[async_trait::async_trait(?Send)]
impl ClientInstruction for ComputeAccountDataInstruction {
    type Accounts = mango_v4::accounts::ComputeAccountData;
    type Instruction = mango_v4::instruction::ComputeAccountData;
    async fn to_instruction(
        &self,
        account_loader: impl ClientAccountLoader + 'async_trait,
    ) -> (Self::Accounts, instruction::Instruction) {
        let program_id = mango_v4::id();
        let instruction = Self::Instruction {};

        let account = account_loader
            .load_mango_account(&self.account)
            .await
            .unwrap();

        let health_check_metas = derive_health_check_remaining_account_metas(
            &account_loader,
            &account,
            None,
            false,
            None,
        )
        .await;

        let accounts = Self::Accounts {
            group: account.fixed.group,
            account: self.account,
        };

        let mut instruction = make_instruction(program_id, &accounts, &instruction);
        instruction.accounts.extend(health_check_metas.into_iter());

        (accounts, instruction)
    }

    fn signers(&self) -> Vec<TestKeypair> {
        vec![]
    }
}

pub struct HealthRegionBeginInstruction {
    pub account: Pubkey,
}
#[async_trait::async_trait(?Send)]
impl ClientInstruction for HealthRegionBeginInstruction {
    type Accounts = mango_v4::accounts::HealthRegionBegin;
    type Instruction = mango_v4::instruction::HealthRegionBegin;
    async fn to_instruction(
        &self,
        account_loader: impl ClientAccountLoader + 'async_trait,
    ) -> (Self::Accounts, instruction::Instruction) {
        let program_id = mango_v4::id();
        let instruction = Self::Instruction {};

        let account = account_loader
            .load_mango_account(&self.account)
            .await
            .unwrap();

        let health_check_metas = derive_health_check_remaining_account_metas(
            &account_loader,
            &account,
            None,
            false,
            None,
        )
        .await;

        let accounts = Self::Accounts {
            group: account.fixed.group,
            instructions: solana_program::sysvar::instructions::id(),
            account: self.account,
        };

        let mut instruction = make_instruction(program_id, &accounts, &instruction);
        instruction.accounts.extend(health_check_metas.into_iter());

        (accounts, instruction)
    }

    fn signers(&self) -> Vec<TestKeypair> {
        vec![]
    }
}

pub struct HealthRegionEndInstruction {
    pub account: Pubkey,
    pub affected_bank: Option<Pubkey>,
}
#[async_trait::async_trait(?Send)]
impl ClientInstruction for HealthRegionEndInstruction {
    type Accounts = mango_v4::accounts::HealthRegionEnd;
    type Instruction = mango_v4::instruction::HealthRegionEnd;
    async fn to_instruction(
        &self,
        account_loader: impl ClientAccountLoader + 'async_trait,
    ) -> (Self::Accounts, instruction::Instruction) {
        let program_id = mango_v4::id();
        let instruction = Self::Instruction {};

        let account = account_loader
            .load_mango_account(&self.account)
            .await
            .unwrap();

        let health_check_metas = derive_health_check_remaining_account_metas(
            &account_loader,
            &account,
            self.affected_bank,
            false,
            None,
        )
        .await;

        let accounts = Self::Accounts {
            account: self.account,
        };

        let mut instruction = make_instruction(program_id, &accounts, &instruction);
        instruction.accounts.extend(health_check_metas.into_iter());

        (accounts, instruction)
    }

    fn signers(&self) -> Vec<TestKeypair> {
        vec![]
    }
}

pub struct AltSetInstruction {
    pub group: Pubkey,
    pub admin: TestKeypair,
    pub address_lookup_table: Pubkey,
    pub index: u8,
}
#[async_trait::async_trait(?Send)]
impl ClientInstruction for AltSetInstruction {
    type Accounts = mango_v4::accounts::AltSet;
    type Instruction = mango_v4::instruction::AltSet;
    async fn to_instruction(
        &self,
        _account_loader: impl ClientAccountLoader + 'async_trait,
    ) -> (Self::Accounts, instruction::Instruction) {
        let program_id = mango_v4::id();
        let instruction = Self::Instruction { index: self.index };

        let accounts = Self::Accounts {
            group: self.group,
            admin: self.admin.pubkey(),
            address_lookup_table: self.address_lookup_table,
        };

        let instruction = make_instruction(program_id, &accounts, &instruction);
        (accounts, instruction)
    }

    fn signers(&self) -> Vec<TestKeypair> {
        vec![self.admin]
    }
}

pub struct AltExtendInstruction {
    pub group: Pubkey,
    pub admin: TestKeypair,
    pub payer: TestKeypair,
    pub address_lookup_table: Pubkey,
    pub index: u8,
    pub new_addresses: Vec<Pubkey>,
}
#[async_trait::async_trait(?Send)]
impl ClientInstruction for AltExtendInstruction {
    type Accounts = mango_v4::accounts::AltExtend;
    type Instruction = mango_v4::instruction::AltExtend;
    async fn to_instruction(
        &self,
        _account_loader: impl ClientAccountLoader + 'async_trait,
    ) -> (Self::Accounts, instruction::Instruction) {
        let program_id = mango_v4::id();
        let instruction = Self::Instruction {
            index: self.index,
            new_addresses: self.new_addresses.clone(),
        };

        let accounts = Self::Accounts {
            group: self.group,
            admin: self.admin.pubkey(),
            payer: self.payer.pubkey(),
            address_lookup_table: self.address_lookup_table,
        };

        let instruction = make_instruction(program_id, &accounts, &instruction);
        (accounts, instruction)
    }

    fn signers(&self) -> Vec<TestKeypair> {
        vec![self.admin, self.payer]
    }
}

<<<<<<< HEAD
pub struct TriggersCreateInstruction {
    pub account: Pubkey,
    pub authority: TestKeypair,
    pub payer: TestKeypair,
}
#[async_trait::async_trait(?Send)]
impl ClientInstruction for TriggersCreateInstruction {
    type Accounts = mango_v4::accounts::TriggersCreate;
    type Instruction = mango_v4::instruction::TriggersCreate;
=======
#[derive(Clone)]
pub struct TokenConditionalSwapCreateInstruction {
    pub account: Pubkey,
    pub owner: TestKeypair,
    pub buy_mint: Pubkey,
    pub sell_mint: Pubkey,
    pub max_buy: u64,
    pub max_sell: u64,
    pub price_lower_limit: f32,
    pub price_upper_limit: f32,
    pub price_premium_fraction: f32,
    pub allow_creating_deposits: bool,
    pub allow_creating_borrows: bool,
}
#[async_trait::async_trait(?Send)]
impl ClientInstruction for TokenConditionalSwapCreateInstruction {
    type Accounts = mango_v4::accounts::TokenConditionalSwapCreate;
    type Instruction = mango_v4::instruction::TokenConditionalSwapCreate;
>>>>>>> 3867d902
    async fn to_instruction(
        &self,
        account_loader: impl ClientAccountLoader + 'async_trait,
    ) -> (Self::Accounts, instruction::Instruction) {
        let program_id = mango_v4::id();
<<<<<<< HEAD
=======
        let instruction = Self::Instruction {
            max_buy: self.max_buy,
            max_sell: self.max_sell,
            expiry_timestamp: u64::MAX,
            price_lower_limit: self.price_lower_limit,
            price_upper_limit: self.price_upper_limit,
            price_premium_fraction: self.price_premium_fraction,
            allow_creating_deposits: self.allow_creating_deposits,
            allow_creating_borrows: self.allow_creating_borrows,
        };
>>>>>>> 3867d902

        let account = account_loader
            .load_mango_account(&self.account)
            .await
            .unwrap();

<<<<<<< HEAD
        let instruction = Self::Instruction {};

        let triggers = Pubkey::find_program_address(
            &[b"Triggers".as_ref(), self.account.as_ref()],
            &program_id,
        )
        .0;
=======
        let buy_mint_info_address = Pubkey::find_program_address(
            &[
                b"MintInfo".as_ref(),
                account.fixed.group.as_ref(),
                self.buy_mint.as_ref(),
            ],
            &program_id,
        )
        .0;
        let sell_mint_info_address = Pubkey::find_program_address(
            &[
                b"MintInfo".as_ref(),
                account.fixed.group.as_ref(),
                self.sell_mint.as_ref(),
            ],
            &program_id,
        )
        .0;
        let buy_mint_info: MintInfo = account_loader.load(&buy_mint_info_address).await.unwrap();
        let sell_mint_info: MintInfo = account_loader.load(&sell_mint_info_address).await.unwrap();
>>>>>>> 3867d902

        let accounts = Self::Accounts {
            group: account.fixed.group,
            account: self.account,
<<<<<<< HEAD
            triggers,
            authority: self.authority.pubkey(),
            payer: self.payer.pubkey(),
            system_program: System::id(),
=======
            authority: self.owner.pubkey(),
            buy_bank: buy_mint_info.first_bank(),
            sell_bank: sell_mint_info.first_bank(),
>>>>>>> 3867d902
        };

        let instruction = make_instruction(program_id, &accounts, &instruction);
        (accounts, instruction)
    }

    fn signers(&self) -> Vec<TestKeypair> {
<<<<<<< HEAD
        vec![self.authority, self.payer]
    }
}

pub struct TriggerCreateInstruction {
    pub account: Pubkey,
    pub authority: TestKeypair,
    pub payer: TestKeypair,
    pub condition: Vec<u8>,
    pub action: Vec<u8>,
}
#[async_trait::async_trait(?Send)]
impl ClientInstruction for TriggerCreateInstruction {
    type Accounts = mango_v4::accounts::TriggerCreate;
    type Instruction = mango_v4::instruction::TriggerCreate;
=======
        vec![self.owner]
    }
}

#[derive(Clone)]
pub struct TokenConditionalSwapCancelInstruction {
    pub account: Pubkey,
    pub owner: TestKeypair,
    pub index: u8,
    pub id: u64,
}
#[async_trait::async_trait(?Send)]
impl ClientInstruction for TokenConditionalSwapCancelInstruction {
    type Accounts = mango_v4::accounts::AccountAndAuthority;
    type Instruction = mango_v4::instruction::TokenConditionalSwapCancel;
>>>>>>> 3867d902
    async fn to_instruction(
        &self,
        account_loader: impl ClientAccountLoader + 'async_trait,
    ) -> (Self::Accounts, instruction::Instruction) {
        let program_id = mango_v4::id();
<<<<<<< HEAD
=======
        let instruction = Self::Instruction {
            token_conditional_swap_index: self.index,
            token_conditional_swap_id: self.id,
        };
>>>>>>> 3867d902

        let account = account_loader
            .load_mango_account(&self.account)
            .await
            .unwrap();

<<<<<<< HEAD
        let instruction = Self::Instruction {
            condition: self.condition.clone(),
            action: self.action.clone(),
        };

        let triggers = Pubkey::find_program_address(
            &[b"Triggers".as_ref(), self.account.as_ref()],
            &program_id,
        )
        .0;

        let accounts = Self::Accounts {
            group: account.fixed.group,
            account: self.account,
            triggers,
            authority: self.authority.pubkey(),
            payer: self.payer.pubkey(),
            system_program: System::id(),
=======
        let accounts = Self::Accounts {
            group: account.fixed.group,
            account: self.account,
            authority: self.owner.pubkey(),
>>>>>>> 3867d902
        };

        let instruction = make_instruction(program_id, &accounts, &instruction);
        (accounts, instruction)
    }

    fn signers(&self) -> Vec<TestKeypair> {
<<<<<<< HEAD
        vec![self.authority, self.payer]
    }
}

pub struct TriggerCheckInstruction {
    pub account: Pubkey,
    pub id: u64,
    pub triggerer: TestKeypair,
}
#[async_trait::async_trait(?Send)]
impl ClientInstruction for TriggerCheckInstruction {
    type Accounts = mango_v4::accounts::TriggerCheck;
    type Instruction = mango_v4::instruction::TriggerCheck;
=======
        vec![self.owner]
    }
}

#[derive(Clone)]
pub struct TokenConditionalSwapTriggerInstruction {
    pub liqee: Pubkey,
    pub liqor: Pubkey,
    pub liqor_owner: TestKeypair,
    pub index: u8,
    pub max_buy_token_to_liqee: u64,
    pub max_sell_token_to_liqor: u64,
}
#[async_trait::async_trait(?Send)]
impl ClientInstruction for TokenConditionalSwapTriggerInstruction {
    type Accounts = mango_v4::accounts::TokenConditionalSwapTrigger;
    type Instruction = mango_v4::instruction::TokenConditionalSwapTrigger;
>>>>>>> 3867d902
    async fn to_instruction(
        &self,
        account_loader: impl ClientAccountLoader + 'async_trait,
    ) -> (Self::Accounts, instruction::Instruction) {
        let program_id = mango_v4::id();

<<<<<<< HEAD
        let triggers_key = Pubkey::find_program_address(
            &[b"Triggers".as_ref(), self.account.as_ref()],
            &program_id,
        )
        .0;

        let bytes = account_loader.load_bytes(&triggers_key).await.unwrap();
        let trigger_offset = Triggers::find_trigger_offset_by_id(&bytes, self.id).unwrap();
        let (triggers, _trigger, condition, _action) =
            Trigger::all_from_bytes(&bytes, trigger_offset).unwrap();

        let instruction = Self::Instruction {
            trigger_id: self.id,
        };

        let accounts = Self::Accounts {
            group: triggers.group,
            triggers: triggers_key,
            triggerer: self.triggerer.pubkey(),
            system_program: System::id(),
        };

        let mut instruction = make_instruction(program_id, &accounts, &instruction);
        instruction
            .accounts
            .extend(condition.accounts().into_iter());
        (accounts, instruction)
    }

    fn signers(&self) -> Vec<TestKeypair> {
        vec![self.triggerer]
    }
}

pub struct TriggerCheckAndExecuteInstruction {
    pub account: Pubkey,
    pub id: u64,
    pub triggerer: TestKeypair,
}
#[async_trait::async_trait(?Send)]
impl ClientInstruction for TriggerCheckAndExecuteInstruction {
    type Accounts = mango_v4::accounts::TriggerCheck;
    type Instruction = mango_v4::instruction::TriggerCheckAndExecute;
    async fn to_instruction(
        &self,
        account_loader: impl ClientAccountLoader + 'async_trait,
    ) -> (Self::Accounts, instruction::Instruction) {
        let program_id = mango_v4::id();

        let triggers_key = Pubkey::find_program_address(
            &[b"Triggers".as_ref(), self.account.as_ref()],
            &program_id,
        )
        .0;

        let bytes = account_loader.load_bytes(&triggers_key).await.unwrap();
        let trigger_offset = Triggers::find_trigger_offset_by_id(&bytes, self.id).unwrap();
        let (triggers, _trigger, condition, action) =
            Trigger::all_from_bytes(&bytes, trigger_offset).unwrap();

        let condition_accounts = condition.accounts();

        let instruction = Self::Instruction {
            trigger_id: self.id,
            num_condition_accounts: condition_accounts.len().try_into().unwrap(),
        };

        let accounts = Self::Accounts {
            group: triggers.group,
            triggers: triggers_key,
            triggerer: self.triggerer.pubkey(),
            system_program: System::id(),
        };

        let mut instruction = make_instruction(program_id, &accounts, &instruction);
        instruction.accounts.extend(condition_accounts.into_iter());

        let account = account_loader
            .load_mango_account(&triggers.account)
            .await
            .unwrap();

        // also add all the action-specific accounts
        let action_accounts = match action {
            ActionRef::PerpCpi((perp_cpi, ix_data)) => {
                let perp_market_address = Pubkey::find_program_address(
                    &[
                        b"PerpMarket".as_ref(),
                        triggers.group.as_ref(),
                        perp_cpi.perp_market_index.to_le_bytes().as_ref(),
                    ],
                    &program_id,
                )
                .0;
                let perp_market: PerpMarket =
                    account_loader.load(&perp_market_address).await.unwrap();
                let mut ams = perp_cpi
                    .accounts(
                        triggers.group,
                        triggers.account,
                        ix_data,
                        perp_market_address,
                        perp_market.bids,
                        perp_market.asks,
                        perp_market.event_queue,
                        perp_market.oracle,
                    )
                    .unwrap();

                let health_check_metas = derive_health_check_remaining_account_metas(
                    &account_loader,
                    &account,
                    None,
                    false,
                    Some(perp_cpi.perp_market_index),
                )
                .await;
                ams.extend(health_check_metas.into_iter());

                ams
            }
            ActionRef::Serum3Cpi((cpi, ix_data)) => {
                let serum_market: Serum3Market =
                    account_loader.load(&cpi.serum3_market).await.unwrap();
                let open_orders = account
                    .serum3_orders(serum_market.market_index)
                    .unwrap()
                    .open_orders;
                let market_external_bytes = account_loader
                    .load_bytes(&serum_market.serum_market_external)
                    .await
                    .unwrap();
                let market_external: &serum_dex::state::MarketState = bytemuck::from_bytes(
                    &market_external_bytes
                        [5..5 + std::mem::size_of::<serum_dex::state::MarketState>()],
                );
                let vault_signer = serum_dex::state::gen_vault_signer_key(
                    market_external.vault_signer_nonce,
                    &serum_market.serum_market_external,
                    &serum_market.serum_program,
                )
                .unwrap();
                let quote_bank_key = Pubkey::find_program_address(
                    &[
                        b"Bank".as_ref(),
                        triggers.group.as_ref(),
                        &serum_market.quote_token_index.to_le_bytes(),
                        &0u32.to_le_bytes(),
                    ],
                    &program_id,
                )
                .0;
                let base_bank_key = Pubkey::find_program_address(
                    &[
                        b"Bank".as_ref(),
                        triggers.group.as_ref(),
                        &serum_market.base_token_index.to_le_bytes(),
                        &0u32.to_le_bytes(),
                    ],
                    &program_id,
                )
                .0;
                let quote_bank: Bank = account_loader.load(&quote_bank_key).await.unwrap();
                let base_bank: Bank = account_loader.load(&base_bank_key).await.unwrap();
                let mut ams = cpi
                    .accounts(
                        triggers.group,
                        triggers.account,
                        ix_data,
                        open_orders,
                        cpi.serum3_market,
                        serum_market.serum_program,
                        serum_market.serum_market_external,
                        from_serum_style_pubkey(market_external.bids),
                        from_serum_style_pubkey(market_external.asks),
                        from_serum_style_pubkey(market_external.event_q),
                        from_serum_style_pubkey(market_external.req_q),
                        from_serum_style_pubkey(market_external.coin_vault),
                        from_serum_style_pubkey(market_external.pc_vault),
                        vault_signer,
                        quote_bank_key,
                        quote_bank.vault,
                        quote_bank.oracle,
                        base_bank_key,
                        base_bank.vault,
                        base_bank.oracle,
                    )
                    .unwrap();

                let health_check_metas = derive_health_check_remaining_account_metas(
                    &account_loader,
                    &account,
                    None,
                    false,
                    None,
                )
                .await;
                ams.extend(health_check_metas.into_iter());

                ams
            }
        };
        instruction.accounts.extend(action_accounts.into_iter());

=======
        let liqee = account_loader
            .load_mango_account(&self.liqee)
            .await
            .unwrap();
        let liqor = account_loader
            .load_mango_account(&self.liqor)
            .await
            .unwrap();

        let tcs = liqee
            .token_conditional_swap_by_index(self.index.into())
            .unwrap()
            .clone();

        let instruction = Self::Instruction {
            token_conditional_swap_index: self.index,
            token_conditional_swap_id: tcs.id,
            max_buy_token_to_liqee: self.max_buy_token_to_liqee,
            max_sell_token_to_liqor: self.max_sell_token_to_liqor,
        };

        let health_check_metas = derive_liquidation_remaining_account_metas(
            &account_loader,
            &liqee,
            &liqor,
            tcs.buy_token_index,
            0,
            tcs.sell_token_index,
            0,
        )
        .await;

        let accounts = Self::Accounts {
            group: liqee.fixed.group,
            liqee: self.liqee,
            liqor: self.liqor,
            liqor_authority: self.liqor_owner.pubkey(),
        };

        let mut instruction = make_instruction(program_id, &accounts, &instruction);
        instruction.accounts.extend(health_check_metas.into_iter());
>>>>>>> 3867d902
        (accounts, instruction)
    }

    fn signers(&self) -> Vec<TestKeypair> {
<<<<<<< HEAD
        vec![self.triggerer]
=======
        vec![self.liqor_owner]
>>>>>>> 3867d902
    }
}<|MERGE_RESOLUTION|>--- conflicted
+++ resolved
@@ -315,15 +315,9 @@
         .collect()
 }
 
-<<<<<<< HEAD
-fn from_serum_style_pubkey(d: [u64; 4]) -> Pubkey {
-    let b: [u8; 32] = bytemuck::cast(d);
-    Pubkey::from(b)
-=======
 fn from_serum_style_pubkey(d: &[u64; 4]) -> Pubkey {
     let b: &[u8; 32] = bytemuck::cast_ref(d);
     Pubkey::from(*b)
->>>>>>> 3867d902
 }
 
 pub async fn get_mango_account(solana: &SolanaCookie, account: Pubkey) -> MangoAccountValue {
@@ -2398,86 +2392,6 @@
     }
 }
 
-<<<<<<< HEAD
-pub struct Serum3SettleFundsInstruction {
-    pub account: Pubkey,
-    pub owner: TestKeypair,
-
-    pub serum_market: Pubkey,
-}
-#[async_trait::async_trait(?Send)]
-impl ClientInstruction for Serum3SettleFundsInstruction {
-    type Accounts = mango_v4::accounts::Serum3SettleFunds;
-    type Instruction = mango_v4::instruction::Serum3SettleFunds;
-    async fn to_instruction(
-        &self,
-        account_loader: impl ClientAccountLoader + 'async_trait,
-    ) -> (Self::Accounts, instruction::Instruction) {
-        let program_id = mango_v4::id();
-        let instruction = Self::Instruction {};
-
-        let account = account_loader
-            .load_mango_account(&self.account)
-            .await
-            .unwrap();
-        let serum_market: Serum3Market = account_loader.load(&self.serum_market).await.unwrap();
-        let open_orders = account
-            .serum3_orders(serum_market.market_index)
-            .unwrap()
-            .open_orders;
-        let quote_info =
-            get_mint_info_by_token_index(&account_loader, &account, serum_market.quote_token_index)
-                .await;
-        let base_info =
-            get_mint_info_by_token_index(&account_loader, &account, serum_market.base_token_index)
-                .await;
-
-        let market_external_bytes = account_loader
-            .load_bytes(&serum_market.serum_market_external)
-            .await
-            .unwrap();
-        let market_external: &serum_dex::state::MarketState = bytemuck::from_bytes(
-            &market_external_bytes[5..5 + std::mem::size_of::<serum_dex::state::MarketState>()],
-        );
-        // unpack the data, to avoid unaligned references
-        let coin_vault = market_external.coin_vault;
-        let pc_vault = market_external.pc_vault;
-        let vault_signer = serum_dex::state::gen_vault_signer_key(
-            market_external.vault_signer_nonce,
-            &serum_market.serum_market_external,
-            &serum_market.serum_program,
-        )
-        .unwrap();
-
-        let accounts = Self::Accounts {
-            group: account.fixed.group,
-            account: self.account,
-            open_orders,
-            quote_bank: quote_info.first_bank(),
-            quote_vault: quote_info.first_vault(),
-            base_bank: base_info.first_bank(),
-            base_vault: base_info.first_vault(),
-            serum_market: self.serum_market,
-            serum_program: serum_market.serum_program,
-            serum_market_external: serum_market.serum_market_external,
-            market_base_vault: from_serum_style_pubkey(coin_vault),
-            market_quote_vault: from_serum_style_pubkey(pc_vault),
-            market_vault_signer: vault_signer,
-            owner: self.owner.pubkey(),
-            token_program: Token::id(),
-        };
-
-        let instruction = make_instruction(program_id, &accounts, &instruction);
-        (accounts, instruction)
-    }
-
-    fn signers(&self) -> Vec<TestKeypair> {
-        vec![self.owner]
-    }
-}
-
-=======
->>>>>>> 3867d902
 pub struct Serum3SettleFundsV2Instruction {
     pub account: Pubkey,
     pub owner: TestKeypair,
@@ -4220,17 +4134,6 @@
     }
 }
 
-<<<<<<< HEAD
-pub struct TriggersCreateInstruction {
-    pub account: Pubkey,
-    pub authority: TestKeypair,
-    pub payer: TestKeypair,
-}
-#[async_trait::async_trait(?Send)]
-impl ClientInstruction for TriggersCreateInstruction {
-    type Accounts = mango_v4::accounts::TriggersCreate;
-    type Instruction = mango_v4::instruction::TriggersCreate;
-=======
 #[derive(Clone)]
 pub struct TokenConditionalSwapCreateInstruction {
     pub account: Pubkey,
@@ -4249,14 +4152,11 @@
 impl ClientInstruction for TokenConditionalSwapCreateInstruction {
     type Accounts = mango_v4::accounts::TokenConditionalSwapCreate;
     type Instruction = mango_v4::instruction::TokenConditionalSwapCreate;
->>>>>>> 3867d902
-    async fn to_instruction(
-        &self,
-        account_loader: impl ClientAccountLoader + 'async_trait,
-    ) -> (Self::Accounts, instruction::Instruction) {
-        let program_id = mango_v4::id();
-<<<<<<< HEAD
-=======
+    async fn to_instruction(
+        &self,
+        account_loader: impl ClientAccountLoader + 'async_trait,
+    ) -> (Self::Accounts, instruction::Instruction) {
+        let program_id = mango_v4::id();
         let instruction = Self::Instruction {
             max_buy: self.max_buy,
             max_sell: self.max_sell,
@@ -4267,22 +4167,12 @@
             allow_creating_deposits: self.allow_creating_deposits,
             allow_creating_borrows: self.allow_creating_borrows,
         };
->>>>>>> 3867d902
 
         let account = account_loader
             .load_mango_account(&self.account)
             .await
             .unwrap();
 
-<<<<<<< HEAD
-        let instruction = Self::Instruction {};
-
-        let triggers = Pubkey::find_program_address(
-            &[b"Triggers".as_ref(), self.account.as_ref()],
-            &program_id,
-        )
-        .0;
-=======
         let buy_mint_info_address = Pubkey::find_program_address(
             &[
                 b"MintInfo".as_ref(),
@@ -4303,21 +4193,13 @@
         .0;
         let buy_mint_info: MintInfo = account_loader.load(&buy_mint_info_address).await.unwrap();
         let sell_mint_info: MintInfo = account_loader.load(&sell_mint_info_address).await.unwrap();
->>>>>>> 3867d902
 
         let accounts = Self::Accounts {
             group: account.fixed.group,
             account: self.account,
-<<<<<<< HEAD
-            triggers,
-            authority: self.authority.pubkey(),
-            payer: self.payer.pubkey(),
-            system_program: System::id(),
-=======
             authority: self.owner.pubkey(),
             buy_bank: buy_mint_info.first_bank(),
             sell_bank: sell_mint_info.first_bank(),
->>>>>>> 3867d902
         };
 
         let instruction = make_instruction(program_id, &accounts, &instruction);
@@ -4325,23 +4207,6 @@
     }
 
     fn signers(&self) -> Vec<TestKeypair> {
-<<<<<<< HEAD
-        vec![self.authority, self.payer]
-    }
-}
-
-pub struct TriggerCreateInstruction {
-    pub account: Pubkey,
-    pub authority: TestKeypair,
-    pub payer: TestKeypair,
-    pub condition: Vec<u8>,
-    pub action: Vec<u8>,
-}
-#[async_trait::async_trait(?Send)]
-impl ClientInstruction for TriggerCreateInstruction {
-    type Accounts = mango_v4::accounts::TriggerCreate;
-    type Instruction = mango_v4::instruction::TriggerCreate;
-=======
         vec![self.owner]
     }
 }
@@ -4357,50 +4222,25 @@
 impl ClientInstruction for TokenConditionalSwapCancelInstruction {
     type Accounts = mango_v4::accounts::AccountAndAuthority;
     type Instruction = mango_v4::instruction::TokenConditionalSwapCancel;
->>>>>>> 3867d902
-    async fn to_instruction(
-        &self,
-        account_loader: impl ClientAccountLoader + 'async_trait,
-    ) -> (Self::Accounts, instruction::Instruction) {
-        let program_id = mango_v4::id();
-<<<<<<< HEAD
-=======
+    async fn to_instruction(
+        &self,
+        account_loader: impl ClientAccountLoader + 'async_trait,
+    ) -> (Self::Accounts, instruction::Instruction) {
+        let program_id = mango_v4::id();
         let instruction = Self::Instruction {
             token_conditional_swap_index: self.index,
             token_conditional_swap_id: self.id,
         };
->>>>>>> 3867d902
 
         let account = account_loader
             .load_mango_account(&self.account)
             .await
             .unwrap();
 
-<<<<<<< HEAD
-        let instruction = Self::Instruction {
-            condition: self.condition.clone(),
-            action: self.action.clone(),
-        };
-
-        let triggers = Pubkey::find_program_address(
-            &[b"Triggers".as_ref(), self.account.as_ref()],
-            &program_id,
-        )
-        .0;
-
-        let accounts = Self::Accounts {
-            group: account.fixed.group,
-            account: self.account,
-            triggers,
-            authority: self.authority.pubkey(),
-            payer: self.payer.pubkey(),
-            system_program: System::id(),
-=======
         let accounts = Self::Accounts {
             group: account.fixed.group,
             account: self.account,
             authority: self.owner.pubkey(),
->>>>>>> 3867d902
         };
 
         let instruction = make_instruction(program_id, &accounts, &instruction);
@@ -4408,21 +4248,6 @@
     }
 
     fn signers(&self) -> Vec<TestKeypair> {
-<<<<<<< HEAD
-        vec![self.authority, self.payer]
-    }
-}
-
-pub struct TriggerCheckInstruction {
-    pub account: Pubkey,
-    pub id: u64,
-    pub triggerer: TestKeypair,
-}
-#[async_trait::async_trait(?Send)]
-impl ClientInstruction for TriggerCheckInstruction {
-    type Accounts = mango_v4::accounts::TriggerCheck;
-    type Instruction = mango_v4::instruction::TriggerCheck;
-=======
         vec![self.owner]
     }
 }
@@ -4440,14 +4265,173 @@
 impl ClientInstruction for TokenConditionalSwapTriggerInstruction {
     type Accounts = mango_v4::accounts::TokenConditionalSwapTrigger;
     type Instruction = mango_v4::instruction::TokenConditionalSwapTrigger;
->>>>>>> 3867d902
-    async fn to_instruction(
-        &self,
-        account_loader: impl ClientAccountLoader + 'async_trait,
-    ) -> (Self::Accounts, instruction::Instruction) {
-        let program_id = mango_v4::id();
-
-<<<<<<< HEAD
+    async fn to_instruction(
+        &self,
+        account_loader: impl ClientAccountLoader + 'async_trait,
+    ) -> (Self::Accounts, instruction::Instruction) {
+        let program_id = mango_v4::id();
+
+        let liqee = account_loader
+            .load_mango_account(&self.liqee)
+            .await
+            .unwrap();
+        let liqor = account_loader
+            .load_mango_account(&self.liqor)
+            .await
+            .unwrap();
+
+        let tcs = liqee
+            .token_conditional_swap_by_index(self.index.into())
+            .unwrap()
+            .clone();
+
+        let instruction = Self::Instruction {
+            token_conditional_swap_index: self.index,
+            token_conditional_swap_id: tcs.id,
+            max_buy_token_to_liqee: self.max_buy_token_to_liqee,
+            max_sell_token_to_liqor: self.max_sell_token_to_liqor,
+        };
+
+        let health_check_metas = derive_liquidation_remaining_account_metas(
+            &account_loader,
+            &liqee,
+            &liqor,
+            tcs.buy_token_index,
+            0,
+            tcs.sell_token_index,
+            0,
+        )
+        .await;
+
+        let accounts = Self::Accounts {
+            group: liqee.fixed.group,
+            liqee: self.liqee,
+            liqor: self.liqor,
+            liqor_authority: self.liqor_owner.pubkey(),
+        };
+
+        let mut instruction = make_instruction(program_id, &accounts, &instruction);
+        instruction.accounts.extend(health_check_metas.into_iter());
+        (accounts, instruction)
+    }
+
+    fn signers(&self) -> Vec<TestKeypair> {
+        vec![self.liqor_owner]
+    }
+}
+
+pub struct TriggersCreateInstruction {
+    pub account: Pubkey,
+    pub authority: TestKeypair,
+    pub payer: TestKeypair,
+}
+#[async_trait::async_trait(?Send)]
+impl ClientInstruction for TriggersCreateInstruction {
+    type Accounts = mango_v4::accounts::TriggersCreate;
+    type Instruction = mango_v4::instruction::TriggersCreate;
+    async fn to_instruction(
+        &self,
+        account_loader: impl ClientAccountLoader + 'async_trait,
+    ) -> (Self::Accounts, instruction::Instruction) {
+        let program_id = mango_v4::id();
+
+        let account = account_loader
+            .load_mango_account(&self.account)
+            .await
+            .unwrap();
+
+        let instruction = Self::Instruction {};
+
+        let triggers = Pubkey::find_program_address(
+            &[b"Triggers".as_ref(), self.account.as_ref()],
+            &program_id,
+        )
+        .0;
+
+        let accounts = Self::Accounts {
+            group: account.fixed.group,
+            account: self.account,
+            triggers,
+            authority: self.authority.pubkey(),
+            payer: self.payer.pubkey(),
+            system_program: System::id(),
+        };
+
+        let instruction = make_instruction(program_id, &accounts, &instruction);
+        (accounts, instruction)
+    }
+
+    fn signers(&self) -> Vec<TestKeypair> {
+        vec![self.authority, self.payer]
+    }
+}
+
+pub struct TriggerCreateInstruction {
+    pub account: Pubkey,
+    pub authority: TestKeypair,
+    pub payer: TestKeypair,
+    pub condition: Vec<u8>,
+    pub action: Vec<u8>,
+}
+#[async_trait::async_trait(?Send)]
+impl ClientInstruction for TriggerCreateInstruction {
+    type Accounts = mango_v4::accounts::TriggerCreate;
+    type Instruction = mango_v4::instruction::TriggerCreate;
+    async fn to_instruction(
+        &self,
+        account_loader: impl ClientAccountLoader + 'async_trait,
+    ) -> (Self::Accounts, instruction::Instruction) {
+        let program_id = mango_v4::id();
+
+        let account = account_loader
+            .load_mango_account(&self.account)
+            .await
+            .unwrap();
+
+        let instruction = Self::Instruction {
+            condition: self.condition.clone(),
+            action: self.action.clone(),
+        };
+
+        let triggers = Pubkey::find_program_address(
+            &[b"Triggers".as_ref(), self.account.as_ref()],
+            &program_id,
+        )
+        .0;
+
+        let accounts = Self::Accounts {
+            group: account.fixed.group,
+            account: self.account,
+            triggers,
+            authority: self.authority.pubkey(),
+            payer: self.payer.pubkey(),
+            system_program: System::id(),
+        };
+
+        let instruction = make_instruction(program_id, &accounts, &instruction);
+        (accounts, instruction)
+    }
+
+    fn signers(&self) -> Vec<TestKeypair> {
+        vec![self.authority, self.payer]
+    }
+}
+
+pub struct TriggerCheckInstruction {
+    pub account: Pubkey,
+    pub id: u64,
+    pub triggerer: TestKeypair,
+}
+#[async_trait::async_trait(?Send)]
+impl ClientInstruction for TriggerCheckInstruction {
+    type Accounts = mango_v4::accounts::TriggerCheck;
+    type Instruction = mango_v4::instruction::TriggerCheck;
+    async fn to_instruction(
+        &self,
+        account_loader: impl ClientAccountLoader + 'async_trait,
+    ) -> (Self::Accounts, instruction::Instruction) {
+        let program_id = mango_v4::id();
+
         let triggers_key = Pubkey::find_program_address(
             &[b"Triggers".as_ref(), self.account.as_ref()],
             &program_id,
@@ -4652,57 +4636,10 @@
         };
         instruction.accounts.extend(action_accounts.into_iter());
 
-=======
-        let liqee = account_loader
-            .load_mango_account(&self.liqee)
-            .await
-            .unwrap();
-        let liqor = account_loader
-            .load_mango_account(&self.liqor)
-            .await
-            .unwrap();
-
-        let tcs = liqee
-            .token_conditional_swap_by_index(self.index.into())
-            .unwrap()
-            .clone();
-
-        let instruction = Self::Instruction {
-            token_conditional_swap_index: self.index,
-            token_conditional_swap_id: tcs.id,
-            max_buy_token_to_liqee: self.max_buy_token_to_liqee,
-            max_sell_token_to_liqor: self.max_sell_token_to_liqor,
-        };
-
-        let health_check_metas = derive_liquidation_remaining_account_metas(
-            &account_loader,
-            &liqee,
-            &liqor,
-            tcs.buy_token_index,
-            0,
-            tcs.sell_token_index,
-            0,
-        )
-        .await;
-
-        let accounts = Self::Accounts {
-            group: liqee.fixed.group,
-            liqee: self.liqee,
-            liqor: self.liqor,
-            liqor_authority: self.liqor_owner.pubkey(),
-        };
-
-        let mut instruction = make_instruction(program_id, &accounts, &instruction);
-        instruction.accounts.extend(health_check_metas.into_iter());
->>>>>>> 3867d902
-        (accounts, instruction)
-    }
-
-    fn signers(&self) -> Vec<TestKeypair> {
-<<<<<<< HEAD
+        (accounts, instruction)
+    }
+
+    fn signers(&self) -> Vec<TestKeypair> {
         vec![self.triggerer]
-=======
-        vec![self.liqor_owner]
->>>>>>> 3867d902
     }
 }