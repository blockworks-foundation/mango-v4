--- conflicted
+++ resolved
@@ -974,12 +974,8 @@
     let price_factor = 3;
     mango_client::send_tx(
         solana,
-<<<<<<< HEAD
-        mango_client::StubOracleSetInstruction {
-=======
         StubOracleSetInstruction {
             oracle: tokens[1].oracle,
->>>>>>> 40f2842c
             group,
             admin,
             mint: mints[1].pubkey,
