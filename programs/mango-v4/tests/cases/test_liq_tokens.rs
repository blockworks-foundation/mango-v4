--- conflicted
+++ resolved
@@ -434,13 +434,8 @@
     //
 
     // Setup: make collateral really valueable, remove nearly all of it
-<<<<<<< HEAD
-    set_bank_stub_oracle_price(solana, group, collateral_token1, admin, 100000.0).await;
-    mango_client::send_tx(
-=======
     set_bank_stub_oracle_price(solana, group, collateral_token1, admin, 100_000.0).await;
     send_tx(
->>>>>>> 40f2842c
         solana,
         TokenWithdrawInstruction {
             // -2 to avoid removing _all_ collateral if account_position() rounded up and dusting happens
