use super::*;

#[tokio::test]
async fn test_delegate() -> Result<(), TransportError> {
    let context = TestContext::new().await;
    let solana = &context.solana.clone();

    let admin = TestKeypair::new();
    let owner = context.users[0].key;
    let payer = context.users[1].key;
    let delegate = context.users[1].key;
    let mints = &context.mints[0..1];
    let payer_mint0_account = context.users[1].token_accounts[0];

    //
    // SETUP: Create a group, register a token (mint0), create an account
    //

    let GroupWithTokens { group, .. } = GroupWithTokensConfig {
        admin,
        payer,
        mints: mints.to_vec(),
        ..GroupWithTokensConfig::default()
    }
    .create(solana)
    .await;

    let account =
        create_funded_account(&solana, group, owner, 0, &context.users[1], mints, 100, 0).await;

    //
    // TEST: Edit account - Set delegate
    //
    {
        mango_client::send_tx(
            solana,
            AccountEditInstruction {
                delegate: delegate.pubkey(),
                account_num: 0,
                group,
                owner,
                name: "new_name".to_owned(),
            },
        )
        .await
        .unwrap();
    }

    //
    // TEST: Edit account as delegate - should fail
    //
    {
        let res = mango_client::send_tx(
            solana,
            AccountEditInstruction {
                delegate: delegate.pubkey(),
                account_num: 0,
                group,
                owner: delegate,
                name: "new_name".to_owned(),
            },
        )
        .await;
        assert!(res.is_err());
    }

    //
    // TEST: Withdraw funds as delegate should fail
    //
    {
        let withdraw_amount = 50;
        let res = mango_client::send_tx(
            solana,
            TokenWithdrawInstruction {
                amount: withdraw_amount,
                allow_borrow: true,
                account,
                owner: delegate,
                token_account: payer_mint0_account,
                bank_index: 0,
            },
        )
        .await;
        assert!(res.is_err());
    }

    //
    // TEST: Withdrawing a tiny amount as delegate should be ok
    //
    {
<<<<<<< HEAD
        let bank_data: Bank = solana.get_account(bank).await;
        mango_client::send_tx(
=======
        // withdraw most
        send_tx(
>>>>>>> 40f2842c
            solana,
            TokenWithdrawInstruction {
                amount: 99,
                allow_borrow: false,
                account,
                owner,
                token_account: payer_mint0_account,
                bank_index: 0,
            },
        )
        .await
        .unwrap();
<<<<<<< HEAD
        let res = mango_client::send_tx(
=======

        send_tx(
            solana,
            TokenWithdrawInstruction {
                amount: u64::MAX,
                allow_borrow: false,
                account,
                owner: delegate,
                token_account: context.users[0].token_accounts[0],
                bank_index: 0,
            },
        )
        .await
        .unwrap();
    }

    //
    // TEST: Close account as delegate should fail
    //
    {
        let res = send_tx(
>>>>>>> 40f2842c
            solana,
            AccountCloseInstruction {
                group,
                account,
                owner: delegate,
                sol_destination: payer.pubkey(),
            },
        )
        .await;
        assert!(res.is_err());
    }

    Ok(())
}<|MERGE_RESOLUTION|>--- conflicted
+++ resolved
@@ -88,13 +88,8 @@
     // TEST: Withdrawing a tiny amount as delegate should be ok
     //
     {
-<<<<<<< HEAD
-        let bank_data: Bank = solana.get_account(bank).await;
-        mango_client::send_tx(
-=======
         // withdraw most
         send_tx(
->>>>>>> 40f2842c
             solana,
             TokenWithdrawInstruction {
                 amount: 99,
@@ -107,9 +102,6 @@
         )
         .await
         .unwrap();
-<<<<<<< HEAD
-        let res = mango_client::send_tx(
-=======
 
         send_tx(
             solana,
@@ -131,7 +123,6 @@
     //
     {
         let res = send_tx(
->>>>>>> 40f2842c
             solana,
             AccountCloseInstruction {
                 group,
