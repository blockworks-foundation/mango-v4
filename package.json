--- conflicted
+++ resolved
@@ -63,15 +63,10 @@
     "trailingComma": "all"
   },
   "dependencies": {
-<<<<<<< HEAD
-    "@blockworks-foundation/mango-v4-settings": "^0.2.16",
+    "@blockworks-foundation/mango-v4-settings": "0.14.15",
+    "@blockworks-foundation/mangolana": "0.0.14",
     "@coral-xyz/anchor": "^0.29.0",
     "@openbook-dex/openbook-v2": "^0.1.2",
-=======
-    "@blockworks-foundation/mango-v4-settings": "0.14.15",
-    "@blockworks-foundation/mangolana": "0.0.14",
-    "@coral-xyz/anchor": "^0.28.1-beta.2",
->>>>>>> 4c3814c4
     "@project-serum/serum": "0.13.65",
     "@pythnetwork/client": "~2.14.0",
     "@solana/spl-token": "0.3.7",
