{
  "name": "@blockworks-foundation/mango-v4",
  "version": "0.24.0",
  "description": "Typescript Client for mango-v4 program.",
  "repository": "https://github.com/blockworks-foundation/mango-v4",
  "author": {
    "name": "Blockworks Foundation",
    "email": "hello@blockworks.foundation",
    "url": "https://blockworks.foundation"
  },
  "sideEffects": false,
  "main": "./dist/cjs/src/index.js",
  "module": "./dist/esm/src/index.js",
  "types": "./dist/types/src/index.d.ts",
  "files": [
    "dist"
  ],
  "scripts": {
    "build": "rimraf dist && yarn build:browser && yarn build:node && yarn build:types",
    "build:node": " tsc -p tsconfig.cjs.json --noEmit false",
    "build:browser": "tsc -p tsconfig.esm.json --noEmit false",
    "build:types": "tsc -p tsconfig.types.json --noEmit false",
    "test": "ts-mocha ts/client/**/*.spec.ts --timeout 300000",
    "example1-user": "ts-node ts/client/src/scripts/example1-user.ts",
    "example1-admin": "ts-node ts/client/src/scripts/example1-admin.ts",
    "format": "prettier --check ./ts",
    "lint": "eslint ./ts/client/src --ext ts --ext tsx --ext js --quiet",
    "typecheck": "tsc --noEmit --pretty",
    "prepublishOnly": "yarn validate && yarn build",
    "validate": "yarn lint && yarn format",
    "deduplicate": "npx yarn-deduplicate --list --fail",
    "prepare": "yarn build"
  },
  "devDependencies": {
    "@solana/spl-governance": "^0.3.25",
    "@tsconfig/recommended": "^1.0.1",
    "@types/bn.js": "^5.1.1",
    "@types/bs58": "^4.0.1",
    "@types/chai": "^4.3.0",
    "@types/mocha": "^9.1.0",
    "@types/node": "^18.11.18",
    "@typescript-eslint/eslint-plugin": "^5.32.0",
    "@typescript-eslint/parser": "^5.32.0",
    "axios": "^1.4.0",
    "chai": "^4.3.4",
    "cli-table3": "^0.6.3",
    "console-table-printer": "^2.11.1",
    "eslint": "^7.28.0",
    "eslint-config-prettier": "^7.2.0",
    "fast-csv": "^4.3.6",
    "js-sha3": "0.9.2",
    "mocha": "^9.1.3",
    "prettier": "^2.0.5",
    "secp256k1": "5.0.0",
    "ts-mocha": "^10.0.0",
    "ts-node": "^10.9.1",
    "tweetnacl": "1.0.3",
    "typedoc": "^0.22.5",
    "typescript": "^4.8.4"
  },
  "prettier": {
    "singleQuote": true,
    "trailingComma": "all"
  },
  "dependencies": {
    "@blockworks-foundation/mango-v4-settings": "0.14.15",
<<<<<<< HEAD
    "@blockworks-foundation/mangolana": "0.0.14",
    "@coral-xyz/anchor": "^0.29.0",
    "@openbook-dex/openbook-v2": "^0.1.2",
=======
    "@blockworks-foundation/mangolana": "0.0.15",
    "@coral-xyz/anchor": "^0.28.1-beta.2",
>>>>>>> d08ef26a
    "@project-serum/serum": "0.13.65",
    "@pythnetwork/client": "~2.14.0",
    "@solana/spl-token": "0.3.7",
    "@solana/web3.js": "^1.78.2",
    "@switchboard-xyz/sbv2-lite": "^0.1.6",
    "big.js": "^6.1.1",
    "binance-api-node": "^0.12.0",
    "bs58": "^5.0.0",
    "cross-fetch": "^3.1.5",
    "dotenv": "^16.0.3",
    "fast-copy": "^3.0.1",
    "lodash": "^4.17.21",
    "node-kraken-api": "^2.2.2"
  },
  "resolutions": {
    "@coral-xyz/anchor": "^0.29.0",
    "**/@solana/web3.js/node-fetch": "npm:@blockworks-foundation/node-fetch@2.6.11",
    "**/cross-fetch/node-fetch": "npm:@blockworks-foundation/node-fetch@2.6.11",
    "**/@blockworks-foundation/mangolana/node-fetch": "npm:@blockworks-foundation/node-fetch@2.6.11"
  },
  "license": "MIT"
}<|MERGE_RESOLUTION|>--- conflicted
+++ resolved
@@ -27,8 +27,8 @@
     "lint": "eslint ./ts/client/src --ext ts --ext tsx --ext js --quiet",
     "typecheck": "tsc --noEmit --pretty",
     "prepublishOnly": "yarn validate && yarn build",
+    "deduplicate": "npx yarn-deduplicate --list --fail",
     "validate": "yarn lint && yarn format",
-    "deduplicate": "npx yarn-deduplicate --list --fail",
     "prepare": "yarn build"
   },
   "devDependencies": {
@@ -64,14 +64,9 @@
   },
   "dependencies": {
     "@blockworks-foundation/mango-v4-settings": "0.14.15",
-<<<<<<< HEAD
-    "@blockworks-foundation/mangolana": "0.0.14",
+    "@blockworks-foundation/mangolana": "0.0.15",
     "@coral-xyz/anchor": "^0.29.0",
     "@openbook-dex/openbook-v2": "^0.1.2",
-=======
-    "@blockworks-foundation/mangolana": "0.0.15",
-    "@coral-xyz/anchor": "^0.28.1-beta.2",
->>>>>>> d08ef26a
     "@project-serum/serum": "0.13.65",
     "@pythnetwork/client": "~2.14.0",
     "@solana/spl-token": "0.3.7",
