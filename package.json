{
  "name": "@blockworks-foundation/mango-v4",
  "version": "0.19.34",
  "description": "Typescript Client for mango-v4 program.",
  "repository": "https://github.com/blockworks-foundation/mango-v4",
  "author": {
    "name": "Blockworks Foundation",
    "email": "hello@blockworks.foundation",
    "url": "https://blockworks.foundation"
  },
  "sideEffects": false,
  "main": "./dist/cjs/src/index.js",
  "module": "./dist/esm/src/index.js",
  "types": "./dist/types/src/index.d.ts",
  "files": [
    "dist"
  ],
  "scripts": {
    "build": "rimraf dist && yarn build:browser && yarn build:node && yarn build:types",
    "build:node": " tsc -p tsconfig.cjs.json --noEmit false",
    "build:browser": "tsc -p tsconfig.esm.json --noEmit false",
    "build:types": "tsc -p tsconfig.types.json --noEmit false",
    "deduplicate": "npx yarn-deduplicate --list --fail",
    "test": "ts-mocha ts/client/**/*.spec.ts --timeout 300000",
    "example1-user": "ts-node ts/client/src/scripts/example1-user.ts",
    "example1-admin": "ts-node ts/client/src/scripts/example1-admin.ts",
    "format": "prettier --check ./ts",
    "lint": "eslint ./ts/client/src --ext ts --ext tsx --ext js --quiet",
    "typecheck": "tsc --noEmit --pretty",
    "prepublishOnly": "yarn validate && yarn build",
    "validate": "yarn lint && yarn format"
  },
  "devDependencies": {
    "@solana/spl-governance": "^0.3.25",
    "@tsconfig/recommended": "^1.0.1",
    "@types/bn.js": "^5.1.1",
    "@types/bs58": "^4.0.1",
    "@types/chai": "^4.3.0",
    "@types/mocha": "^9.1.0",
    "@types/node": "^18.11.18",
    "@typescript-eslint/eslint-plugin": "^5.32.0",
    "@typescript-eslint/parser": "^5.32.0",
    "axios": "^1.4.0",
    "chai": "^4.3.4",
    "cli-table3": "^0.6.3",
    "console-table-printer": "^2.11.1",
    "eslint": "^7.28.0",
    "eslint-config-prettier": "^7.2.0",
    "fast-csv": "^4.3.6",
<<<<<<< HEAD
    "lodash": "^4.17.21",
=======
    "js-sha3": "0.9.2",
>>>>>>> 899c9570
    "mocha": "^9.1.3",
    "prettier": "^2.0.5",
    "secp256k1": "5.0.0",
    "ts-mocha": "^10.0.0",
    "ts-node": "^10.9.1",
    "tweetnacl": "1.0.3",
    "typedoc": "^0.22.5",
    "typescript": "^4.8.4"
  },
  "prettier": {
    "singleQuote": true,
    "trailingComma": "all"
  },
  "dependencies": {
    "@blockworks-foundation/mango-v4-settings": "^0.2.16",
    "@coral-xyz/anchor": "^0.28.1-beta.2",
    "@project-serum/serum": "0.13.65",
    "@pythnetwork/client": "~2.14.0",
    "@solana/spl-token": "0.3.7",
    "@solana/web3.js": "^1.78.2",
    "@switchboard-xyz/sbv2-lite": "^0.1.6",
    "big.js": "^6.1.1",
    "binance-api-node": "^0.12.0",
    "bs58": "^5.0.0",
    "cross-fetch": "^3.1.5",
    "dotenv": "^16.0.3",
    "lodash": "^4.17.21",
    "node-kraken-api": "^2.2.2"
  },
  "resolutions": {
    "@coral-xyz/anchor": "^0.28.1-beta.2",
    "**/@solana/web3.js/node-fetch": "npm:@blockworks-foundation/node-fetch@2.6.11",
    "**/cross-fetch/node-fetch": "npm:@blockworks-foundation/node-fetch@2.6.11"
  },
  "license": "MIT"
}<|MERGE_RESOLUTION|>--- conflicted
+++ resolved
@@ -47,11 +47,8 @@
     "eslint": "^7.28.0",
     "eslint-config-prettier": "^7.2.0",
     "fast-csv": "^4.3.6",
-<<<<<<< HEAD
     "lodash": "^4.17.21",
-=======
     "js-sha3": "0.9.2",
->>>>>>> 899c9570
     "mocha": "^9.1.3",
     "prettier": "^2.0.5",
     "secp256k1": "5.0.0",
