{
<<<<<<< HEAD
  "version": "0.19.1",
=======
  "version": "0.20.0",
>>>>>>> 12d74789
  "name": "mango_v4",
  "instructions": [
    {
      "name": "adminTokenWithdrawFees",
      "accounts": [
        {
          "name": "group",
          "isMut": false,
          "isSigner": false,
          "relations": [
            "admin"
          ]
        },
        {
          "name": "bank",
          "isMut": true,
          "isSigner": false,
          "relations": [
            "group",
            "vault"
          ]
        },
        {
          "name": "vault",
          "isMut": true,
          "isSigner": false
        },
        {
          "name": "tokenAccount",
          "isMut": true,
          "isSigner": false
        },
        {
          "name": "tokenProgram",
          "isMut": false,
          "isSigner": false
        },
        {
          "name": "admin",
          "isMut": false,
          "isSigner": true
        }
      ],
      "args": []
    },
    {
      "name": "adminPerpWithdrawFees",
      "accounts": [
        {
          "name": "group",
          "isMut": false,
          "isSigner": false,
          "relations": [
            "admin"
          ]
        },
        {
          "name": "perpMarket",
          "isMut": true,
          "isSigner": false,
          "relations": [
            "group"
          ]
        },
        {
          "name": "bank",
          "isMut": true,
          "isSigner": false,
          "relations": [
            "group",
            "vault"
          ]
        },
        {
          "name": "vault",
          "isMut": true,
          "isSigner": false
        },
        {
          "name": "tokenAccount",
          "isMut": true,
          "isSigner": false
        },
        {
          "name": "tokenProgram",
          "isMut": false,
          "isSigner": false
        },
        {
          "name": "admin",
          "isMut": false,
          "isSigner": true
        }
      ],
      "args": []
    },
    {
      "name": "groupCreate",
      "accounts": [
        {
          "name": "group",
          "isMut": true,
          "isSigner": false,
          "pda": {
            "seeds": [
              {
                "kind": "const",
                "type": "string",
                "value": "Group"
              },
              {
                "kind": "account",
                "type": "publicKey",
                "path": "creator"
              },
              {
                "kind": "arg",
                "type": "u32",
                "path": "group_num"
              }
            ]
          }
        },
        {
          "name": "creator",
          "isMut": false,
          "isSigner": true
        },
        {
          "name": "insuranceMint",
          "isMut": false,
          "isSigner": false
        },
        {
          "name": "insuranceVault",
          "isMut": true,
          "isSigner": false,
          "pda": {
            "seeds": [
              {
                "kind": "const",
                "type": "string",
                "value": "InsuranceVault"
              },
              {
                "kind": "account",
                "type": "publicKey",
                "path": "group"
              }
            ]
          }
        },
        {
          "name": "payer",
          "isMut": true,
          "isSigner": true
        },
        {
          "name": "tokenProgram",
          "isMut": false,
          "isSigner": false
        },
        {
          "name": "systemProgram",
          "isMut": false,
          "isSigner": false
        },
        {
          "name": "rent",
          "isMut": false,
          "isSigner": false
        }
      ],
      "args": [
        {
          "name": "groupNum",
          "type": "u32"
        },
        {
          "name": "testing",
          "type": "u8"
        },
        {
          "name": "version",
          "type": "u8"
        }
      ]
    },
    {
      "name": "groupEdit",
      "accounts": [
        {
          "name": "group",
          "isMut": true,
          "isSigner": false,
          "relations": [
            "admin"
          ]
        },
        {
          "name": "admin",
          "isMut": false,
          "isSigner": true
        }
      ],
      "args": [
        {
          "name": "adminOpt",
          "type": {
            "option": "publicKey"
          }
        },
        {
          "name": "fastListingAdminOpt",
          "type": {
            "option": "publicKey"
          }
        },
        {
          "name": "securityAdminOpt",
          "type": {
            "option": "publicKey"
          }
        },
        {
          "name": "testingOpt",
          "type": {
            "option": "u8"
          }
        },
        {
          "name": "versionOpt",
          "type": {
            "option": "u8"
          }
        },
        {
          "name": "depositLimitQuoteOpt",
          "type": {
            "option": "u64"
          }
        },
        {
          "name": "buybackFeesOpt",
          "type": {
            "option": "bool"
          }
        },
        {
          "name": "buybackFeesBonusFactorOpt",
          "type": {
            "option": "f32"
          }
        },
        {
          "name": "buybackFeesSwapMangoAccountOpt",
          "type": {
            "option": "publicKey"
          }
        },
        {
          "name": "mngoTokenIndexOpt",
          "type": {
            "option": "u16"
          }
        },
        {
          "name": "buybackFeesExpiryIntervalOpt",
          "type": {
            "option": "u64"
          }
        },
        {
          "name": "allowedFastListingsPerIntervalOpt",
          "type": {
            "option": "u16"
          }
        }
      ]
    },
    {
      "name": "groupWithdrawInsuranceFund",
      "accounts": [
        {
          "name": "group",
          "isMut": false,
          "isSigner": false,
          "relations": [
            "insurance_vault",
            "admin"
          ]
        },
        {
          "name": "admin",
          "isMut": false,
          "isSigner": true
        },
        {
          "name": "insuranceVault",
          "isMut": true,
          "isSigner": false
        },
        {
          "name": "destination",
          "isMut": true,
          "isSigner": false
        },
        {
          "name": "tokenProgram",
          "isMut": false,
          "isSigner": false
        }
      ],
      "args": [
        {
          "name": "amount",
          "type": "u64"
        }
      ]
    },
    {
      "name": "ixGateSet",
      "accounts": [
        {
          "name": "group",
          "isMut": true,
          "isSigner": false
        },
        {
          "name": "admin",
          "isMut": false,
          "isSigner": true
        }
      ],
      "args": [
        {
          "name": "ixGate",
          "type": "u128"
        }
      ]
    },
    {
      "name": "groupClose",
      "accounts": [
        {
          "name": "group",
          "isMut": true,
          "isSigner": false,
          "relations": [
            "admin",
            "insurance_vault"
          ]
        },
        {
          "name": "admin",
          "isMut": false,
          "isSigner": true
        },
        {
          "name": "insuranceVault",
          "isMut": true,
          "isSigner": false
        },
        {
          "name": "solDestination",
          "isMut": true,
          "isSigner": false
        },
        {
          "name": "tokenProgram",
          "isMut": false,
          "isSigner": false
        }
      ],
      "args": []
    },
    {
      "name": "tokenRegister",
      "accounts": [
        {
          "name": "group",
          "isMut": false,
          "isSigner": false,
          "relations": [
            "admin"
          ]
        },
        {
          "name": "admin",
          "isMut": false,
          "isSigner": true
        },
        {
          "name": "mint",
          "isMut": false,
          "isSigner": false
        },
        {
          "name": "bank",
          "isMut": true,
          "isSigner": false,
          "pda": {
            "seeds": [
              {
                "kind": "const",
                "type": "string",
                "value": "Bank"
              },
              {
                "kind": "account",
                "type": "publicKey",
                "path": "group"
              },
              {
                "kind": "arg",
                "type": "u16",
                "path": "token_index"
              },
              {
                "kind": "const",
                "type": "u32",
                "value": 0
              }
            ]
          }
        },
        {
          "name": "vault",
          "isMut": true,
          "isSigner": false,
          "pda": {
            "seeds": [
              {
                "kind": "const",
                "type": "string",
                "value": "Vault"
              },
              {
                "kind": "account",
                "type": "publicKey",
                "path": "group"
              },
              {
                "kind": "arg",
                "type": "u16",
                "path": "token_index"
              },
              {
                "kind": "const",
                "type": "u32",
                "value": 0
              }
            ]
          }
        },
        {
          "name": "mintInfo",
          "isMut": true,
          "isSigner": false,
          "pda": {
            "seeds": [
              {
                "kind": "const",
                "type": "string",
                "value": "MintInfo"
              },
              {
                "kind": "account",
                "type": "publicKey",
                "path": "group"
              },
              {
                "kind": "account",
                "type": "publicKey",
                "account": "Mint",
                "path": "mint"
              }
            ]
          }
        },
        {
          "name": "oracle",
          "isMut": false,
          "isSigner": false
        },
        {
          "name": "payer",
          "isMut": true,
          "isSigner": true
        },
        {
          "name": "tokenProgram",
          "isMut": false,
          "isSigner": false
        },
        {
          "name": "systemProgram",
          "isMut": false,
          "isSigner": false
        },
        {
          "name": "rent",
          "isMut": false,
          "isSigner": false
        }
      ],
      "args": [
        {
          "name": "tokenIndex",
          "type": "u16"
        },
        {
          "name": "name",
          "type": "string"
        },
        {
          "name": "oracleConfig",
          "type": {
            "defined": "OracleConfigParams"
          }
        },
        {
          "name": "interestRateParams",
          "type": {
            "defined": "InterestRateParams"
          }
        },
        {
          "name": "loanFeeRate",
          "type": "f32"
        },
        {
          "name": "loanOriginationFeeRate",
          "type": "f32"
        },
        {
          "name": "maintAssetWeight",
          "type": "f32"
        },
        {
          "name": "initAssetWeight",
          "type": "f32"
        },
        {
          "name": "maintLiabWeight",
          "type": "f32"
        },
        {
          "name": "initLiabWeight",
          "type": "f32"
        },
        {
          "name": "liquidationFee",
          "type": "f32"
        },
        {
          "name": "stablePriceDelayIntervalSeconds",
          "type": "u32"
        },
        {
          "name": "stablePriceDelayGrowthLimit",
          "type": "f32"
        },
        {
          "name": "stablePriceGrowthLimit",
          "type": "f32"
        },
        {
          "name": "minVaultToDepositsRatio",
          "type": "f64"
        },
        {
          "name": "netBorrowLimitWindowSizeTs",
          "type": "u64"
        },
        {
          "name": "netBorrowLimitPerWindowQuote",
          "type": "i64"
        },
        {
          "name": "borrowWeightScaleStartQuote",
          "type": "f64"
        },
        {
          "name": "depositWeightScaleStartQuote",
          "type": "f64"
        },
        {
          "name": "reduceOnly",
          "type": "u8"
        },
        {
          "name": "tokenConditionalSwapTakerFeeRate",
          "type": "f32"
        },
        {
          "name": "tokenConditionalSwapMakerFeeRate",
          "type": "f32"
        },
        {
          "name": "flashLoanSwapFeeRate",
          "type": "f32"
        },
        {
          "name": "interestCurveScaling",
          "type": "f32"
        },
        {
          "name": "interestTargetUtilization",
          "type": "f32"
        }
      ]
    },
    {
      "name": "tokenRegisterTrustless",
      "accounts": [
        {
          "name": "group",
          "isMut": true,
          "isSigner": false
        },
        {
          "name": "admin",
          "isMut": false,
          "isSigner": true
        },
        {
          "name": "mint",
          "isMut": false,
          "isSigner": false
        },
        {
          "name": "bank",
          "isMut": true,
          "isSigner": false,
          "pda": {
            "seeds": [
              {
                "kind": "const",
                "type": "string",
                "value": "Bank"
              },
              {
                "kind": "account",
                "type": "publicKey",
                "path": "group"
              },
              {
                "kind": "arg",
                "type": "u16",
                "path": "token_index"
              },
              {
                "kind": "const",
                "type": "u32",
                "value": 0
              }
            ]
          }
        },
        {
          "name": "vault",
          "isMut": true,
          "isSigner": false,
          "pda": {
            "seeds": [
              {
                "kind": "const",
                "type": "string",
                "value": "Vault"
              },
              {
                "kind": "account",
                "type": "publicKey",
                "path": "group"
              },
              {
                "kind": "arg",
                "type": "u16",
                "path": "token_index"
              },
              {
                "kind": "const",
                "type": "u32",
                "value": 0
              }
            ]
          }
        },
        {
          "name": "mintInfo",
          "isMut": true,
          "isSigner": false,
          "pda": {
            "seeds": [
              {
                "kind": "const",
                "type": "string",
                "value": "MintInfo"
              },
              {
                "kind": "account",
                "type": "publicKey",
                "path": "group"
              },
              {
                "kind": "account",
                "type": "publicKey",
                "account": "Mint",
                "path": "mint"
              }
            ]
          }
        },
        {
          "name": "oracle",
          "isMut": false,
          "isSigner": false
        },
        {
          "name": "payer",
          "isMut": true,
          "isSigner": true
        },
        {
          "name": "tokenProgram",
          "isMut": false,
          "isSigner": false
        },
        {
          "name": "systemProgram",
          "isMut": false,
          "isSigner": false
        },
        {
          "name": "rent",
          "isMut": false,
          "isSigner": false
        }
      ],
      "args": [
        {
          "name": "tokenIndex",
          "type": "u16"
        },
        {
          "name": "name",
          "type": "string"
        }
      ]
    },
    {
      "name": "tokenEdit",
      "accounts": [
        {
          "name": "group",
          "isMut": false,
          "isSigner": false
        },
        {
          "name": "admin",
          "isMut": false,
          "isSigner": true
        },
        {
          "name": "mintInfo",
          "isMut": true,
          "isSigner": false,
          "relations": [
            "group"
          ]
        },
        {
          "name": "oracle",
          "isMut": false,
          "isSigner": false,
          "docs": [
            "The oracle account is optional and only used when reset_stable_price is set.",
            ""
          ]
        }
      ],
      "args": [
        {
          "name": "oracleOpt",
          "type": {
            "option": "publicKey"
          }
        },
        {
          "name": "oracleConfigOpt",
          "type": {
            "option": {
              "defined": "OracleConfigParams"
            }
          }
        },
        {
          "name": "groupInsuranceFundOpt",
          "type": {
            "option": "bool"
          }
        },
        {
          "name": "interestRateParamsOpt",
          "type": {
            "option": {
              "defined": "InterestRateParams"
            }
          }
        },
        {
          "name": "loanFeeRateOpt",
          "type": {
            "option": "f32"
          }
        },
        {
          "name": "loanOriginationFeeRateOpt",
          "type": {
            "option": "f32"
          }
        },
        {
          "name": "maintAssetWeightOpt",
          "type": {
            "option": "f32"
          }
        },
        {
          "name": "initAssetWeightOpt",
          "type": {
            "option": "f32"
          }
        },
        {
          "name": "maintLiabWeightOpt",
          "type": {
            "option": "f32"
          }
        },
        {
          "name": "initLiabWeightOpt",
          "type": {
            "option": "f32"
          }
        },
        {
          "name": "liquidationFeeOpt",
          "type": {
            "option": "f32"
          }
        },
        {
          "name": "stablePriceDelayIntervalSecondsOpt",
          "type": {
            "option": "u32"
          }
        },
        {
          "name": "stablePriceDelayGrowthLimitOpt",
          "type": {
            "option": "f32"
          }
        },
        {
          "name": "stablePriceGrowthLimitOpt",
          "type": {
            "option": "f32"
          }
        },
        {
          "name": "minVaultToDepositsRatioOpt",
          "type": {
            "option": "f64"
          }
        },
        {
          "name": "netBorrowLimitPerWindowQuoteOpt",
          "type": {
            "option": "i64"
          }
        },
        {
          "name": "netBorrowLimitWindowSizeTsOpt",
          "type": {
            "option": "u64"
          }
        },
        {
          "name": "borrowWeightScaleStartQuoteOpt",
          "type": {
            "option": "f64"
          }
        },
        {
          "name": "depositWeightScaleStartQuoteOpt",
          "type": {
            "option": "f64"
          }
        },
        {
          "name": "resetStablePrice",
          "type": "bool"
        },
        {
          "name": "resetNetBorrowLimit",
          "type": "bool"
        },
        {
          "name": "reduceOnlyOpt",
          "type": {
            "option": "u8"
          }
        },
        {
          "name": "nameOpt",
          "type": {
            "option": "string"
          }
        },
        {
          "name": "forceCloseOpt",
          "type": {
            "option": "bool"
          }
        },
        {
          "name": "tokenConditionalSwapTakerFeeRateOpt",
          "type": {
            "option": "f32"
          }
        },
        {
          "name": "tokenConditionalSwapMakerFeeRateOpt",
          "type": {
            "option": "f32"
          }
        },
        {
          "name": "flashLoanSwapFeeRateOpt",
          "type": {
            "option": "f32"
          }
        },
        {
          "name": "interestCurveScalingOpt",
          "type": {
            "option": "f32"
          }
        },
        {
          "name": "interestTargetUtilizationOpt",
          "type": {
            "option": "f32"
          }
        }
      ]
    },
    {
      "name": "tokenAddBank",
      "accounts": [
        {
          "name": "group",
          "isMut": false,
          "isSigner": false,
          "relations": [
            "admin"
          ]
        },
        {
          "name": "admin",
          "isMut": false,
          "isSigner": true
        },
        {
          "name": "mint",
          "isMut": false,
          "isSigner": false
        },
        {
          "name": "existingBank",
          "isMut": false,
          "isSigner": false,
          "relations": [
            "group",
            "mint"
          ]
        },
        {
          "name": "bank",
          "isMut": true,
          "isSigner": false,
          "pda": {
            "seeds": [
              {
                "kind": "const",
                "type": "string",
                "value": "Bank"
              },
              {
                "kind": "account",
                "type": "publicKey",
                "path": "group"
              },
              {
                "kind": "arg",
                "type": "u16",
                "path": "token_index"
              },
              {
                "kind": "arg",
                "type": "u32",
                "path": "bank_num"
              }
            ]
          }
        },
        {
          "name": "vault",
          "isMut": true,
          "isSigner": false,
          "pda": {
            "seeds": [
              {
                "kind": "const",
                "type": "string",
                "value": "Vault"
              },
              {
                "kind": "account",
                "type": "publicKey",
                "path": "group"
              },
              {
                "kind": "arg",
                "type": "u16",
                "path": "token_index"
              },
              {
                "kind": "arg",
                "type": "u32",
                "path": "bank_num"
              }
            ]
          }
        },
        {
          "name": "mintInfo",
          "isMut": true,
          "isSigner": false,
          "relations": [
            "group",
            "mint"
          ]
        },
        {
          "name": "payer",
          "isMut": true,
          "isSigner": true
        },
        {
          "name": "tokenProgram",
          "isMut": false,
          "isSigner": false
        },
        {
          "name": "systemProgram",
          "isMut": false,
          "isSigner": false
        },
        {
          "name": "rent",
          "isMut": false,
          "isSigner": false
        }
      ],
      "args": [
        {
          "name": "tokenIndex",
          "type": "u16"
        },
        {
          "name": "bankNum",
          "type": "u32"
        }
      ]
    },
    {
      "name": "tokenDeregister",
      "accounts": [
        {
          "name": "group",
          "isMut": false,
          "isSigner": false,
          "relations": [
            "admin"
          ]
        },
        {
          "name": "admin",
          "isMut": false,
          "isSigner": true
        },
        {
          "name": "mintInfo",
          "isMut": true,
          "isSigner": false,
          "relations": [
            "group"
          ]
        },
        {
          "name": "dustVault",
          "isMut": true,
          "isSigner": false
        },
        {
          "name": "solDestination",
          "isMut": true,
          "isSigner": false
        },
        {
          "name": "tokenProgram",
          "isMut": false,
          "isSigner": false
        }
      ],
      "args": []
    },
    {
      "name": "tokenUpdateIndexAndRate",
      "accounts": [
        {
          "name": "group",
          "isMut": false,
          "isSigner": false
        },
        {
          "name": "mintInfo",
          "isMut": false,
          "isSigner": false,
          "relations": [
            "oracle",
            "group"
          ]
        },
        {
          "name": "oracle",
          "isMut": false,
          "isSigner": false
        },
        {
          "name": "instructions",
          "isMut": false,
          "isSigner": false
        }
      ],
      "args": []
    },
    {
      "name": "accountCreate",
      "accounts": [
        {
          "name": "group",
          "isMut": false,
          "isSigner": false
        },
        {
          "name": "account",
          "isMut": true,
          "isSigner": false,
          "pda": {
            "seeds": [
              {
                "kind": "const",
                "type": "string",
                "value": "MangoAccount"
              },
              {
                "kind": "account",
                "type": "publicKey",
                "path": "group"
              },
              {
                "kind": "account",
                "type": "publicKey",
                "path": "owner"
              },
              {
                "kind": "arg",
                "type": "u32",
                "path": "account_num"
              }
            ]
          }
        },
        {
          "name": "owner",
          "isMut": false,
          "isSigner": true
        },
        {
          "name": "payer",
          "isMut": true,
          "isSigner": true
        },
        {
          "name": "systemProgram",
          "isMut": false,
          "isSigner": false
        }
      ],
      "args": [
        {
          "name": "accountNum",
          "type": "u32"
        },
        {
          "name": "tokenCount",
          "type": "u8"
        },
        {
          "name": "serum3Count",
          "type": "u8"
        },
        {
          "name": "perpCount",
          "type": "u8"
        },
        {
          "name": "perpOoCount",
          "type": "u8"
        },
        {
          "name": "name",
          "type": "string"
        }
      ]
    },
    {
      "name": "accountCreateV2",
      "accounts": [
        {
          "name": "group",
          "isMut": false,
          "isSigner": false
        },
        {
          "name": "account",
          "isMut": true,
          "isSigner": false,
          "pda": {
            "seeds": [
              {
                "kind": "const",
                "type": "string",
                "value": "MangoAccount"
              },
              {
                "kind": "account",
                "type": "publicKey",
                "path": "group"
              },
              {
                "kind": "account",
                "type": "publicKey",
                "path": "owner"
              },
              {
                "kind": "arg",
                "type": "u32",
                "path": "account_num"
              }
            ]
          }
        },
        {
          "name": "owner",
          "isMut": false,
          "isSigner": true
        },
        {
          "name": "payer",
          "isMut": true,
          "isSigner": true
        },
        {
          "name": "systemProgram",
          "isMut": false,
          "isSigner": false
        }
      ],
      "args": [
        {
          "name": "accountNum",
          "type": "u32"
        },
        {
          "name": "tokenCount",
          "type": "u8"
        },
        {
          "name": "serum3Count",
          "type": "u8"
        },
        {
          "name": "perpCount",
          "type": "u8"
        },
        {
          "name": "perpOoCount",
          "type": "u8"
        },
        {
          "name": "tokenConditionalSwapCount",
          "type": "u8"
        },
        {
          "name": "name",
          "type": "string"
        }
      ]
    },
    {
      "name": "accountExpand",
      "accounts": [
        {
          "name": "group",
          "isMut": false,
          "isSigner": false
        },
        {
          "name": "account",
          "isMut": true,
          "isSigner": false,
          "relations": [
            "group",
            "owner"
          ]
        },
        {
          "name": "owner",
          "isMut": false,
          "isSigner": true
        },
        {
          "name": "payer",
          "isMut": true,
          "isSigner": true
        },
        {
          "name": "systemProgram",
          "isMut": false,
          "isSigner": false
        }
      ],
      "args": [
        {
          "name": "tokenCount",
          "type": "u8"
        },
        {
          "name": "serum3Count",
          "type": "u8"
        },
        {
          "name": "perpCount",
          "type": "u8"
        },
        {
          "name": "perpOoCount",
          "type": "u8"
        }
      ]
    },
    {
      "name": "accountExpandV2",
      "accounts": [
        {
          "name": "group",
          "isMut": false,
          "isSigner": false
        },
        {
          "name": "account",
          "isMut": true,
          "isSigner": false,
          "relations": [
            "group",
            "owner"
          ]
        },
        {
          "name": "owner",
          "isMut": false,
          "isSigner": true
        },
        {
          "name": "payer",
          "isMut": true,
          "isSigner": true
        },
        {
          "name": "systemProgram",
          "isMut": false,
          "isSigner": false
        }
      ],
      "args": [
        {
          "name": "tokenCount",
          "type": "u8"
        },
        {
          "name": "serum3Count",
          "type": "u8"
        },
        {
          "name": "perpCount",
          "type": "u8"
        },
        {
          "name": "perpOoCount",
          "type": "u8"
        },
        {
          "name": "tokenConditionalSwapCount",
          "type": "u8"
        }
      ]
    },
    {
      "name": "accountSizeMigration",
      "accounts": [
        {
          "name": "group",
          "isMut": false,
          "isSigner": false
        },
        {
          "name": "account",
          "isMut": true,
          "isSigner": false,
          "relations": [
            "group"
          ]
        },
        {
          "name": "payer",
          "isMut": true,
          "isSigner": true
        },
        {
          "name": "systemProgram",
          "isMut": false,
          "isSigner": false
        }
      ],
      "args": []
    },
    {
      "name": "accountEdit",
      "accounts": [
        {
          "name": "group",
          "isMut": false,
          "isSigner": false
        },
        {
          "name": "account",
          "isMut": true,
          "isSigner": false,
          "relations": [
            "group",
            "owner"
          ]
        },
        {
          "name": "owner",
          "isMut": false,
          "isSigner": true
        }
      ],
      "args": [
        {
          "name": "nameOpt",
          "type": {
            "option": "string"
          }
        },
        {
          "name": "delegateOpt",
          "type": {
            "option": "publicKey"
          }
        },
        {
          "name": "temporaryDelegateOpt",
          "type": {
            "option": "publicKey"
          }
        },
        {
          "name": "temporaryDelegateExpiryOpt",
          "type": {
            "option": "u64"
          }
        }
      ]
    },
    {
      "name": "accountToggleFreeze",
      "accounts": [
        {
          "name": "group",
          "isMut": false,
          "isSigner": false
        },
        {
          "name": "account",
          "isMut": true,
          "isSigner": false,
          "relations": [
            "group"
          ]
        },
        {
          "name": "admin",
          "isMut": false,
          "isSigner": true
        }
      ],
      "args": [
        {
          "name": "freeze",
          "type": "bool"
        }
      ]
    },
    {
      "name": "accountClose",
      "accounts": [
        {
          "name": "group",
          "isMut": false,
          "isSigner": false
        },
        {
          "name": "account",
          "isMut": true,
          "isSigner": false,
          "relations": [
            "group",
            "owner"
          ]
        },
        {
          "name": "owner",
          "isMut": false,
          "isSigner": true
        },
        {
          "name": "solDestination",
          "isMut": true,
          "isSigner": false
        },
        {
          "name": "tokenProgram",
          "isMut": false,
          "isSigner": false
        }
      ],
      "args": [
        {
          "name": "forceClose",
          "type": "bool"
        }
      ]
    },
    {
      "name": "accountBuybackFeesWithMngo",
      "accounts": [
        {
          "name": "group",
          "isMut": false,
          "isSigner": false
        },
        {
          "name": "account",
          "isMut": true,
          "isSigner": false,
          "relations": [
            "group"
          ]
        },
        {
          "name": "owner",
          "isMut": false,
          "isSigner": true
        },
        {
          "name": "daoAccount",
          "isMut": true,
          "isSigner": false,
          "relations": [
            "group"
          ]
        },
        {
          "name": "mngoBank",
          "isMut": true,
          "isSigner": false,
          "relations": [
            "group"
          ]
        },
        {
          "name": "mngoOracle",
          "isMut": false,
          "isSigner": false
        },
        {
          "name": "feesBank",
          "isMut": true,
          "isSigner": false,
          "relations": [
            "group"
          ]
        },
        {
          "name": "feesOracle",
          "isMut": false,
          "isSigner": false
        }
      ],
      "args": [
        {
          "name": "maxBuybackUsd",
          "type": "u64"
        }
      ]
    },
    {
      "name": "stubOracleCreate",
      "accounts": [
        {
          "name": "group",
          "isMut": false,
          "isSigner": false,
          "relations": [
            "admin"
          ]
        },
        {
          "name": "oracle",
          "isMut": true,
          "isSigner": false,
          "pda": {
            "seeds": [
              {
                "kind": "const",
                "type": "string",
                "value": "StubOracle"
              },
              {
                "kind": "account",
                "type": "publicKey",
                "path": "group"
              },
              {
                "kind": "account",
                "type": "publicKey",
                "account": "Mint",
                "path": "mint"
              }
            ]
          }
        },
        {
          "name": "admin",
          "isMut": false,
          "isSigner": true
        },
        {
          "name": "mint",
          "isMut": false,
          "isSigner": false
        },
        {
          "name": "payer",
          "isMut": true,
          "isSigner": true
        },
        {
          "name": "systemProgram",
          "isMut": false,
          "isSigner": false
        }
      ],
      "args": [
        {
          "name": "price",
          "type": {
            "defined": "I80F48"
          }
        }
      ]
    },
    {
      "name": "stubOracleClose",
      "accounts": [
        {
          "name": "group",
          "isMut": false,
          "isSigner": false,
          "relations": [
            "admin"
          ]
        },
        {
          "name": "admin",
          "isMut": false,
          "isSigner": true
        },
        {
          "name": "oracle",
          "isMut": true,
          "isSigner": false,
          "relations": [
            "group"
          ]
        },
        {
          "name": "solDestination",
          "isMut": true,
          "isSigner": false
        },
        {
          "name": "tokenProgram",
          "isMut": false,
          "isSigner": false
        }
      ],
      "args": []
    },
    {
      "name": "stubOracleSet",
      "accounts": [
        {
          "name": "group",
          "isMut": false,
          "isSigner": false,
          "relations": [
            "admin"
          ]
        },
        {
          "name": "admin",
          "isMut": false,
          "isSigner": true
        },
        {
          "name": "oracle",
          "isMut": true,
          "isSigner": false,
          "relations": [
            "group"
          ]
        }
      ],
      "args": [
        {
          "name": "price",
          "type": {
            "defined": "I80F48"
          }
        }
      ]
    },
    {
      "name": "stubOracleSetTest",
      "accounts": [
        {
          "name": "group",
          "isMut": false,
          "isSigner": false,
          "relations": [
            "admin"
          ]
        },
        {
          "name": "admin",
          "isMut": false,
          "isSigner": true
        },
        {
          "name": "oracle",
          "isMut": true,
          "isSigner": false,
          "relations": [
            "group"
          ]
        }
      ],
      "args": [
        {
          "name": "price",
          "type": {
            "defined": "I80F48"
          }
        },
        {
          "name": "lastUpdateSlot",
          "type": "u64"
        },
        {
          "name": "deviation",
          "type": {
            "defined": "I80F48"
          }
        }
      ]
    },
    {
      "name": "tokenDeposit",
      "accounts": [
        {
          "name": "group",
          "isMut": false,
          "isSigner": false
        },
        {
          "name": "account",
          "isMut": true,
          "isSigner": false,
          "relations": [
            "group",
            "owner"
          ]
        },
        {
          "name": "owner",
          "isMut": false,
          "isSigner": true
        },
        {
          "name": "bank",
          "isMut": true,
          "isSigner": false,
          "relations": [
            "group",
            "vault",
            "oracle"
          ]
        },
        {
          "name": "vault",
          "isMut": true,
          "isSigner": false
        },
        {
          "name": "oracle",
          "isMut": false,
          "isSigner": false
        },
        {
          "name": "tokenAccount",
          "isMut": true,
          "isSigner": false
        },
        {
          "name": "tokenAuthority",
          "isMut": false,
          "isSigner": true
        },
        {
          "name": "tokenProgram",
          "isMut": false,
          "isSigner": false
        }
      ],
      "args": [
        {
          "name": "amount",
          "type": "u64"
        },
        {
          "name": "reduceOnly",
          "type": "bool"
        }
      ]
    },
    {
      "name": "tokenDepositIntoExisting",
      "accounts": [
        {
          "name": "group",
          "isMut": false,
          "isSigner": false
        },
        {
          "name": "account",
          "isMut": true,
          "isSigner": false,
          "relations": [
            "group"
          ]
        },
        {
          "name": "bank",
          "isMut": true,
          "isSigner": false,
          "relations": [
            "group",
            "vault",
            "oracle"
          ]
        },
        {
          "name": "vault",
          "isMut": true,
          "isSigner": false
        },
        {
          "name": "oracle",
          "isMut": false,
          "isSigner": false
        },
        {
          "name": "tokenAccount",
          "isMut": true,
          "isSigner": false
        },
        {
          "name": "tokenAuthority",
          "isMut": false,
          "isSigner": true
        },
        {
          "name": "tokenProgram",
          "isMut": false,
          "isSigner": false
        }
      ],
      "args": [
        {
          "name": "amount",
          "type": "u64"
        },
        {
          "name": "reduceOnly",
          "type": "bool"
        }
      ]
    },
    {
      "name": "tokenWithdraw",
      "accounts": [
        {
          "name": "group",
          "isMut": false,
          "isSigner": false
        },
        {
          "name": "account",
          "isMut": true,
          "isSigner": false,
          "relations": [
            "group",
            "owner"
          ]
        },
        {
          "name": "owner",
          "isMut": false,
          "isSigner": true
        },
        {
          "name": "bank",
          "isMut": true,
          "isSigner": false,
          "relations": [
            "group",
            "vault",
            "oracle"
          ]
        },
        {
          "name": "vault",
          "isMut": true,
          "isSigner": false
        },
        {
          "name": "oracle",
          "isMut": false,
          "isSigner": false
        },
        {
          "name": "tokenAccount",
          "isMut": true,
          "isSigner": false
        },
        {
          "name": "tokenProgram",
          "isMut": false,
          "isSigner": false
        }
      ],
      "args": [
        {
          "name": "amount",
          "type": "u64"
        },
        {
          "name": "allowBorrow",
          "type": "bool"
        }
      ]
    },
    {
      "name": "flashLoanBegin",
      "accounts": [
        {
          "name": "account",
          "isMut": false,
          "isSigner": false
        },
        {
          "name": "owner",
          "isMut": false,
          "isSigner": true
        },
        {
          "name": "tokenProgram",
          "isMut": false,
          "isSigner": false
        },
        {
          "name": "instructions",
          "isMut": false,
          "isSigner": false,
          "docs": [
            "Instructions Sysvar for instruction introspection"
          ]
        }
      ],
      "args": [
        {
          "name": "loanAmounts",
          "type": {
            "vec": "u64"
          }
        }
      ]
    },
    {
      "name": "flashLoanSwapBegin",
      "docs": [
        "A version of flash_loan_begin that's specialized for swaps and needs fewer",
        "bytes in the transaction"
      ],
      "accounts": [
        {
          "name": "account",
          "isMut": false,
          "isSigner": false
        },
        {
          "name": "owner",
          "isMut": true,
          "isSigner": true
        },
        {
          "name": "inputMint",
          "isMut": false,
          "isSigner": false
        },
        {
          "name": "outputMint",
          "isMut": false,
          "isSigner": false
        },
        {
          "name": "systemProgram",
          "isMut": false,
          "isSigner": false
        },
        {
          "name": "tokenProgram",
          "isMut": false,
          "isSigner": false
        },
        {
          "name": "associatedTokenProgram",
          "isMut": false,
          "isSigner": false
        },
        {
          "name": "instructions",
          "isMut": false,
          "isSigner": false,
          "docs": [
            "Instructions Sysvar for instruction introspection"
          ]
        }
      ],
      "args": [
        {
          "name": "loanAmount",
          "type": "u64"
        }
      ]
    },
    {
      "name": "flashLoanEnd",
      "accounts": [
        {
          "name": "account",
          "isMut": true,
          "isSigner": false
        },
        {
          "name": "owner",
          "isMut": false,
          "isSigner": true
        },
        {
          "name": "tokenProgram",
          "isMut": false,
          "isSigner": false
        }
      ],
      "args": [
        {
          "name": "flashLoanType",
          "type": {
            "defined": "FlashLoanType"
          }
        }
      ]
    },
    {
      "name": "flashLoanEndV2",
      "accounts": [
        {
          "name": "account",
          "isMut": true,
          "isSigner": false
        },
        {
          "name": "owner",
          "isMut": false,
          "isSigner": true
        },
        {
          "name": "tokenProgram",
          "isMut": false,
          "isSigner": false
        }
      ],
      "args": [
        {
          "name": "numLoans",
          "type": "u8"
        },
        {
          "name": "flashLoanType",
          "type": {
            "defined": "FlashLoanType"
          }
        }
      ]
    },
    {
      "name": "healthRegionBegin",
      "accounts": [
        {
          "name": "instructions",
          "isMut": false,
          "isSigner": false,
          "docs": [
            "Instructions Sysvar for instruction introspection"
          ]
        },
        {
          "name": "group",
          "isMut": false,
          "isSigner": false
        },
        {
          "name": "account",
          "isMut": true,
          "isSigner": false,
          "relations": [
            "group"
          ]
        }
      ],
      "args": []
    },
    {
      "name": "healthRegionEnd",
      "accounts": [
        {
          "name": "account",
          "isMut": true,
          "isSigner": false
        }
      ],
      "args": []
    },
    {
      "name": "serum3RegisterMarket",
      "docs": [
        "",
        "Serum",
        ""
      ],
      "accounts": [
        {
          "name": "group",
          "isMut": true,
          "isSigner": false,
          "relations": [
            "admin"
          ]
        },
        {
          "name": "admin",
          "isMut": false,
          "isSigner": true
        },
        {
          "name": "serumProgram",
          "isMut": false,
          "isSigner": false
        },
        {
          "name": "serumMarketExternal",
          "isMut": false,
          "isSigner": false
        },
        {
          "name": "serumMarket",
          "isMut": true,
          "isSigner": false,
          "pda": {
            "seeds": [
              {
                "kind": "const",
                "type": "string",
                "value": "Serum3Market"
              },
              {
                "kind": "account",
                "type": "publicKey",
                "path": "group"
              },
              {
                "kind": "account",
                "type": "publicKey",
                "path": "serum_market_external"
              }
            ]
          }
        },
        {
          "name": "indexReservation",
          "isMut": true,
          "isSigner": false,
          "pda": {
            "seeds": [
              {
                "kind": "const",
                "type": "string",
                "value": "Serum3Index"
              },
              {
                "kind": "account",
                "type": "publicKey",
                "path": "group"
              },
              {
                "kind": "arg",
                "type": "u16",
                "path": "market_index"
              }
            ]
          }
        },
        {
          "name": "quoteBank",
          "isMut": false,
          "isSigner": false,
          "relations": [
            "group"
          ]
        },
        {
          "name": "baseBank",
          "isMut": false,
          "isSigner": false,
          "relations": [
            "group"
          ]
        },
        {
          "name": "payer",
          "isMut": true,
          "isSigner": true
        },
        {
          "name": "systemProgram",
          "isMut": false,
          "isSigner": false
        }
      ],
      "args": [
        {
          "name": "marketIndex",
          "type": "u16"
        },
        {
          "name": "name",
          "type": "string"
        }
      ]
    },
    {
      "name": "serum3EditMarket",
      "accounts": [
        {
          "name": "group",
          "isMut": false,
          "isSigner": false
        },
        {
          "name": "admin",
          "isMut": false,
          "isSigner": true
        },
        {
          "name": "market",
          "isMut": true,
          "isSigner": false,
          "relations": [
            "group"
          ]
        }
      ],
      "args": [
        {
          "name": "reduceOnlyOpt",
          "type": {
            "option": "bool"
          }
        },
        {
          "name": "forceCloseOpt",
          "type": {
            "option": "bool"
          }
        },
        {
          "name": "nameOpt",
          "type": {
            "option": "string"
          }
        }
      ]
    },
    {
      "name": "serum3DeregisterMarket",
      "accounts": [
        {
          "name": "group",
          "isMut": true,
          "isSigner": false,
          "relations": [
            "admin"
          ]
        },
        {
          "name": "admin",
          "isMut": false,
          "isSigner": true
        },
        {
          "name": "serumMarket",
          "isMut": true,
          "isSigner": false,
          "relations": [
            "group"
          ]
        },
        {
          "name": "indexReservation",
          "isMut": true,
          "isSigner": false,
          "relations": [
            "group"
          ]
        },
        {
          "name": "solDestination",
          "isMut": true,
          "isSigner": false
        },
        {
          "name": "tokenProgram",
          "isMut": false,
          "isSigner": false
        }
      ],
      "args": []
    },
    {
      "name": "serum3CreateOpenOrders",
      "accounts": [
        {
          "name": "group",
          "isMut": false,
          "isSigner": false
        },
        {
          "name": "account",
          "isMut": true,
          "isSigner": false,
          "relations": [
            "group"
          ]
        },
        {
          "name": "owner",
          "isMut": false,
          "isSigner": true
        },
        {
          "name": "serumMarket",
          "isMut": false,
          "isSigner": false,
          "relations": [
            "group",
            "serum_program",
            "serum_market_external"
          ]
        },
        {
          "name": "serumProgram",
          "isMut": false,
          "isSigner": false
        },
        {
          "name": "serumMarketExternal",
          "isMut": false,
          "isSigner": false
        },
        {
          "name": "openOrders",
          "isMut": true,
          "isSigner": false,
          "pda": {
            "seeds": [
              {
                "kind": "const",
                "type": "string",
                "value": "Serum3OO"
              },
              {
                "kind": "account",
                "type": "publicKey",
                "path": "account"
              },
              {
                "kind": "account",
                "type": "publicKey",
                "path": "serum_market"
              }
            ]
          }
        },
        {
          "name": "payer",
          "isMut": true,
          "isSigner": true
        },
        {
          "name": "systemProgram",
          "isMut": false,
          "isSigner": false
        },
        {
          "name": "rent",
          "isMut": false,
          "isSigner": false
        }
      ],
      "args": []
    },
    {
      "name": "serum3CloseOpenOrders",
      "accounts": [
        {
          "name": "group",
          "isMut": false,
          "isSigner": false
        },
        {
          "name": "account",
          "isMut": true,
          "isSigner": false,
          "relations": [
            "group"
          ]
        },
        {
          "name": "owner",
          "isMut": false,
          "isSigner": true
        },
        {
          "name": "serumMarket",
          "isMut": false,
          "isSigner": false,
          "relations": [
            "group",
            "serum_program",
            "serum_market_external"
          ]
        },
        {
          "name": "serumProgram",
          "isMut": false,
          "isSigner": false
        },
        {
          "name": "serumMarketExternal",
          "isMut": false,
          "isSigner": false
        },
        {
          "name": "openOrders",
          "isMut": true,
          "isSigner": false
        },
        {
          "name": "solDestination",
          "isMut": true,
          "isSigner": false
        }
      ],
      "args": []
    },
    {
      "name": "serum3PlaceOrder",
      "accounts": [
        {
          "name": "group",
          "isMut": false,
          "isSigner": false
        },
        {
          "name": "account",
          "isMut": true,
          "isSigner": false,
          "relations": [
            "group"
          ]
        },
        {
          "name": "owner",
          "isMut": false,
          "isSigner": true
        },
        {
          "name": "openOrders",
          "isMut": true,
          "isSigner": false
        },
        {
          "name": "serumMarket",
          "isMut": false,
          "isSigner": false,
          "relations": [
            "group",
            "serum_program",
            "serum_market_external"
          ]
        },
        {
          "name": "serumProgram",
          "isMut": false,
          "isSigner": false
        },
        {
          "name": "serumMarketExternal",
          "isMut": true,
          "isSigner": false
        },
        {
          "name": "marketBids",
          "isMut": true,
          "isSigner": false
        },
        {
          "name": "marketAsks",
          "isMut": true,
          "isSigner": false
        },
        {
          "name": "marketEventQueue",
          "isMut": true,
          "isSigner": false
        },
        {
          "name": "marketRequestQueue",
          "isMut": true,
          "isSigner": false
        },
        {
          "name": "marketBaseVault",
          "isMut": true,
          "isSigner": false
        },
        {
          "name": "marketQuoteVault",
          "isMut": true,
          "isSigner": false
        },
        {
          "name": "marketVaultSigner",
          "isMut": false,
          "isSigner": false,
          "docs": [
            "needed for the automatic settle_funds call"
          ]
        },
        {
          "name": "payerBank",
          "isMut": true,
          "isSigner": false,
          "docs": [
            "The bank that pays for the order, if necessary"
          ],
          "relations": [
            "group"
          ]
        },
        {
          "name": "payerVault",
          "isMut": true,
          "isSigner": false,
          "docs": [
            "The bank vault that pays for the order, if necessary"
          ]
        },
        {
          "name": "payerOracle",
          "isMut": false,
          "isSigner": false
        },
        {
          "name": "tokenProgram",
          "isMut": false,
          "isSigner": false
        }
      ],
      "args": [
        {
          "name": "side",
          "type": {
            "defined": "Serum3Side"
          }
        },
        {
          "name": "limitPrice",
          "type": "u64"
        },
        {
          "name": "maxBaseQty",
          "type": "u64"
        },
        {
          "name": "maxNativeQuoteQtyIncludingFees",
          "type": "u64"
        },
        {
          "name": "selfTradeBehavior",
          "type": {
            "defined": "Serum3SelfTradeBehavior"
          }
        },
        {
          "name": "orderType",
          "type": {
            "defined": "Serum3OrderType"
          }
        },
        {
          "name": "clientOrderId",
          "type": "u64"
        },
        {
          "name": "limit",
          "type": "u16"
        }
      ]
    },
    {
      "name": "serum3CancelOrder",
      "accounts": [
        {
          "name": "group",
          "isMut": false,
          "isSigner": false
        },
        {
          "name": "account",
          "isMut": true,
          "isSigner": false,
          "relations": [
            "group"
          ]
        },
        {
          "name": "owner",
          "isMut": false,
          "isSigner": true
        },
        {
          "name": "openOrders",
          "isMut": true,
          "isSigner": false
        },
        {
          "name": "serumMarket",
          "isMut": false,
          "isSigner": false,
          "relations": [
            "group",
            "serum_program",
            "serum_market_external"
          ]
        },
        {
          "name": "serumProgram",
          "isMut": false,
          "isSigner": false
        },
        {
          "name": "serumMarketExternal",
          "isMut": true,
          "isSigner": false
        },
        {
          "name": "marketBids",
          "isMut": true,
          "isSigner": false
        },
        {
          "name": "marketAsks",
          "isMut": true,
          "isSigner": false
        },
        {
          "name": "marketEventQueue",
          "isMut": true,
          "isSigner": false
        }
      ],
      "args": [
        {
          "name": "side",
          "type": {
            "defined": "Serum3Side"
          }
        },
        {
          "name": "orderId",
          "type": "u128"
        }
      ]
    },
    {
      "name": "serum3CancelAllOrders",
      "accounts": [
        {
          "name": "group",
          "isMut": false,
          "isSigner": false
        },
        {
          "name": "account",
          "isMut": false,
          "isSigner": false,
          "relations": [
            "group"
          ]
        },
        {
          "name": "owner",
          "isMut": false,
          "isSigner": true
        },
        {
          "name": "openOrders",
          "isMut": true,
          "isSigner": false
        },
        {
          "name": "serumMarket",
          "isMut": false,
          "isSigner": false,
          "relations": [
            "group",
            "serum_program",
            "serum_market_external"
          ]
        },
        {
          "name": "serumProgram",
          "isMut": false,
          "isSigner": false
        },
        {
          "name": "serumMarketExternal",
          "isMut": true,
          "isSigner": false
        },
        {
          "name": "marketBids",
          "isMut": true,
          "isSigner": false
        },
        {
          "name": "marketAsks",
          "isMut": true,
          "isSigner": false
        },
        {
          "name": "marketEventQueue",
          "isMut": true,
          "isSigner": false
        }
      ],
      "args": [
        {
          "name": "limit",
          "type": "u8"
        }
      ]
    },
    {
      "name": "serum3SettleFunds",
      "docs": [
        "Deprecated instruction that used to settles all free funds from the OpenOrders account",
        "into the MangoAccount.",
        "",
        "Any serum \"referrer rebates\" (ui fees) are considered Mango fees."
      ],
      "accounts": [
        {
          "name": "group",
          "isMut": false,
          "isSigner": false
        },
        {
          "name": "account",
          "isMut": true,
          "isSigner": false,
          "relations": [
            "group"
          ]
        },
        {
          "name": "owner",
          "isMut": false,
          "isSigner": true
        },
        {
          "name": "openOrders",
          "isMut": true,
          "isSigner": false
        },
        {
          "name": "serumMarket",
          "isMut": false,
          "isSigner": false,
          "relations": [
            "group",
            "serum_program",
            "serum_market_external"
          ]
        },
        {
          "name": "serumProgram",
          "isMut": false,
          "isSigner": false
        },
        {
          "name": "serumMarketExternal",
          "isMut": true,
          "isSigner": false
        },
        {
          "name": "marketBaseVault",
          "isMut": true,
          "isSigner": false
        },
        {
          "name": "marketQuoteVault",
          "isMut": true,
          "isSigner": false
        },
        {
          "name": "marketVaultSigner",
          "isMut": false,
          "isSigner": false,
          "docs": [
            "needed for the automatic settle_funds call"
          ]
        },
        {
          "name": "quoteBank",
          "isMut": true,
          "isSigner": false,
          "relations": [
            "group"
          ]
        },
        {
          "name": "quoteVault",
          "isMut": true,
          "isSigner": false
        },
        {
          "name": "baseBank",
          "isMut": true,
          "isSigner": false,
          "relations": [
            "group"
          ]
        },
        {
          "name": "baseVault",
          "isMut": true,
          "isSigner": false
        },
        {
          "name": "tokenProgram",
          "isMut": false,
          "isSigner": false
        }
      ],
      "args": []
    },
    {
      "name": "serum3SettleFundsV2",
      "docs": [
        "Like Serum3SettleFunds, but `fees_to_dao` determines if referrer rebates are considered fees",
        "or are credited to the MangoAccount."
      ],
      "accounts": [
        {
          "name": "v1",
          "accounts": [
            {
              "name": "group",
              "isMut": false,
              "isSigner": false
            },
            {
              "name": "account",
              "isMut": true,
              "isSigner": false,
              "relations": [
                "group"
              ]
            },
            {
              "name": "owner",
              "isMut": false,
              "isSigner": true
            },
            {
              "name": "openOrders",
              "isMut": true,
              "isSigner": false
            },
            {
              "name": "serumMarket",
              "isMut": false,
              "isSigner": false,
              "relations": [
                "group",
                "serum_program",
                "serum_market_external"
              ]
            },
            {
              "name": "serumProgram",
              "isMut": false,
              "isSigner": false
            },
            {
              "name": "serumMarketExternal",
              "isMut": true,
              "isSigner": false
            },
            {
              "name": "marketBaseVault",
              "isMut": true,
              "isSigner": false
            },
            {
              "name": "marketQuoteVault",
              "isMut": true,
              "isSigner": false
            },
            {
              "name": "marketVaultSigner",
              "isMut": false,
              "isSigner": false,
              "docs": [
                "needed for the automatic settle_funds call"
              ]
            },
            {
              "name": "quoteBank",
              "isMut": true,
              "isSigner": false,
              "relations": [
                "group"
              ]
            },
            {
              "name": "quoteVault",
              "isMut": true,
              "isSigner": false
            },
            {
              "name": "baseBank",
              "isMut": true,
              "isSigner": false,
              "relations": [
                "group"
              ]
            },
            {
              "name": "baseVault",
              "isMut": true,
              "isSigner": false
            },
            {
              "name": "tokenProgram",
              "isMut": false,
              "isSigner": false
            }
          ]
        },
        {
          "name": "v2",
          "accounts": [
            {
              "name": "quoteOracle",
              "isMut": false,
              "isSigner": false
            },
            {
              "name": "baseOracle",
              "isMut": false,
              "isSigner": false
            }
          ]
        }
      ],
      "args": [
        {
          "name": "feesToDao",
          "type": "bool"
        }
      ]
    },
    {
      "name": "serum3LiqForceCancelOrders",
      "accounts": [
        {
          "name": "group",
          "isMut": false,
          "isSigner": false
        },
        {
          "name": "account",
          "isMut": true,
          "isSigner": false,
          "relations": [
            "group"
          ]
        },
        {
          "name": "openOrders",
          "isMut": true,
          "isSigner": false
        },
        {
          "name": "serumMarket",
          "isMut": false,
          "isSigner": false,
          "relations": [
            "group",
            "serum_program",
            "serum_market_external"
          ]
        },
        {
          "name": "serumProgram",
          "isMut": false,
          "isSigner": false
        },
        {
          "name": "serumMarketExternal",
          "isMut": true,
          "isSigner": false
        },
        {
          "name": "marketBids",
          "isMut": true,
          "isSigner": false
        },
        {
          "name": "marketAsks",
          "isMut": true,
          "isSigner": false
        },
        {
          "name": "marketEventQueue",
          "isMut": true,
          "isSigner": false
        },
        {
          "name": "marketBaseVault",
          "isMut": true,
          "isSigner": false
        },
        {
          "name": "marketQuoteVault",
          "isMut": true,
          "isSigner": false
        },
        {
          "name": "marketVaultSigner",
          "isMut": false,
          "isSigner": false
        },
        {
          "name": "quoteBank",
          "isMut": true,
          "isSigner": false,
          "relations": [
            "group"
          ]
        },
        {
          "name": "quoteVault",
          "isMut": true,
          "isSigner": false
        },
        {
          "name": "baseBank",
          "isMut": true,
          "isSigner": false,
          "relations": [
            "group"
          ]
        },
        {
          "name": "baseVault",
          "isMut": true,
          "isSigner": false
        },
        {
          "name": "tokenProgram",
          "isMut": false,
          "isSigner": false
        }
      ],
      "args": [
        {
          "name": "limit",
          "type": "u8"
        }
      ]
    },
    {
      "name": "liqTokenWithToken",
      "accounts": [
        {
          "name": "group",
          "isMut": false,
          "isSigner": false
        },
        {
          "name": "liqor",
          "isMut": true,
          "isSigner": false,
          "relations": [
            "group"
          ]
        },
        {
          "name": "liqorOwner",
          "isMut": false,
          "isSigner": true
        },
        {
          "name": "liqee",
          "isMut": true,
          "isSigner": false,
          "relations": [
            "group"
          ]
        }
      ],
      "args": [
        {
          "name": "assetTokenIndex",
          "type": "u16"
        },
        {
          "name": "liabTokenIndex",
          "type": "u16"
        },
        {
          "name": "maxLiabTransfer",
          "type": {
            "defined": "I80F48"
          }
        }
      ]
    },
    {
      "name": "liqTokenBankruptcy",
      "accounts": [
        {
          "name": "group",
          "isMut": false,
          "isSigner": false,
          "relations": [
            "insurance_vault"
          ]
        },
        {
          "name": "liqor",
          "isMut": true,
          "isSigner": false,
          "relations": [
            "group"
          ]
        },
        {
          "name": "liqorOwner",
          "isMut": false,
          "isSigner": true
        },
        {
          "name": "liqee",
          "isMut": true,
          "isSigner": false,
          "relations": [
            "group"
          ]
        },
        {
          "name": "liabMintInfo",
          "isMut": false,
          "isSigner": false,
          "relations": [
            "group"
          ]
        },
        {
          "name": "quoteVault",
          "isMut": true,
          "isSigner": false
        },
        {
          "name": "insuranceVault",
          "isMut": true,
          "isSigner": false
        },
        {
          "name": "tokenProgram",
          "isMut": false,
          "isSigner": false
        }
      ],
      "args": [
        {
          "name": "maxLiabTransfer",
          "type": {
            "defined": "I80F48"
          }
        }
      ]
    },
    {
      "name": "tokenLiqWithToken",
      "accounts": [
        {
          "name": "group",
          "isMut": false,
          "isSigner": false
        },
        {
          "name": "liqor",
          "isMut": true,
          "isSigner": false,
          "relations": [
            "group"
          ]
        },
        {
          "name": "liqorOwner",
          "isMut": false,
          "isSigner": true
        },
        {
          "name": "liqee",
          "isMut": true,
          "isSigner": false,
          "relations": [
            "group"
          ]
        }
      ],
      "args": [
        {
          "name": "assetTokenIndex",
          "type": "u16"
        },
        {
          "name": "liabTokenIndex",
          "type": "u16"
        },
        {
          "name": "maxLiabTransfer",
          "type": {
            "defined": "I80F48"
          }
        }
      ]
    },
    {
      "name": "tokenForceCloseBorrowsWithToken",
      "accounts": [
        {
          "name": "group",
          "isMut": false,
          "isSigner": false
        },
        {
          "name": "liqor",
          "isMut": true,
          "isSigner": false,
          "relations": [
            "group"
          ]
        },
        {
          "name": "liqorOwner",
          "isMut": false,
          "isSigner": true
        },
        {
          "name": "liqee",
          "isMut": true,
          "isSigner": false,
          "relations": [
            "group"
          ]
        }
      ],
      "args": [
        {
          "name": "assetTokenIndex",
          "type": "u16"
        },
        {
          "name": "liabTokenIndex",
          "type": "u16"
        },
        {
          "name": "maxLiabTransfer",
          "type": "u64"
        }
      ]
    },
    {
      "name": "tokenLiqBankruptcy",
      "accounts": [
        {
          "name": "group",
          "isMut": false,
          "isSigner": false,
          "relations": [
            "insurance_vault"
          ]
        },
        {
          "name": "liqor",
          "isMut": true,
          "isSigner": false,
          "relations": [
            "group"
          ]
        },
        {
          "name": "liqorOwner",
          "isMut": false,
          "isSigner": true
        },
        {
          "name": "liqee",
          "isMut": true,
          "isSigner": false,
          "relations": [
            "group"
          ]
        },
        {
          "name": "liabMintInfo",
          "isMut": false,
          "isSigner": false,
          "relations": [
            "group"
          ]
        },
        {
          "name": "quoteVault",
          "isMut": true,
          "isSigner": false
        },
        {
          "name": "insuranceVault",
          "isMut": true,
          "isSigner": false
        },
        {
          "name": "tokenProgram",
          "isMut": false,
          "isSigner": false
        }
      ],
      "args": [
        {
          "name": "maxLiabTransfer",
          "type": {
            "defined": "I80F48"
          }
        }
      ]
    },
    {
      "name": "perpCreateMarket",
      "docs": [
        "",
        "Perps",
        ""
      ],
      "accounts": [
        {
          "name": "group",
          "isMut": false,
          "isSigner": false,
          "relations": [
            "admin"
          ]
        },
        {
          "name": "admin",
          "isMut": false,
          "isSigner": true
        },
        {
          "name": "oracle",
          "isMut": false,
          "isSigner": false
        },
        {
          "name": "perpMarket",
          "isMut": true,
          "isSigner": false,
          "pda": {
            "seeds": [
              {
                "kind": "const",
                "type": "string",
                "value": "PerpMarket"
              },
              {
                "kind": "account",
                "type": "publicKey",
                "path": "group"
              },
              {
                "kind": "arg",
                "type": "u16",
                "path": "perp_market_index"
              }
            ]
          }
        },
        {
          "name": "bids",
          "isMut": true,
          "isSigner": false,
          "docs": [
            "Accounts are initialised by client,",
            "anchor discriminator is set first when ix exits,"
          ]
        },
        {
          "name": "asks",
          "isMut": true,
          "isSigner": false
        },
        {
          "name": "eventQueue",
          "isMut": true,
          "isSigner": false
        },
        {
          "name": "payer",
          "isMut": true,
          "isSigner": true
        },
        {
          "name": "systemProgram",
          "isMut": false,
          "isSigner": false
        }
      ],
      "args": [
        {
          "name": "perpMarketIndex",
          "type": "u16"
        },
        {
          "name": "name",
          "type": "string"
        },
        {
          "name": "oracleConfig",
          "type": {
            "defined": "OracleConfigParams"
          }
        },
        {
          "name": "baseDecimals",
          "type": "u8"
        },
        {
          "name": "quoteLotSize",
          "type": "i64"
        },
        {
          "name": "baseLotSize",
          "type": "i64"
        },
        {
          "name": "maintBaseAssetWeight",
          "type": "f32"
        },
        {
          "name": "initBaseAssetWeight",
          "type": "f32"
        },
        {
          "name": "maintBaseLiabWeight",
          "type": "f32"
        },
        {
          "name": "initBaseLiabWeight",
          "type": "f32"
        },
        {
          "name": "maintOverallAssetWeight",
          "type": "f32"
        },
        {
          "name": "initOverallAssetWeight",
          "type": "f32"
        },
        {
          "name": "baseLiquidationFee",
          "type": "f32"
        },
        {
          "name": "makerFee",
          "type": "f32"
        },
        {
          "name": "takerFee",
          "type": "f32"
        },
        {
          "name": "minFunding",
          "type": "f32"
        },
        {
          "name": "maxFunding",
          "type": "f32"
        },
        {
          "name": "impactQuantity",
          "type": "i64"
        },
        {
          "name": "groupInsuranceFund",
          "type": "bool"
        },
        {
          "name": "feePenalty",
          "type": "f32"
        },
        {
          "name": "settleFeeFlat",
          "type": "f32"
        },
        {
          "name": "settleFeeAmountThreshold",
          "type": "f32"
        },
        {
          "name": "settleFeeFractionLowHealth",
          "type": "f32"
        },
        {
          "name": "settleTokenIndex",
          "type": "u16"
        },
        {
          "name": "settlePnlLimitFactor",
          "type": "f32"
        },
        {
          "name": "settlePnlLimitWindowSizeTs",
          "type": "u64"
        },
        {
          "name": "positivePnlLiquidationFee",
          "type": "f32"
        }
      ]
    },
    {
      "name": "perpEditMarket",
      "accounts": [
        {
          "name": "group",
          "isMut": false,
          "isSigner": false
        },
        {
          "name": "admin",
          "isMut": false,
          "isSigner": true
        },
        {
          "name": "perpMarket",
          "isMut": true,
          "isSigner": false,
          "relations": [
            "group"
          ]
        },
        {
          "name": "oracle",
          "isMut": false,
          "isSigner": false,
          "docs": [
            "The oracle account is optional and only used when reset_stable_price is set.",
            ""
          ]
        }
      ],
      "args": [
        {
          "name": "oracleOpt",
          "type": {
            "option": "publicKey"
          }
        },
        {
          "name": "oracleConfigOpt",
          "type": {
            "option": {
              "defined": "OracleConfigParams"
            }
          }
        },
        {
          "name": "baseDecimalsOpt",
          "type": {
            "option": "u8"
          }
        },
        {
          "name": "maintBaseAssetWeightOpt",
          "type": {
            "option": "f32"
          }
        },
        {
          "name": "initBaseAssetWeightOpt",
          "type": {
            "option": "f32"
          }
        },
        {
          "name": "maintBaseLiabWeightOpt",
          "type": {
            "option": "f32"
          }
        },
        {
          "name": "initBaseLiabWeightOpt",
          "type": {
            "option": "f32"
          }
        },
        {
          "name": "maintOverallAssetWeightOpt",
          "type": {
            "option": "f32"
          }
        },
        {
          "name": "initOverallAssetWeightOpt",
          "type": {
            "option": "f32"
          }
        },
        {
          "name": "baseLiquidationFeeOpt",
          "type": {
            "option": "f32"
          }
        },
        {
          "name": "makerFeeOpt",
          "type": {
            "option": "f32"
          }
        },
        {
          "name": "takerFeeOpt",
          "type": {
            "option": "f32"
          }
        },
        {
          "name": "minFundingOpt",
          "type": {
            "option": "f32"
          }
        },
        {
          "name": "maxFundingOpt",
          "type": {
            "option": "f32"
          }
        },
        {
          "name": "impactQuantityOpt",
          "type": {
            "option": "i64"
          }
        },
        {
          "name": "groupInsuranceFundOpt",
          "type": {
            "option": "bool"
          }
        },
        {
          "name": "feePenaltyOpt",
          "type": {
            "option": "f32"
          }
        },
        {
          "name": "settleFeeFlatOpt",
          "type": {
            "option": "f32"
          }
        },
        {
          "name": "settleFeeAmountThresholdOpt",
          "type": {
            "option": "f32"
          }
        },
        {
          "name": "settleFeeFractionLowHealthOpt",
          "type": {
            "option": "f32"
          }
        },
        {
          "name": "stablePriceDelayIntervalSecondsOpt",
          "type": {
            "option": "u32"
          }
        },
        {
          "name": "stablePriceDelayGrowthLimitOpt",
          "type": {
            "option": "f32"
          }
        },
        {
          "name": "stablePriceGrowthLimitOpt",
          "type": {
            "option": "f32"
          }
        },
        {
          "name": "settlePnlLimitFactorOpt",
          "type": {
            "option": "f32"
          }
        },
        {
          "name": "settlePnlLimitWindowSizeTsOpt",
          "type": {
            "option": "u64"
          }
        },
        {
          "name": "reduceOnlyOpt",
          "type": {
            "option": "bool"
          }
        },
        {
          "name": "resetStablePrice",
          "type": "bool"
        },
        {
          "name": "positivePnlLiquidationFeeOpt",
          "type": {
            "option": "f32"
          }
        },
        {
          "name": "nameOpt",
          "type": {
            "option": "string"
          }
        },
        {
          "name": "forceCloseOpt",
          "type": {
            "option": "bool"
          }
        }
      ]
    },
    {
      "name": "perpCloseMarket",
      "accounts": [
        {
          "name": "group",
          "isMut": false,
          "isSigner": false,
          "relations": [
            "admin"
          ]
        },
        {
          "name": "admin",
          "isMut": false,
          "isSigner": true
        },
        {
          "name": "perpMarket",
          "isMut": true,
          "isSigner": false,
          "relations": [
            "group",
            "bids",
            "asks",
            "event_queue"
          ]
        },
        {
          "name": "bids",
          "isMut": true,
          "isSigner": false
        },
        {
          "name": "asks",
          "isMut": true,
          "isSigner": false
        },
        {
          "name": "eventQueue",
          "isMut": true,
          "isSigner": false
        },
        {
          "name": "solDestination",
          "isMut": true,
          "isSigner": false
        },
        {
          "name": "tokenProgram",
          "isMut": false,
          "isSigner": false
        }
      ],
      "args": []
    },
    {
      "name": "perpDeactivatePosition",
      "accounts": [
        {
          "name": "group",
          "isMut": false,
          "isSigner": false
        },
        {
          "name": "account",
          "isMut": true,
          "isSigner": false,
          "relations": [
            "group"
          ]
        },
        {
          "name": "owner",
          "isMut": false,
          "isSigner": true
        },
        {
          "name": "perpMarket",
          "isMut": false,
          "isSigner": false,
          "relations": [
            "group"
          ]
        }
      ],
      "args": []
    },
    {
      "name": "perpPlaceOrder",
      "accounts": [
        {
          "name": "group",
          "isMut": false,
          "isSigner": false
        },
        {
          "name": "account",
          "isMut": true,
          "isSigner": false,
          "relations": [
            "group"
          ]
        },
        {
          "name": "owner",
          "isMut": false,
          "isSigner": true
        },
        {
          "name": "perpMarket",
          "isMut": true,
          "isSigner": false,
          "relations": [
            "group",
            "bids",
            "asks",
            "event_queue",
            "oracle"
          ]
        },
        {
          "name": "bids",
          "isMut": true,
          "isSigner": false
        },
        {
          "name": "asks",
          "isMut": true,
          "isSigner": false
        },
        {
          "name": "eventQueue",
          "isMut": true,
          "isSigner": false
        },
        {
          "name": "oracle",
          "isMut": false,
          "isSigner": false
        }
      ],
      "args": [
        {
          "name": "side",
          "type": {
            "defined": "Side"
          }
        },
        {
          "name": "priceLots",
          "type": "i64"
        },
        {
          "name": "maxBaseLots",
          "type": "i64"
        },
        {
          "name": "maxQuoteLots",
          "type": "i64"
        },
        {
          "name": "clientOrderId",
          "type": "u64"
        },
        {
          "name": "orderType",
          "type": {
            "defined": "PlaceOrderType"
          }
        },
        {
          "name": "reduceOnly",
          "type": "bool"
        },
        {
          "name": "expiryTimestamp",
          "type": "u64"
        },
        {
          "name": "limit",
          "type": "u8"
        }
      ],
      "returns": {
        "option": "u128"
      }
    },
    {
      "name": "perpPlaceOrderV2",
      "accounts": [
        {
          "name": "group",
          "isMut": false,
          "isSigner": false
        },
        {
          "name": "account",
          "isMut": true,
          "isSigner": false,
          "relations": [
            "group"
          ]
        },
        {
          "name": "owner",
          "isMut": false,
          "isSigner": true
        },
        {
          "name": "perpMarket",
          "isMut": true,
          "isSigner": false,
          "relations": [
            "group",
            "bids",
            "asks",
            "event_queue",
            "oracle"
          ]
        },
        {
          "name": "bids",
          "isMut": true,
          "isSigner": false
        },
        {
          "name": "asks",
          "isMut": true,
          "isSigner": false
        },
        {
          "name": "eventQueue",
          "isMut": true,
          "isSigner": false
        },
        {
          "name": "oracle",
          "isMut": false,
          "isSigner": false
        }
      ],
      "args": [
        {
          "name": "side",
          "type": {
            "defined": "Side"
          }
        },
        {
          "name": "priceLots",
          "type": "i64"
        },
        {
          "name": "maxBaseLots",
          "type": "i64"
        },
        {
          "name": "maxQuoteLots",
          "type": "i64"
        },
        {
          "name": "clientOrderId",
          "type": "u64"
        },
        {
          "name": "orderType",
          "type": {
            "defined": "PlaceOrderType"
          }
        },
        {
          "name": "selfTradeBehavior",
          "type": {
            "defined": "SelfTradeBehavior"
          }
        },
        {
          "name": "reduceOnly",
          "type": "bool"
        },
        {
          "name": "expiryTimestamp",
          "type": "u64"
        },
        {
          "name": "limit",
          "type": "u8"
        }
      ],
      "returns": {
        "option": "u128"
      }
    },
    {
      "name": "perpPlaceOrderPegged",
      "accounts": [
        {
          "name": "group",
          "isMut": false,
          "isSigner": false
        },
        {
          "name": "account",
          "isMut": true,
          "isSigner": false,
          "relations": [
            "group"
          ]
        },
        {
          "name": "owner",
          "isMut": false,
          "isSigner": true
        },
        {
          "name": "perpMarket",
          "isMut": true,
          "isSigner": false,
          "relations": [
            "group",
            "bids",
            "asks",
            "event_queue",
            "oracle"
          ]
        },
        {
          "name": "bids",
          "isMut": true,
          "isSigner": false
        },
        {
          "name": "asks",
          "isMut": true,
          "isSigner": false
        },
        {
          "name": "eventQueue",
          "isMut": true,
          "isSigner": false
        },
        {
          "name": "oracle",
          "isMut": false,
          "isSigner": false
        }
      ],
      "args": [
        {
          "name": "side",
          "type": {
            "defined": "Side"
          }
        },
        {
          "name": "priceOffsetLots",
          "type": "i64"
        },
        {
          "name": "pegLimit",
          "type": "i64"
        },
        {
          "name": "maxBaseLots",
          "type": "i64"
        },
        {
          "name": "maxQuoteLots",
          "type": "i64"
        },
        {
          "name": "clientOrderId",
          "type": "u64"
        },
        {
          "name": "orderType",
          "type": {
            "defined": "PlaceOrderType"
          }
        },
        {
          "name": "reduceOnly",
          "type": "bool"
        },
        {
          "name": "expiryTimestamp",
          "type": "u64"
        },
        {
          "name": "limit",
          "type": "u8"
        },
        {
          "name": "maxOracleStalenessSlots",
          "type": "i32"
        }
      ],
      "returns": {
        "option": "u128"
      }
    },
    {
      "name": "perpPlaceOrderPeggedV2",
      "accounts": [
        {
          "name": "group",
          "isMut": false,
          "isSigner": false
        },
        {
          "name": "account",
          "isMut": true,
          "isSigner": false,
          "relations": [
            "group"
          ]
        },
        {
          "name": "owner",
          "isMut": false,
          "isSigner": true
        },
        {
          "name": "perpMarket",
          "isMut": true,
          "isSigner": false,
          "relations": [
            "group",
            "bids",
            "asks",
            "event_queue",
            "oracle"
          ]
        },
        {
          "name": "bids",
          "isMut": true,
          "isSigner": false
        },
        {
          "name": "asks",
          "isMut": true,
          "isSigner": false
        },
        {
          "name": "eventQueue",
          "isMut": true,
          "isSigner": false
        },
        {
          "name": "oracle",
          "isMut": false,
          "isSigner": false
        }
      ],
      "args": [
        {
          "name": "side",
          "type": {
            "defined": "Side"
          }
        },
        {
          "name": "priceOffsetLots",
          "type": "i64"
        },
        {
          "name": "pegLimit",
          "type": "i64"
        },
        {
          "name": "maxBaseLots",
          "type": "i64"
        },
        {
          "name": "maxQuoteLots",
          "type": "i64"
        },
        {
          "name": "clientOrderId",
          "type": "u64"
        },
        {
          "name": "orderType",
          "type": {
            "defined": "PlaceOrderType"
          }
        },
        {
          "name": "selfTradeBehavior",
          "type": {
            "defined": "SelfTradeBehavior"
          }
        },
        {
          "name": "reduceOnly",
          "type": "bool"
        },
        {
          "name": "expiryTimestamp",
          "type": "u64"
        },
        {
          "name": "limit",
          "type": "u8"
        },
        {
          "name": "maxOracleStalenessSlots",
          "type": "i32"
        }
      ],
      "returns": {
        "option": "u128"
      }
    },
    {
      "name": "perpCancelOrder",
      "accounts": [
        {
          "name": "group",
          "isMut": false,
          "isSigner": false
        },
        {
          "name": "account",
          "isMut": true,
          "isSigner": false,
          "relations": [
            "group"
          ]
        },
        {
          "name": "owner",
          "isMut": false,
          "isSigner": true
        },
        {
          "name": "perpMarket",
          "isMut": true,
          "isSigner": false,
          "relations": [
            "group",
            "bids",
            "asks"
          ]
        },
        {
          "name": "bids",
          "isMut": true,
          "isSigner": false
        },
        {
          "name": "asks",
          "isMut": true,
          "isSigner": false
        }
      ],
      "args": [
        {
          "name": "orderId",
          "type": "u128"
        }
      ]
    },
    {
      "name": "perpCancelOrderByClientOrderId",
      "accounts": [
        {
          "name": "group",
          "isMut": false,
          "isSigner": false
        },
        {
          "name": "account",
          "isMut": true,
          "isSigner": false,
          "relations": [
            "group"
          ]
        },
        {
          "name": "owner",
          "isMut": false,
          "isSigner": true
        },
        {
          "name": "perpMarket",
          "isMut": true,
          "isSigner": false,
          "relations": [
            "group",
            "bids",
            "asks"
          ]
        },
        {
          "name": "bids",
          "isMut": true,
          "isSigner": false
        },
        {
          "name": "asks",
          "isMut": true,
          "isSigner": false
        }
      ],
      "args": [
        {
          "name": "clientOrderId",
          "type": "u64"
        }
      ]
    },
    {
      "name": "perpCancelAllOrders",
      "accounts": [
        {
          "name": "group",
          "isMut": false,
          "isSigner": false
        },
        {
          "name": "account",
          "isMut": true,
          "isSigner": false,
          "relations": [
            "group"
          ]
        },
        {
          "name": "owner",
          "isMut": false,
          "isSigner": true
        },
        {
          "name": "perpMarket",
          "isMut": true,
          "isSigner": false,
          "relations": [
            "group",
            "bids",
            "asks"
          ]
        },
        {
          "name": "bids",
          "isMut": true,
          "isSigner": false
        },
        {
          "name": "asks",
          "isMut": true,
          "isSigner": false
        }
      ],
      "args": [
        {
          "name": "limit",
          "type": "u8"
        }
      ]
    },
    {
      "name": "perpCancelAllOrdersBySide",
      "accounts": [
        {
          "name": "group",
          "isMut": false,
          "isSigner": false
        },
        {
          "name": "account",
          "isMut": true,
          "isSigner": false,
          "relations": [
            "group"
          ]
        },
        {
          "name": "owner",
          "isMut": false,
          "isSigner": true
        },
        {
          "name": "perpMarket",
          "isMut": true,
          "isSigner": false,
          "relations": [
            "group",
            "bids",
            "asks"
          ]
        },
        {
          "name": "bids",
          "isMut": true,
          "isSigner": false
        },
        {
          "name": "asks",
          "isMut": true,
          "isSigner": false
        }
      ],
      "args": [
        {
          "name": "sideOption",
          "type": {
            "option": {
              "defined": "Side"
            }
          }
        },
        {
          "name": "limit",
          "type": "u8"
        }
      ]
    },
    {
      "name": "perpConsumeEvents",
      "accounts": [
        {
          "name": "group",
          "isMut": false,
          "isSigner": false
        },
        {
          "name": "perpMarket",
          "isMut": true,
          "isSigner": false,
          "relations": [
            "group",
            "event_queue"
          ]
        },
        {
          "name": "eventQueue",
          "isMut": true,
          "isSigner": false
        }
      ],
      "args": [
        {
          "name": "limit",
          "type": "u64"
        }
      ]
    },
    {
      "name": "perpUpdateFunding",
      "accounts": [
        {
          "name": "group",
          "isMut": false,
          "isSigner": false
        },
        {
          "name": "perpMarket",
          "isMut": true,
          "isSigner": false,
          "relations": [
            "group",
            "bids",
            "asks",
            "oracle"
          ]
        },
        {
          "name": "bids",
          "isMut": true,
          "isSigner": false
        },
        {
          "name": "asks",
          "isMut": true,
          "isSigner": false
        },
        {
          "name": "oracle",
          "isMut": false,
          "isSigner": false
        }
      ],
      "args": []
    },
    {
      "name": "perpSettlePnl",
      "accounts": [
        {
          "name": "group",
          "isMut": false,
          "isSigner": false
        },
        {
          "name": "settler",
          "isMut": true,
          "isSigner": false,
          "relations": [
            "group"
          ]
        },
        {
          "name": "settlerOwner",
          "isMut": false,
          "isSigner": true
        },
        {
          "name": "perpMarket",
          "isMut": false,
          "isSigner": false,
          "relations": [
            "group",
            "oracle"
          ]
        },
        {
          "name": "accountA",
          "isMut": true,
          "isSigner": false,
          "relations": [
            "group"
          ]
        },
        {
          "name": "accountB",
          "isMut": true,
          "isSigner": false,
          "relations": [
            "group"
          ]
        },
        {
          "name": "oracle",
          "isMut": false,
          "isSigner": false
        },
        {
          "name": "settleBank",
          "isMut": true,
          "isSigner": false,
          "relations": [
            "group"
          ]
        },
        {
          "name": "settleOracle",
          "isMut": false,
          "isSigner": false
        }
      ],
      "args": []
    },
    {
      "name": "perpForceClosePosition",
      "accounts": [
        {
          "name": "group",
          "isMut": false,
          "isSigner": false
        },
        {
          "name": "perpMarket",
          "isMut": true,
          "isSigner": false,
          "relations": [
            "group",
            "oracle"
          ]
        },
        {
          "name": "accountA",
          "isMut": true,
          "isSigner": false,
          "relations": [
            "group"
          ]
        },
        {
          "name": "accountB",
          "isMut": true,
          "isSigner": false,
          "relations": [
            "group"
          ]
        },
        {
          "name": "oracle",
          "isMut": false,
          "isSigner": false
        }
      ],
      "args": []
    },
    {
      "name": "perpSettleFees",
      "accounts": [
        {
          "name": "group",
          "isMut": false,
          "isSigner": false
        },
        {
          "name": "perpMarket",
          "isMut": true,
          "isSigner": false,
          "relations": [
            "group",
            "oracle"
          ]
        },
        {
          "name": "account",
          "isMut": true,
          "isSigner": false,
          "relations": [
            "group"
          ]
        },
        {
          "name": "oracle",
          "isMut": false,
          "isSigner": false
        },
        {
          "name": "settleBank",
          "isMut": true,
          "isSigner": false,
          "relations": [
            "group"
          ]
        },
        {
          "name": "settleOracle",
          "isMut": false,
          "isSigner": false
        }
      ],
      "args": [
        {
          "name": "maxSettleAmount",
          "type": "u64"
        }
      ]
    },
    {
      "name": "perpLiqBaseOrPositivePnl",
      "accounts": [
        {
          "name": "group",
          "isMut": false,
          "isSigner": false
        },
        {
          "name": "perpMarket",
          "isMut": true,
          "isSigner": false,
          "relations": [
            "group",
            "oracle"
          ]
        },
        {
          "name": "oracle",
          "isMut": false,
          "isSigner": false
        },
        {
          "name": "liqor",
          "isMut": true,
          "isSigner": false,
          "relations": [
            "group"
          ]
        },
        {
          "name": "liqorOwner",
          "isMut": false,
          "isSigner": true
        },
        {
          "name": "liqee",
          "isMut": true,
          "isSigner": false,
          "relations": [
            "group"
          ]
        },
        {
          "name": "settleBank",
          "isMut": true,
          "isSigner": false,
          "relations": [
            "group"
          ]
        },
        {
          "name": "settleVault",
          "isMut": true,
          "isSigner": false
        },
        {
          "name": "settleOracle",
          "isMut": false,
          "isSigner": false
        }
      ],
      "args": [
        {
          "name": "maxBaseTransfer",
          "type": "i64"
        },
        {
          "name": "maxPnlTransfer",
          "type": "u64"
        }
      ]
    },
    {
      "name": "perpLiqForceCancelOrders",
      "accounts": [
        {
          "name": "group",
          "isMut": false,
          "isSigner": false
        },
        {
          "name": "account",
          "isMut": true,
          "isSigner": false,
          "relations": [
            "group"
          ]
        },
        {
          "name": "perpMarket",
          "isMut": true,
          "isSigner": false,
          "relations": [
            "group",
            "bids",
            "asks"
          ]
        },
        {
          "name": "bids",
          "isMut": true,
          "isSigner": false
        },
        {
          "name": "asks",
          "isMut": true,
          "isSigner": false
        }
      ],
      "args": [
        {
          "name": "limit",
          "type": "u8"
        }
      ]
    },
    {
      "name": "perpLiqNegativePnlOrBankruptcy",
      "accounts": [
        {
          "name": "group",
          "isMut": false,
          "isSigner": false,
          "relations": [
            "insurance_vault"
          ]
        },
        {
          "name": "liqor",
          "isMut": true,
          "isSigner": false,
          "relations": [
            "group"
          ]
        },
        {
          "name": "liqorOwner",
          "isMut": false,
          "isSigner": true
        },
        {
          "name": "liqee",
          "isMut": true,
          "isSigner": false,
          "relations": [
            "group"
          ]
        },
        {
          "name": "perpMarket",
          "isMut": true,
          "isSigner": false,
          "relations": [
            "group",
            "oracle"
          ]
        },
        {
          "name": "oracle",
          "isMut": false,
          "isSigner": false
        },
        {
          "name": "settleBank",
          "isMut": true,
          "isSigner": false,
          "relations": [
            "group"
          ]
        },
        {
          "name": "settleVault",
          "isMut": true,
          "isSigner": false
        },
        {
          "name": "settleOracle",
          "isMut": false,
          "isSigner": false
        },
        {
          "name": "insuranceVault",
          "isMut": true,
          "isSigner": false
        },
        {
          "name": "tokenProgram",
          "isMut": false,
          "isSigner": false
        }
      ],
      "args": [
        {
          "name": "maxLiabTransfer",
          "type": "u64"
        }
      ]
    },
    {
      "name": "perpLiqNegativePnlOrBankruptcyV2",
      "accounts": [
        {
          "name": "group",
          "isMut": false,
          "isSigner": false,
          "relations": [
            "insurance_vault"
          ]
        },
        {
          "name": "liqor",
          "isMut": true,
          "isSigner": false,
          "relations": [
            "group"
          ]
        },
        {
          "name": "liqorOwner",
          "isMut": false,
          "isSigner": true
        },
        {
          "name": "liqee",
          "isMut": true,
          "isSigner": false,
          "relations": [
            "group"
          ]
        },
        {
          "name": "perpMarket",
          "isMut": true,
          "isSigner": false,
          "relations": [
            "group",
            "oracle"
          ]
        },
        {
          "name": "oracle",
          "isMut": false,
          "isSigner": false
        },
        {
          "name": "settleBank",
          "isMut": true,
          "isSigner": false,
          "relations": [
            "group"
          ]
        },
        {
          "name": "settleVault",
          "isMut": true,
          "isSigner": false
        },
        {
          "name": "settleOracle",
          "isMut": false,
          "isSigner": false
        },
        {
          "name": "insuranceVault",
          "isMut": true,
          "isSigner": false
        },
        {
          "name": "insuranceBank",
          "isMut": true,
          "isSigner": false,
          "relations": [
            "group"
          ]
        },
        {
          "name": "insuranceBankVault",
          "isMut": true,
          "isSigner": false
        },
        {
          "name": "insuranceOracle",
          "isMut": false,
          "isSigner": false
        },
        {
          "name": "tokenProgram",
          "isMut": false,
          "isSigner": false
        }
      ],
      "args": [
        {
          "name": "maxLiabTransfer",
          "type": "u64"
        }
      ]
    },
    {
      "name": "tokenConditionalSwapCreate",
      "accounts": [
        {
          "name": "group",
          "isMut": false,
          "isSigner": false
        },
        {
          "name": "account",
          "isMut": true,
          "isSigner": false,
          "relations": [
            "group"
          ]
        },
        {
          "name": "authority",
          "isMut": false,
          "isSigner": true
        },
        {
          "name": "buyBank",
          "isMut": false,
          "isSigner": false,
          "relations": [
            "group"
          ]
        },
        {
          "name": "sellBank",
          "isMut": false,
          "isSigner": false,
          "relations": [
            "group"
          ]
        }
      ],
      "args": [
        {
          "name": "maxBuy",
          "type": "u64"
        },
        {
          "name": "maxSell",
          "type": "u64"
        },
        {
          "name": "expiryTimestamp",
          "type": "u64"
        },
        {
          "name": "priceLowerLimit",
          "type": "f64"
        },
        {
          "name": "priceUpperLimit",
          "type": "f64"
        },
        {
          "name": "pricePremiumRate",
          "type": "f64"
        },
        {
          "name": "allowCreatingDeposits",
          "type": "bool"
        },
        {
          "name": "allowCreatingBorrows",
          "type": "bool"
        }
      ]
    },
    {
      "name": "tokenConditionalSwapCreateV2",
      "accounts": [
        {
          "name": "group",
          "isMut": false,
          "isSigner": false
        },
        {
          "name": "account",
          "isMut": true,
          "isSigner": false,
          "relations": [
            "group"
          ]
        },
        {
          "name": "authority",
          "isMut": false,
          "isSigner": true
        },
        {
          "name": "buyBank",
          "isMut": false,
          "isSigner": false,
          "relations": [
            "group"
          ]
        },
        {
          "name": "sellBank",
          "isMut": false,
          "isSigner": false,
          "relations": [
            "group"
          ]
        }
      ],
      "args": [
        {
          "name": "maxBuy",
          "type": "u64"
        },
        {
          "name": "maxSell",
          "type": "u64"
        },
        {
          "name": "expiryTimestamp",
          "type": "u64"
        },
        {
          "name": "priceLowerLimit",
          "type": "f64"
        },
        {
          "name": "priceUpperLimit",
          "type": "f64"
        },
        {
          "name": "pricePremiumRate",
          "type": "f64"
        },
        {
          "name": "allowCreatingDeposits",
          "type": "bool"
        },
        {
          "name": "allowCreatingBorrows",
          "type": "bool"
        },
        {
          "name": "displayPriceStyle",
          "type": {
            "defined": "TokenConditionalSwapDisplayPriceStyle"
          }
        },
        {
          "name": "intention",
          "type": {
            "defined": "TokenConditionalSwapIntention"
          }
        }
      ]
    },
    {
      "name": "tokenConditionalSwapCreatePremiumAuction",
      "accounts": [
        {
          "name": "group",
          "isMut": false,
          "isSigner": false
        },
        {
          "name": "account",
          "isMut": true,
          "isSigner": false,
          "relations": [
            "group"
          ]
        },
        {
          "name": "authority",
          "isMut": false,
          "isSigner": true
        },
        {
          "name": "buyBank",
          "isMut": false,
          "isSigner": false,
          "relations": [
            "group"
          ]
        },
        {
          "name": "sellBank",
          "isMut": false,
          "isSigner": false,
          "relations": [
            "group"
          ]
        }
      ],
      "args": [
        {
          "name": "maxBuy",
          "type": "u64"
        },
        {
          "name": "maxSell",
          "type": "u64"
        },
        {
          "name": "expiryTimestamp",
          "type": "u64"
        },
        {
          "name": "priceLowerLimit",
          "type": "f64"
        },
        {
          "name": "priceUpperLimit",
          "type": "f64"
        },
        {
          "name": "maxPricePremiumRate",
          "type": "f64"
        },
        {
          "name": "allowCreatingDeposits",
          "type": "bool"
        },
        {
          "name": "allowCreatingBorrows",
          "type": "bool"
        },
        {
          "name": "displayPriceStyle",
          "type": {
            "defined": "TokenConditionalSwapDisplayPriceStyle"
          }
        },
        {
          "name": "intention",
          "type": {
            "defined": "TokenConditionalSwapIntention"
          }
        },
        {
          "name": "durationSeconds",
          "type": "u64"
        }
      ]
    },
    {
      "name": "tokenConditionalSwapCreateLinearAuction",
      "accounts": [
        {
          "name": "group",
          "isMut": false,
          "isSigner": false
        },
        {
          "name": "account",
          "isMut": true,
          "isSigner": false,
          "relations": [
            "group"
          ]
        },
        {
          "name": "authority",
          "isMut": false,
          "isSigner": true
        },
        {
          "name": "buyBank",
          "isMut": false,
          "isSigner": false,
          "relations": [
            "group"
          ]
        },
        {
          "name": "sellBank",
          "isMut": false,
          "isSigner": false,
          "relations": [
            "group"
          ]
        }
      ],
      "args": [
        {
          "name": "maxBuy",
          "type": "u64"
        },
        {
          "name": "maxSell",
          "type": "u64"
        },
        {
          "name": "expiryTimestamp",
          "type": "u64"
        },
        {
          "name": "priceStart",
          "type": "f64"
        },
        {
          "name": "priceEnd",
          "type": "f64"
        },
        {
          "name": "allowCreatingDeposits",
          "type": "bool"
        },
        {
          "name": "allowCreatingBorrows",
          "type": "bool"
        },
        {
          "name": "displayPriceStyle",
          "type": {
            "defined": "TokenConditionalSwapDisplayPriceStyle"
          }
        },
        {
          "name": "startTimestamp",
          "type": "u64"
        },
        {
          "name": "durationSeconds",
          "type": "u64"
        }
      ]
    },
    {
      "name": "tokenConditionalSwapCancel",
      "accounts": [
        {
          "name": "group",
          "isMut": false,
          "isSigner": false
        },
        {
          "name": "account",
          "isMut": true,
          "isSigner": false,
          "relations": [
            "group"
          ]
        },
        {
          "name": "authority",
          "isMut": false,
          "isSigner": true
        },
        {
          "name": "buyBank",
          "isMut": true,
          "isSigner": false,
          "docs": [
            "The bank's token_index is checked at #1"
          ],
          "relations": [
            "group"
          ]
        },
        {
          "name": "sellBank",
          "isMut": true,
          "isSigner": false,
          "relations": [
            "group"
          ]
        }
      ],
      "args": [
        {
          "name": "tokenConditionalSwapIndex",
          "type": "u8"
        },
        {
          "name": "tokenConditionalSwapId",
          "type": "u64"
        }
      ]
    },
    {
      "name": "tokenConditionalSwapTrigger",
      "accounts": [
        {
          "name": "group",
          "isMut": false,
          "isSigner": false
        },
        {
          "name": "liqee",
          "isMut": true,
          "isSigner": false,
          "relations": [
            "group"
          ]
        },
        {
          "name": "liqor",
          "isMut": true,
          "isSigner": false,
          "relations": [
            "group"
          ]
        },
        {
          "name": "liqorAuthority",
          "isMut": false,
          "isSigner": true
        }
      ],
      "args": [
        {
          "name": "tokenConditionalSwapIndex",
          "type": "u8"
        },
        {
          "name": "tokenConditionalSwapId",
          "type": "u64"
        },
        {
          "name": "maxBuyTokenToLiqee",
          "type": "u64"
        },
        {
          "name": "maxSellTokenToLiqor",
          "type": "u64"
        }
      ]
    },
    {
      "name": "tokenConditionalSwapTriggerV2",
      "accounts": [
        {
          "name": "group",
          "isMut": false,
          "isSigner": false
        },
        {
          "name": "liqee",
          "isMut": true,
          "isSigner": false,
          "relations": [
            "group"
          ]
        },
        {
          "name": "liqor",
          "isMut": true,
          "isSigner": false,
          "relations": [
            "group"
          ]
        },
        {
          "name": "liqorAuthority",
          "isMut": false,
          "isSigner": true
        }
      ],
      "args": [
        {
          "name": "tokenConditionalSwapIndex",
          "type": "u8"
        },
        {
          "name": "tokenConditionalSwapId",
          "type": "u64"
        },
        {
          "name": "maxBuyTokenToLiqee",
          "type": "u64"
        },
        {
          "name": "maxSellTokenToLiqor",
          "type": "u64"
        },
        {
          "name": "minBuyToken",
          "type": "u64"
        },
        {
          "name": "minTakerPrice",
          "type": "f32"
        }
      ]
    },
    {
      "name": "tokenConditionalSwapStart",
      "accounts": [
        {
          "name": "group",
          "isMut": false,
          "isSigner": false
        },
        {
          "name": "liqee",
          "isMut": true,
          "isSigner": false,
          "relations": [
            "group"
          ]
        },
        {
          "name": "liqor",
          "isMut": true,
          "isSigner": false,
          "relations": [
            "group"
          ]
        },
        {
          "name": "liqorAuthority",
          "isMut": false,
          "isSigner": true
        }
      ],
      "args": [
        {
          "name": "tokenConditionalSwapIndex",
          "type": "u8"
        },
        {
          "name": "tokenConditionalSwapId",
          "type": "u64"
        }
      ]
    },
    {
      "name": "altSet",
      "accounts": [
        {
          "name": "group",
          "isMut": true,
          "isSigner": false,
          "relations": [
            "admin"
          ]
        },
        {
          "name": "admin",
          "isMut": false,
          "isSigner": true
        },
        {
          "name": "addressLookupTable",
          "isMut": true,
          "isSigner": false
        }
      ],
      "args": [
        {
          "name": "index",
          "type": "u8"
        }
      ]
    },
    {
      "name": "altExtend",
      "accounts": [
        {
          "name": "group",
          "isMut": false,
          "isSigner": false,
          "relations": [
            "admin"
          ]
        },
        {
          "name": "admin",
          "isMut": false,
          "isSigner": true
        },
        {
          "name": "payer",
          "isMut": false,
          "isSigner": true
        },
        {
          "name": "addressLookupTable",
          "isMut": true,
          "isSigner": false
        }
      ],
      "args": [
        {
          "name": "index",
          "type": "u8"
        },
        {
          "name": "newAddresses",
          "type": {
            "vec": "publicKey"
          }
        }
      ]
    },
    {
      "name": "computeAccountData",
      "docs": [
        "Warning, this instruction is for testing purposes only!"
      ],
      "accounts": [
        {
          "name": "group",
          "isMut": false,
          "isSigner": false
        },
        {
          "name": "account",
          "isMut": false,
          "isSigner": false,
          "relations": [
            "group"
          ]
        }
      ],
      "args": []
    },
    {
      "name": "openbookV2RegisterMarket",
      "docs": [
        "",
        "OpenbookV2",
        ""
      ],
      "accounts": [
        {
          "name": "group",
          "isMut": true,
          "isSigner": false,
          "relations": [
            "admin"
          ]
        },
        {
          "name": "admin",
          "isMut": false,
          "isSigner": true
        },
        {
          "name": "openbookV2Program",
          "isMut": false,
          "isSigner": false
        },
        {
          "name": "openbookV2MarketExternal",
          "isMut": false,
          "isSigner": false
        },
        {
          "name": "openbookV2Market",
          "isMut": true,
          "isSigner": false,
          "pda": {
            "seeds": [
              {
                "kind": "const",
                "type": "string",
                "value": "OpenbookV2Market"
              },
              {
                "kind": "account",
                "type": "publicKey",
                "path": "group"
              },
              {
                "kind": "account",
                "type": "publicKey",
                "path": "openbook_v2_market_external"
              }
            ]
          }
        },
        {
          "name": "indexReservation",
          "isMut": true,
          "isSigner": false,
          "pda": {
            "seeds": [
              {
                "kind": "const",
                "type": "string",
                "value": "OpenbookV2Index"
              },
              {
                "kind": "account",
                "type": "publicKey",
                "path": "group"
              },
              {
                "kind": "arg",
                "type": "u16",
                "path": "market_index"
              }
            ]
          }
        },
        {
          "name": "quoteBank",
          "isMut": false,
          "isSigner": false,
          "relations": [
            "group"
          ]
        },
        {
          "name": "baseBank",
          "isMut": false,
          "isSigner": false,
          "relations": [
            "group"
          ]
        },
        {
          "name": "payer",
          "isMut": true,
          "isSigner": true
        },
        {
          "name": "systemProgram",
          "isMut": false,
          "isSigner": false
        }
      ],
      "args": [
        {
          "name": "marketIndex",
          "type": "u16"
        },
        {
          "name": "name",
          "type": "string"
        }
      ]
    },
    {
      "name": "openbookV2EditMarket",
      "accounts": [
        {
          "name": "group",
          "isMut": false,
          "isSigner": false
        },
        {
          "name": "admin",
          "isMut": false,
          "isSigner": true
        },
        {
          "name": "market",
          "isMut": true,
          "isSigner": false,
          "relations": [
            "group"
          ]
        }
      ],
      "args": [
        {
          "name": "reduceOnlyOpt",
          "type": {
            "option": "bool"
          }
        },
        {
          "name": "forceCloseOpt",
          "type": {
            "option": "bool"
          }
        }
      ]
    },
    {
      "name": "openbookV2DeregisterMarket",
      "accounts": [
        {
          "name": "group",
          "isMut": true,
          "isSigner": false,
          "relations": [
            "admin"
          ]
        },
        {
          "name": "admin",
          "isMut": false,
          "isSigner": true
        },
        {
          "name": "openbookV2Market",
          "isMut": true,
          "isSigner": false,
          "relations": [
            "group"
          ]
        },
        {
          "name": "indexReservation",
          "isMut": true,
          "isSigner": false,
          "relations": [
            "group"
          ]
        },
        {
          "name": "solDestination",
          "isMut": true,
          "isSigner": false
        },
        {
          "name": "tokenProgram",
          "isMut": false,
          "isSigner": false
        }
      ],
      "args": []
    },
    {
      "name": "openbookV2CreateOpenOrders",
      "accounts": [
        {
          "name": "group",
          "isMut": false,
          "isSigner": false
        },
        {
          "name": "account",
          "isMut": true,
          "isSigner": false,
          "relations": [
            "group"
          ]
        },
        {
          "name": "authority",
          "isMut": false,
          "isSigner": true
        },
        {
          "name": "openbookV2Market",
          "isMut": false,
          "isSigner": false,
          "relations": [
            "group",
            "openbook_v2_program",
            "openbook_v2_market_external"
          ]
        },
        {
          "name": "openbookV2Program",
          "isMut": false,
          "isSigner": false
        },
        {
          "name": "openbookV2MarketExternal",
          "isMut": false,
          "isSigner": false
        },
        {
          "name": "openOrders",
          "isMut": true,
          "isSigner": false,
          "pda": {
            "seeds": [
              {
                "kind": "const",
                "type": "string",
                "value": "OpenOrders"
              },
              {
                "kind": "account",
                "type": "publicKey",
                "path": "openbook_v2_market"
              },
              {
                "kind": "account",
                "type": "publicKey",
                "path": "openbook_v2_market_external"
              },
              {
                "kind": "arg",
                "type": "u32",
                "path": "account_num"
              }
            ],
            "programId": {
              "kind": "account",
              "type": "publicKey",
              "path": "openbook_v2_program"
            }
          }
        },
        {
          "name": "payer",
          "isMut": true,
          "isSigner": true
        },
        {
          "name": "systemProgram",
          "isMut": false,
          "isSigner": false
        },
        {
          "name": "rent",
          "isMut": false,
          "isSigner": false
        }
      ],
      "args": [
        {
          "name": "accountNum",
          "type": "u32"
        }
      ]
    },
    {
      "name": "openbookV2CloseOpenOrders",
      "accounts": [
        {
          "name": "group",
          "isMut": false,
          "isSigner": false
        },
        {
          "name": "account",
          "isMut": true,
          "isSigner": false,
          "relations": [
            "group"
          ]
        },
        {
          "name": "authority",
          "isMut": false,
          "isSigner": true
        },
        {
          "name": "openbookV2Market",
          "isMut": false,
          "isSigner": false,
          "relations": [
            "group",
            "openbook_v2_program",
            "openbook_v2_market_external"
          ]
        },
        {
          "name": "openbookV2Program",
          "isMut": false,
          "isSigner": false
        },
        {
          "name": "openbookV2MarketExternal",
          "isMut": false,
          "isSigner": false
        },
        {
          "name": "openOrders",
          "isMut": true,
          "isSigner": false
        },
        {
          "name": "solDestination",
          "isMut": true,
          "isSigner": false
        }
      ],
      "args": []
    },
    {
      "name": "openbookV2PlaceOrder",
      "accounts": [
        {
          "name": "group",
          "isMut": false,
          "isSigner": false
        },
        {
          "name": "account",
          "isMut": true,
          "isSigner": false,
          "relations": [
            "group"
          ]
        },
        {
          "name": "authority",
          "isMut": false,
          "isSigner": true
        },
        {
          "name": "openOrders",
          "isMut": true,
          "isSigner": false
        },
        {
          "name": "openbookV2Market",
          "isMut": false,
          "isSigner": false
        },
        {
          "name": "openbookV2Program",
          "isMut": false,
          "isSigner": false
        },
        {
          "name": "openbookV2MarketExternal",
          "isMut": true,
          "isSigner": false,
          "relations": [
            "bids",
            "asks",
            "event_heap"
          ]
        },
        {
          "name": "bids",
          "isMut": true,
          "isSigner": false
        },
        {
          "name": "asks",
          "isMut": true,
          "isSigner": false
        },
        {
          "name": "eventHeap",
          "isMut": true,
          "isSigner": false
        },
        {
          "name": "marketBaseVault",
          "isMut": true,
          "isSigner": false
        },
        {
          "name": "marketQuoteVault",
          "isMut": true,
          "isSigner": false
        },
        {
          "name": "marketVaultSigner",
          "isMut": false,
          "isSigner": false
        },
        {
          "name": "payerBank",
          "isMut": true,
          "isSigner": false,
          "docs": [
            "The bank that pays for the order, if necessary"
          ],
          "relations": [
            "group"
          ]
        },
        {
          "name": "payerVault",
          "isMut": true,
          "isSigner": false,
          "docs": [
            "The bank vault that pays for the order, if necessary"
          ]
        },
        {
          "name": "payerOracle",
          "isMut": false,
          "isSigner": false
        },
        {
          "name": "tokenProgram",
          "isMut": false,
          "isSigner": false
        }
      ],
      "args": [
        {
          "name": "side",
          "type": "u8"
        },
        {
          "name": "limitPrice",
          "type": "u64"
        },
        {
          "name": "maxBaseQty",
          "type": "u64"
        },
        {
          "name": "maxNativeQuoteQtyIncludingFees",
          "type": "u64"
        },
        {
          "name": "selfTradeBehavior",
          "type": "u8"
        },
        {
          "name": "orderType",
          "type": "u8"
        },
        {
          "name": "clientOrderId",
          "type": "u64"
        },
        {
          "name": "limit",
          "type": "u16"
        }
      ]
    },
    {
      "name": "openbookV2PlaceTakerOrder",
      "accounts": [
        {
          "name": "group",
          "isMut": false,
          "isSigner": false
        },
        {
          "name": "account",
          "isMut": true,
          "isSigner": false,
          "relations": [
            "group"
          ]
        },
        {
          "name": "authority",
          "isMut": false,
          "isSigner": true
        },
        {
          "name": "openbookV2Market",
          "isMut": false,
          "isSigner": false,
          "relations": [
            "group",
            "openbook_v2_program",
            "openbook_v2_market_external"
          ]
        },
        {
          "name": "openbookV2Program",
          "isMut": false,
          "isSigner": false
        },
        {
          "name": "openbookV2MarketExternal",
          "isMut": true,
          "isSigner": false,
          "relations": [
            "bids",
            "asks",
            "event_heap"
          ]
        },
        {
          "name": "bids",
          "isMut": true,
          "isSigner": false
        },
        {
          "name": "asks",
          "isMut": true,
          "isSigner": false
        },
        {
          "name": "eventHeap",
          "isMut": true,
          "isSigner": false
        },
        {
          "name": "marketRequestQueue",
          "isMut": true,
          "isSigner": false
        },
        {
          "name": "marketBaseVault",
          "isMut": true,
          "isSigner": false
        },
        {
          "name": "marketQuoteVault",
          "isMut": true,
          "isSigner": false
        },
        {
          "name": "marketVaultSigner",
          "isMut": false,
          "isSigner": false
        },
        {
          "name": "payerBank",
          "isMut": true,
          "isSigner": false,
          "docs": [
            "The bank that pays for the order, if necessary"
          ],
          "relations": [
            "group"
          ]
        },
        {
          "name": "payerVault",
          "isMut": true,
          "isSigner": false,
          "docs": [
            "The bank vault that pays for the order, if necessary"
          ]
        },
        {
          "name": "payerOracle",
          "isMut": false,
          "isSigner": false
        },
        {
          "name": "tokenProgram",
          "isMut": false,
          "isSigner": false
        }
      ],
      "args": [
        {
          "name": "side",
          "type": "u8"
        },
        {
          "name": "limitPrice",
          "type": "u64"
        },
        {
          "name": "maxBaseQty",
          "type": "u64"
        },
        {
          "name": "maxNativeQuoteQtyIncludingFees",
          "type": "u64"
        },
        {
          "name": "selfTradeBehavior",
          "type": "u8"
        },
        {
          "name": "clientOrderId",
          "type": "u64"
        },
        {
          "name": "limit",
          "type": "u16"
        }
      ]
    },
    {
      "name": "openbookV2CancelOrder",
      "accounts": [
        {
          "name": "group",
          "isMut": false,
          "isSigner": false
        },
        {
          "name": "account",
          "isMut": true,
          "isSigner": false,
          "relations": [
            "group"
          ]
        },
        {
          "name": "authority",
          "isMut": false,
          "isSigner": true
        },
        {
          "name": "openOrders",
          "isMut": true,
          "isSigner": false
        },
        {
          "name": "openbookV2Market",
          "isMut": false,
          "isSigner": false,
          "relations": [
            "group",
            "openbook_v2_program",
            "openbook_v2_market_external"
          ]
        },
        {
          "name": "openbookV2Program",
          "isMut": false,
          "isSigner": false
        },
        {
          "name": "openbookV2MarketExternal",
          "isMut": false,
          "isSigner": false,
          "relations": [
            "bids",
            "asks"
          ]
        },
        {
          "name": "bids",
          "isMut": true,
          "isSigner": false
        },
        {
          "name": "asks",
          "isMut": true,
          "isSigner": false
        }
      ],
      "args": [
        {
          "name": "side",
          "type": "u8"
        },
        {
          "name": "orderId",
          "type": "u128"
        }
      ]
    },
    {
      "name": "openbookV2SettleFunds",
      "accounts": [
        {
          "name": "group",
          "isMut": false,
          "isSigner": false
        },
        {
          "name": "account",
          "isMut": true,
          "isSigner": false,
          "relations": [
            "group"
          ]
        },
        {
          "name": "authority",
          "isMut": false,
          "isSigner": true
        },
        {
          "name": "openOrders",
          "isMut": true,
          "isSigner": false
        },
        {
          "name": "openbookV2Market",
          "isMut": false,
          "isSigner": false,
          "relations": [
            "group",
            "openbook_v2_program",
            "openbook_v2_market_external"
          ]
        },
        {
          "name": "openbookV2Program",
          "isMut": false,
          "isSigner": false
        },
        {
          "name": "openbookV2MarketExternal",
          "isMut": true,
          "isSigner": false
        },
        {
          "name": "marketBaseVault",
          "isMut": true,
          "isSigner": false
        },
        {
          "name": "marketQuoteVault",
          "isMut": true,
          "isSigner": false
        },
        {
          "name": "marketVaultSigner",
          "isMut": false,
          "isSigner": false,
          "docs": [
            "needed for the automatic settle_funds call"
          ]
        },
        {
          "name": "quoteBank",
          "isMut": true,
          "isSigner": false,
          "relations": [
            "group"
          ]
        },
        {
          "name": "quoteVault",
          "isMut": true,
          "isSigner": false
        },
        {
          "name": "baseBank",
          "isMut": true,
          "isSigner": false,
          "relations": [
            "group"
          ]
        },
        {
          "name": "baseVault",
          "isMut": true,
          "isSigner": false
        },
        {
          "name": "quoteOracle",
          "isMut": false,
          "isSigner": false
        },
        {
          "name": "baseOracle",
          "isMut": false,
          "isSigner": false
        },
        {
          "name": "tokenProgram",
          "isMut": false,
          "isSigner": false
        }
      ],
      "args": [
        {
          "name": "feesToDao",
          "type": "bool"
        }
      ]
    },
    {
      "name": "openbookV2LiqForceCancelOrders",
      "accounts": [
        {
          "name": "group",
          "isMut": false,
          "isSigner": false
        },
        {
          "name": "account",
          "isMut": true,
          "isSigner": false,
          "relations": [
            "group"
          ]
        },
        {
          "name": "openOrders",
          "isMut": true,
          "isSigner": false
        },
        {
          "name": "openbookV2Market",
          "isMut": false,
          "isSigner": false,
          "relations": [
            "group",
            "openbook_v2_program",
            "openbook_v2_market_external"
          ]
        },
        {
          "name": "openbookV2Program",
          "isMut": false,
          "isSigner": false
        },
        {
          "name": "openbookV2MarketExternal",
          "isMut": false,
          "isSigner": false,
          "relations": [
            "bids",
            "asks",
            "event_heap"
          ]
        },
        {
          "name": "bids",
          "isMut": true,
          "isSigner": false
        },
        {
          "name": "asks",
          "isMut": true,
          "isSigner": false
        },
        {
          "name": "eventHeap",
          "isMut": true,
          "isSigner": false
        },
        {
          "name": "marketBaseVault",
          "isMut": true,
          "isSigner": false
        },
        {
          "name": "marketQuoteVault",
          "isMut": true,
          "isSigner": false
        },
        {
          "name": "marketVaultSigner",
          "isMut": false,
          "isSigner": false
        },
        {
          "name": "quoteBank",
          "isMut": true,
          "isSigner": false,
          "relations": [
            "group"
          ]
        },
        {
          "name": "quoteVault",
          "isMut": true,
          "isSigner": false
        },
        {
          "name": "baseBank",
          "isMut": true,
          "isSigner": false,
          "relations": [
            "group"
          ]
        },
        {
          "name": "baseVault",
          "isMut": true,
          "isSigner": false
        },
        {
          "name": "tokenProgram",
          "isMut": false,
          "isSigner": false
        }
      ],
      "args": [
        {
          "name": "limit",
          "type": "u8"
        }
      ]
    },
    {
      "name": "openbookV2CancelAllOrders",
      "accounts": [
        {
          "name": "group",
          "isMut": false,
          "isSigner": false
        },
        {
          "name": "account",
          "isMut": true,
          "isSigner": false,
          "relations": [
            "group"
          ]
        },
        {
          "name": "authority",
          "isMut": false,
          "isSigner": true
        },
        {
          "name": "openOrders",
          "isMut": true,
          "isSigner": false
        },
        {
          "name": "openbookV2Market",
          "isMut": false,
          "isSigner": false,
          "relations": [
            "group",
            "openbook_v2_program",
            "openbook_v2_market_external"
          ]
        },
        {
          "name": "openbookV2Program",
          "isMut": false,
          "isSigner": false
        },
        {
          "name": "openbookV2MarketExternal",
          "isMut": false,
          "isSigner": false,
          "relations": [
            "bids",
            "asks"
          ]
        },
        {
          "name": "bids",
          "isMut": true,
          "isSigner": false
        },
        {
          "name": "asks",
          "isMut": true,
          "isSigner": false
        }
      ],
      "args": [
        {
          "name": "limit",
          "type": "u8"
        }
      ]
    },
    {
      "name": "benchmark",
      "docs": [
        "",
        "benchmark",
        ""
      ],
      "accounts": [
        {
          "name": "dummy",
          "isMut": false,
          "isSigner": false
        }
      ],
      "args": []
    }
  ],
  "accounts": [
    {
      "name": "Bank",
      "type": {
        "kind": "struct",
        "fields": [
          {
            "name": "group",
            "type": "publicKey"
          },
          {
            "name": "name",
            "type": {
              "array": [
                "u8",
                16
              ]
            }
          },
          {
            "name": "mint",
            "type": "publicKey"
          },
          {
            "name": "vault",
            "type": "publicKey"
          },
          {
            "name": "oracle",
            "type": "publicKey"
          },
          {
            "name": "oracleConfig",
            "type": {
              "defined": "OracleConfig"
            }
          },
          {
            "name": "stablePriceModel",
            "type": {
              "defined": "StablePriceModel"
            }
          },
          {
            "name": "depositIndex",
            "docs": [
              "the index used to scale the value of an IndexedPosition",
              "TODO: should always be >= 0, add checks?"
            ],
            "type": {
              "defined": "I80F48"
            }
          },
          {
            "name": "borrowIndex",
            "type": {
              "defined": "I80F48"
            }
          },
          {
            "name": "indexedDeposits",
            "docs": [
              "deposits/borrows for this bank",
              "",
              "Note that these may become negative. It's perfectly fine for users to borrow one one bank",
              "(increasing indexed_borrows there) and paying back on another (possibly decreasing indexed_borrows",
              "below zero).",
              "",
              "The vault amount is not deducable from these values.",
              "",
              "These become meaningful when summed over all banks (like in update_index_and_rate)."
            ],
            "type": {
              "defined": "I80F48"
            }
          },
          {
            "name": "indexedBorrows",
            "type": {
              "defined": "I80F48"
            }
          },
          {
            "name": "indexLastUpdated",
            "type": "u64"
          },
          {
            "name": "bankRateLastUpdated",
            "type": "u64"
          },
          {
            "name": "avgUtilization",
            "type": {
              "defined": "I80F48"
            }
          },
          {
            "name": "adjustmentFactor",
            "type": {
              "defined": "I80F48"
            }
          },
          {
            "name": "util0",
            "type": {
              "defined": "I80F48"
            }
          },
          {
            "name": "rate0",
            "type": {
              "defined": "I80F48"
            }
          },
          {
            "name": "util1",
            "type": {
              "defined": "I80F48"
            }
          },
          {
            "name": "rate1",
            "type": {
              "defined": "I80F48"
            }
          },
          {
            "name": "maxRate",
            "type": {
              "defined": "I80F48"
            }
          },
          {
            "name": "collectedFeesNative",
            "type": {
              "defined": "I80F48"
            }
          },
          {
            "name": "loanOriginationFeeRate",
            "type": {
              "defined": "I80F48"
            }
          },
          {
            "name": "loanFeeRate",
            "type": {
              "defined": "I80F48"
            }
          },
          {
            "name": "maintAssetWeight",
            "type": {
              "defined": "I80F48"
            }
          },
          {
            "name": "initAssetWeight",
            "type": {
              "defined": "I80F48"
            }
          },
          {
            "name": "maintLiabWeight",
            "type": {
              "defined": "I80F48"
            }
          },
          {
            "name": "initLiabWeight",
            "type": {
              "defined": "I80F48"
            }
          },
          {
            "name": "liquidationFee",
            "type": {
              "defined": "I80F48"
            }
          },
          {
            "name": "dust",
            "type": {
              "defined": "I80F48"
            }
          },
          {
            "name": "flashLoanTokenAccountInitial",
            "type": "u64"
          },
          {
            "name": "flashLoanApprovedAmount",
            "type": "u64"
          },
          {
            "name": "tokenIndex",
            "type": "u16"
          },
          {
            "name": "bump",
            "type": "u8"
          },
          {
            "name": "mintDecimals",
            "type": "u8"
          },
          {
            "name": "bankNum",
            "type": "u32"
          },
          {
            "name": "minVaultToDepositsRatio",
            "docs": [
              "Min fraction of deposits that must remain in the vault when borrowing."
            ],
            "type": "f64"
          },
          {
            "name": "netBorrowLimitWindowSizeTs",
            "docs": [
              "Size in seconds of a net borrows window"
            ],
            "type": "u64"
          },
          {
            "name": "lastNetBorrowsWindowStartTs",
            "docs": [
              "Timestamp at which the last net borrows window started"
            ],
            "type": "u64"
          },
          {
            "name": "netBorrowLimitPerWindowQuote",
            "docs": [
              "Net borrow limit per window in quote native; set to -1 to disable."
            ],
            "type": "i64"
          },
          {
            "name": "netBorrowsInWindow",
            "docs": [
              "Sum of all deposits and borrows in the last window, in native units."
            ],
            "type": "i64"
          },
          {
            "name": "borrowWeightScaleStartQuote",
            "docs": [
              "Soft borrow limit in native quote",
              "",
              "Once the borrows on the bank exceed this quote value, init_liab_weight is scaled up.",
              "Set to f64::MAX to disable.",
              "",
              "See scaled_init_liab_weight()."
            ],
            "type": "f64"
          },
          {
            "name": "depositWeightScaleStartQuote",
            "docs": [
              "Limit for collateral of deposits in native quote",
              "",
              "Once the deposits in the bank exceed this quote value, init_asset_weight is scaled",
              "down to keep the total collateral value constant.",
              "Set to f64::MAX to disable.",
              "",
              "See scaled_init_asset_weight()."
            ],
            "type": "f64"
          },
          {
            "name": "reduceOnly",
            "type": "u8"
          },
          {
            "name": "forceClose",
            "type": "u8"
          },
          {
            "name": "padding",
            "type": {
              "array": [
                "u8",
                6
              ]
            }
          },
          {
            "name": "feesWithdrawn",
            "type": "u64"
          },
          {
            "name": "tokenConditionalSwapTakerFeeRate",
            "docs": [
              "Fees for the token conditional swap feature"
            ],
            "type": "f32"
          },
          {
            "name": "tokenConditionalSwapMakerFeeRate",
            "type": "f32"
          },
          {
            "name": "flashLoanSwapFeeRate",
            "type": "f32"
          },
          {
            "name": "interestTargetUtilization",
            "docs": [
              "Target utilization: If actual utilization is higher, scale up interest.",
              "If it's lower, scale down interest (if possible)"
            ],
            "type": "f32"
          },
          {
            "name": "interestCurveScaling",
            "docs": [
              "Current interest curve scaling, always >= 1.0",
              "",
              "Except when first migrating to having this field, then 0.0"
            ],
            "type": "f64"
          },
          {
            "name": "reserved",
            "type": {
              "array": [
                "u8",
                2080
              ]
            }
          }
        ]
      }
    },
    {
      "name": "Group",
      "type": {
        "kind": "struct",
        "fields": [
          {
            "name": "creator",
            "type": "publicKey"
          },
          {
            "name": "groupNum",
            "type": "u32"
          },
          {
            "name": "admin",
            "type": "publicKey"
          },
          {
            "name": "fastListingAdmin",
            "type": "publicKey"
          },
          {
            "name": "mngoTokenIndex",
            "type": "u16"
          },
          {
            "name": "padding",
            "type": {
              "array": [
                "u8",
                2
              ]
            }
          },
          {
            "name": "insuranceVault",
            "type": "publicKey"
          },
          {
            "name": "insuranceMint",
            "type": "publicKey"
          },
          {
            "name": "bump",
            "type": "u8"
          },
          {
            "name": "testing",
            "type": "u8"
          },
          {
            "name": "version",
            "type": "u8"
          },
          {
            "name": "buybackFees",
            "type": "u8"
          },
          {
            "name": "buybackFeesMngoBonusFactor",
            "type": "f32"
          },
          {
            "name": "addressLookupTables",
            "type": {
              "array": [
                "publicKey",
                20
              ]
            }
          },
          {
            "name": "securityAdmin",
            "type": "publicKey"
          },
          {
            "name": "depositLimitQuote",
            "type": "u64"
          },
          {
            "name": "ixGate",
            "type": "u128"
          },
          {
            "name": "buybackFeesSwapMangoAccount",
            "type": "publicKey"
          },
          {
            "name": "buybackFeesExpiryInterval",
            "docs": [
              "Number of seconds after which fees that could be used with the fees buyback feature expire.",
              "",
              "The actual expiry is staggered such that the fees users accumulate are always",
              "available for at least this interval - but may be available for up to twice this time.",
              "",
              "When set to 0, there's no expiry of buyback fees."
            ],
            "type": "u64"
          },
          {
            "name": "fastListingIntervalStart",
            "docs": [
              "Fast-listings are limited per week, this is the start of the current fast-listing interval",
              "in seconds since epoch"
            ],
            "type": "u64"
          },
          {
            "name": "fastListingsInInterval",
            "type": "u16"
          },
          {
            "name": "allowedFastListingsPerInterval",
            "type": "u16"
          },
          {
            "name": "reserved",
            "type": {
              "array": [
                "u8",
                1812
              ]
            }
          }
        ]
      }
    },
    {
      "name": "MangoAccount",
      "type": {
        "kind": "struct",
        "fields": [
          {
            "name": "group",
            "type": "publicKey"
          },
          {
            "name": "owner",
            "type": "publicKey"
          },
          {
            "name": "name",
            "type": {
              "array": [
                "u8",
                32
              ]
            }
          },
          {
            "name": "delegate",
            "type": "publicKey"
          },
          {
            "name": "accountNum",
            "type": "u32"
          },
          {
            "name": "beingLiquidated",
            "docs": [
              "Tracks that this account should be liquidated until init_health >= 0.",
              "",
              "Normally accounts can not be liquidated while maint_health >= 0. But when an account",
              "reaches maint_health < 0, liquidators will call a liquidation instruction and thereby",
              "set this flag. Now the account may be liquidated until init_health >= 0.",
              "",
              "Many actions should be disabled while the account is being liquidated, even if",
              "its maint health has recovered to positive. Creating new open orders would, for example,",
              "confuse liquidators."
            ],
            "type": "u8"
          },
          {
            "name": "inHealthRegion",
            "docs": [
              "The account is currently inside a health region marked by HealthRegionBegin...HealthRegionEnd.",
              "",
              "Must never be set after a transaction ends."
            ],
            "type": "u8"
          },
          {
            "name": "bump",
            "type": "u8"
          },
          {
            "name": "padding",
            "type": {
              "array": [
                "u8",
                1
              ]
            }
          },
          {
            "name": "netDeposits",
            "type": "i64"
          },
          {
            "name": "perpSpotTransfers",
            "type": "i64"
          },
          {
            "name": "healthRegionBeginInitHealth",
            "docs": [
              "Init health as calculated during HealthReginBegin, rounded up."
            ],
            "type": "i64"
          },
          {
            "name": "frozenUntil",
            "type": "u64"
          },
          {
            "name": "buybackFeesAccruedCurrent",
            "docs": [
              "Fees usable with the \"fees buyback\" feature.",
              "This tracks the ones that accrued in the current expiry interval."
            ],
            "type": "u64"
          },
          {
            "name": "buybackFeesAccruedPrevious",
            "docs": [
              "Fees buyback amount from the previous expiry interval."
            ],
            "type": "u64"
          },
          {
            "name": "buybackFeesExpiryTimestamp",
            "docs": [
              "End timestamp of the current expiry interval of the buyback fees amount."
            ],
            "type": "u64"
          },
          {
            "name": "nextTokenConditionalSwapId",
            "docs": [
              "Next id to use when adding a token condition swap"
            ],
            "type": "u64"
          },
          {
            "name": "reserved",
            "type": {
              "array": [
                "u8",
                200
              ]
            }
          },
          {
            "name": "headerVersion",
            "type": "u8"
          },
          {
            "name": "padding3",
            "type": {
              "array": [
                "u8",
                7
              ]
            }
          },
          {
            "name": "padding4",
            "type": "u32"
          },
          {
            "name": "tokens",
            "type": {
              "vec": {
                "defined": "TokenPosition"
              }
            }
          },
          {
            "name": "padding5",
            "type": "u32"
          },
          {
            "name": "serum3",
            "type": {
              "vec": {
                "defined": "Serum3Orders"
              }
            }
          },
          {
            "name": "padding6",
            "type": "u32"
          },
          {
            "name": "perps",
            "type": {
              "vec": {
                "defined": "PerpPosition"
              }
            }
          },
          {
            "name": "padding7",
            "type": "u32"
          },
          {
            "name": "perpOpenOrders",
            "type": {
              "vec": {
                "defined": "PerpOpenOrder"
              }
            }
          }
        ]
      }
    },
    {
      "name": "MintInfo",
      "type": {
        "kind": "struct",
        "fields": [
          {
            "name": "group",
            "type": "publicKey"
          },
          {
            "name": "tokenIndex",
            "type": "u16"
          },
          {
            "name": "groupInsuranceFund",
            "type": "u8"
          },
          {
            "name": "padding1",
            "type": {
              "array": [
                "u8",
                5
              ]
            }
          },
          {
            "name": "mint",
            "type": "publicKey"
          },
          {
            "name": "banks",
            "type": {
              "array": [
                "publicKey",
                6
              ]
            }
          },
          {
            "name": "vaults",
            "type": {
              "array": [
                "publicKey",
                6
              ]
            }
          },
          {
            "name": "oracle",
            "type": "publicKey"
          },
          {
            "name": "registrationTime",
            "type": "u64"
          },
          {
            "name": "reserved",
            "type": {
              "array": [
                "u8",
                2560
              ]
            }
          }
        ]
      }
    },
    {
      "name": "OpenbookV2Market",
      "type": {
        "kind": "struct",
        "fields": [
          {
            "name": "group",
            "type": "publicKey"
          },
          {
            "name": "baseTokenIndex",
            "type": "u16"
          },
          {
            "name": "quoteTokenIndex",
            "type": "u16"
          },
          {
            "name": "reduceOnly",
            "type": "u8"
          },
          {
            "name": "forceClose",
            "type": "u8"
          },
          {
            "name": "padding1",
            "type": {
              "array": [
                "u8",
                2
              ]
            }
          },
          {
            "name": "name",
            "type": {
              "array": [
                "u8",
                16
              ]
            }
          },
          {
            "name": "openbookV2Program",
            "type": "publicKey"
          },
          {
            "name": "openbookV2MarketExternal",
            "type": "publicKey"
          },
          {
            "name": "marketIndex",
            "type": "u16"
          },
          {
            "name": "bump",
            "type": "u8"
          },
          {
            "name": "padding2",
            "type": {
              "array": [
                "u8",
                5
              ]
            }
          },
          {
            "name": "registrationTime",
            "type": "u64"
          },
          {
            "name": "reserved",
            "type": {
              "array": [
                "u8",
                512
              ]
            }
          }
        ]
      }
    },
    {
      "name": "OpenbookV2MarketIndexReservation",
      "type": {
        "kind": "struct",
        "fields": [
          {
            "name": "group",
            "type": "publicKey"
          },
          {
            "name": "marketIndex",
            "type": "u16"
          },
          {
            "name": "reserved",
            "type": {
              "array": [
                "u8",
                38
              ]
            }
          }
        ]
      }
    },
    {
      "name": "StubOracle",
      "type": {
        "kind": "struct",
        "fields": [
          {
            "name": "group",
            "type": "publicKey"
          },
          {
            "name": "mint",
            "type": "publicKey"
          },
          {
            "name": "price",
            "type": {
              "defined": "I80F48"
            }
          },
          {
            "name": "lastUpdateTs",
            "type": "i64"
          },
          {
            "name": "lastUpdateSlot",
            "type": "u64"
          },
          {
            "name": "deviation",
            "type": {
              "defined": "I80F48"
            }
          },
          {
            "name": "reserved",
            "type": {
              "array": [
                "u8",
                104
              ]
            }
          }
        ]
      }
    },
    {
      "name": "BookSide",
      "type": {
        "kind": "struct",
        "fields": [
          {
            "name": "roots",
            "type": {
              "array": [
                {
                  "defined": "OrderTreeRoot"
                },
                2
              ]
            }
          },
          {
            "name": "reservedRoots",
            "type": {
              "array": [
                {
                  "defined": "OrderTreeRoot"
                },
                4
              ]
            }
          },
          {
            "name": "reserved",
            "type": {
              "array": [
                "u8",
                256
              ]
            }
          },
          {
            "name": "nodes",
            "type": {
              "defined": "OrderTreeNodes"
            }
          }
        ]
      }
    },
    {
      "name": "EventQueue",
      "type": {
        "kind": "struct",
        "fields": [
          {
            "name": "header",
            "type": {
              "defined": "EventQueueHeader"
            }
          },
          {
            "name": "buf",
            "type": {
              "array": [
                {
                  "defined": "AnyEvent"
                },
                488
              ]
            }
          },
          {
            "name": "reserved",
            "type": {
              "array": [
                "u8",
                64
              ]
            }
          }
        ]
      }
    },
    {
      "name": "PerpMarket",
      "type": {
        "kind": "struct",
        "fields": [
          {
            "name": "group",
            "type": "publicKey"
          },
          {
            "name": "settleTokenIndex",
            "docs": [
              "Token index that settlements happen in.",
              "",
              "Currently required to be 0, USDC. In the future settlement",
              "may be allowed to happen in other tokens."
            ],
            "type": "u16"
          },
          {
            "name": "perpMarketIndex",
            "docs": [
              "Index of this perp market. Other data, like the MangoAccount's PerpPosition",
              "reference this market via this index. Unique for this group's perp markets."
            ],
            "type": "u16"
          },
          {
            "name": "blocked1",
            "docs": [
              "Field used to contain the trusted_market flag and is now unused."
            ],
            "type": "u8"
          },
          {
            "name": "groupInsuranceFund",
            "docs": [
              "Is this market covered by the group insurance fund?"
            ],
            "type": "u8"
          },
          {
            "name": "bump",
            "docs": [
              "PDA bump"
            ],
            "type": "u8"
          },
          {
            "name": "baseDecimals",
            "docs": [
              "Number of decimals used for the base token.",
              "",
              "Used to convert the oracle's price into a native/native price."
            ],
            "type": "u8"
          },
          {
            "name": "name",
            "docs": [
              "Name. Trailing zero bytes are ignored."
            ],
            "type": {
              "array": [
                "u8",
                16
              ]
            }
          },
          {
            "name": "bids",
            "docs": [
              "Address of the BookSide account for bids"
            ],
            "type": "publicKey"
          },
          {
            "name": "asks",
            "docs": [
              "Address of the BookSide account for asks"
            ],
            "type": "publicKey"
          },
          {
            "name": "eventQueue",
            "docs": [
              "Address of the EventQueue account"
            ],
            "type": "publicKey"
          },
          {
            "name": "oracle",
            "docs": [
              "Oracle account address"
            ],
            "type": "publicKey"
          },
          {
            "name": "oracleConfig",
            "docs": [
              "Oracle configuration"
            ],
            "type": {
              "defined": "OracleConfig"
            }
          },
          {
            "name": "stablePriceModel",
            "docs": [
              "Maintains a stable price based on the oracle price that is less volatile."
            ],
            "type": {
              "defined": "StablePriceModel"
            }
          },
          {
            "name": "quoteLotSize",
            "docs": [
              "Number of quote native in a quote lot. Must be a power of 10.",
              "",
              "Primarily useful for increasing the tick size on the market: A lot price",
              "of 1 becomes a native price of quote_lot_size/base_lot_size becomes a",
              "ui price of quote_lot_size*base_decimals/base_lot_size/quote_decimals."
            ],
            "type": "i64"
          },
          {
            "name": "baseLotSize",
            "docs": [
              "Number of base native in a base lot. Must be a power of 10.",
              "",
              "Example: If base decimals for the underlying asset is 6, base lot size",
              "is 100 and and base position lots is 10_000 then base position native is",
              "1_000_000 and base position ui is 1."
            ],
            "type": "i64"
          },
          {
            "name": "maintBaseAssetWeight",
            "docs": [
              "These weights apply to the base position. The quote position has",
              "no explicit weight (but may be covered by the overall pnl asset weight)."
            ],
            "type": {
              "defined": "I80F48"
            }
          },
          {
            "name": "initBaseAssetWeight",
            "type": {
              "defined": "I80F48"
            }
          },
          {
            "name": "maintBaseLiabWeight",
            "type": {
              "defined": "I80F48"
            }
          },
          {
            "name": "initBaseLiabWeight",
            "type": {
              "defined": "I80F48"
            }
          },
          {
            "name": "openInterest",
            "docs": [
              "Number of base lots currently active in the market. Always >= 0.",
              "",
              "Since this counts positive base lots and negative base lots, the more relevant",
              "number of open base lot pairs is half this value."
            ],
            "type": "i64"
          },
          {
            "name": "seqNum",
            "docs": [
              "Total number of orders seen"
            ],
            "type": "u64"
          },
          {
            "name": "registrationTime",
            "docs": [
              "Timestamp in seconds that the market was registered at."
            ],
            "type": "u64"
          },
          {
            "name": "minFunding",
            "docs": [
              "Minimal funding rate per day, must be <= 0."
            ],
            "type": {
              "defined": "I80F48"
            }
          },
          {
            "name": "maxFunding",
            "docs": [
              "Maximal funding rate per day, must be >= 0."
            ],
            "type": {
              "defined": "I80F48"
            }
          },
          {
            "name": "impactQuantity",
            "docs": [
              "For funding, get the impact price this many base lots deep into the book."
            ],
            "type": "i64"
          },
          {
            "name": "longFunding",
            "docs": [
              "Current long funding value. Increasing it means that every long base lot",
              "needs to pay that amount of quote native in funding.",
              "",
              "PerpPosition uses and tracks it settle funding. Updated by the perp",
              "keeper instruction."
            ],
            "type": {
              "defined": "I80F48"
            }
          },
          {
            "name": "shortFunding",
            "docs": [
              "See long_funding."
            ],
            "type": {
              "defined": "I80F48"
            }
          },
          {
            "name": "fundingLastUpdated",
            "docs": [
              "timestamp that funding was last updated in"
            ],
            "type": "u64"
          },
          {
            "name": "baseLiquidationFee",
            "docs": [
              "Fees",
              "Fee for base position liquidation"
            ],
            "type": {
              "defined": "I80F48"
            }
          },
          {
            "name": "makerFee",
            "docs": [
              "Fee when matching maker orders. May be negative."
            ],
            "type": {
              "defined": "I80F48"
            }
          },
          {
            "name": "takerFee",
            "docs": [
              "Fee for taker orders, may not be negative."
            ],
            "type": {
              "defined": "I80F48"
            }
          },
          {
            "name": "feesAccrued",
            "docs": [
              "Fees accrued in native quote currency",
              "these are increased when new fees are paid and decreased when perp_settle_fees is called"
            ],
            "type": {
              "defined": "I80F48"
            }
          },
          {
            "name": "feesSettled",
            "docs": [
              "Fees settled in native quote currency",
              "these are increased when perp_settle_fees is called, and never decreased"
            ],
            "type": {
              "defined": "I80F48"
            }
          },
          {
            "name": "feePenalty",
            "docs": [
              "Fee (in quote native) to charge for ioc orders"
            ],
            "type": "f32"
          },
          {
            "name": "settleFeeFlat",
            "docs": [
              "In native units of settlement token, given to each settle call above the",
              "settle_fee_amount_threshold."
            ],
            "type": "f32"
          },
          {
            "name": "settleFeeAmountThreshold",
            "docs": [
              "Pnl settlement amount needed to be eligible for the flat fee."
            ],
            "type": "f32"
          },
          {
            "name": "settleFeeFractionLowHealth",
            "docs": [
              "Fraction of pnl to pay out as fee if +pnl account has low health."
            ],
            "type": "f32"
          },
          {
            "name": "settlePnlLimitFactor",
            "docs": [
              "Controls the strictness of the settle limit.",
              "Set to a negative value to disable the limit.",
              "",
              "This factor applies to the settle limit in two ways",
              "- for the unrealized pnl settle limit, the factor is multiplied with the stable perp base value",
              "(i.e. limit_factor * base_native * stable_price)",
              "- when increasing the realized pnl settle limit (stored per PerpPosition), the factor is",
              "multiplied with the stable value of the perp pnl being realized",
              "(i.e. limit_factor * reduced_native * stable_price)",
              "",
              "See also PerpPosition::settle_pnl_limit_realized_trade"
            ],
            "type": "f32"
          },
          {
            "name": "padding3",
            "type": {
              "array": [
                "u8",
                4
              ]
            }
          },
          {
            "name": "settlePnlLimitWindowSizeTs",
            "docs": [
              "Window size in seconds for the perp settlement limit"
            ],
            "type": "u64"
          },
          {
            "name": "reduceOnly",
            "docs": [
              "If true, users may no longer increase their market exposure. Only actions",
              "that reduce their position are still allowed."
            ],
            "type": "u8"
          },
          {
            "name": "forceClose",
            "type": "u8"
          },
          {
            "name": "padding4",
            "type": {
              "array": [
                "u8",
                6
              ]
            }
          },
          {
            "name": "maintOverallAssetWeight",
            "docs": [
              "Weights for full perp market health, if positive"
            ],
            "type": {
              "defined": "I80F48"
            }
          },
          {
            "name": "initOverallAssetWeight",
            "type": {
              "defined": "I80F48"
            }
          },
          {
            "name": "positivePnlLiquidationFee",
            "type": {
              "defined": "I80F48"
            }
          },
          {
            "name": "feesWithdrawn",
            "type": "u64"
          },
          {
            "name": "reserved",
            "type": {
              "array": [
                "u8",
                1880
              ]
            }
          }
        ]
      }
    },
    {
      "name": "Serum3Market",
      "type": {
        "kind": "struct",
        "fields": [
          {
            "name": "group",
            "type": "publicKey"
          },
          {
            "name": "baseTokenIndex",
            "type": "u16"
          },
          {
            "name": "quoteTokenIndex",
            "type": "u16"
          },
          {
            "name": "reduceOnly",
            "type": "u8"
          },
          {
            "name": "forceClose",
            "type": "u8"
          },
          {
            "name": "padding1",
            "type": {
              "array": [
                "u8",
                2
              ]
            }
          },
          {
            "name": "name",
            "type": {
              "array": [
                "u8",
                16
              ]
            }
          },
          {
            "name": "serumProgram",
            "type": "publicKey"
          },
          {
            "name": "serumMarketExternal",
            "type": "publicKey"
          },
          {
            "name": "marketIndex",
            "type": "u16"
          },
          {
            "name": "bump",
            "type": "u8"
          },
          {
            "name": "padding2",
            "type": {
              "array": [
                "u8",
                5
              ]
            }
          },
          {
            "name": "registrationTime",
            "type": "u64"
          },
          {
            "name": "reserved",
            "type": {
              "array": [
                "u8",
                128
              ]
            }
          }
        ]
      }
    },
    {
      "name": "Serum3MarketIndexReservation",
      "type": {
        "kind": "struct",
        "fields": [
          {
            "name": "group",
            "type": "publicKey"
          },
          {
            "name": "marketIndex",
            "type": "u16"
          },
          {
            "name": "reserved",
            "type": {
              "array": [
                "u8",
                38
              ]
            }
          }
        ]
      }
    }
  ],
  "types": [
    {
      "name": "InterestRateParams",
      "type": {
        "kind": "struct",
        "fields": [
          {
            "name": "util0",
            "type": "f32"
<<<<<<< HEAD
          },
          {
            "name": "rate0",
            "type": "f32"
          },
          {
            "name": "util1",
            "type": "f32"
          },
          {
            "name": "rate1",
            "type": "f32"
          },
          {
            "name": "maxRate",
            "type": "f32"
          },
          {
            "name": "adjustmentFactor",
            "type": "f32"
          }
        ]
      }
    },
    {
      "name": "Equity",
      "type": {
        "kind": "struct",
        "fields": [
          {
            "name": "tokens",
            "type": {
              "vec": {
                "defined": "TokenEquity"
              }
            }
          },
          {
            "name": "perps",
            "type": {
              "vec": {
                "defined": "PerpEquity"
              }
            }
          }
        ]
      }
    },
    {
      "name": "TokenEquity",
      "type": {
        "kind": "struct",
        "fields": [
          {
            "name": "tokenIndex",
            "type": "u16"
          },
          {
            "name": "value",
            "type": {
              "defined": "I80F48"
            }
          }
        ]
      }
    },
    {
      "name": "PerpEquity",
      "type": {
        "kind": "struct",
        "fields": [
          {
            "name": "perpMarketIndex",
            "type": "u16"
          },
          {
            "name": "value",
            "type": {
              "defined": "I80F48"
            }
          }
        ]
      }
    },
    {
      "name": "Prices",
      "docs": [
        "Information about prices for a bank or perp market."
      ],
      "type": {
        "kind": "struct",
        "fields": [
          {
            "name": "oracle",
            "docs": [
              "The current oracle price"
            ],
            "type": {
              "defined": "I80F48"
            }
          },
          {
            "name": "stable",
            "docs": [
              "A \"stable\" price, provided by StablePriceModel"
            ],
            "type": {
              "defined": "I80F48"
            }
          }
        ]
      }
    },
    {
      "name": "TokenInfo",
      "type": {
        "kind": "struct",
        "fields": [
          {
            "name": "tokenIndex",
            "type": "u16"
          },
          {
            "name": "maintAssetWeight",
            "type": {
              "defined": "I80F48"
            }
          },
          {
            "name": "initAssetWeight",
            "type": {
              "defined": "I80F48"
            }
          },
          {
            "name": "initScaledAssetWeight",
            "type": {
              "defined": "I80F48"
            }
          },
          {
            "name": "maintLiabWeight",
            "type": {
              "defined": "I80F48"
            }
          },
          {
            "name": "initLiabWeight",
            "type": {
              "defined": "I80F48"
            }
          },
          {
            "name": "initScaledLiabWeight",
            "type": {
              "defined": "I80F48"
            }
          },
          {
            "name": "prices",
            "type": {
              "defined": "Prices"
            }
          },
          {
            "name": "balanceSpot",
            "docs": [
              "Freely available spot balance for the token.",
              "",
              "Includes TokenPosition and free Serum3OpenOrders balances.",
              "Does not include perp upnl or Serum3 reserved amounts."
            ],
            "type": {
              "defined": "I80F48"
            }
          }
        ]
      }
    },
    {
      "name": "Serum3Info",
      "docs": [
        "Information about reserved funds on Serum3 open orders accounts.",
        "",
        "Note that all \"free\" funds on open orders accounts are added directly",
        "to the token info. This is only about dealing with the reserved funds",
        "that might end up as base OR quote tokens, depending on whether the",
        "open orders execute on not."
      ],
      "type": {
        "kind": "struct",
        "fields": [
          {
            "name": "reservedBase",
            "type": {
              "defined": "I80F48"
            }
          },
          {
            "name": "reservedQuote",
            "type": {
              "defined": "I80F48"
            }
          },
          {
            "name": "reservedBaseAsQuoteLowestAsk",
            "type": {
              "defined": "I80F48"
            }
          },
          {
            "name": "reservedQuoteAsBaseHighestBid",
            "type": {
              "defined": "I80F48"
            }
          },
          {
            "name": "baseInfoIndex",
            "type": "u64"
          },
          {
            "name": "quoteInfoIndex",
            "type": "u64"
          },
          {
            "name": "marketIndex",
            "type": "u16"
          },
          {
            "name": "hasZeroFunds",
            "docs": [
              "The open orders account has no free or reserved funds"
            ],
            "type": "bool"
          }
        ]
      }
    },
    {
      "name": "PerpInfo",
      "docs": [
        "Stores information about perp market positions and their open orders.",
        "",
        "Perp markets affect account health indirectly, though the token balance in the",
        "perp market's settle token. See `effective_token_balances()`."
      ],
      "type": {
        "kind": "struct",
        "fields": [
          {
            "name": "perpMarketIndex",
            "type": "u16"
          },
          {
            "name": "settleTokenIndex",
            "type": "u16"
          },
          {
            "name": "maintBaseAssetWeight",
            "type": {
              "defined": "I80F48"
            }
          },
          {
            "name": "initBaseAssetWeight",
            "type": {
              "defined": "I80F48"
            }
          },
          {
            "name": "maintBaseLiabWeight",
            "type": {
              "defined": "I80F48"
            }
          },
          {
            "name": "initBaseLiabWeight",
            "type": {
              "defined": "I80F48"
            }
          },
          {
            "name": "maintOverallAssetWeight",
            "type": {
              "defined": "I80F48"
            }
          },
          {
            "name": "initOverallAssetWeight",
            "type": {
              "defined": "I80F48"
            }
          },
          {
            "name": "baseLotSize",
            "type": "i64"
          },
          {
            "name": "baseLots",
            "type": "i64"
          },
          {
            "name": "bidsBaseLots",
            "type": "i64"
=======
>>>>>>> 12d74789
          },
          {
            "name": "rate0",
            "type": "f32"
          },
          {
            "name": "util1",
            "type": "f32"
          },
          {
            "name": "rate1",
            "type": "f32"
          },
          {
            "name": "maxRate",
            "type": "f32"
          },
          {
            "name": "adjustmentFactor",
            "type": "f32"
          }
        ]
      }
    },
    {
      "name": "Equity",
      "type": {
        "kind": "struct",
        "fields": [
          {
            "name": "tokens",
            "type": {
              "vec": {
                "defined": "TokenEquity"
              }
            }
          },
          {
            "name": "perps",
            "type": {
              "vec": {
                "defined": "PerpEquity"
              }
            }
          }
        ]
      }
    },
    {
      "name": "TokenEquity",
      "type": {
        "kind": "struct",
        "fields": [
          {
            "name": "tokenIndex",
            "type": "u16"
          },
          {
            "name": "value",
            "type": {
              "defined": "I80F48"
            }
          }
        ]
      }
    },
    {
      "name": "PerpEquity",
      "type": {
        "kind": "struct",
        "fields": [
          {
            "name": "perpMarketIndex",
            "type": "u16"
          },
          {
            "name": "value",
            "type": {
              "defined": "I80F48"
            }
          }
        ]
      }
    },
    {
      "name": "FlashLoanTokenDetail",
      "type": {
        "kind": "struct",
        "fields": [
          {
            "name": "tokenIndex",
            "type": "u16"
          },
          {
            "name": "changeAmount",
            "type": "i128"
          },
          {
            "name": "loan",
            "type": "i128"
          },
          {
            "name": "loanOriginationFee",
            "type": "i128"
          },
          {
            "name": "depositIndex",
            "type": "i128"
          },
          {
            "name": "borrowIndex",
            "type": "i128"
          },
          {
            "name": "price",
            "type": "i128"
          }
        ]
      }
    },
    {
      "name": "FlashLoanTokenDetailV2",
      "type": {
        "kind": "struct",
        "fields": [
          {
            "name": "tokenIndex",
            "type": "u16"
          },
          {
            "name": "changeAmount",
            "docs": [
              "The amount by which the user's token position changed at the end",
              "",
              "So if the user repaid the approved_amount in full, it'd be 0.",
              "",
              "Does NOT include the loan_origination_fee or deposit_fee, so the true",
              "change is `change_amount - loan_origination_fee - deposit_fee`."
            ],
            "type": "i128"
          },
          {
            "name": "loan",
            "docs": [
              "The amount that was a loan (<= approved_amount, depends on user's deposits)"
            ],
            "type": "i128"
          },
          {
            "name": "loanOriginationFee",
            "docs": [
              "The fee paid on the loan, not included in `loan` or `change_amount`"
            ],
            "type": "i128"
          },
          {
            "name": "depositIndex",
            "type": "i128"
          },
          {
            "name": "borrowIndex",
            "type": "i128"
          },
          {
            "name": "price",
            "type": "i128"
          },
          {
            "name": "depositFee",
            "docs": [
              "Deposit fee paid for positive change_amount.",
              "",
              "Not factored into change_amount."
            ],
            "type": "i128"
          },
          {
            "name": "approvedAmount",
            "docs": [
              "The amount that was transfered out to the user"
            ],
            "type": "u64"
          }
        ]
      }
    },
    {
      "name": "FlashLoanTokenDetailV3",
      "type": {
        "kind": "struct",
        "fields": [
          {
            "name": "tokenIndex",
            "type": "u16"
          },
          {
            "name": "changeAmount",
            "docs": [
              "The amount by which the user's token position changed at the end",
              "",
              "So if the user repaid the approved_amount in full, it'd be 0.",
              "",
              "Does NOT include the loan_origination_fee or deposit_fee, so the true",
              "change is `change_amount - loan_origination_fee - deposit_fee`."
            ],
            "type": "i128"
          },
          {
            "name": "loan",
            "docs": [
              "The amount that was a loan (<= approved_amount, depends on user's deposits)"
            ],
            "type": "i128"
          },
          {
            "name": "loanOriginationFee",
            "docs": [
              "The fee paid on the loan, not included in `loan` or `change_amount`"
            ],
            "type": "i128"
          },
          {
            "name": "depositIndex",
            "type": "i128"
          },
          {
            "name": "borrowIndex",
            "type": "i128"
          },
          {
            "name": "price",
            "type": "i128"
          },
          {
            "name": "swapFee",
            "docs": [
              "Swap fee paid on the in token of a swap.",
              "",
              "Not factored into change_amount."
            ],
            "type": "i128"
          },
          {
            "name": "approvedAmount",
            "docs": [
              "The amount that was transfered out to the user"
            ],
            "type": "u64"
          }
        ]
      }
    },
    {
      "name": "TokenPosition",
      "type": {
        "kind": "struct",
        "fields": [
          {
            "name": "indexedPosition",
            "docs": [
              "The deposit_index (if positive) or borrow_index (if negative) scaled position"
            ],
            "type": {
              "defined": "I80F48"
            }
          },
          {
            "name": "tokenIndex",
            "docs": [
              "index into Group.tokens"
            ],
            "type": "u16"
          },
          {
            "name": "inUseCount",
            "docs": [
              "incremented when a market requires this position to stay alive"
            ],
            "type": "u16"
          },
          {
            "name": "padding",
            "type": {
              "array": [
                "u8",
                4
              ]
            }
          },
          {
            "name": "previousIndex",
            "type": {
              "defined": "I80F48"
            }
          },
          {
            "name": "cumulativeDepositInterest",
            "type": "f64"
          },
          {
            "name": "cumulativeBorrowInterest",
            "type": "f64"
          },
          {
            "name": "reserved",
            "type": {
              "array": [
                "u8",
                128
              ]
            }
          }
        ]
      }
    },
    {
      "name": "Serum3Orders",
      "type": {
        "kind": "struct",
        "fields": [
          {
            "name": "openOrders",
            "type": "publicKey"
          },
          {
            "name": "baseBorrowsWithoutFee",
            "docs": [
              "Tracks the amount of borrows that have flowed into the serum open orders account.",
              "These borrows did not have the loan origination fee applied, and that may happen",
              "later (in serum3_settle_funds) if we can guarantee that the funds were used.",
              "In particular a place-on-book, cancel, settle should not cost fees."
            ],
            "type": "u64"
          },
          {
            "name": "quoteBorrowsWithoutFee",
            "type": "u64"
          },
          {
            "name": "marketIndex",
            "type": "u16"
          },
          {
            "name": "baseTokenIndex",
            "docs": [
              "Store the base/quote token index, so health computations don't need",
              "to get passed the static SerumMarket to find which tokens a market",
              "uses and look up the correct oracles."
            ],
            "type": "u16"
          },
          {
            "name": "quoteTokenIndex",
            "type": "u16"
          },
          {
            "name": "padding",
            "type": {
              "array": [
                "u8",
                2
              ]
            }
          },
          {
            "name": "highestPlacedBidInv",
            "docs": [
              "Track something like the highest open bid / lowest open ask, in native/native units.",
              "",
              "Tracking it exactly isn't possible since we don't see fills. So instead track",
              "the min/max of the _placed_ bids and asks.",
              "",
              "The value is reset in serum3_place_order when a new order is placed without an",
              "existing one on the book.",
              "",
              "0 is a special \"unset\" state."
            ],
            "type": "f64"
          },
          {
            "name": "lowestPlacedAsk",
            "type": "f64"
          },
          {
            "name": "reserved",
            "type": {
              "array": [
                "u8",
                48
              ]
            }
          }
        ]
      }
    },
    {
      "name": "PerpPosition",
      "type": {
        "kind": "struct",
        "fields": [
          {
            "name": "marketIndex",
            "type": "u16"
          },
          {
            "name": "padding",
            "type": {
              "array": [
                "u8",
                2
              ]
            }
          },
          {
            "name": "settlePnlLimitWindow",
            "docs": [
              "Index of the current settle pnl limit window"
            ],
            "type": "u32"
          },
          {
            "name": "settlePnlLimitSettledInCurrentWindowNative",
            "docs": [
              "Amount of realized trade pnl and unrealized pnl that was already settled this window.",
              "",
              "Will be negative when negative pnl was settled.",
              "",
              "Note that this will be adjusted for bookkeeping reasons when the realized_trade settle",
              "limitchanges and is not useable for actually tracking how much pnl was settled",
              "on balance."
            ],
            "type": "i64"
          },
          {
            "name": "basePositionLots",
            "docs": [
              "Active position size, measured in base lots"
            ],
            "type": "i64"
          },
          {
            "name": "quotePositionNative",
            "docs": [
              "Active position in oracle quote native. At the same time this is 1:1 a settle_token native amount.",
              "",
              "Example: Say there's a perp market on the BTC/USD price using SOL for settlement. The user buys",
              "one long contract for $20k, then base = 1, quote = -20k. The price goes to $21k. Now their",
              "unsettled pnl is (1 * 21k - 20k) __SOL__ = 1000 SOL. This is because the perp contract arbitrarily",
              "decides that each unit of price difference creates 1 SOL worth of settlement.",
              "(yes, causing 1 SOL of settlement for each $1 price change implies a lot of extra leverage; likely",
              "there should be an extra configurable scaling factor before we use this for cases like that)"
            ],
            "type": {
              "defined": "I80F48"
            }
          },
          {
            "name": "quoteRunningNative",
            "docs": [
              "Tracks what the position is to calculate average entry & break even price"
            ],
            "type": "i64"
          },
          {
            "name": "longSettledFunding",
            "docs": [
              "Already settled long funding"
            ],
            "type": {
              "defined": "I80F48"
            }
          },
          {
            "name": "shortSettledFunding",
            "docs": [
              "Already settled short funding"
            ],
            "type": {
              "defined": "I80F48"
            }
          },
          {
            "name": "bidsBaseLots",
            "docs": [
              "Base lots in open bids"
            ],
            "type": "i64"
          },
          {
            "name": "asksBaseLots",
            "docs": [
              "Base lots in open asks"
            ],
            "type": "i64"
          },
          {
            "name": "takerBaseLots",
            "docs": [
              "Amount of base lots on the EventQueue waiting to be processed"
            ],
            "type": "i64"
          },
          {
            "name": "takerQuoteLots",
            "docs": [
              "Amount of quote lots on the EventQueue waiting to be processed"
            ],
            "type": "i64"
          },
          {
            "name": "cumulativeLongFunding",
            "docs": [
              "Cumulative long funding in quote native units.",
              "If the user paid $1 in funding for a long position, this would be 1e6.",
              "Beware of the sign!",
              "",
              "(Display only)"
            ],
            "type": "f64"
          },
          {
            "name": "cumulativeShortFunding",
            "docs": [
              "Cumulative short funding in quote native units",
              "If the user paid $1 in funding for a short position, this would be -1e6.",
              "",
              "(Display only)"
            ],
            "type": "f64"
          },
          {
            "name": "makerVolume",
            "docs": [
              "Cumulative maker volume in quote native units",
              "",
              "(Display only)"
            ],
            "type": "u64"
          },
          {
            "name": "takerVolume",
            "docs": [
              "Cumulative taker volume in quote native units",
              "",
              "(Display only)"
            ],
            "type": "u64"
          },
          {
            "name": "perpSpotTransfers",
            "docs": [
              "Cumulative number of quote native units transfered from the perp position",
              "to the settle token spot position.",
              "",
              "For example, if the user settled $1 of positive pnl into their USDC spot",
              "position, this would be 1e6.",
              "",
              "(Display only)"
            ],
            "type": "i64"
          },
          {
            "name": "avgEntryPricePerBaseLot",
            "docs": [
              "The native average entry price for the base lots of the current position.",
              "Reset to 0 when the base position reaches or crosses 0."
            ],
            "type": "f64"
          },
          {
            "name": "realizedTradePnlNative",
            "docs": [
              "Amount of pnl that was realized by bringing the base position closer to 0.",
              "",
              "The settlement of this type of pnl is limited by settle_pnl_limit_realized_trade.",
              "Settling pnl reduces this value once other_pnl below is exhausted."
            ],
            "type": {
              "defined": "I80F48"
            }
          },
          {
            "name": "realizedOtherPnlNative",
            "docs": [
              "Amount of pnl realized from fees, funding and liquidation.",
              "",
              "This type of realized pnl is always settleable.",
              "Settling pnl reduces this value first."
            ],
            "type": {
              "defined": "I80F48"
            }
          },
          {
            "name": "settlePnlLimitRealizedTrade",
            "docs": [
              "Settle limit contribution from realized pnl.",
              "",
              "Every time pnl is realized, this is increased by a fraction of the stable",
              "value of the realization. It magnitude decreases when realized pnl drops below its value."
            ],
            "type": "i64"
          },
          {
            "name": "realizedPnlForPositionNative",
            "docs": [
              "Trade pnl, fees, funding that were added over the current position's lifetime.",
              "",
              "Reset when the position changes sign or goes to zero.",
              "Not decreased by settling.",
              "",
              "This is tracked for display purposes: this value plus the difference between entry",
              "price and current price of the base position is the overall pnl."
            ],
            "type": {
              "defined": "I80F48"
            }
          },
          {
            "name": "reserved",
            "type": {
              "array": [
                "u8",
                88
              ]
            }
          }
        ]
      }
    },
    {
      "name": "PerpOpenOrder",
      "type": {
        "kind": "struct",
        "fields": [
          {
            "name": "sideAndTree",
            "type": "u8"
          },
          {
            "name": "padding1",
            "type": {
              "array": [
                "u8",
                1
              ]
            }
          },
          {
            "name": "market",
            "type": "u16"
          },
          {
            "name": "padding2",
            "type": {
              "array": [
                "u8",
                4
              ]
            }
          },
          {
            "name": "clientId",
            "type": "u64"
          },
          {
            "name": "id",
            "type": "u128"
          },
          {
            "name": "reserved",
            "type": {
              "array": [
                "u8",
                64
              ]
            }
          }
        ]
      }
    },
    {
      "name": "MangoAccountFixed",
      "type": {
        "kind": "struct",
        "fields": [
          {
            "name": "group",
            "type": "publicKey"
          },
          {
            "name": "owner",
            "type": "publicKey"
          },
          {
            "name": "name",
            "type": {
              "array": [
                "u8",
                32
              ]
            }
          },
          {
            "name": "delegate",
            "type": "publicKey"
          },
          {
            "name": "accountNum",
            "type": "u32"
          },
          {
            "name": "beingLiquidated",
            "type": "u8"
          },
          {
            "name": "inHealthRegion",
            "type": "u8"
          },
          {
            "name": "bump",
            "type": "u8"
          },
          {
            "name": "padding",
            "type": {
              "array": [
                "u8",
                1
              ]
            }
          },
          {
            "name": "netDeposits",
            "type": "i64"
          },
          {
            "name": "perpSpotTransfers",
            "type": "i64"
          },
          {
            "name": "healthRegionBeginInitHealth",
            "type": "i64"
          },
          {
            "name": "frozenUntil",
            "type": "u64"
          },
          {
            "name": "buybackFeesAccruedCurrent",
            "type": "u64"
          },
          {
            "name": "buybackFeesAccruedPrevious",
            "type": "u64"
          },
          {
            "name": "buybackFeesExpiryTimestamp",
            "type": "u64"
          },
          {
            "name": "nextTokenConditionalSwapId",
            "type": "u64"
          },
          {
            "name": "temporaryDelegate",
            "type": "publicKey"
          },
          {
            "name": "temporaryDelegateExpiry",
            "type": "u64"
          },
          {
            "name": "reserved",
            "type": {
              "array": [
                "u8",
                160
              ]
            }
          }
        ]
      }
    },
    {
      "name": "OracleConfig",
      "type": {
        "kind": "struct",
        "fields": [
          {
            "name": "confFilter",
            "type": {
              "defined": "I80F48"
            }
          },
          {
            "name": "maxStalenessSlots",
            "type": "i64"
          },
          {
            "name": "reserved",
            "type": {
              "array": [
                "u8",
                72
              ]
            }
          }
        ]
      }
    },
    {
      "name": "OracleConfigParams",
      "type": {
        "kind": "struct",
        "fields": [
          {
            "name": "confFilter",
            "type": "f32"
          },
          {
            "name": "maxStalenessSlots",
            "type": {
              "option": "u32"
            }
          }
        ]
      }
    },
    {
      "name": "InnerNode",
      "docs": [
        "InnerNodes and LeafNodes compose the binary tree of orders.",
        "",
        "Each InnerNode has exactly two children, which are either InnerNodes themselves,",
        "or LeafNodes. The children share the top `prefix_len` bits of `key`. The left",
        "child has a 0 in the next bit, and the right a 1."
      ],
      "type": {
        "kind": "struct",
        "fields": [
          {
            "name": "tag",
            "type": "u8"
          },
          {
            "name": "padding",
            "type": {
              "array": [
                "u8",
                3
              ]
            }
          },
          {
            "name": "prefixLen",
            "docs": [
              "number of highest `key` bits that all children share",
              "e.g. if it's 2, the two highest bits of `key` will be the same on all children"
            ],
            "type": "u32"
          },
          {
            "name": "key",
            "docs": [
              "only the top `prefix_len` bits of `key` are relevant"
            ],
            "type": "u128"
          },
          {
            "name": "children",
            "docs": [
              "indexes into `BookSide::nodes`"
            ],
            "type": {
              "array": [
                "u32",
                2
              ]
            }
          },
          {
            "name": "childEarliestExpiry",
            "docs": [
              "The earliest expiry timestamp for the left and right subtrees.",
              "",
              "Needed to be able to find and remove expired orders without having to",
              "iterate through the whole bookside."
            ],
            "type": {
              "array": [
                "u64",
                2
              ]
            }
          },
          {
            "name": "reserved",
            "type": {
              "array": [
                "u8",
                72
              ]
            }
          }
        ]
      }
    },
    {
      "name": "LeafNode",
      "docs": [
        "LeafNodes represent an order in the binary tree"
      ],
      "type": {
        "kind": "struct",
        "fields": [
          {
            "name": "tag",
            "docs": [
              "NodeTag"
            ],
            "type": "u8"
          },
          {
            "name": "ownerSlot",
            "docs": [
              "Index into the owning MangoAccount's PerpOpenOrders"
            ],
            "type": "u8"
          },
          {
            "name": "orderType",
            "docs": [
              "PostOrderType, this was added for TradingView move order"
            ],
            "type": "u8"
          },
          {
            "name": "padding",
            "type": {
              "array": [
                "u8",
                1
              ]
            }
          },
          {
            "name": "timeInForce",
            "docs": [
              "Time in seconds after `timestamp` at which the order expires.",
              "A value of 0 means no expiry."
            ],
            "type": "u16"
          },
          {
            "name": "padding2",
            "type": {
              "array": [
                "u8",
                2
              ]
            }
          },
          {
            "name": "key",
            "docs": [
              "The binary tree key, see new_node_key()"
            ],
            "type": "u128"
          },
          {
            "name": "owner",
            "docs": [
              "Address of the owning MangoAccount"
            ],
            "type": "publicKey"
          },
          {
            "name": "quantity",
            "docs": [
              "Number of base lots to buy or sell, always >=1"
            ],
            "type": "i64"
          },
          {
            "name": "timestamp",
            "docs": [
              "The time the order was placed"
            ],
            "type": "u64"
          },
          {
            "name": "pegLimit",
            "docs": [
              "If the effective price of an oracle pegged order exceeds this limit,",
              "it will be considered invalid and may be removed.",
              "",
              "Only applicable in the oracle_pegged OrderTree"
            ],
            "type": "i64"
          },
          {
            "name": "clientOrderId",
            "docs": [
              "User defined id for this order, used in FillEvents"
            ],
            "type": "u64"
          },
          {
            "name": "reserved",
            "type": {
              "array": [
                "u8",
                32
              ]
            }
          }
        ]
      }
    },
    {
      "name": "AnyNode",
      "type": {
        "kind": "struct",
        "fields": [
          {
            "name": "tag",
            "type": "u8"
          },
          {
            "name": "data",
            "type": {
              "array": [
                "u8",
                119
              ]
            }
          }
        ]
      }
    },
    {
      "name": "OrderTreeRoot",
      "type": {
        "kind": "struct",
        "fields": [
          {
            "name": "maybeNode",
            "type": "u32"
          },
          {
            "name": "leafCount",
            "type": "u32"
          }
        ]
      }
    },
    {
      "name": "OrderTreeNodes",
      "docs": [
        "A binary tree on AnyNode::key()",
        "",
        "The key encodes the price in the top 64 bits."
      ],
      "type": {
        "kind": "struct",
        "fields": [
          {
            "name": "orderTreeType",
            "type": "u8"
          },
          {
            "name": "padding",
            "type": {
              "array": [
                "u8",
                3
              ]
            }
          },
          {
            "name": "bumpIndex",
            "type": "u32"
          },
          {
            "name": "freeListLen",
            "type": "u32"
          },
          {
            "name": "freeListHead",
            "type": "u32"
          },
          {
            "name": "reserved",
            "type": {
              "array": [
                "u8",
                512
              ]
            }
          },
          {
            "name": "nodes",
            "type": {
              "array": [
                {
                  "defined": "AnyNode"
                },
                1024
              ]
            }
          }
        ]
      }
    },
    {
      "name": "EventQueueHeader",
      "type": {
        "kind": "struct",
        "fields": [
          {
            "name": "head",
            "type": "u32"
          },
          {
            "name": "count",
            "type": "u32"
          },
          {
            "name": "seqNum",
            "type": "u64"
          }
        ]
      }
    },
    {
      "name": "AnyEvent",
      "type": {
        "kind": "struct",
        "fields": [
          {
            "name": "eventType",
            "type": "u8"
          },
          {
            "name": "padding",
            "type": {
              "array": [
                "u8",
                207
              ]
            }
          }
        ]
      }
    },
    {
      "name": "FillEvent",
      "type": {
        "kind": "struct",
        "fields": [
          {
            "name": "eventType",
            "type": "u8"
          },
          {
            "name": "takerSide",
            "type": "u8"
          },
          {
            "name": "makerOut",
            "type": "u8"
          },
          {
            "name": "makerSlot",
            "type": "u8"
          },
          {
            "name": "padding",
            "type": {
              "array": [
                "u8",
                4
              ]
            }
          },
          {
            "name": "timestamp",
            "type": "u64"
          },
          {
            "name": "seqNum",
            "type": "u64"
          },
          {
            "name": "maker",
            "type": "publicKey"
          },
          {
            "name": "padding2",
            "type": {
              "array": [
                "u8",
                32
              ]
            }
          },
          {
            "name": "makerTimestamp",
            "type": "u64"
          },
          {
            "name": "taker",
            "type": "publicKey"
          },
          {
            "name": "padding3",
            "type": {
              "array": [
                "u8",
                16
              ]
            }
          },
          {
            "name": "takerClientOrderId",
            "type": "u64"
          },
          {
            "name": "padding4",
            "type": {
              "array": [
                "u8",
                16
              ]
            }
          },
          {
            "name": "price",
            "type": "i64"
          },
          {
            "name": "quantity",
            "type": "i64"
          },
          {
            "name": "makerClientOrderId",
            "type": "u64"
          },
          {
            "name": "makerFee",
            "type": "f32"
          },
          {
            "name": "takerFee",
            "type": "f32"
          },
          {
            "name": "reserved",
            "type": {
              "array": [
                "u8",
                8
              ]
            }
          }
        ]
      }
    },
    {
      "name": "OutEvent",
      "type": {
        "kind": "struct",
        "fields": [
          {
            "name": "eventType",
            "type": "u8"
          },
          {
            "name": "side",
            "type": "u8"
          },
          {
            "name": "ownerSlot",
            "type": "u8"
          },
          {
            "name": "padding0",
            "type": {
              "array": [
                "u8",
                5
              ]
            }
          },
          {
            "name": "timestamp",
            "type": "u64"
          },
          {
            "name": "seqNum",
            "type": "u64"
          },
          {
            "name": "owner",
            "type": "publicKey"
          },
          {
            "name": "quantity",
            "type": "i64"
          },
          {
            "name": "padding1",
            "type": {
              "array": [
                "u8",
                144
              ]
            }
          }
        ]
      }
    },
    {
      "name": "StablePriceModel",
      "docs": [
        "Maintains a \"stable_price\" based on the oracle price.",
        "",
        "The stable price follows the oracle price, but its relative rate of",
        "change is limited (to `stable_growth_limit`) and futher reduced if",
        "the oracle price is far from the `delay_price`.",
        "",
        "Conceptually the `delay_price` is itself a time delayed",
        "(`24 * delay_interval_seconds`, assume 24h) and relative rate of change limited",
        "function of the oracle price. It is implemented as averaging the oracle",
        "price over every `delay_interval_seconds` (assume 1h) and then applying the",
        "`delay_growth_limit` between intervals."
      ],
      "type": {
        "kind": "struct",
        "fields": [
          {
            "name": "stablePrice",
            "docs": [
              "Current stable price to use in health"
            ],
            "type": "f64"
          },
          {
            "name": "lastUpdateTimestamp",
            "type": "u64"
          },
          {
            "name": "delayPrices",
            "docs": [
              "Stored delay_price for each delay_interval.",
              "If we want the delay_price to be 24h delayed, we would store one for each hour.",
              "This is used in a cyclical way: We use the maximally-delayed value at delay_interval_index",
              "and once enough time passes to move to the next delay interval, that gets overwritten and",
              "we use the next one."
            ],
            "type": {
              "array": [
                "f64",
                24
              ]
            }
          },
          {
            "name": "delayAccumulatorPrice",
            "docs": [
              "The delay price is based on an average over each delay_interval. The contributions",
              "to the average are summed up here."
            ],
            "type": "f64"
          },
          {
            "name": "delayAccumulatorTime",
            "docs": [
              "Accumulating the total time for the above average."
            ],
            "type": "u32"
          },
          {
            "name": "delayIntervalSeconds",
            "docs": [
              "Length of a delay_interval"
            ],
            "type": "u32"
          },
          {
            "name": "delayGrowthLimit",
            "docs": [
              "Maximal relative difference between two delay_price in consecutive intervals."
            ],
            "type": "f32"
          },
          {
            "name": "stableGrowthLimit",
            "docs": [
              "Maximal per-second relative difference of the stable price.",
              "It gets further reduced if stable and delay price disagree."
            ],
            "type": "f32"
          },
          {
            "name": "lastDelayIntervalIndex",
            "docs": [
              "The delay_interval_index that update() was last called on."
            ],
            "type": "u8"
          },
          {
            "name": "resetOnNonzeroPrice",
            "docs": [
              "If set to 1, the stable price will reset on the next non-zero price it sees."
            ],
            "type": "u8"
          },
          {
            "name": "padding",
            "type": {
              "array": [
                "u8",
                6
              ]
            }
          },
          {
            "name": "reserved",
            "type": {
              "array": [
                "u8",
                48
              ]
            }
          }
        ]
      }
    },
    {
      "name": "TokenConditionalSwap",
      "type": {
        "kind": "struct",
        "fields": [
          {
            "name": "id",
            "type": "u64"
          },
          {
            "name": "maxBuy",
            "docs": [
              "maximum amount of native tokens to buy or sell"
            ],
            "type": "u64"
          },
          {
            "name": "maxSell",
            "type": "u64"
          },
          {
            "name": "bought",
            "docs": [
              "how many native tokens were already bought/sold"
            ],
            "type": "u64"
          },
          {
            "name": "sold",
            "type": "u64"
          },
          {
            "name": "expiryTimestamp",
            "docs": [
              "timestamp until which the conditional swap is valid"
            ],
            "type": "u64"
          },
          {
            "name": "priceLowerLimit",
            "docs": [
              "The lower or starting price:",
              "- For FixedPremium or PremiumAuctions, it's the lower end of the price range:",
              "the tcs can only be triggered if the oracle price exceeds this value.",
              "- For LinearAuctions it's the starting price that's offered at start_timestamp.",
              "",
              "The price is always in \"sell_token per buy_token\" units, which can be computed",
              "by dividing the buy token price by the sell token price.",
              "",
              "For FixedPremium or PremiumAuctions:",
              "",
              "The price must exceed this threshold to allow execution.",
              "",
              "This threshold is compared to the \"sell_token per buy_token\" oracle price.",
              "If that price is >= lower_limit and <= upper_limit the tcs may be executable.",
              "",
              "Example: Stop loss to get out of a SOL long: The user bought SOL at 20 USDC/SOL",
              "and wants to stop loss at 18 USDC/SOL. They'd set buy_token=USDC, sell_token=SOL",
              "so the reference price is in SOL/USDC units. Set price_lower_limit=toNative(1/18)",
              "and price_upper_limit=toNative(1/10). Also set allow_borrows=false.",
              "",
              "Example: Want to buy SOL with USDC if the price falls below 22 USDC/SOL.",
              "buy_token=SOL, sell_token=USDC, reference price is in USDC/SOL units. Set",
              "price_upper_limit=toNative(22), price_lower_limit=0."
            ],
            "type": "f64"
          },
          {
            "name": "priceUpperLimit",
            "docs": [
              "Parallel to price_lower_limit, but an upper limit / auction end price."
            ],
            "type": "f64"
          },
          {
            "name": "pricePremiumRate",
            "docs": [
              "The premium to pay over oracle price to incentivize execution."
            ],
            "type": "f64"
          },
          {
            "name": "takerFeeRate",
            "docs": [
              "The taker receives only premium_price * (1 - taker_fee_rate)"
            ],
            "type": "f32"
          },
          {
            "name": "makerFeeRate",
            "docs": [
              "The maker has to pay premium_price * (1 + maker_fee_rate)"
            ],
            "type": "f32"
          },
          {
            "name": "buyTokenIndex",
            "docs": [
              "indexes of tokens for the swap"
            ],
            "type": "u16"
          },
          {
            "name": "sellTokenIndex",
            "type": "u16"
          },
          {
            "name": "isConfigured",
            "docs": [
              "If this struct is in use. (tcs are stored in a static-length array)"
            ],
            "type": "u8"
          },
          {
            "name": "allowCreatingDeposits",
            "docs": [
              "may token purchases create deposits? (often users just want to get out of a borrow)"
            ],
            "type": "u8"
          },
          {
            "name": "allowCreatingBorrows",
            "docs": [
              "may token selling create borrows? (often users just want to get out of a long)"
            ],
            "type": "u8"
          },
          {
            "name": "displayPriceStyle",
            "docs": [
              "The stored prices are always \"sell token per buy token\", but if the user",
              "used \"buy token per sell token\" when creating the tcs order, we should continue",
              "to show them prices in that way.",
              "",
              "Stores a TokenConditionalSwapDisplayPriceStyle enum value"
            ],
            "type": "u8"
          },
          {
            "name": "intention",
            "docs": [
              "The intention the user had when placing this order, display-only",
              "",
              "Stores a TokenConditionalSwapIntention enum value"
            ],
            "type": "u8"
          },
          {
            "name": "tcsType",
            "docs": [
              "Stores a TokenConditionalSwapType enum value"
            ],
            "type": "u8"
          },
          {
            "name": "padding",
            "type": {
              "array": [
                "u8",
                6
              ]
            }
          },
          {
            "name": "startTimestamp",
            "docs": [
              "In seconds since epoch. 0 means not-started.",
              "",
              "FixedPremium: Time of first trigger call. No other effect.",
              "PremiumAuction: Time of start or first trigger call. Can continue to trigger once started.",
              "LinearAuction: Set during creation, auction starts with price_lower_limit at this timestamp."
            ],
            "type": "u64"
          },
          {
            "name": "durationSeconds",
            "docs": [
              "Duration of the auction mechanism",
              "",
              "FixedPremium: ignored",
              "PremiumAuction: time after start that the premium needs to scale to price_premium_rate",
              "LinearAuction: time after start to go from price_lower_limit to price_upper_limit"
            ],
            "type": "u64"
          },
          {
            "name": "reserved",
            "type": {
              "array": [
                "u8",
                88
              ]
            }
          }
        ]
      }
    },
    {
      "name": "TokenIndex",
      "docs": [
        "Nothing in Rust shall use these types. They only exist so that the Anchor IDL",
        "knows about them and typescript can deserialize it."
      ],
      "type": {
        "kind": "struct",
        "fields": [
          {
            "name": "val",
            "type": "u16"
          }
        ]
      }
    },
    {
      "name": "Serum3MarketIndex",
      "type": {
        "kind": "struct",
        "fields": [
          {
            "name": "val",
            "type": "u16"
          }
        ]
      }
    },
    {
      "name": "PerpMarketIndex",
      "type": {
        "kind": "struct",
        "fields": [
          {
            "name": "val",
            "type": "u16"
          }
        ]
      }
    },
    {
      "name": "I80F48",
      "type": {
        "kind": "struct",
        "fields": [
          {
            "name": "val",
            "type": "i128"
          }
        ]
      }
    },
    {
      "name": "FlashLoanType",
      "type": {
        "kind": "enum",
        "variants": [
          {
            "name": "Unknown"
          },
          {
            "name": "Swap"
          }
        ]
      }
    },
    {
      "name": "Serum3SelfTradeBehavior",
      "docs": [
        "Copy paste a bunch of enums so that we could AnchorSerialize & AnchorDeserialize them"
      ],
      "type": {
        "kind": "enum",
        "variants": [
          {
            "name": "DecrementTake"
          },
          {
            "name": "CancelProvide"
          },
          {
            "name": "AbortTransaction"
          }
        ]
      }
    },
    {
      "name": "Serum3OrderType",
      "type": {
        "kind": "enum",
        "variants": [
          {
            "name": "Limit"
          },
          {
            "name": "ImmediateOrCancel"
          },
          {
            "name": "PostOnly"
          }
        ]
      }
    },
    {
      "name": "Serum3Side",
      "type": {
        "kind": "enum",
        "variants": [
          {
            "name": "Bid"
          },
          {
            "name": "Ask"
          }
        ]
      }
    },
    {
      "name": "HealthType",
      "docs": [
        "There are three types of health:",
        "- initial health (\"init\"): users can only open new positions if it's >= 0",
        "- maintenance health (\"maint\"): users get liquidated if it's < 0",
        "- liquidation end health: once liquidation started (see being_liquidated), it",
        "only stops once this is >= 0",
        "",
        "The ordering is",
        "init health <= liquidation end health <= maint health",
        "",
        "The different health types are realized by using different weights and prices:",
        "- init health: init weights with scaling, stable-price adjusted prices",
        "- liq end health: init weights without scaling, oracle prices",
        "- maint health: maint weights, oracle prices",
        ""
      ],
      "type": {
        "kind": "enum",
        "variants": [
          {
            "name": "Init"
          },
          {
            "name": "Maint"
          },
          {
            "name": "LiquidationEnd"
          }
        ]
      }
    },
    {
      "name": "LoanOriginationFeeInstruction",
      "type": {
        "kind": "enum",
        "variants": [
          {
            "name": "Unknown"
          },
          {
            "name": "LiqTokenBankruptcy"
          },
          {
            "name": "LiqTokenWithToken"
          },
          {
            "name": "Serum3LiqForceCancelOrders"
          },
          {
            "name": "Serum3PlaceOrder"
          },
          {
            "name": "Serum3SettleFunds"
          },
          {
            "name": "TokenWithdraw"
          },
          {
            "name": "TokenConditionalSwapTrigger"
          }
        ]
      }
    },
    {
      "name": "IxGate",
      "docs": [
        "Enum for lookup into ix gate",
        "note:",
        "total ix files 56,",
        "ix files included 48,",
        "ix files not included 8,",
        "- Benchmark,",
        "- ComputeAccountData,",
        "- GroupCreate",
        "- GroupEdit",
        "- IxGateSet,",
        "- PerpZeroOut,",
        "- PerpEditMarket,",
        "- TokenEdit,"
      ],
      "type": {
        "kind": "enum",
        "variants": [
          {
            "name": "AccountClose"
          },
          {
            "name": "AccountCreate"
          },
          {
            "name": "AccountEdit"
          },
          {
            "name": "AccountExpand"
          },
          {
            "name": "AccountToggleFreeze"
          },
          {
            "name": "AltExtend"
          },
          {
            "name": "AltSet"
          },
          {
            "name": "FlashLoan"
          },
          {
            "name": "GroupClose"
          },
          {
            "name": "GroupCreate"
          },
          {
            "name": "HealthRegion"
          },
          {
            "name": "PerpCancelAllOrders"
          },
          {
            "name": "PerpCancelAllOrdersBySide"
          },
          {
            "name": "PerpCancelOrder"
          },
          {
            "name": "PerpCancelOrderByClientOrderId"
          },
          {
            "name": "PerpCloseMarket"
          },
          {
            "name": "PerpConsumeEvents"
          },
          {
            "name": "PerpCreateMarket"
          },
          {
            "name": "PerpDeactivatePosition"
          },
          {
            "name": "PerpLiqBaseOrPositivePnl"
          },
          {
            "name": "PerpLiqForceCancelOrders"
          },
          {
            "name": "PerpLiqNegativePnlOrBankruptcy"
          },
          {
            "name": "PerpPlaceOrder"
          },
          {
            "name": "PerpSettleFees"
          },
          {
            "name": "PerpSettlePnl"
          },
          {
            "name": "PerpUpdateFunding"
          },
          {
            "name": "Serum3CancelAllOrders"
          },
          {
            "name": "Serum3CancelOrder"
          },
          {
            "name": "Serum3CloseOpenOrders"
          },
          {
            "name": "Serum3CreateOpenOrders"
          },
          {
            "name": "Serum3DeregisterMarket"
          },
          {
            "name": "Serum3EditMarket"
          },
          {
            "name": "Serum3LiqForceCancelOrders"
          },
          {
            "name": "Serum3PlaceOrder"
          },
          {
            "name": "Serum3RegisterMarket"
          },
          {
            "name": "Serum3SettleFunds"
          },
          {
            "name": "StubOracleClose"
          },
          {
            "name": "StubOracleCreate"
          },
          {
            "name": "StubOracleSet"
          },
          {
            "name": "TokenAddBank"
          },
          {
            "name": "TokenDeposit"
          },
          {
            "name": "TokenDeregister"
          },
          {
            "name": "TokenLiqBankruptcy"
          },
          {
            "name": "TokenLiqWithToken"
          },
          {
            "name": "TokenRegister"
          },
          {
            "name": "TokenRegisterTrustless"
          },
          {
            "name": "TokenUpdateIndexAndRate"
          },
          {
            "name": "TokenWithdraw"
          },
          {
            "name": "AccountBuybackFeesWithMngo"
          },
          {
            "name": "TokenForceCloseBorrowsWithToken"
          },
          {
            "name": "PerpForceClosePosition"
          },
          {
            "name": "GroupWithdrawInsuranceFund"
          },
          {
            "name": "TokenConditionalSwapCreate"
          },
          {
            "name": "TokenConditionalSwapTrigger"
          },
          {
            "name": "TokenConditionalSwapCancel"
          },
          {
            "name": "OpenbookV2CancelOrder"
          },
          {
            "name": "OpenbookV2CloseOpenOrders"
          },
          {
            "name": "OpenbookV2CreateOpenOrders"
          },
          {
            "name": "OpenbookV2DeregisterMarket"
          },
          {
            "name": "OpenbookV2EditMarket"
          },
          {
            "name": "OpenbookV2LiqForceCancelOrders"
          },
          {
            "name": "OpenbookV2PlaceOrder"
          },
          {
            "name": "OpenbookV2PlaceTakeOrder"
          },
          {
            "name": "OpenbookV2RegisterMarket"
          },
          {
            "name": "OpenbookV2SettleFunds"
          },
          {
            "name": "AdminTokenWithdrawFees"
          },
          {
            "name": "AdminPerpWithdrawFees"
          },
          {
            "name": "AccountSizeMigration"
          },
          {
            "name": "TokenConditionalSwapStart"
          },
          {
            "name": "TokenConditionalSwapCreatePremiumAuction"
          },
          {
            "name": "TokenConditionalSwapCreateLinearAuction"
          }
        ]
      }
    },
    {
      "name": "CheckLiquidatable",
      "type": {
        "kind": "enum",
        "variants": [
          {
            "name": "NotLiquidatable"
          },
          {
            "name": "Liquidatable"
          },
          {
            "name": "BecameNotLiquidatable"
          }
        ]
      }
    },
    {
      "name": "OracleType",
      "type": {
        "kind": "enum",
        "variants": [
          {
            "name": "Pyth"
          },
          {
            "name": "Stub"
          },
          {
            "name": "SwitchboardV1"
          },
          {
            "name": "SwitchboardV2"
          }
        ]
      }
    },
    {
      "name": "OrderState",
      "type": {
        "kind": "enum",
        "variants": [
          {
            "name": "Valid"
          },
          {
            "name": "Invalid"
          },
          {
            "name": "Skipped"
          }
        ]
      }
    },
    {
      "name": "BookSideOrderTree",
      "type": {
        "kind": "enum",
        "variants": [
          {
            "name": "Fixed"
          },
          {
            "name": "OraclePegged"
          }
        ]
      }
    },
    {
      "name": "NodeTag",
      "type": {
        "kind": "enum",
        "variants": [
          {
            "name": "Uninitialized"
          },
          {
            "name": "InnerNode"
          },
          {
            "name": "LeafNode"
          },
          {
            "name": "FreeNode"
          },
          {
            "name": "LastFreeNode"
          }
        ]
      }
    },
    {
      "name": "PlaceOrderType",
      "type": {
        "kind": "enum",
        "variants": [
          {
            "name": "Limit"
          },
          {
            "name": "ImmediateOrCancel"
          },
          {
            "name": "PostOnly"
          },
          {
            "name": "Market"
          },
          {
            "name": "PostOnlySlide"
          }
        ]
      }
    },
    {
      "name": "PostOrderType",
      "type": {
        "kind": "enum",
        "variants": [
          {
            "name": "Limit"
          },
          {
            "name": "PostOnly"
          },
          {
            "name": "PostOnlySlide"
          }
        ]
      }
    },
    {
      "name": "SelfTradeBehavior",
      "docs": [
        "Self trade behavior controls how taker orders interact with resting limit orders of the same account.",
        "This setting has no influence on placing a resting or oracle pegged limit order that does not match",
        "immediately, instead it's the responsibility of the user to correctly configure his taker orders."
      ],
      "type": {
        "kind": "enum",
        "variants": [
          {
            "name": "DecrementTake"
          },
          {
            "name": "CancelProvide"
          },
          {
            "name": "AbortTransaction"
          }
        ]
      }
    },
    {
      "name": "Side",
      "type": {
        "kind": "enum",
        "variants": [
          {
            "name": "Bid"
          },
          {
            "name": "Ask"
          }
        ]
      }
    },
    {
      "name": "SideAndOrderTree",
      "docs": [
        "SideAndOrderTree is a storage optimization, so we don't need two bytes for the data"
      ],
      "type": {
        "kind": "enum",
        "variants": [
          {
            "name": "BidFixed"
          },
          {
            "name": "AskFixed"
          },
          {
            "name": "BidOraclePegged"
          },
          {
            "name": "AskOraclePegged"
          }
        ]
      }
    },
    {
      "name": "OrderParams",
      "type": {
        "kind": "enum",
        "variants": [
          {
            "name": "Market"
          },
          {
            "name": "ImmediateOrCancel",
            "fields": [
              {
                "name": "price_lots",
                "type": "i64"
              }
            ]
          },
          {
            "name": "Fixed",
            "fields": [
              {
                "name": "price_lots",
                "type": "i64"
              },
              {
                "name": "order_type",
                "type": {
                  "defined": "PostOrderType"
                }
              }
            ]
          },
          {
            "name": "OraclePegged",
            "fields": [
              {
                "name": "price_offset_lots",
                "type": "i64"
              },
              {
                "name": "order_type",
                "type": {
                  "defined": "PostOrderType"
                }
              },
              {
                "name": "peg_limit",
                "type": "i64"
              },
              {
                "name": "max_oracle_staleness_slots",
                "type": "i32"
              }
            ]
          }
        ]
      }
    },
    {
      "name": "OrderTreeType",
      "type": {
        "kind": "enum",
        "variants": [
          {
            "name": "Bids"
          },
          {
            "name": "Asks"
          }
        ]
      }
    },
    {
      "name": "EventType",
      "type": {
        "kind": "enum",
        "variants": [
          {
            "name": "Fill"
          },
          {
            "name": "Out"
          },
          {
            "name": "Liquidate"
          }
        ]
      }
    },
    {
      "name": "TokenConditionalSwapDisplayPriceStyle",
      "type": {
        "kind": "enum",
        "variants": [
          {
            "name": "SellTokenPerBuyToken"
          },
          {
            "name": "BuyTokenPerSellToken"
          }
        ]
      }
    },
    {
      "name": "TokenConditionalSwapIntention",
      "type": {
        "kind": "enum",
        "variants": [
          {
            "name": "Unknown"
          },
          {
            "name": "StopLoss"
          },
          {
            "name": "TakeProfit"
          }
        ]
      }
    },
    {
      "name": "TokenConditionalSwapType",
      "type": {
        "kind": "enum",
        "variants": [
          {
            "name": "FixedPremium"
          },
          {
            "name": "PremiumAuction"
          },
          {
            "name": "LinearAuction"
          }
        ]
      }
    }
  ],
  "events": [
    {
      "name": "MangoAccountData",
      "fields": [
        {
          "name": "initHealth",
          "type": {
            "defined": "I80F48"
          },
          "index": false
        },
        {
          "name": "maintHealth",
          "type": {
            "defined": "I80F48"
          },
          "index": false
        },
        {
          "name": "equity",
          "type": {
            "defined": "Equity"
          },
          "index": false
        }
      ]
    },
    {
      "name": "PerpBalanceLog",
      "fields": [
        {
          "name": "mangoGroup",
          "type": "publicKey",
          "index": false
        },
        {
          "name": "mangoAccount",
          "type": "publicKey",
          "index": false
        },
        {
          "name": "marketIndex",
          "type": "u16",
          "index": false
        },
        {
          "name": "basePosition",
          "type": "i64",
          "index": false
        },
        {
          "name": "quotePosition",
          "type": "i128",
          "index": false
        },
        {
          "name": "longSettledFunding",
          "type": "i128",
          "index": false
        },
        {
          "name": "shortSettledFunding",
          "type": "i128",
          "index": false
        },
        {
          "name": "longFunding",
          "type": "i128",
          "index": false
        },
        {
          "name": "shortFunding",
          "type": "i128",
          "index": false
        }
      ]
    },
    {
      "name": "TokenBalanceLog",
      "fields": [
        {
          "name": "mangoGroup",
          "type": "publicKey",
          "index": false
        },
        {
          "name": "mangoAccount",
          "type": "publicKey",
          "index": false
        },
        {
          "name": "tokenIndex",
          "type": "u16",
          "index": false
        },
        {
          "name": "indexedPosition",
          "type": "i128",
          "index": false
        },
        {
          "name": "depositIndex",
          "type": "i128",
          "index": false
        },
        {
          "name": "borrowIndex",
          "type": "i128",
          "index": false
        }
      ]
    },
    {
      "name": "FlashLoanLog",
      "fields": [
        {
          "name": "mangoGroup",
          "type": "publicKey",
          "index": false
        },
        {
          "name": "mangoAccount",
          "type": "publicKey",
          "index": false
        },
        {
          "name": "tokenLoanDetails",
          "type": {
            "vec": {
              "defined": "FlashLoanTokenDetail"
            }
          },
          "index": false
        },
        {
          "name": "flashLoanType",
          "type": {
            "defined": "FlashLoanType"
          },
          "index": false
        }
      ]
    },
    {
      "name": "FlashLoanLogV2",
      "fields": [
        {
          "name": "mangoGroup",
          "type": "publicKey",
          "index": false
        },
        {
          "name": "mangoAccount",
          "type": "publicKey",
          "index": false
        },
        {
          "name": "tokenLoanDetails",
          "type": {
            "vec": {
              "defined": "FlashLoanTokenDetailV2"
            }
          },
          "index": false
        },
        {
          "name": "flashLoanType",
          "type": {
            "defined": "FlashLoanType"
          },
          "index": false
        }
      ]
    },
    {
      "name": "FlashLoanLogV3",
      "fields": [
        {
          "name": "mangoGroup",
          "type": "publicKey",
          "index": false
        },
        {
          "name": "mangoAccount",
          "type": "publicKey",
          "index": false
        },
        {
          "name": "tokenLoanDetails",
          "type": {
            "vec": {
              "defined": "FlashLoanTokenDetailV3"
            }
          },
          "index": false
        },
        {
          "name": "flashLoanType",
          "type": {
            "defined": "FlashLoanType"
          },
          "index": false
        }
      ]
    },
    {
      "name": "WithdrawLog",
      "fields": [
        {
          "name": "mangoGroup",
          "type": "publicKey",
          "index": false
        },
        {
          "name": "mangoAccount",
          "type": "publicKey",
          "index": false
        },
        {
          "name": "signer",
          "type": "publicKey",
          "index": false
        },
        {
          "name": "tokenIndex",
          "type": "u16",
          "index": false
        },
        {
          "name": "quantity",
          "type": "u64",
          "index": false
        },
        {
          "name": "price",
          "type": "i128",
          "index": false
        }
      ]
    },
    {
      "name": "DepositLog",
      "fields": [
        {
          "name": "mangoGroup",
          "type": "publicKey",
          "index": false
        },
        {
          "name": "mangoAccount",
          "type": "publicKey",
          "index": false
        },
        {
          "name": "signer",
          "type": "publicKey",
          "index": false
        },
        {
          "name": "tokenIndex",
          "type": "u16",
          "index": false
        },
        {
          "name": "quantity",
          "type": "u64",
          "index": false
        },
        {
          "name": "price",
          "type": "i128",
          "index": false
        }
      ]
    },
    {
      "name": "FillLog",
      "fields": [
        {
          "name": "mangoGroup",
          "type": "publicKey",
          "index": false
        },
        {
          "name": "marketIndex",
          "type": "u16",
          "index": false
        },
        {
          "name": "takerSide",
          "type": "u8",
          "index": false
        },
        {
          "name": "makerSlot",
          "type": "u8",
          "index": false
        },
        {
          "name": "makerOut",
          "type": "bool",
          "index": false
        },
        {
          "name": "timestamp",
          "type": "u64",
          "index": false
        },
        {
          "name": "seqNum",
          "type": "u64",
          "index": false
        },
        {
          "name": "maker",
          "type": "publicKey",
          "index": false
        },
        {
          "name": "makerOrderId",
          "type": "u128",
          "index": false
        },
        {
          "name": "makerFee",
          "type": "i128",
          "index": false
        },
        {
          "name": "makerTimestamp",
          "type": "u64",
          "index": false
        },
        {
          "name": "taker",
          "type": "publicKey",
          "index": false
        },
        {
          "name": "takerOrderId",
          "type": "u128",
          "index": false
        },
        {
          "name": "takerClientOrderId",
          "type": "u64",
          "index": false
        },
        {
          "name": "takerFee",
          "type": "i128",
          "index": false
        },
        {
          "name": "price",
          "type": "i64",
          "index": false
        },
        {
          "name": "quantity",
          "type": "i64",
          "index": false
        }
      ]
    },
    {
      "name": "FillLogV2",
      "fields": [
        {
          "name": "mangoGroup",
          "type": "publicKey",
          "index": false
        },
        {
          "name": "marketIndex",
          "type": "u16",
          "index": false
        },
        {
          "name": "takerSide",
          "type": "u8",
          "index": false
        },
        {
          "name": "makerSlot",
          "type": "u8",
          "index": false
        },
        {
          "name": "makerOut",
          "type": "bool",
          "index": false
        },
        {
          "name": "timestamp",
          "type": "u64",
          "index": false
        },
        {
          "name": "seqNum",
          "type": "u64",
          "index": false
        },
        {
          "name": "maker",
          "type": "publicKey",
          "index": false
        },
        {
          "name": "makerClientOrderId",
          "type": "u64",
          "index": false
        },
        {
          "name": "makerFee",
          "type": "f32",
          "index": false
        },
        {
          "name": "makerTimestamp",
          "type": "u64",
          "index": false
        },
        {
          "name": "taker",
          "type": "publicKey",
          "index": false
        },
        {
          "name": "takerClientOrderId",
          "type": "u64",
          "index": false
        },
        {
          "name": "takerFee",
          "type": "f32",
          "index": false
        },
        {
          "name": "price",
          "type": "i64",
          "index": false
        },
        {
          "name": "quantity",
          "type": "i64",
          "index": false
        }
      ]
    },
    {
      "name": "FillLogV3",
      "fields": [
        {
          "name": "mangoGroup",
          "type": "publicKey",
          "index": false
        },
        {
          "name": "marketIndex",
          "type": "u16",
          "index": false
        },
        {
          "name": "takerSide",
          "type": "u8",
          "index": false
        },
        {
          "name": "makerSlot",
          "type": "u8",
          "index": false
        },
        {
          "name": "makerOut",
          "type": "bool",
          "index": false
        },
        {
          "name": "timestamp",
          "type": "u64",
          "index": false
        },
        {
          "name": "seqNum",
          "type": "u64",
          "index": false
        },
        {
          "name": "maker",
          "type": "publicKey",
          "index": false
        },
        {
          "name": "makerClientOrderId",
          "type": "u64",
          "index": false
        },
        {
          "name": "makerFee",
          "type": "f32",
          "index": false
        },
        {
          "name": "makerTimestamp",
          "type": "u64",
          "index": false
        },
        {
          "name": "taker",
          "type": "publicKey",
          "index": false
        },
        {
          "name": "takerClientOrderId",
          "type": "u64",
          "index": false
        },
        {
          "name": "takerFee",
          "type": "f32",
          "index": false
        },
        {
          "name": "price",
          "type": "i64",
          "index": false
        },
        {
          "name": "quantity",
          "type": "i64",
          "index": false
        },
        {
          "name": "makerClosedPnl",
          "type": "f64",
          "index": false
        },
        {
          "name": "takerClosedPnl",
          "type": "f64",
          "index": false
        }
      ]
    },
    {
      "name": "PerpUpdateFundingLog",
      "fields": [
        {
          "name": "mangoGroup",
          "type": "publicKey",
          "index": false
        },
        {
          "name": "marketIndex",
          "type": "u16",
          "index": false
        },
        {
          "name": "longFunding",
          "type": "i128",
          "index": false
        },
        {
          "name": "shortFunding",
          "type": "i128",
          "index": false
        },
        {
          "name": "price",
          "type": "i128",
          "index": false
        },
        {
          "name": "oracleSlot",
          "type": "u64",
          "index": false
        },
        {
          "name": "stablePrice",
          "type": "i128",
          "index": false
        },
        {
          "name": "feesAccrued",
          "type": "i128",
          "index": false
        },
        {
          "name": "feesSettled",
          "type": "i128",
          "index": false
        },
        {
          "name": "openInterest",
          "type": "i64",
          "index": false
        },
        {
          "name": "instantaneousFundingRate",
          "type": "i128",
          "index": false
        }
      ]
    },
    {
      "name": "PerpUpdateFundingLogV2",
      "fields": [
        {
          "name": "mangoGroup",
          "type": "publicKey",
          "index": false
        },
        {
          "name": "marketIndex",
          "type": "u16",
          "index": false
        },
        {
          "name": "longFunding",
          "type": "i128",
          "index": false
        },
        {
          "name": "shortFunding",
          "type": "i128",
          "index": false
        },
        {
          "name": "price",
          "type": "i128",
          "index": false
        },
        {
          "name": "oracleSlot",
          "type": "u64",
          "index": false
        },
        {
          "name": "oracleConfidence",
          "type": "i128",
          "index": false
        },
        {
          "name": "oracleType",
          "type": {
            "defined": "OracleType"
          },
          "index": false
        },
        {
          "name": "stablePrice",
          "type": "i128",
          "index": false
        },
        {
          "name": "feesAccrued",
          "type": "i128",
          "index": false
        },
        {
          "name": "feesSettled",
          "type": "i128",
          "index": false
        },
        {
          "name": "openInterest",
          "type": "i64",
          "index": false
        },
        {
          "name": "instantaneousFundingRate",
          "type": "i128",
          "index": false
        }
      ]
    },
    {
      "name": "UpdateIndexLog",
      "fields": [
        {
          "name": "mangoGroup",
          "type": "publicKey",
          "index": false
        },
        {
          "name": "tokenIndex",
          "type": "u16",
          "index": false
        },
        {
          "name": "depositIndex",
          "type": "i128",
          "index": false
        },
        {
          "name": "borrowIndex",
          "type": "i128",
          "index": false
        },
        {
          "name": "avgUtilization",
          "type": "i128",
          "index": false
        },
        {
          "name": "price",
          "type": "i128",
          "index": false
        },
        {
          "name": "stablePrice",
          "type": "i128",
          "index": false
        },
        {
          "name": "collectedFees",
          "type": "i128",
          "index": false
        },
        {
          "name": "loanFeeRate",
          "type": "i128",
          "index": false
        },
        {
          "name": "totalBorrows",
          "type": "i128",
          "index": false
        },
        {
          "name": "totalDeposits",
          "type": "i128",
          "index": false
        },
        {
          "name": "borrowRate",
          "type": "i128",
          "index": false
        },
        {
          "name": "depositRate",
          "type": "i128",
          "index": false
        }
      ]
    },
    {
      "name": "UpdateRateLog",
      "fields": [
        {
          "name": "mangoGroup",
          "type": "publicKey",
          "index": false
        },
        {
          "name": "tokenIndex",
          "type": "u16",
          "index": false
        },
        {
          "name": "rate0",
          "type": "i128",
          "index": false
        },
        {
          "name": "rate1",
          "type": "i128",
          "index": false
        },
        {
          "name": "maxRate",
          "type": "i128",
          "index": false
        }
      ]
    },
    {
      "name": "UpdateRateLogV2",
      "fields": [
        {
          "name": "mangoGroup",
          "type": "publicKey",
          "index": false
        },
        {
          "name": "tokenIndex",
          "type": "u16",
          "index": false
        },
        {
          "name": "rate0",
          "type": "i128",
          "index": false
        },
        {
          "name": "util0",
          "type": "i128",
          "index": false
        },
        {
          "name": "rate1",
          "type": "i128",
          "index": false
        },
        {
          "name": "util1",
          "type": "i128",
          "index": false
        },
        {
          "name": "maxRate",
          "type": "i128",
          "index": false
        },
        {
          "name": "curveScaling",
          "type": "f64",
          "index": false
        },
        {
          "name": "targetUtilization",
          "type": "f32",
          "index": false
        }
      ]
    },
    {
      "name": "TokenLiqWithTokenLog",
      "fields": [
        {
          "name": "mangoGroup",
          "type": "publicKey",
          "index": false
        },
        {
          "name": "liqee",
          "type": "publicKey",
          "index": false
        },
        {
          "name": "liqor",
          "type": "publicKey",
          "index": false
        },
        {
          "name": "assetTokenIndex",
          "type": "u16",
          "index": false
        },
        {
          "name": "liabTokenIndex",
          "type": "u16",
          "index": false
        },
        {
          "name": "assetTransfer",
          "type": "i128",
          "index": false
        },
        {
          "name": "liabTransfer",
          "type": "i128",
          "index": false
        },
        {
          "name": "assetPrice",
          "type": "i128",
          "index": false
        },
        {
          "name": "liabPrice",
          "type": "i128",
          "index": false
        },
        {
          "name": "bankruptcy",
          "type": "bool",
          "index": false
        }
      ]
    },
    {
      "name": "Serum3OpenOrdersBalanceLog",
      "fields": [
        {
          "name": "mangoGroup",
          "type": "publicKey",
          "index": false
        },
        {
          "name": "mangoAccount",
          "type": "publicKey",
          "index": false
        },
        {
          "name": "baseTokenIndex",
          "type": "u16",
          "index": false
        },
        {
          "name": "quoteTokenIndex",
          "type": "u16",
          "index": false
        },
        {
          "name": "baseTotal",
          "type": "u64",
          "index": false
        },
        {
          "name": "baseFree",
          "type": "u64",
          "index": false
        },
        {
          "name": "quoteTotal",
          "type": "u64",
          "index": false
        },
        {
          "name": "quoteFree",
          "type": "u64",
          "index": false
        },
        {
          "name": "referrerRebatesAccrued",
          "type": "u64",
          "index": false
        }
      ]
    },
    {
      "name": "Serum3OpenOrdersBalanceLogV2",
      "fields": [
        {
          "name": "mangoGroup",
          "type": "publicKey",
          "index": false
        },
        {
          "name": "mangoAccount",
          "type": "publicKey",
          "index": false
        },
        {
          "name": "marketIndex",
          "type": "u16",
          "index": false
        },
        {
          "name": "baseTokenIndex",
          "type": "u16",
          "index": false
        },
        {
          "name": "quoteTokenIndex",
          "type": "u16",
          "index": false
        },
        {
          "name": "baseTotal",
          "type": "u64",
          "index": false
        },
        {
          "name": "baseFree",
          "type": "u64",
          "index": false
        },
        {
          "name": "quoteTotal",
          "type": "u64",
          "index": false
        },
        {
          "name": "quoteFree",
          "type": "u64",
          "index": false
        },
        {
          "name": "referrerRebatesAccrued",
          "type": "u64",
          "index": false
        }
      ]
    },
    {
      "name": "WithdrawLoanOriginationFeeLog",
      "fields": [
        {
          "name": "mangoGroup",
          "type": "publicKey",
          "index": false
        },
        {
          "name": "mangoAccount",
          "type": "publicKey",
          "index": false
        },
        {
          "name": "tokenIndex",
          "type": "u16",
          "index": false
        },
        {
          "name": "loanOriginationFee",
          "type": "i128",
          "index": false
        },
        {
          "name": "instruction",
          "type": {
            "defined": "LoanOriginationFeeInstruction"
          },
          "index": false
        }
      ]
    },
    {
      "name": "WithdrawLoanLog",
      "fields": [
        {
          "name": "mangoGroup",
          "type": "publicKey",
          "index": false
        },
        {
          "name": "mangoAccount",
          "type": "publicKey",
          "index": false
        },
        {
          "name": "tokenIndex",
          "type": "u16",
          "index": false
        },
        {
          "name": "loanAmount",
          "type": "i128",
          "index": false
        },
        {
          "name": "loanOriginationFee",
          "type": "i128",
          "index": false
        },
        {
          "name": "instruction",
          "type": {
            "defined": "LoanOriginationFeeInstruction"
          },
          "index": false
        },
        {
          "name": "price",
          "type": {
            "option": "i128"
          },
          "index": false
        }
      ]
    },
    {
      "name": "TokenLiqBankruptcyLog",
      "fields": [
        {
          "name": "mangoGroup",
          "type": "publicKey",
          "index": false
        },
        {
          "name": "liqee",
          "type": "publicKey",
          "index": false
        },
        {
          "name": "liqor",
          "type": "publicKey",
          "index": false
        },
        {
          "name": "liabTokenIndex",
          "type": "u16",
          "index": false
        },
        {
          "name": "initialLiabNative",
          "type": "i128",
          "index": false
        },
        {
          "name": "liabPrice",
          "type": "i128",
          "index": false
        },
        {
          "name": "insuranceTokenIndex",
          "type": "u16",
          "index": false
        },
        {
          "name": "insuranceTransfer",
          "type": "i128",
          "index": false
        },
        {
          "name": "socializedLoss",
          "type": "i128",
          "index": false
        },
        {
          "name": "startingLiabDepositIndex",
          "type": "i128",
          "index": false
        },
        {
          "name": "endingLiabDepositIndex",
          "type": "i128",
          "index": false
        }
      ]
    },
    {
      "name": "DeactivateTokenPositionLog",
      "fields": [
        {
          "name": "mangoGroup",
          "type": "publicKey",
          "index": false
        },
        {
          "name": "mangoAccount",
          "type": "publicKey",
          "index": false
        },
        {
          "name": "tokenIndex",
          "type": "u16",
          "index": false
        },
        {
          "name": "cumulativeDepositInterest",
          "type": "f64",
          "index": false
        },
        {
          "name": "cumulativeBorrowInterest",
          "type": "f64",
          "index": false
        }
      ]
    },
    {
      "name": "DeactivatePerpPositionLog",
      "fields": [
        {
          "name": "mangoGroup",
          "type": "publicKey",
          "index": false
        },
        {
          "name": "mangoAccount",
          "type": "publicKey",
          "index": false
        },
        {
          "name": "marketIndex",
          "type": "u16",
          "index": false
        },
        {
          "name": "cumulativeLongFunding",
          "type": "f64",
          "index": false
        },
        {
          "name": "cumulativeShortFunding",
          "type": "f64",
          "index": false
        },
        {
          "name": "makerVolume",
          "type": "u64",
          "index": false
        },
        {
          "name": "takerVolume",
          "type": "u64",
          "index": false
        },
        {
          "name": "perpSpotTransfers",
          "type": "i64",
          "index": false
        }
      ]
    },
    {
      "name": "TokenMetaDataLog",
      "fields": [
        {
          "name": "mangoGroup",
          "type": "publicKey",
          "index": false
        },
        {
          "name": "mint",
          "type": "publicKey",
          "index": false
        },
        {
          "name": "tokenIndex",
          "type": "u16",
          "index": false
        },
        {
          "name": "mintDecimals",
          "type": "u8",
          "index": false
        },
        {
          "name": "oracle",
          "type": "publicKey",
          "index": false
        },
        {
          "name": "mintInfo",
          "type": "publicKey",
          "index": false
        }
      ]
    },
    {
      "name": "PerpMarketMetaDataLog",
      "fields": [
        {
          "name": "mangoGroup",
          "type": "publicKey",
          "index": false
        },
        {
          "name": "perpMarket",
          "type": "publicKey",
          "index": false
        },
        {
          "name": "perpMarketIndex",
          "type": "u16",
          "index": false
        },
        {
          "name": "baseDecimals",
          "type": "u8",
          "index": false
        },
        {
          "name": "baseLotSize",
          "type": "i64",
          "index": false
        },
        {
          "name": "quoteLotSize",
          "type": "i64",
          "index": false
        },
        {
          "name": "oracle",
          "type": "publicKey",
          "index": false
        }
      ]
    },
    {
      "name": "Serum3RegisterMarketLog",
      "fields": [
        {
          "name": "mangoGroup",
          "type": "publicKey",
          "index": false
        },
        {
          "name": "serumMarket",
          "type": "publicKey",
          "index": false
        },
        {
          "name": "marketIndex",
          "type": "u16",
          "index": false
        },
        {
          "name": "baseTokenIndex",
          "type": "u16",
          "index": false
        },
        {
          "name": "quoteTokenIndex",
          "type": "u16",
          "index": false
        },
        {
          "name": "serumProgram",
          "type": "publicKey",
          "index": false
        },
        {
          "name": "serumProgramExternal",
          "type": "publicKey",
          "index": false
        }
      ]
    },
    {
      "name": "PerpLiqBaseOrPositivePnlLog",
      "fields": [
        {
          "name": "mangoGroup",
          "type": "publicKey",
          "index": false
        },
        {
          "name": "perpMarketIndex",
          "type": "u16",
          "index": false
        },
        {
          "name": "liqor",
          "type": "publicKey",
          "index": false
        },
        {
          "name": "liqee",
          "type": "publicKey",
          "index": false
        },
        {
          "name": "baseTransfer",
          "type": "i64",
          "index": false
        },
        {
          "name": "quoteTransfer",
          "type": "i128",
          "index": false
        },
        {
          "name": "pnlTransfer",
          "type": "i128",
          "index": false
        },
        {
          "name": "pnlSettleLimitTransfer",
          "type": "i128",
          "index": false
        },
        {
          "name": "price",
          "type": "i128",
          "index": false
        }
      ]
    },
    {
      "name": "PerpLiqBankruptcyLog",
      "fields": [
        {
          "name": "mangoGroup",
          "type": "publicKey",
          "index": false
        },
        {
          "name": "liqee",
          "type": "publicKey",
          "index": false
        },
        {
          "name": "liqor",
          "type": "publicKey",
          "index": false
        },
        {
          "name": "perpMarketIndex",
          "type": "u16",
          "index": false
        },
        {
          "name": "insuranceTransfer",
          "type": "i128",
          "index": false
        },
        {
          "name": "socializedLoss",
          "type": "i128",
          "index": false
        },
        {
          "name": "startingLongFunding",
          "type": "i128",
          "index": false
        },
        {
          "name": "startingShortFunding",
          "type": "i128",
          "index": false
        },
        {
          "name": "endingLongFunding",
          "type": "i128",
          "index": false
        },
        {
          "name": "endingShortFunding",
          "type": "i128",
          "index": false
        }
      ]
    },
    {
      "name": "PerpLiqNegativePnlOrBankruptcyLog",
      "fields": [
        {
          "name": "mangoGroup",
          "type": "publicKey",
          "index": false
        },
        {
          "name": "liqee",
          "type": "publicKey",
          "index": false
        },
        {
          "name": "liqor",
          "type": "publicKey",
          "index": false
        },
        {
          "name": "perpMarketIndex",
          "type": "u16",
          "index": false
        },
        {
          "name": "settlement",
          "type": "i128",
          "index": false
        }
      ]
    },
    {
      "name": "PerpSettlePnlLog",
      "fields": [
        {
          "name": "mangoGroup",
          "type": "publicKey",
          "index": false
        },
        {
          "name": "mangoAccountA",
          "type": "publicKey",
          "index": false
        },
        {
          "name": "mangoAccountB",
          "type": "publicKey",
          "index": false
        },
        {
          "name": "perpMarketIndex",
          "type": "u16",
          "index": false
        },
        {
          "name": "settlement",
          "type": "i128",
          "index": false
        },
        {
          "name": "settler",
          "type": "publicKey",
          "index": false
        },
        {
          "name": "fee",
          "type": "i128",
          "index": false
        }
      ]
    },
    {
      "name": "PerpSettleFeesLog",
      "fields": [
        {
          "name": "mangoGroup",
          "type": "publicKey",
          "index": false
        },
        {
          "name": "mangoAccount",
          "type": "publicKey",
          "index": false
        },
        {
          "name": "perpMarketIndex",
          "type": "u16",
          "index": false
        },
        {
          "name": "settlement",
          "type": "i128",
          "index": false
        }
      ]
    },
    {
      "name": "AccountBuybackFeesWithMngoLog",
      "fields": [
        {
          "name": "mangoGroup",
          "type": "publicKey",
          "index": false
        },
        {
          "name": "mangoAccount",
          "type": "publicKey",
          "index": false
        },
        {
          "name": "buybackFees",
          "type": "i128",
          "index": false
        },
        {
          "name": "buybackMngo",
          "type": "i128",
          "index": false
        },
        {
          "name": "mngoBuybackPrice",
          "type": "i128",
          "index": false
        },
        {
          "name": "oraclePrice",
          "type": "i128",
          "index": false
        }
      ]
    },
    {
      "name": "FilledPerpOrderLog",
      "fields": [
        {
          "name": "mangoGroup",
          "type": "publicKey",
          "index": false
        },
        {
          "name": "perpMarketIndex",
          "type": "u16",
          "index": false
        },
        {
          "name": "seqNum",
          "type": "u64",
          "index": false
        }
      ]
    },
    {
      "name": "PerpTakerTradeLog",
      "fields": [
        {
          "name": "mangoGroup",
          "type": "publicKey",
          "index": false
        },
        {
          "name": "mangoAccount",
          "type": "publicKey",
          "index": false
        },
        {
          "name": "perpMarketIndex",
          "type": "u16",
          "index": false
        },
        {
          "name": "takerSide",
          "type": "u8",
          "index": false
        },
        {
          "name": "totalBaseLotsTaken",
          "type": "i64",
          "index": false
        },
        {
          "name": "totalBaseLotsDecremented",
          "type": "i64",
          "index": false
        },
        {
          "name": "totalQuoteLotsTaken",
          "type": "i64",
          "index": false
        },
        {
          "name": "totalQuoteLotsDecremented",
          "type": "i64",
          "index": false
        },
        {
          "name": "takerFeesPaid",
          "type": "i128",
          "index": false
        },
        {
          "name": "feePenalty",
          "type": "i128",
          "index": false
        }
      ]
    },
    {
      "name": "PerpForceClosePositionLog",
      "fields": [
        {
          "name": "mangoGroup",
          "type": "publicKey",
          "index": false
        },
        {
          "name": "perpMarketIndex",
          "type": "u16",
          "index": false
        },
        {
          "name": "accountA",
          "type": "publicKey",
          "index": false
        },
        {
          "name": "accountB",
          "type": "publicKey",
          "index": false
        },
        {
          "name": "baseTransfer",
          "type": "i64",
          "index": false
        },
        {
          "name": "quoteTransfer",
          "type": "i128",
          "index": false
        },
        {
          "name": "price",
          "type": "i128",
          "index": false
        }
      ]
    },
    {
      "name": "TokenForceCloseBorrowsWithTokenLog",
      "fields": [
        {
          "name": "mangoGroup",
          "type": "publicKey",
          "index": false
        },
        {
          "name": "liqor",
          "type": "publicKey",
          "index": false
        },
        {
          "name": "liqee",
          "type": "publicKey",
          "index": false
        },
        {
          "name": "assetTokenIndex",
          "type": "u16",
          "index": false
        },
        {
          "name": "liabTokenIndex",
          "type": "u16",
          "index": false
        },
        {
          "name": "assetTransfer",
          "type": "i128",
          "index": false
        },
        {
          "name": "liabTransfer",
          "type": "i128",
          "index": false
        },
        {
          "name": "assetPrice",
          "type": "i128",
          "index": false
        },
        {
          "name": "liabPrice",
          "type": "i128",
          "index": false
        },
        {
          "name": "feeFactor",
          "type": "i128",
          "index": false
        }
      ]
    },
    {
      "name": "TokenConditionalSwapCreateLog",
      "fields": [
        {
          "name": "mangoGroup",
          "type": "publicKey",
          "index": false
        },
        {
          "name": "mangoAccount",
          "type": "publicKey",
          "index": false
        },
        {
          "name": "id",
          "type": "u64",
          "index": false
        },
        {
          "name": "maxBuy",
          "type": "u64",
          "index": false
        },
        {
          "name": "maxSell",
          "type": "u64",
          "index": false
        },
        {
          "name": "expiryTimestamp",
          "type": "u64",
          "index": false
        },
        {
          "name": "priceLowerLimit",
          "type": "f64",
          "index": false
        },
        {
          "name": "priceUpperLimit",
          "type": "f64",
          "index": false
        },
        {
          "name": "pricePremiumRate",
          "type": "f64",
          "index": false
        },
        {
          "name": "takerFeeRate",
          "type": "f32",
          "index": false
        },
        {
          "name": "makerFeeRate",
          "type": "f32",
          "index": false
        },
        {
          "name": "buyTokenIndex",
          "type": "u16",
          "index": false
        },
        {
          "name": "sellTokenIndex",
          "type": "u16",
          "index": false
        },
        {
          "name": "allowCreatingDeposits",
          "type": "bool",
          "index": false
        },
        {
          "name": "allowCreatingBorrows",
          "type": "bool",
          "index": false
        }
      ]
    },
    {
      "name": "TokenConditionalSwapCreateLogV2",
      "fields": [
        {
          "name": "mangoGroup",
          "type": "publicKey",
          "index": false
        },
        {
          "name": "mangoAccount",
          "type": "publicKey",
          "index": false
        },
        {
          "name": "id",
          "type": "u64",
          "index": false
        },
        {
          "name": "maxBuy",
          "type": "u64",
          "index": false
        },
        {
          "name": "maxSell",
          "type": "u64",
          "index": false
        },
        {
          "name": "expiryTimestamp",
          "type": "u64",
          "index": false
        },
        {
          "name": "priceLowerLimit",
          "type": "f64",
          "index": false
        },
        {
          "name": "priceUpperLimit",
          "type": "f64",
          "index": false
        },
        {
          "name": "pricePremiumRate",
          "type": "f64",
          "index": false
        },
        {
          "name": "takerFeeRate",
          "type": "f32",
          "index": false
        },
        {
          "name": "makerFeeRate",
          "type": "f32",
          "index": false
        },
        {
          "name": "buyTokenIndex",
          "type": "u16",
          "index": false
        },
        {
          "name": "sellTokenIndex",
          "type": "u16",
          "index": false
        },
        {
          "name": "allowCreatingDeposits",
          "type": "bool",
          "index": false
        },
        {
          "name": "allowCreatingBorrows",
          "type": "bool",
          "index": false
        },
        {
          "name": "displayPriceStyle",
          "type": "u8",
          "index": false
        },
        {
          "name": "intention",
          "type": "u8",
          "index": false
        }
      ]
    },
    {
      "name": "TokenConditionalSwapCreateLogV3",
      "fields": [
        {
          "name": "mangoGroup",
          "type": "publicKey",
          "index": false
        },
        {
          "name": "mangoAccount",
          "type": "publicKey",
          "index": false
        },
        {
          "name": "id",
          "type": "u64",
          "index": false
        },
        {
          "name": "maxBuy",
          "type": "u64",
          "index": false
        },
        {
          "name": "maxSell",
          "type": "u64",
          "index": false
        },
        {
          "name": "expiryTimestamp",
          "type": "u64",
          "index": false
        },
        {
          "name": "priceLowerLimit",
          "type": "f64",
          "index": false
        },
        {
          "name": "priceUpperLimit",
          "type": "f64",
          "index": false
        },
        {
          "name": "pricePremiumRate",
          "type": "f64",
          "index": false
        },
        {
          "name": "takerFeeRate",
          "type": "f32",
          "index": false
        },
        {
          "name": "makerFeeRate",
          "type": "f32",
          "index": false
        },
        {
          "name": "buyTokenIndex",
          "type": "u16",
          "index": false
        },
        {
          "name": "sellTokenIndex",
          "type": "u16",
          "index": false
        },
        {
          "name": "allowCreatingDeposits",
          "type": "bool",
          "index": false
        },
        {
          "name": "allowCreatingBorrows",
          "type": "bool",
          "index": false
        },
        {
          "name": "displayPriceStyle",
          "type": "u8",
          "index": false
        },
        {
          "name": "intention",
          "type": "u8",
          "index": false
        },
        {
          "name": "tcsType",
          "type": "u8",
          "index": false
        },
        {
          "name": "startTimestamp",
          "type": "u64",
          "index": false
        },
        {
          "name": "durationSeconds",
          "type": "u64",
          "index": false
        }
      ]
    },
    {
      "name": "TokenConditionalSwapTriggerLog",
      "fields": [
        {
          "name": "mangoGroup",
          "type": "publicKey",
          "index": false
        },
        {
          "name": "liqee",
          "type": "publicKey",
          "index": false
        },
        {
          "name": "liqor",
          "type": "publicKey",
          "index": false
        },
        {
          "name": "tokenConditionalSwapId",
          "type": "u64",
          "index": false
        },
        {
          "name": "buyTokenIndex",
          "type": "u16",
          "index": false
        },
        {
          "name": "sellTokenIndex",
          "type": "u16",
          "index": false
        },
        {
          "name": "buyAmount",
          "type": "u64",
          "index": false
        },
        {
          "name": "sellAmount",
          "type": "u64",
          "index": false
        },
        {
          "name": "makerFee",
          "type": "u64",
          "index": false
        },
        {
          "name": "takerFee",
          "type": "u64",
          "index": false
        },
        {
          "name": "buyTokenPrice",
          "type": "i128",
          "index": false
        },
        {
          "name": "sellTokenPrice",
          "type": "i128",
          "index": false
        },
        {
          "name": "closed",
          "type": "bool",
          "index": false
        }
      ]
    },
    {
      "name": "TokenConditionalSwapTriggerLogV2",
      "fields": [
        {
          "name": "mangoGroup",
          "type": "publicKey",
          "index": false
        },
        {
          "name": "liqee",
          "type": "publicKey",
          "index": false
        },
        {
          "name": "liqor",
          "type": "publicKey",
          "index": false
        },
        {
          "name": "tokenConditionalSwapId",
          "type": "u64",
          "index": false
        },
        {
          "name": "buyTokenIndex",
          "type": "u16",
          "index": false
        },
        {
          "name": "sellTokenIndex",
          "type": "u16",
          "index": false
        },
        {
          "name": "buyAmount",
          "type": "u64",
          "index": false
        },
        {
          "name": "sellAmount",
          "type": "u64",
          "index": false
        },
        {
          "name": "makerFee",
          "type": "u64",
          "index": false
        },
        {
          "name": "takerFee",
          "type": "u64",
          "index": false
        },
        {
          "name": "buyTokenPrice",
          "type": "i128",
          "index": false
        },
        {
          "name": "sellTokenPrice",
          "type": "i128",
          "index": false
        },
        {
          "name": "closed",
          "type": "bool",
          "index": false
        },
        {
          "name": "displayPriceStyle",
          "type": "u8",
          "index": false
        },
        {
          "name": "intention",
          "type": "u8",
          "index": false
        }
      ]
    },
    {
      "name": "TokenConditionalSwapTriggerLogV3",
      "fields": [
        {
          "name": "mangoGroup",
          "type": "publicKey",
          "index": false
        },
        {
          "name": "liqee",
          "type": "publicKey",
          "index": false
        },
        {
          "name": "liqor",
          "type": "publicKey",
          "index": false
        },
        {
          "name": "tokenConditionalSwapId",
          "type": "u64",
          "index": false
        },
        {
          "name": "buyTokenIndex",
          "type": "u16",
          "index": false
        },
        {
          "name": "sellTokenIndex",
          "type": "u16",
          "index": false
        },
        {
          "name": "buyAmount",
          "type": "u64",
          "index": false
        },
        {
          "name": "sellAmount",
          "type": "u64",
          "index": false
        },
        {
          "name": "makerFee",
          "type": "u64",
          "index": false
        },
        {
          "name": "takerFee",
          "type": "u64",
          "index": false
        },
        {
          "name": "buyTokenPrice",
          "type": "i128",
          "index": false
        },
        {
          "name": "sellTokenPrice",
          "type": "i128",
          "index": false
        },
        {
          "name": "closed",
          "type": "bool",
          "index": false
        },
        {
          "name": "displayPriceStyle",
          "type": "u8",
          "index": false
        },
        {
          "name": "intention",
          "type": "u8",
          "index": false
        },
        {
          "name": "tcsType",
          "type": "u8",
          "index": false
        },
        {
          "name": "startTimestamp",
          "type": "u64",
          "index": false
        }
      ]
    },
    {
      "name": "TokenConditionalSwapCancelLog",
      "fields": [
        {
          "name": "mangoGroup",
          "type": "publicKey",
          "index": false
        },
        {
          "name": "mangoAccount",
          "type": "publicKey",
          "index": false
        },
        {
          "name": "id",
          "type": "u64",
          "index": false
        }
      ]
    },
    {
      "name": "TokenConditionalSwapStartLog",
      "fields": [
        {
          "name": "mangoGroup",
          "type": "publicKey",
          "index": false
        },
        {
          "name": "mangoAccount",
          "type": "publicKey",
          "index": false
        },
        {
          "name": "caller",
          "type": "publicKey",
          "index": false
        },
        {
          "name": "tokenConditionalSwapId",
          "type": "u64",
          "index": false
        },
        {
          "name": "incentiveTokenIndex",
          "type": "u16",
          "index": false
        },
        {
          "name": "incentiveAmount",
          "type": "u64",
          "index": false
        }
      ]
    }
  ],
  "errors": [
    {
      "code": 6000,
      "name": "SomeError",
      "msg": ""
    },
    {
      "code": 6001,
      "name": "NotImplementedError",
      "msg": ""
    },
    {
      "code": 6002,
      "name": "MathError",
      "msg": "checked math error"
    },
    {
      "code": 6003,
      "name": "UnexpectedOracle",
      "msg": ""
    },
    {
      "code": 6004,
      "name": "UnknownOracleType",
      "msg": "oracle type cannot be determined"
    },
    {
      "code": 6005,
      "name": "InvalidFlashLoanTargetCpiProgram",
      "msg": ""
    },
    {
      "code": 6006,
      "name": "HealthMustBePositive",
      "msg": "health must be positive"
    },
    {
      "code": 6007,
      "name": "HealthMustBePositiveOrIncrease",
      "msg": "health must be positive or not decrease"
    },
    {
      "code": 6008,
      "name": "HealthMustBeNegative",
      "msg": "health must be negative"
    },
    {
      "code": 6009,
      "name": "IsBankrupt",
      "msg": "the account is bankrupt"
    },
    {
      "code": 6010,
      "name": "IsNotBankrupt",
      "msg": "the account is not bankrupt"
    },
    {
      "code": 6011,
      "name": "NoFreeTokenPositionIndex",
      "msg": "no free token position index"
    },
    {
      "code": 6012,
      "name": "NoFreeSerum3OpenOrdersIndex",
      "msg": "no free serum3 open orders index"
    },
    {
      "code": 6013,
      "name": "NoFreePerpPositionIndex",
      "msg": "no free perp position index"
    },
    {
      "code": 6014,
      "name": "Serum3OpenOrdersExistAlready",
      "msg": "serum3 open orders exist already"
    },
    {
      "code": 6015,
      "name": "InsufficentBankVaultFunds",
      "msg": "bank vault has insufficent funds"
    },
    {
      "code": 6016,
      "name": "BeingLiquidated",
      "msg": "account is currently being liquidated"
    },
    {
      "code": 6017,
      "name": "InvalidBank",
      "msg": "invalid bank"
    },
    {
      "code": 6018,
      "name": "ProfitabilityMismatch",
      "msg": "account profitability is mismatched"
    },
    {
      "code": 6019,
      "name": "CannotSettleWithSelf",
      "msg": "cannot settle with self"
    },
    {
      "code": 6020,
      "name": "PerpPositionDoesNotExist",
      "msg": "perp position does not exist"
    },
    {
      "code": 6021,
      "name": "MaxSettleAmountMustBeGreaterThanZero",
      "msg": "max settle amount must be greater than zero"
    },
    {
      "code": 6022,
      "name": "HasOpenPerpOrders",
      "msg": "the perp position has open orders or unprocessed fill events"
    },
    {
      "code": 6023,
      "name": "OracleConfidence",
      "msg": "an oracle does not reach the confidence threshold"
    },
    {
      "code": 6024,
      "name": "OracleStale",
      "msg": "an oracle is stale"
    },
    {
      "code": 6025,
      "name": "SettlementAmountMustBePositive",
      "msg": "settlement amount must always be positive"
    },
    {
      "code": 6026,
      "name": "BankBorrowLimitReached",
      "msg": "bank utilization has reached limit"
    },
    {
      "code": 6027,
      "name": "BankNetBorrowsLimitReached",
      "msg": "bank net borrows has reached limit - this is an intermittent error - the limit will reset regularly"
    },
    {
      "code": 6028,
      "name": "TokenPositionDoesNotExist",
      "msg": "token position does not exist"
    },
    {
      "code": 6029,
      "name": "DepositsIntoLiquidatingMustRecover",
      "msg": "token deposits into accounts that are being liquidated must bring their health above the init threshold"
    },
    {
      "code": 6030,
      "name": "TokenInReduceOnlyMode",
      "msg": "token is in reduce only mode"
    },
    {
      "code": 6031,
      "name": "MarketInReduceOnlyMode",
      "msg": "market is in reduce only mode"
    },
    {
      "code": 6032,
      "name": "GroupIsHalted",
      "msg": "group is halted"
    },
    {
      "code": 6033,
      "name": "PerpHasBaseLots",
      "msg": "the perp position has non-zero base lots"
    },
    {
      "code": 6034,
      "name": "HasOpenOrUnsettledSerum3Orders",
      "msg": "there are open or unsettled serum3 orders"
    },
    {
      "code": 6035,
      "name": "HasLiquidatableTokenPosition",
      "msg": "has liquidatable token position"
    },
    {
      "code": 6036,
      "name": "HasLiquidatablePerpBasePosition",
      "msg": "has liquidatable perp base position"
    },
    {
      "code": 6037,
      "name": "HasLiquidatablePositivePerpPnl",
      "msg": "has liquidatable positive perp pnl"
    },
    {
      "code": 6038,
      "name": "AccountIsFrozen",
      "msg": "account is frozen"
    },
    {
      "code": 6039,
      "name": "InitAssetWeightCantBeNegative",
      "msg": "Init Asset Weight can't be negative"
    },
    {
      "code": 6040,
      "name": "HasOpenPerpTakerFills",
      "msg": "has open perp taker fills"
    },
    {
      "code": 6041,
      "name": "DepositLimit",
      "msg": "deposit crosses the current group deposit limit"
    },
    {
      "code": 6042,
      "name": "IxIsDisabled",
      "msg": "instruction is disabled"
    },
    {
      "code": 6043,
      "name": "NoLiquidatablePerpBasePosition",
      "msg": "no liquidatable perp base position"
    },
    {
      "code": 6044,
      "name": "PerpOrderIdNotFound",
      "msg": "perp order id not found on the orderbook"
    },
    {
      "code": 6045,
      "name": "HealthRegionBadInnerInstruction",
      "msg": "HealthRegions allow only specific instructions between Begin and End"
    },
    {
      "code": 6046,
      "name": "TokenInForceClose",
      "msg": "token is in force close"
    },
    {
      "code": 6047,
      "name": "InvalidHealthAccountCount",
      "msg": "incorrect number of health accounts"
    },
    {
      "code": 6048,
      "name": "WouldSelfTrade",
      "msg": "would self trade"
    },
    {
      "code": 6049,
      "name": "TokenConditionalSwapPriceNotInRange",
      "msg": "token conditional swap oracle price is not in execution range"
    },
    {
      "code": 6050,
      "name": "TokenConditionalSwapExpired",
      "msg": "token conditional swap is expired"
    },
    {
      "code": 6051,
      "name": "TokenConditionalSwapNotStarted",
      "msg": "token conditional swap is not available yet"
    },
    {
      "code": 6052,
      "name": "TokenConditionalSwapAlreadyStarted",
      "msg": "token conditional swap was already started"
    },
    {
      "code": 6053,
      "name": "TokenConditionalSwapNotSet",
      "msg": "token conditional swap it not set"
    },
    {
      "code": 6054,
      "name": "TokenConditionalSwapMinBuyTokenNotReached",
      "msg": "token conditional swap trigger did not reach min_buy_token"
    },
    {
      "code": 6055,
      "name": "TokenConditionalSwapCantPayIncentive",
      "msg": "token conditional swap cannot pay incentive"
    },
    {
      "code": 6056,
      "name": "TokenConditionalSwapTakerPriceTooLow",
      "msg": "token conditional swap taker price is too low"
    },
    {
      "code": 6057,
      "name": "TokenConditionalSwapIndexIdMismatch",
      "msg": "token conditional swap index and id don't match"
    },
    {
      "code": 6058,
      "name": "TokenConditionalSwapTooSmallForStartIncentive",
      "msg": "token conditional swap volume is too small compared to the cost of starting it"
    },
    {
      "code": 6059,
      "name": "TokenConditionalSwapTypeNotStartable",
      "msg": "token conditional swap type cannot be started"
    }
  ]
}<|MERGE_RESOLUTION|>--- conflicted
+++ resolved
@@ -1,9 +1,5 @@
 {
-<<<<<<< HEAD
-  "version": "0.19.1",
-=======
   "version": "0.20.0",
->>>>>>> 12d74789
   "name": "mango_v4",
   "instructions": [
     {
@@ -1841,8 +1837,7 @@
           "isMut": true,
           "isSigner": false,
           "relations": [
-            "group",
-            "owner"
+            "group"
           ]
         },
         {
@@ -7081,11 +7076,15 @@
             "type": "f64"
           },
           {
+            "name": "depositsInSerum",
+            "type": "i64"
+          },
+          {
             "name": "reserved",
             "type": {
               "array": [
                 "u8",
-                2080
+                2072
               ]
             }
           }
@@ -8010,7 +8009,7 @@
             "name": "settleFeeFlat",
             "docs": [
               "In native units of settlement token, given to each settle call above the",
-              "settle_fee_amount_threshold."
+              "settle_fee_amount_threshold if settling at least 1% of perp base pos value."
             ],
             "type": "f32"
           },
@@ -8024,7 +8023,8 @@
           {
             "name": "settleFeeFractionLowHealth",
             "docs": [
-              "Fraction of pnl to pay out as fee if +pnl account has low health."
+              "Fraction of pnl to pay out as fee if +pnl account has low health.",
+              "(limited to 2x settle_fee_flat)"
             ],
             "type": "f32"
           },
@@ -8238,313 +8238,6 @@
           {
             "name": "util0",
             "type": "f32"
-<<<<<<< HEAD
-          },
-          {
-            "name": "rate0",
-            "type": "f32"
-          },
-          {
-            "name": "util1",
-            "type": "f32"
-          },
-          {
-            "name": "rate1",
-            "type": "f32"
-          },
-          {
-            "name": "maxRate",
-            "type": "f32"
-          },
-          {
-            "name": "adjustmentFactor",
-            "type": "f32"
-          }
-        ]
-      }
-    },
-    {
-      "name": "Equity",
-      "type": {
-        "kind": "struct",
-        "fields": [
-          {
-            "name": "tokens",
-            "type": {
-              "vec": {
-                "defined": "TokenEquity"
-              }
-            }
-          },
-          {
-            "name": "perps",
-            "type": {
-              "vec": {
-                "defined": "PerpEquity"
-              }
-            }
-          }
-        ]
-      }
-    },
-    {
-      "name": "TokenEquity",
-      "type": {
-        "kind": "struct",
-        "fields": [
-          {
-            "name": "tokenIndex",
-            "type": "u16"
-          },
-          {
-            "name": "value",
-            "type": {
-              "defined": "I80F48"
-            }
-          }
-        ]
-      }
-    },
-    {
-      "name": "PerpEquity",
-      "type": {
-        "kind": "struct",
-        "fields": [
-          {
-            "name": "perpMarketIndex",
-            "type": "u16"
-          },
-          {
-            "name": "value",
-            "type": {
-              "defined": "I80F48"
-            }
-          }
-        ]
-      }
-    },
-    {
-      "name": "Prices",
-      "docs": [
-        "Information about prices for a bank or perp market."
-      ],
-      "type": {
-        "kind": "struct",
-        "fields": [
-          {
-            "name": "oracle",
-            "docs": [
-              "The current oracle price"
-            ],
-            "type": {
-              "defined": "I80F48"
-            }
-          },
-          {
-            "name": "stable",
-            "docs": [
-              "A \"stable\" price, provided by StablePriceModel"
-            ],
-            "type": {
-              "defined": "I80F48"
-            }
-          }
-        ]
-      }
-    },
-    {
-      "name": "TokenInfo",
-      "type": {
-        "kind": "struct",
-        "fields": [
-          {
-            "name": "tokenIndex",
-            "type": "u16"
-          },
-          {
-            "name": "maintAssetWeight",
-            "type": {
-              "defined": "I80F48"
-            }
-          },
-          {
-            "name": "initAssetWeight",
-            "type": {
-              "defined": "I80F48"
-            }
-          },
-          {
-            "name": "initScaledAssetWeight",
-            "type": {
-              "defined": "I80F48"
-            }
-          },
-          {
-            "name": "maintLiabWeight",
-            "type": {
-              "defined": "I80F48"
-            }
-          },
-          {
-            "name": "initLiabWeight",
-            "type": {
-              "defined": "I80F48"
-            }
-          },
-          {
-            "name": "initScaledLiabWeight",
-            "type": {
-              "defined": "I80F48"
-            }
-          },
-          {
-            "name": "prices",
-            "type": {
-              "defined": "Prices"
-            }
-          },
-          {
-            "name": "balanceSpot",
-            "docs": [
-              "Freely available spot balance for the token.",
-              "",
-              "Includes TokenPosition and free Serum3OpenOrders balances.",
-              "Does not include perp upnl or Serum3 reserved amounts."
-            ],
-            "type": {
-              "defined": "I80F48"
-            }
-          }
-        ]
-      }
-    },
-    {
-      "name": "Serum3Info",
-      "docs": [
-        "Information about reserved funds on Serum3 open orders accounts.",
-        "",
-        "Note that all \"free\" funds on open orders accounts are added directly",
-        "to the token info. This is only about dealing with the reserved funds",
-        "that might end up as base OR quote tokens, depending on whether the",
-        "open orders execute on not."
-      ],
-      "type": {
-        "kind": "struct",
-        "fields": [
-          {
-            "name": "reservedBase",
-            "type": {
-              "defined": "I80F48"
-            }
-          },
-          {
-            "name": "reservedQuote",
-            "type": {
-              "defined": "I80F48"
-            }
-          },
-          {
-            "name": "reservedBaseAsQuoteLowestAsk",
-            "type": {
-              "defined": "I80F48"
-            }
-          },
-          {
-            "name": "reservedQuoteAsBaseHighestBid",
-            "type": {
-              "defined": "I80F48"
-            }
-          },
-          {
-            "name": "baseInfoIndex",
-            "type": "u64"
-          },
-          {
-            "name": "quoteInfoIndex",
-            "type": "u64"
-          },
-          {
-            "name": "marketIndex",
-            "type": "u16"
-          },
-          {
-            "name": "hasZeroFunds",
-            "docs": [
-              "The open orders account has no free or reserved funds"
-            ],
-            "type": "bool"
-          }
-        ]
-      }
-    },
-    {
-      "name": "PerpInfo",
-      "docs": [
-        "Stores information about perp market positions and their open orders.",
-        "",
-        "Perp markets affect account health indirectly, though the token balance in the",
-        "perp market's settle token. See `effective_token_balances()`."
-      ],
-      "type": {
-        "kind": "struct",
-        "fields": [
-          {
-            "name": "perpMarketIndex",
-            "type": "u16"
-          },
-          {
-            "name": "settleTokenIndex",
-            "type": "u16"
-          },
-          {
-            "name": "maintBaseAssetWeight",
-            "type": {
-              "defined": "I80F48"
-            }
-          },
-          {
-            "name": "initBaseAssetWeight",
-            "type": {
-              "defined": "I80F48"
-            }
-          },
-          {
-            "name": "maintBaseLiabWeight",
-            "type": {
-              "defined": "I80F48"
-            }
-          },
-          {
-            "name": "initBaseLiabWeight",
-            "type": {
-              "defined": "I80F48"
-            }
-          },
-          {
-            "name": "maintOverallAssetWeight",
-            "type": {
-              "defined": "I80F48"
-            }
-          },
-          {
-            "name": "initOverallAssetWeight",
-            "type": {
-              "defined": "I80F48"
-            }
-          },
-          {
-            "name": "baseLotSize",
-            "type": "i64"
-          },
-          {
-            "name": "baseLots",
-            "type": "i64"
-          },
-          {
-            "name": "bidsBaseLots",
-            "type": "i64"
-=======
->>>>>>> 12d74789
           },
           {
             "name": "rate0",
@@ -8929,11 +8622,26 @@
             "type": "f64"
           },
           {
+            "name": "baseDepositsReserved",
+            "docs": [
+              "Tracks the amount of deposits that flowed into the serum open orders account.",
+              "",
+              "The bank still considers these amounts user deposits (see deposits_in_serum)",
+              "and they need to be deducted from there when they flow back into the bank",
+              "as real tokens."
+            ],
+            "type": "u64"
+          },
+          {
+            "name": "quoteDepositsReserved",
+            "type": "u64"
+          },
+          {
             "name": "reserved",
             "type": {
               "array": [
                 "u8",
-                48
+                32
               ]
             }
           }
