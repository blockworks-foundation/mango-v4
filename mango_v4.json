{
<<<<<<< HEAD
  "version": "0.17.1",
=======
  "version": "0.18.0",
>>>>>>> e09bfdea
  "name": "mango_v4",
  "instructions": [
    {
      "name": "admingTokenWithdrawFees",
      "accounts": [
        {
          "name": "group",
          "isMut": false,
          "isSigner": false,
          "relations": [
            "admin"
          ]
        },
        {
          "name": "bank",
          "isMut": true,
          "isSigner": false,
          "relations": [
            "group",
            "vault"
          ]
        },
        {
          "name": "vault",
          "isMut": true,
          "isSigner": false
        },
        {
          "name": "tokenAccount",
          "isMut": true,
          "isSigner": false
        },
        {
          "name": "tokenProgram",
          "isMut": false,
          "isSigner": false
        },
        {
          "name": "admin",
          "isMut": false,
          "isSigner": true
        }
      ],
      "args": []
    },
    {
      "name": "adminPerpWithdrawFees",
      "accounts": [
        {
          "name": "group",
          "isMut": false,
          "isSigner": false,
          "relations": [
            "admin"
          ]
        },
        {
          "name": "perpMarket",
          "isMut": true,
          "isSigner": false,
          "relations": [
            "group"
          ]
        },
        {
          "name": "bank",
          "isMut": true,
          "isSigner": false,
          "relations": [
            "group",
            "vault"
          ]
        },
        {
          "name": "vault",
          "isMut": true,
          "isSigner": false
        },
        {
          "name": "tokenAccount",
          "isMut": true,
          "isSigner": false
        },
        {
          "name": "tokenProgram",
          "isMut": false,
          "isSigner": false
        },
        {
          "name": "admin",
          "isMut": false,
          "isSigner": true
        }
      ],
      "args": []
    },
    {
      "name": "groupCreate",
      "accounts": [
        {
          "name": "group",
          "isMut": true,
          "isSigner": false,
          "pda": {
            "seeds": [
              {
                "kind": "const",
                "type": "string",
                "value": "Group"
              },
              {
                "kind": "account",
                "type": "publicKey",
                "path": "creator"
              },
              {
                "kind": "arg",
                "type": "u32",
                "path": "group_num"
              }
            ]
          }
        },
        {
          "name": "creator",
          "isMut": false,
          "isSigner": true
        },
        {
          "name": "insuranceMint",
          "isMut": false,
          "isSigner": false
        },
        {
          "name": "insuranceVault",
          "isMut": true,
          "isSigner": false,
          "pda": {
            "seeds": [
              {
                "kind": "const",
                "type": "string",
                "value": "InsuranceVault"
              },
              {
                "kind": "account",
                "type": "publicKey",
                "path": "group"
              }
            ]
          }
        },
        {
          "name": "payer",
          "isMut": true,
          "isSigner": true
        },
        {
          "name": "tokenProgram",
          "isMut": false,
          "isSigner": false
        },
        {
          "name": "systemProgram",
          "isMut": false,
          "isSigner": false
        },
        {
          "name": "rent",
          "isMut": false,
          "isSigner": false
        }
      ],
      "args": [
        {
          "name": "groupNum",
          "type": "u32"
        },
        {
          "name": "testing",
          "type": "u8"
        },
        {
          "name": "version",
          "type": "u8"
        }
      ]
    },
    {
      "name": "groupEdit",
      "accounts": [
        {
          "name": "group",
          "isMut": true,
          "isSigner": false,
          "relations": [
            "admin"
          ]
        },
        {
          "name": "admin",
          "isMut": false,
          "isSigner": true
        }
      ],
      "args": [
        {
          "name": "adminOpt",
          "type": {
            "option": "publicKey"
          }
        },
        {
          "name": "fastListingAdminOpt",
          "type": {
            "option": "publicKey"
          }
        },
        {
          "name": "securityAdminOpt",
          "type": {
            "option": "publicKey"
          }
        },
        {
          "name": "testingOpt",
          "type": {
            "option": "u8"
          }
        },
        {
          "name": "versionOpt",
          "type": {
            "option": "u8"
          }
        },
        {
          "name": "depositLimitQuoteOpt",
          "type": {
            "option": "u64"
          }
        },
        {
          "name": "buybackFeesOpt",
          "type": {
            "option": "bool"
          }
        },
        {
          "name": "buybackFeesBonusFactorOpt",
          "type": {
            "option": "f32"
          }
        },
        {
          "name": "buybackFeesSwapMangoAccountOpt",
          "type": {
            "option": "publicKey"
          }
        },
        {
          "name": "mngoTokenIndexOpt",
          "type": {
            "option": "u16"
          }
        },
        {
          "name": "buybackFeesExpiryIntervalOpt",
          "type": {
            "option": "u64"
          }
        },
        {
          "name": "tokenConditionalSwapTakerFeeFractionOpt",
          "type": {
            "option": "f32"
          }
        },
        {
          "name": "tokenConditionalSwapMakerFeeFractionOpt",
          "type": {
            "option": "f32"
          }
        }
      ]
    },
    {
      "name": "groupWithdrawInsuranceFund",
      "accounts": [
        {
          "name": "group",
          "isMut": false,
          "isSigner": false,
          "relations": [
            "insurance_vault",
            "admin"
          ]
        },
        {
          "name": "admin",
          "isMut": false,
          "isSigner": true
        },
        {
          "name": "insuranceVault",
          "isMut": true,
          "isSigner": false
        },
        {
          "name": "destination",
          "isMut": true,
          "isSigner": false
        },
        {
          "name": "tokenProgram",
          "isMut": false,
          "isSigner": false
        }
      ],
      "args": [
        {
          "name": "amount",
          "type": "u64"
        }
      ]
    },
    {
      "name": "ixGateSet",
      "accounts": [
        {
          "name": "group",
          "isMut": true,
          "isSigner": false
        },
        {
          "name": "admin",
          "isMut": false,
          "isSigner": true
        }
      ],
      "args": [
        {
          "name": "ixGate",
          "type": "u128"
        }
      ]
    },
    {
      "name": "groupClose",
      "accounts": [
        {
          "name": "group",
          "isMut": true,
          "isSigner": false,
          "relations": [
            "admin",
            "insurance_vault"
          ]
        },
        {
          "name": "admin",
          "isMut": false,
          "isSigner": true
        },
        {
          "name": "insuranceVault",
          "isMut": true,
          "isSigner": false
        },
        {
          "name": "solDestination",
          "isMut": true,
          "isSigner": false
        },
        {
          "name": "tokenProgram",
          "isMut": false,
          "isSigner": false
        }
      ],
      "args": []
    },
    {
      "name": "tokenRegister",
      "accounts": [
        {
          "name": "group",
          "isMut": false,
          "isSigner": false,
          "relations": [
            "admin"
          ]
        },
        {
          "name": "admin",
          "isMut": false,
          "isSigner": true
        },
        {
          "name": "mint",
          "isMut": false,
          "isSigner": false
        },
        {
          "name": "bank",
          "isMut": true,
          "isSigner": false,
          "pda": {
            "seeds": [
              {
                "kind": "const",
                "type": "string",
                "value": "Bank"
              },
              {
                "kind": "account",
                "type": "publicKey",
                "path": "group"
              },
              {
                "kind": "arg",
                "type": "u16",
                "path": "token_index"
              },
              {
                "kind": "const",
                "type": "u32",
                "value": 0
              }
            ]
          }
        },
        {
          "name": "vault",
          "isMut": true,
          "isSigner": false,
          "pda": {
            "seeds": [
              {
                "kind": "const",
                "type": "string",
                "value": "Vault"
              },
              {
                "kind": "account",
                "type": "publicKey",
                "path": "group"
              },
              {
                "kind": "arg",
                "type": "u16",
                "path": "token_index"
              },
              {
                "kind": "const",
                "type": "u32",
                "value": 0
              }
            ]
          }
        },
        {
          "name": "mintInfo",
          "isMut": true,
          "isSigner": false,
          "pda": {
            "seeds": [
              {
                "kind": "const",
                "type": "string",
                "value": "MintInfo"
              },
              {
                "kind": "account",
                "type": "publicKey",
                "path": "group"
              },
              {
                "kind": "account",
                "type": "publicKey",
                "account": "Mint",
                "path": "mint"
              }
            ]
          }
        },
        {
          "name": "oracle",
          "isMut": false,
          "isSigner": false
        },
        {
          "name": "payer",
          "isMut": true,
          "isSigner": true
        },
        {
          "name": "tokenProgram",
          "isMut": false,
          "isSigner": false
        },
        {
          "name": "systemProgram",
          "isMut": false,
          "isSigner": false
        },
        {
          "name": "rent",
          "isMut": false,
          "isSigner": false
        }
      ],
      "args": [
        {
          "name": "tokenIndex",
          "type": "u16"
        },
        {
          "name": "name",
          "type": "string"
        },
        {
          "name": "oracleConfig",
          "type": {
            "defined": "OracleConfigParams"
          }
        },
        {
          "name": "interestRateParams",
          "type": {
            "defined": "InterestRateParams"
          }
        },
        {
          "name": "loanFeeRate",
          "type": "f32"
        },
        {
          "name": "loanOriginationFeeRate",
          "type": "f32"
        },
        {
          "name": "maintAssetWeight",
          "type": "f32"
        },
        {
          "name": "initAssetWeight",
          "type": "f32"
        },
        {
          "name": "maintLiabWeight",
          "type": "f32"
        },
        {
          "name": "initLiabWeight",
          "type": "f32"
        },
        {
          "name": "liquidationFee",
          "type": "f32"
        },
        {
          "name": "minVaultToDepositsRatio",
          "type": "f64"
        },
        {
          "name": "netBorrowLimitWindowSizeTs",
          "type": "u64"
        },
        {
          "name": "netBorrowLimitPerWindowQuote",
          "type": "i64"
        }
      ]
    },
    {
      "name": "tokenRegisterTrustless",
      "accounts": [
        {
          "name": "group",
          "isMut": false,
          "isSigner": false
        },
        {
          "name": "admin",
          "isMut": false,
          "isSigner": true
        },
        {
          "name": "mint",
          "isMut": false,
          "isSigner": false
        },
        {
          "name": "bank",
          "isMut": true,
          "isSigner": false,
          "pda": {
            "seeds": [
              {
                "kind": "const",
                "type": "string",
                "value": "Bank"
              },
              {
                "kind": "account",
                "type": "publicKey",
                "path": "group"
              },
              {
                "kind": "arg",
                "type": "u16",
                "path": "token_index"
              },
              {
                "kind": "const",
                "type": "u32",
                "value": 0
              }
            ]
          }
        },
        {
          "name": "vault",
          "isMut": true,
          "isSigner": false,
          "pda": {
            "seeds": [
              {
                "kind": "const",
                "type": "string",
                "value": "Vault"
              },
              {
                "kind": "account",
                "type": "publicKey",
                "path": "group"
              },
              {
                "kind": "arg",
                "type": "u16",
                "path": "token_index"
              },
              {
                "kind": "const",
                "type": "u32",
                "value": 0
              }
            ]
          }
        },
        {
          "name": "mintInfo",
          "isMut": true,
          "isSigner": false,
          "pda": {
            "seeds": [
              {
                "kind": "const",
                "type": "string",
                "value": "MintInfo"
              },
              {
                "kind": "account",
                "type": "publicKey",
                "path": "group"
              },
              {
                "kind": "account",
                "type": "publicKey",
                "account": "Mint",
                "path": "mint"
              }
            ]
          }
        },
        {
          "name": "oracle",
          "isMut": false,
          "isSigner": false
        },
        {
          "name": "payer",
          "isMut": true,
          "isSigner": true
        },
        {
          "name": "tokenProgram",
          "isMut": false,
          "isSigner": false
        },
        {
          "name": "systemProgram",
          "isMut": false,
          "isSigner": false
        },
        {
          "name": "rent",
          "isMut": false,
          "isSigner": false
        }
      ],
      "args": [
        {
          "name": "tokenIndex",
          "type": "u16"
        },
        {
          "name": "name",
          "type": "string"
        }
      ]
    },
    {
      "name": "tokenEdit",
      "accounts": [
        {
          "name": "group",
          "isMut": false,
          "isSigner": false
        },
        {
          "name": "admin",
          "isMut": false,
          "isSigner": true
        },
        {
          "name": "mintInfo",
          "isMut": true,
          "isSigner": false,
          "relations": [
            "group"
          ]
        },
        {
          "name": "oracle",
          "isMut": false,
          "isSigner": false,
          "docs": [
            "The oracle account is optional and only used when reset_stable_price is set.",
            ""
          ]
        }
      ],
      "args": [
        {
          "name": "oracleOpt",
          "type": {
            "option": "publicKey"
          }
        },
        {
          "name": "oracleConfigOpt",
          "type": {
            "option": {
              "defined": "OracleConfigParams"
            }
          }
        },
        {
          "name": "groupInsuranceFundOpt",
          "type": {
            "option": "bool"
          }
        },
        {
          "name": "interestRateParamsOpt",
          "type": {
            "option": {
              "defined": "InterestRateParams"
            }
          }
        },
        {
          "name": "loanFeeRateOpt",
          "type": {
            "option": "f32"
          }
        },
        {
          "name": "loanOriginationFeeRateOpt",
          "type": {
            "option": "f32"
          }
        },
        {
          "name": "maintAssetWeightOpt",
          "type": {
            "option": "f32"
          }
        },
        {
          "name": "initAssetWeightOpt",
          "type": {
            "option": "f32"
          }
        },
        {
          "name": "maintLiabWeightOpt",
          "type": {
            "option": "f32"
          }
        },
        {
          "name": "initLiabWeightOpt",
          "type": {
            "option": "f32"
          }
        },
        {
          "name": "liquidationFeeOpt",
          "type": {
            "option": "f32"
          }
        },
        {
          "name": "stablePriceDelayIntervalSecondsOpt",
          "type": {
            "option": "u32"
          }
        },
        {
          "name": "stablePriceDelayGrowthLimitOpt",
          "type": {
            "option": "f32"
          }
        },
        {
          "name": "stablePriceGrowthLimitOpt",
          "type": {
            "option": "f32"
          }
        },
        {
          "name": "minVaultToDepositsRatioOpt",
          "type": {
            "option": "f64"
          }
        },
        {
          "name": "netBorrowLimitPerWindowQuoteOpt",
          "type": {
            "option": "i64"
          }
        },
        {
          "name": "netBorrowLimitWindowSizeTsOpt",
          "type": {
            "option": "u64"
          }
        },
        {
          "name": "borrowWeightScaleStartQuoteOpt",
          "type": {
            "option": "f64"
          }
        },
        {
          "name": "depositWeightScaleStartQuoteOpt",
          "type": {
            "option": "f64"
          }
        },
        {
          "name": "resetStablePrice",
          "type": "bool"
        },
        {
          "name": "resetNetBorrowLimit",
          "type": "bool"
        },
        {
          "name": "reduceOnlyOpt",
          "type": {
            "option": "u8"
          }
        },
        {
          "name": "nameOpt",
          "type": {
            "option": "string"
          }
        },
        {
          "name": "forceCloseOpt",
          "type": {
            "option": "bool"
          }
        }
      ]
    },
    {
      "name": "tokenAddBank",
      "accounts": [
        {
          "name": "group",
          "isMut": false,
          "isSigner": false,
          "relations": [
            "admin"
          ]
        },
        {
          "name": "admin",
          "isMut": false,
          "isSigner": true
        },
        {
          "name": "mint",
          "isMut": false,
          "isSigner": false
        },
        {
          "name": "existingBank",
          "isMut": false,
          "isSigner": false,
          "relations": [
            "group",
            "mint"
          ]
        },
        {
          "name": "bank",
          "isMut": true,
          "isSigner": false,
          "pda": {
            "seeds": [
              {
                "kind": "const",
                "type": "string",
                "value": "Bank"
              },
              {
                "kind": "account",
                "type": "publicKey",
                "path": "group"
              },
              {
                "kind": "arg",
                "type": "u16",
                "path": "token_index"
              },
              {
                "kind": "arg",
                "type": "u32",
                "path": "bank_num"
              }
            ]
          }
        },
        {
          "name": "vault",
          "isMut": true,
          "isSigner": false,
          "pda": {
            "seeds": [
              {
                "kind": "const",
                "type": "string",
                "value": "Vault"
              },
              {
                "kind": "account",
                "type": "publicKey",
                "path": "group"
              },
              {
                "kind": "arg",
                "type": "u16",
                "path": "token_index"
              },
              {
                "kind": "arg",
                "type": "u32",
                "path": "bank_num"
              }
            ]
          }
        },
        {
          "name": "mintInfo",
          "isMut": true,
          "isSigner": false,
          "relations": [
            "group",
            "mint"
          ]
        },
        {
          "name": "payer",
          "isMut": true,
          "isSigner": true
        },
        {
          "name": "tokenProgram",
          "isMut": false,
          "isSigner": false
        },
        {
          "name": "systemProgram",
          "isMut": false,
          "isSigner": false
        },
        {
          "name": "rent",
          "isMut": false,
          "isSigner": false
        }
      ],
      "args": [
        {
          "name": "tokenIndex",
          "type": "u16"
        },
        {
          "name": "bankNum",
          "type": "u32"
        }
      ]
    },
    {
      "name": "tokenDeregister",
      "accounts": [
        {
          "name": "group",
          "isMut": false,
          "isSigner": false,
          "relations": [
            "admin"
          ]
        },
        {
          "name": "admin",
          "isMut": false,
          "isSigner": true
        },
        {
          "name": "mintInfo",
          "isMut": true,
          "isSigner": false,
          "relations": [
            "group"
          ]
        },
        {
          "name": "dustVault",
          "isMut": true,
          "isSigner": false
        },
        {
          "name": "solDestination",
          "isMut": true,
          "isSigner": false
        },
        {
          "name": "tokenProgram",
          "isMut": false,
          "isSigner": false
        }
      ],
      "args": []
    },
    {
      "name": "tokenUpdateIndexAndRate",
      "accounts": [
        {
          "name": "group",
          "isMut": false,
          "isSigner": false
        },
        {
          "name": "mintInfo",
          "isMut": false,
          "isSigner": false,
          "relations": [
            "oracle",
            "group"
          ]
        },
        {
          "name": "oracle",
          "isMut": false,
          "isSigner": false
        },
        {
          "name": "instructions",
          "isMut": false,
          "isSigner": false
        }
      ],
      "args": []
    },
    {
      "name": "accountCreate",
      "accounts": [
        {
          "name": "group",
          "isMut": false,
          "isSigner": false
        },
        {
          "name": "account",
          "isMut": true,
          "isSigner": false,
          "pda": {
            "seeds": [
              {
                "kind": "const",
                "type": "string",
                "value": "MangoAccount"
              },
              {
                "kind": "account",
                "type": "publicKey",
                "path": "group"
              },
              {
                "kind": "account",
                "type": "publicKey",
                "path": "owner"
              },
              {
                "kind": "arg",
                "type": "u32",
                "path": "account_num"
              }
            ]
          }
        },
        {
          "name": "owner",
          "isMut": false,
          "isSigner": true
        },
        {
          "name": "payer",
          "isMut": true,
          "isSigner": true
        },
        {
          "name": "systemProgram",
          "isMut": false,
          "isSigner": false
        }
      ],
      "args": [
        {
          "name": "accountNum",
          "type": "u32"
        },
        {
          "name": "tokenCount",
          "type": "u8"
        },
        {
          "name": "serum3Count",
          "type": "u8"
        },
        {
          "name": "perpCount",
          "type": "u8"
        },
        {
          "name": "perpOoCount",
          "type": "u8"
        },
        {
          "name": "name",
          "type": "string"
        }
      ]
    },
    {
      "name": "accountExpand",
      "accounts": [
        {
          "name": "group",
          "isMut": false,
          "isSigner": false
        },
        {
          "name": "account",
          "isMut": true,
          "isSigner": false,
          "relations": [
            "group",
            "owner"
          ]
        },
        {
          "name": "owner",
          "isMut": false,
          "isSigner": true
        },
        {
          "name": "payer",
          "isMut": true,
          "isSigner": true
        },
        {
          "name": "systemProgram",
          "isMut": false,
          "isSigner": false
        }
      ],
      "args": [
        {
          "name": "tokenCount",
          "type": "u8"
        },
        {
          "name": "serum3Count",
          "type": "u8"
        },
        {
          "name": "perpCount",
          "type": "u8"
        },
        {
          "name": "perpOoCount",
          "type": "u8"
        }
      ]
    },
    {
      "name": "accountExpandV2",
      "accounts": [
        {
          "name": "group",
          "isMut": false,
          "isSigner": false
        },
        {
          "name": "account",
          "isMut": true,
          "isSigner": false,
          "relations": [
            "group",
            "owner"
          ]
        },
        {
          "name": "owner",
          "isMut": false,
          "isSigner": true
        },
        {
          "name": "payer",
          "isMut": true,
          "isSigner": true
        },
        {
          "name": "systemProgram",
          "isMut": false,
          "isSigner": false
        }
      ],
      "args": [
        {
          "name": "tokenCount",
          "type": "u8"
        },
        {
          "name": "serum3Count",
          "type": "u8"
        },
        {
          "name": "perpCount",
          "type": "u8"
        },
        {
          "name": "perpOoCount",
          "type": "u8"
        },
        {
          "name": "tokenConditionalSwapCount",
          "type": "u8"
        }
      ]
    },
    {
      "name": "accountEdit",
      "accounts": [
        {
          "name": "group",
          "isMut": false,
          "isSigner": false
        },
        {
          "name": "account",
          "isMut": true,
          "isSigner": false,
          "relations": [
            "group",
            "owner"
          ]
        },
        {
          "name": "owner",
          "isMut": false,
          "isSigner": true
        }
      ],
      "args": [
        {
          "name": "nameOpt",
          "type": {
            "option": "string"
          }
        },
        {
          "name": "delegateOpt",
          "type": {
            "option": "publicKey"
          }
        }
      ]
    },
    {
      "name": "accountToggleFreeze",
      "accounts": [
        {
          "name": "group",
          "isMut": false,
          "isSigner": false
        },
        {
          "name": "account",
          "isMut": true,
          "isSigner": false,
          "relations": [
            "group"
          ]
        },
        {
          "name": "admin",
          "isMut": false,
          "isSigner": true
        }
      ],
      "args": [
        {
          "name": "freeze",
          "type": "bool"
        }
      ]
    },
    {
      "name": "accountClose",
      "accounts": [
        {
          "name": "group",
          "isMut": false,
          "isSigner": false
        },
        {
          "name": "account",
          "isMut": true,
          "isSigner": false,
          "relations": [
            "group",
            "owner"
          ]
        },
        {
          "name": "owner",
          "isMut": false,
          "isSigner": true
        },
        {
          "name": "solDestination",
          "isMut": true,
          "isSigner": false
        },
        {
          "name": "tokenProgram",
          "isMut": false,
          "isSigner": false
        }
      ],
      "args": [
        {
          "name": "forceClose",
          "type": "bool"
        }
      ]
    },
    {
      "name": "accountBuybackFeesWithMngo",
      "accounts": [
        {
          "name": "group",
          "isMut": false,
          "isSigner": false
        },
        {
          "name": "account",
          "isMut": true,
          "isSigner": false,
          "relations": [
            "group"
          ]
        },
        {
          "name": "owner",
          "isMut": false,
          "isSigner": true
        },
        {
          "name": "daoAccount",
          "isMut": true,
          "isSigner": false,
          "relations": [
            "group"
          ]
        },
        {
          "name": "mngoBank",
          "isMut": true,
          "isSigner": false,
          "relations": [
            "group"
          ]
        },
        {
          "name": "mngoOracle",
          "isMut": false,
          "isSigner": false
        },
        {
          "name": "feesBank",
          "isMut": true,
          "isSigner": false,
          "relations": [
            "group"
          ]
        },
        {
          "name": "feesOracle",
          "isMut": false,
          "isSigner": false
        }
      ],
      "args": [
        {
          "name": "maxBuybackUsd",
          "type": "u64"
        }
      ]
    },
    {
      "name": "stubOracleCreate",
      "accounts": [
        {
          "name": "group",
          "isMut": false,
          "isSigner": false,
          "relations": [
            "admin"
          ]
        },
        {
          "name": "oracle",
          "isMut": true,
          "isSigner": false,
          "pda": {
            "seeds": [
              {
                "kind": "const",
                "type": "string",
                "value": "StubOracle"
              },
              {
                "kind": "account",
                "type": "publicKey",
                "path": "group"
              },
              {
                "kind": "account",
                "type": "publicKey",
                "account": "Mint",
                "path": "mint"
              }
            ]
          }
        },
        {
          "name": "admin",
          "isMut": false,
          "isSigner": true
        },
        {
          "name": "mint",
          "isMut": false,
          "isSigner": false
        },
        {
          "name": "payer",
          "isMut": true,
          "isSigner": true
        },
        {
          "name": "systemProgram",
          "isMut": false,
          "isSigner": false
        }
      ],
      "args": [
        {
          "name": "price",
          "type": {
            "defined": "I80F48"
          }
        }
      ]
    },
    {
      "name": "stubOracleClose",
      "accounts": [
        {
          "name": "group",
          "isMut": false,
          "isSigner": false,
          "relations": [
            "admin"
          ]
        },
        {
          "name": "admin",
          "isMut": false,
          "isSigner": true
        },
        {
          "name": "oracle",
          "isMut": true,
          "isSigner": false,
          "relations": [
            "group"
          ]
        },
        {
          "name": "solDestination",
          "isMut": true,
          "isSigner": false
        },
        {
          "name": "tokenProgram",
          "isMut": false,
          "isSigner": false
        }
      ],
      "args": []
    },
    {
      "name": "stubOracleSet",
      "accounts": [
        {
          "name": "group",
          "isMut": false,
          "isSigner": false,
          "relations": [
            "admin"
          ]
        },
        {
          "name": "admin",
          "isMut": false,
          "isSigner": true
        },
        {
          "name": "oracle",
          "isMut": true,
          "isSigner": false,
          "relations": [
            "group"
          ]
        }
      ],
      "args": [
        {
          "name": "price",
          "type": {
            "defined": "I80F48"
          }
        }
      ]
    },
    {
      "name": "tokenDeposit",
      "accounts": [
        {
          "name": "group",
          "isMut": false,
          "isSigner": false
        },
        {
          "name": "account",
          "isMut": true,
          "isSigner": false,
          "relations": [
            "group",
            "owner"
          ]
        },
        {
          "name": "owner",
          "isMut": false,
          "isSigner": true
        },
        {
          "name": "bank",
          "isMut": true,
          "isSigner": false,
          "relations": [
            "group",
            "vault",
            "oracle"
          ]
        },
        {
          "name": "vault",
          "isMut": true,
          "isSigner": false
        },
        {
          "name": "oracle",
          "isMut": false,
          "isSigner": false
        },
        {
          "name": "tokenAccount",
          "isMut": true,
          "isSigner": false
        },
        {
          "name": "tokenAuthority",
          "isMut": false,
          "isSigner": true
        },
        {
          "name": "tokenProgram",
          "isMut": false,
          "isSigner": false
        }
      ],
      "args": [
        {
          "name": "amount",
          "type": "u64"
        },
        {
          "name": "reduceOnly",
          "type": "bool"
        }
      ]
    },
    {
      "name": "tokenDepositIntoExisting",
      "accounts": [
        {
          "name": "group",
          "isMut": false,
          "isSigner": false
        },
        {
          "name": "account",
          "isMut": true,
          "isSigner": false,
          "relations": [
            "group"
          ]
        },
        {
          "name": "bank",
          "isMut": true,
          "isSigner": false,
          "relations": [
            "group",
            "vault",
            "oracle"
          ]
        },
        {
          "name": "vault",
          "isMut": true,
          "isSigner": false
        },
        {
          "name": "oracle",
          "isMut": false,
          "isSigner": false
        },
        {
          "name": "tokenAccount",
          "isMut": true,
          "isSigner": false
        },
        {
          "name": "tokenAuthority",
          "isMut": false,
          "isSigner": true
        },
        {
          "name": "tokenProgram",
          "isMut": false,
          "isSigner": false
        }
      ],
      "args": [
        {
          "name": "amount",
          "type": "u64"
        },
        {
          "name": "reduceOnly",
          "type": "bool"
        }
      ]
    },
    {
      "name": "tokenWithdraw",
      "accounts": [
        {
          "name": "group",
          "isMut": false,
          "isSigner": false
        },
        {
          "name": "account",
          "isMut": true,
          "isSigner": false,
          "relations": [
            "group",
            "owner"
          ]
        },
        {
          "name": "owner",
          "isMut": false,
          "isSigner": true
        },
        {
          "name": "bank",
          "isMut": true,
          "isSigner": false,
          "relations": [
            "group",
            "vault",
            "oracle"
          ]
        },
        {
          "name": "vault",
          "isMut": true,
          "isSigner": false
        },
        {
          "name": "oracle",
          "isMut": false,
          "isSigner": false
        },
        {
          "name": "tokenAccount",
          "isMut": true,
          "isSigner": false
        },
        {
          "name": "tokenProgram",
          "isMut": false,
          "isSigner": false
        }
      ],
      "args": [
        {
          "name": "amount",
          "type": "u64"
        },
        {
          "name": "allowBorrow",
          "type": "bool"
        }
      ]
    },
    {
      "name": "flashLoanBegin",
      "accounts": [
        {
          "name": "account",
          "isMut": false,
          "isSigner": false
        },
        {
          "name": "owner",
          "isMut": false,
          "isSigner": true
        },
        {
          "name": "tokenProgram",
          "isMut": false,
          "isSigner": false
        },
        {
          "name": "instructions",
          "isMut": false,
          "isSigner": false,
          "docs": [
            "Instructions Sysvar for instruction introspection"
          ]
        }
      ],
      "args": [
        {
          "name": "loanAmounts",
          "type": {
            "vec": "u64"
          }
        }
      ]
    },
    {
      "name": "flashLoanEnd",
      "accounts": [
        {
          "name": "account",
          "isMut": true,
          "isSigner": false
        },
        {
          "name": "owner",
          "isMut": false,
          "isSigner": true
        },
        {
          "name": "tokenProgram",
          "isMut": false,
          "isSigner": false
        }
      ],
      "args": [
        {
          "name": "flashLoanType",
          "type": {
            "defined": "FlashLoanType"
          }
        }
      ]
    },
    {
      "name": "flashLoanEndV2",
      "accounts": [
        {
          "name": "account",
          "isMut": true,
          "isSigner": false
        },
        {
          "name": "owner",
          "isMut": false,
          "isSigner": true
        },
        {
          "name": "tokenProgram",
          "isMut": false,
          "isSigner": false
        }
      ],
      "args": [
        {
          "name": "numLoans",
          "type": "u8"
        },
        {
          "name": "flashLoanType",
          "type": {
            "defined": "FlashLoanType"
          }
        }
      ]
    },
    {
      "name": "healthRegionBegin",
      "accounts": [
        {
          "name": "instructions",
          "isMut": false,
          "isSigner": false,
          "docs": [
            "Instructions Sysvar for instruction introspection"
          ]
        },
        {
          "name": "group",
          "isMut": false,
          "isSigner": false
        },
        {
          "name": "account",
          "isMut": true,
          "isSigner": false,
          "relations": [
            "group"
          ]
        }
      ],
      "args": []
    },
    {
      "name": "healthRegionEnd",
      "accounts": [
        {
          "name": "account",
          "isMut": true,
          "isSigner": false
        }
      ],
      "args": []
    },
    {
      "name": "serum3RegisterMarket",
      "docs": [
        "",
        "Serum",
        ""
      ],
      "accounts": [
        {
          "name": "group",
          "isMut": true,
          "isSigner": false,
          "relations": [
            "admin"
          ]
        },
        {
          "name": "admin",
          "isMut": false,
          "isSigner": true
        },
        {
          "name": "serumProgram",
          "isMut": false,
          "isSigner": false
        },
        {
          "name": "serumMarketExternal",
          "isMut": false,
          "isSigner": false
        },
        {
          "name": "serumMarket",
          "isMut": true,
          "isSigner": false,
          "pda": {
            "seeds": [
              {
                "kind": "const",
                "type": "string",
                "value": "Serum3Market"
              },
              {
                "kind": "account",
                "type": "publicKey",
                "path": "group"
              },
              {
                "kind": "account",
                "type": "publicKey",
                "path": "serum_market_external"
              }
            ]
          }
        },
        {
          "name": "indexReservation",
          "isMut": true,
          "isSigner": false,
          "pda": {
            "seeds": [
              {
                "kind": "const",
                "type": "string",
                "value": "Serum3Index"
              },
              {
                "kind": "account",
                "type": "publicKey",
                "path": "group"
              },
              {
                "kind": "arg",
                "type": "u16",
                "path": "market_index"
              }
            ]
          }
        },
        {
          "name": "quoteBank",
          "isMut": false,
          "isSigner": false,
          "relations": [
            "group"
          ]
        },
        {
          "name": "baseBank",
          "isMut": false,
          "isSigner": false,
          "relations": [
            "group"
          ]
        },
        {
          "name": "payer",
          "isMut": true,
          "isSigner": true
        },
        {
          "name": "systemProgram",
          "isMut": false,
          "isSigner": false
        }
      ],
      "args": [
        {
          "name": "marketIndex",
          "type": "u16"
        },
        {
          "name": "name",
          "type": "string"
        }
      ]
    },
    {
      "name": "serum3EditMarket",
      "accounts": [
        {
          "name": "group",
          "isMut": false,
          "isSigner": false
        },
        {
          "name": "admin",
          "isMut": false,
          "isSigner": true
        },
        {
          "name": "market",
          "isMut": true,
          "isSigner": false,
          "relations": [
            "group"
          ]
        }
      ],
      "args": [
        {
          "name": "reduceOnlyOpt",
          "type": {
            "option": "bool"
          }
        },
        {
          "name": "forceCloseOpt",
          "type": {
            "option": "bool"
          }
        },
        {
          "name": "nameOpt",
          "type": {
            "option": "string"
          }
        }
      ]
    },
    {
      "name": "serum3DeregisterMarket",
      "accounts": [
        {
          "name": "group",
          "isMut": true,
          "isSigner": false,
          "relations": [
            "admin"
          ]
        },
        {
          "name": "admin",
          "isMut": false,
          "isSigner": true
        },
        {
          "name": "serumMarket",
          "isMut": true,
          "isSigner": false,
          "relations": [
            "group"
          ]
        },
        {
          "name": "indexReservation",
          "isMut": true,
          "isSigner": false,
          "relations": [
            "group"
          ]
        },
        {
          "name": "solDestination",
          "isMut": true,
          "isSigner": false
        },
        {
          "name": "tokenProgram",
          "isMut": false,
          "isSigner": false
        }
      ],
      "args": []
    },
    {
      "name": "serum3CreateOpenOrders",
      "accounts": [
        {
          "name": "group",
          "isMut": false,
          "isSigner": false
        },
        {
          "name": "account",
          "isMut": true,
          "isSigner": false,
          "relations": [
            "group"
          ]
        },
        {
          "name": "owner",
          "isMut": false,
          "isSigner": true
        },
        {
          "name": "serumMarket",
          "isMut": false,
          "isSigner": false,
          "relations": [
            "group",
            "serum_program",
            "serum_market_external"
          ]
        },
        {
          "name": "serumProgram",
          "isMut": false,
          "isSigner": false
        },
        {
          "name": "serumMarketExternal",
          "isMut": false,
          "isSigner": false
        },
        {
          "name": "openOrders",
          "isMut": true,
          "isSigner": false,
          "pda": {
            "seeds": [
              {
                "kind": "const",
                "type": "string",
                "value": "Serum3OO"
              },
              {
                "kind": "account",
                "type": "publicKey",
                "path": "account"
              },
              {
                "kind": "account",
                "type": "publicKey",
                "path": "serum_market"
              }
            ]
          }
        },
        {
          "name": "payer",
          "isMut": true,
          "isSigner": true
        },
        {
          "name": "systemProgram",
          "isMut": false,
          "isSigner": false
        },
        {
          "name": "rent",
          "isMut": false,
          "isSigner": false
        }
      ],
      "args": []
    },
    {
      "name": "serum3CloseOpenOrders",
      "accounts": [
        {
          "name": "group",
          "isMut": false,
          "isSigner": false
        },
        {
          "name": "account",
          "isMut": true,
          "isSigner": false,
          "relations": [
            "group"
          ]
        },
        {
          "name": "owner",
          "isMut": false,
          "isSigner": true
        },
        {
          "name": "serumMarket",
          "isMut": false,
          "isSigner": false,
          "relations": [
            "group",
            "serum_program",
            "serum_market_external"
          ]
        },
        {
          "name": "serumProgram",
          "isMut": false,
          "isSigner": false
        },
        {
          "name": "serumMarketExternal",
          "isMut": false,
          "isSigner": false
        },
        {
          "name": "openOrders",
          "isMut": true,
          "isSigner": false
        },
        {
          "name": "solDestination",
          "isMut": true,
          "isSigner": false
        }
      ],
      "args": []
    },
    {
      "name": "serum3PlaceOrder",
      "accounts": [
        {
          "name": "group",
          "isMut": false,
          "isSigner": false
        },
        {
          "name": "account",
          "isMut": true,
          "isSigner": false,
          "relations": [
            "group"
          ]
        },
        {
          "name": "owner",
          "isMut": false,
          "isSigner": true
        },
        {
          "name": "openOrders",
          "isMut": true,
          "isSigner": false
        },
        {
          "name": "serumMarket",
          "isMut": false,
          "isSigner": false,
          "relations": [
            "group",
            "serum_program",
            "serum_market_external"
          ]
        },
        {
          "name": "serumProgram",
          "isMut": false,
          "isSigner": false
        },
        {
          "name": "serumMarketExternal",
          "isMut": true,
          "isSigner": false
        },
        {
          "name": "marketBids",
          "isMut": true,
          "isSigner": false
        },
        {
          "name": "marketAsks",
          "isMut": true,
          "isSigner": false
        },
        {
          "name": "marketEventQueue",
          "isMut": true,
          "isSigner": false
        },
        {
          "name": "marketRequestQueue",
          "isMut": true,
          "isSigner": false
        },
        {
          "name": "marketBaseVault",
          "isMut": true,
          "isSigner": false
        },
        {
          "name": "marketQuoteVault",
          "isMut": true,
          "isSigner": false
        },
        {
          "name": "marketVaultSigner",
          "isMut": false,
          "isSigner": false,
          "docs": [
            "needed for the automatic settle_funds call"
          ]
        },
        {
          "name": "payerBank",
          "isMut": true,
          "isSigner": false,
          "docs": [
            "The bank that pays for the order, if necessary"
          ],
          "relations": [
            "group"
          ]
        },
        {
          "name": "payerVault",
          "isMut": true,
          "isSigner": false,
          "docs": [
            "The bank vault that pays for the order, if necessary"
          ]
        },
        {
          "name": "payerOracle",
          "isMut": false,
          "isSigner": false
        },
        {
          "name": "tokenProgram",
          "isMut": false,
          "isSigner": false
        }
      ],
      "args": [
        {
          "name": "side",
          "type": {
            "defined": "Serum3Side"
          }
        },
        {
          "name": "limitPrice",
          "type": "u64"
        },
        {
          "name": "maxBaseQty",
          "type": "u64"
        },
        {
          "name": "maxNativeQuoteQtyIncludingFees",
          "type": "u64"
        },
        {
          "name": "selfTradeBehavior",
          "type": {
            "defined": "Serum3SelfTradeBehavior"
          }
        },
        {
          "name": "orderType",
          "type": {
            "defined": "Serum3OrderType"
          }
        },
        {
          "name": "clientOrderId",
          "type": "u64"
        },
        {
          "name": "limit",
          "type": "u16"
        }
      ]
    },
    {
      "name": "serum3CancelOrder",
      "accounts": [
        {
          "name": "group",
          "isMut": false,
          "isSigner": false
        },
        {
          "name": "account",
          "isMut": true,
          "isSigner": false,
          "relations": [
            "group"
          ]
        },
        {
          "name": "owner",
          "isMut": false,
          "isSigner": true
        },
        {
          "name": "openOrders",
          "isMut": true,
          "isSigner": false
        },
        {
          "name": "serumMarket",
          "isMut": false,
          "isSigner": false,
          "relations": [
            "group",
            "serum_program",
            "serum_market_external"
          ]
        },
        {
          "name": "serumProgram",
          "isMut": false,
          "isSigner": false
        },
        {
          "name": "serumMarketExternal",
          "isMut": true,
          "isSigner": false
        },
        {
          "name": "marketBids",
          "isMut": true,
          "isSigner": false
        },
        {
          "name": "marketAsks",
          "isMut": true,
          "isSigner": false
        },
        {
          "name": "marketEventQueue",
          "isMut": true,
          "isSigner": false
        }
      ],
      "args": [
        {
          "name": "side",
          "type": {
            "defined": "Serum3Side"
          }
        },
        {
          "name": "orderId",
          "type": "u128"
        }
      ]
    },
    {
      "name": "serum3CancelAllOrders",
      "accounts": [
        {
          "name": "group",
          "isMut": false,
          "isSigner": false
        },
        {
          "name": "account",
          "isMut": false,
          "isSigner": false,
          "relations": [
            "group"
          ]
        },
        {
          "name": "owner",
          "isMut": false,
          "isSigner": true
        },
        {
          "name": "openOrders",
          "isMut": true,
          "isSigner": false
        },
        {
          "name": "serumMarket",
          "isMut": false,
          "isSigner": false,
          "relations": [
            "group",
            "serum_program",
            "serum_market_external"
          ]
        },
        {
          "name": "serumProgram",
          "isMut": false,
          "isSigner": false
        },
        {
          "name": "serumMarketExternal",
          "isMut": true,
          "isSigner": false
        },
        {
          "name": "marketBids",
          "isMut": true,
          "isSigner": false
        },
        {
          "name": "marketAsks",
          "isMut": true,
          "isSigner": false
        },
        {
          "name": "marketEventQueue",
          "isMut": true,
          "isSigner": false
        }
      ],
      "args": [
        {
          "name": "limit",
          "type": "u8"
        }
      ]
    },
    {
      "name": "serum3SettleFunds",
      "docs": [
        "Deprecated instruction that used to settles all free funds from the OpenOrders account",
        "into the MangoAccount.",
        "",
        "Any serum \"referrer rebates\" (ui fees) are considered Mango fees."
      ],
      "accounts": [
        {
          "name": "group",
          "isMut": false,
          "isSigner": false
        },
        {
          "name": "account",
          "isMut": true,
          "isSigner": false,
          "relations": [
            "group"
          ]
        },
        {
          "name": "owner",
          "isMut": false,
          "isSigner": true
        },
        {
          "name": "openOrders",
          "isMut": true,
          "isSigner": false
        },
        {
          "name": "serumMarket",
          "isMut": false,
          "isSigner": false,
          "relations": [
            "group",
            "serum_program",
            "serum_market_external"
          ]
        },
        {
          "name": "serumProgram",
          "isMut": false,
          "isSigner": false
        },
        {
          "name": "serumMarketExternal",
          "isMut": true,
          "isSigner": false
        },
        {
          "name": "marketBaseVault",
          "isMut": true,
          "isSigner": false
        },
        {
          "name": "marketQuoteVault",
          "isMut": true,
          "isSigner": false
        },
        {
          "name": "marketVaultSigner",
          "isMut": false,
          "isSigner": false,
          "docs": [
            "needed for the automatic settle_funds call"
          ]
        },
        {
          "name": "quoteBank",
          "isMut": true,
          "isSigner": false,
          "relations": [
            "group"
          ]
        },
        {
          "name": "quoteVault",
          "isMut": true,
          "isSigner": false
        },
        {
          "name": "baseBank",
          "isMut": true,
          "isSigner": false,
          "relations": [
            "group"
          ]
        },
        {
          "name": "baseVault",
          "isMut": true,
          "isSigner": false
        },
        {
          "name": "tokenProgram",
          "isMut": false,
          "isSigner": false
        }
      ],
      "args": []
    },
    {
      "name": "serum3SettleFundsV2",
      "docs": [
        "Like Serum3SettleFunds, but `fees_to_dao` determines if referrer rebates are considered fees",
        "or are credited to the MangoAccount."
      ],
      "accounts": [
        {
          "name": "v1",
          "accounts": [
            {
              "name": "group",
              "isMut": false,
              "isSigner": false
            },
            {
              "name": "account",
              "isMut": true,
              "isSigner": false,
              "relations": [
                "group"
              ]
            },
            {
              "name": "owner",
              "isMut": false,
              "isSigner": true
            },
            {
              "name": "openOrders",
              "isMut": true,
              "isSigner": false
            },
            {
              "name": "serumMarket",
              "isMut": false,
              "isSigner": false,
              "relations": [
                "group",
                "serum_program",
                "serum_market_external"
              ]
            },
            {
              "name": "serumProgram",
              "isMut": false,
              "isSigner": false
            },
            {
              "name": "serumMarketExternal",
              "isMut": true,
              "isSigner": false
            },
            {
              "name": "marketBaseVault",
              "isMut": true,
              "isSigner": false
            },
            {
              "name": "marketQuoteVault",
              "isMut": true,
              "isSigner": false
            },
            {
              "name": "marketVaultSigner",
              "isMut": false,
              "isSigner": false,
              "docs": [
                "needed for the automatic settle_funds call"
              ]
            },
            {
              "name": "quoteBank",
              "isMut": true,
              "isSigner": false,
              "relations": [
                "group"
              ]
            },
            {
              "name": "quoteVault",
              "isMut": true,
              "isSigner": false
            },
            {
              "name": "baseBank",
              "isMut": true,
              "isSigner": false,
              "relations": [
                "group"
              ]
            },
            {
              "name": "baseVault",
              "isMut": true,
              "isSigner": false
            },
            {
              "name": "tokenProgram",
              "isMut": false,
              "isSigner": false
            }
          ]
        },
        {
          "name": "v2",
          "accounts": [
            {
              "name": "quoteOracle",
              "isMut": false,
              "isSigner": false
            },
            {
              "name": "baseOracle",
              "isMut": false,
              "isSigner": false
            }
          ]
        }
      ],
      "args": [
        {
          "name": "feesToDao",
          "type": "bool"
        }
      ]
    },
    {
      "name": "serum3LiqForceCancelOrders",
      "accounts": [
        {
          "name": "group",
          "isMut": false,
          "isSigner": false
        },
        {
          "name": "account",
          "isMut": true,
          "isSigner": false,
          "relations": [
            "group"
          ]
        },
        {
          "name": "openOrders",
          "isMut": true,
          "isSigner": false
        },
        {
          "name": "serumMarket",
          "isMut": false,
          "isSigner": false,
          "relations": [
            "group",
            "serum_program",
            "serum_market_external"
          ]
        },
        {
          "name": "serumProgram",
          "isMut": false,
          "isSigner": false
        },
        {
          "name": "serumMarketExternal",
          "isMut": true,
          "isSigner": false
        },
        {
          "name": "marketBids",
          "isMut": true,
          "isSigner": false
        },
        {
          "name": "marketAsks",
          "isMut": true,
          "isSigner": false
        },
        {
          "name": "marketEventQueue",
          "isMut": true,
          "isSigner": false
        },
        {
          "name": "marketBaseVault",
          "isMut": true,
          "isSigner": false
        },
        {
          "name": "marketQuoteVault",
          "isMut": true,
          "isSigner": false
        },
        {
          "name": "marketVaultSigner",
          "isMut": false,
          "isSigner": false
        },
        {
          "name": "quoteBank",
          "isMut": true,
          "isSigner": false,
          "relations": [
            "group"
          ]
        },
        {
          "name": "quoteVault",
          "isMut": true,
          "isSigner": false
        },
        {
          "name": "baseBank",
          "isMut": true,
          "isSigner": false,
          "relations": [
            "group"
          ]
        },
        {
          "name": "baseVault",
          "isMut": true,
          "isSigner": false
        },
        {
          "name": "tokenProgram",
          "isMut": false,
          "isSigner": false
        }
      ],
      "args": [
        {
          "name": "limit",
          "type": "u8"
        }
      ]
    },
    {
      "name": "liqTokenWithToken",
      "accounts": [
        {
          "name": "group",
          "isMut": false,
          "isSigner": false
        },
        {
          "name": "liqor",
          "isMut": true,
          "isSigner": false,
          "relations": [
            "group"
          ]
        },
        {
          "name": "liqorOwner",
          "isMut": false,
          "isSigner": true
        },
        {
          "name": "liqee",
          "isMut": true,
          "isSigner": false,
          "relations": [
            "group"
          ]
        }
      ],
      "args": [
        {
          "name": "assetTokenIndex",
          "type": "u16"
        },
        {
          "name": "liabTokenIndex",
          "type": "u16"
        },
        {
          "name": "maxLiabTransfer",
          "type": {
            "defined": "I80F48"
          }
        }
      ]
    },
    {
      "name": "liqTokenBankruptcy",
      "accounts": [
        {
          "name": "group",
          "isMut": false,
          "isSigner": false,
          "relations": [
            "insurance_vault"
          ]
        },
        {
          "name": "liqor",
          "isMut": true,
          "isSigner": false,
          "relations": [
            "group"
          ]
        },
        {
          "name": "liqorOwner",
          "isMut": false,
          "isSigner": true
        },
        {
          "name": "liqee",
          "isMut": true,
          "isSigner": false,
          "relations": [
            "group"
          ]
        },
        {
          "name": "liabMintInfo",
          "isMut": false,
          "isSigner": false,
          "relations": [
            "group"
          ]
        },
        {
          "name": "quoteVault",
          "isMut": true,
          "isSigner": false
        },
        {
          "name": "insuranceVault",
          "isMut": true,
          "isSigner": false
        },
        {
          "name": "tokenProgram",
          "isMut": false,
          "isSigner": false
        }
      ],
      "args": [
        {
          "name": "maxLiabTransfer",
          "type": {
            "defined": "I80F48"
          }
        }
      ]
    },
    {
      "name": "tokenLiqWithToken",
      "accounts": [
        {
          "name": "group",
          "isMut": false,
          "isSigner": false
        },
        {
          "name": "liqor",
          "isMut": true,
          "isSigner": false,
          "relations": [
            "group"
          ]
        },
        {
          "name": "liqorOwner",
          "isMut": false,
          "isSigner": true
        },
        {
          "name": "liqee",
          "isMut": true,
          "isSigner": false,
          "relations": [
            "group"
          ]
        }
      ],
      "args": [
        {
          "name": "assetTokenIndex",
          "type": "u16"
        },
        {
          "name": "liabTokenIndex",
          "type": "u16"
        },
        {
          "name": "maxLiabTransfer",
          "type": {
            "defined": "I80F48"
          }
        }
      ]
    },
    {
      "name": "tokenForceCloseBorrowsWithToken",
      "accounts": [
        {
          "name": "group",
          "isMut": false,
          "isSigner": false
        },
        {
          "name": "liqor",
          "isMut": true,
          "isSigner": false,
          "relations": [
            "group"
          ]
        },
        {
          "name": "liqorOwner",
          "isMut": false,
          "isSigner": true
        },
        {
          "name": "liqee",
          "isMut": true,
          "isSigner": false,
          "relations": [
            "group"
          ]
        }
      ],
      "args": [
        {
          "name": "assetTokenIndex",
          "type": "u16"
        },
        {
          "name": "liabTokenIndex",
          "type": "u16"
        },
        {
          "name": "maxLiabTransfer",
          "type": "u64"
        }
      ]
    },
    {
      "name": "tokenLiqBankruptcy",
      "accounts": [
        {
          "name": "group",
          "isMut": false,
          "isSigner": false,
          "relations": [
            "insurance_vault"
          ]
        },
        {
          "name": "liqor",
          "isMut": true,
          "isSigner": false,
          "relations": [
            "group"
          ]
        },
        {
          "name": "liqorOwner",
          "isMut": false,
          "isSigner": true
        },
        {
          "name": "liqee",
          "isMut": true,
          "isSigner": false,
          "relations": [
            "group"
          ]
        },
        {
          "name": "liabMintInfo",
          "isMut": false,
          "isSigner": false,
          "relations": [
            "group"
          ]
        },
        {
          "name": "quoteVault",
          "isMut": true,
          "isSigner": false
        },
        {
          "name": "insuranceVault",
          "isMut": true,
          "isSigner": false
        },
        {
          "name": "tokenProgram",
          "isMut": false,
          "isSigner": false
        }
      ],
      "args": [
        {
          "name": "maxLiabTransfer",
          "type": {
            "defined": "I80F48"
          }
        }
      ]
    },
    {
      "name": "perpCreateMarket",
      "docs": [
        "",
        "Perps",
        ""
      ],
      "accounts": [
        {
          "name": "group",
          "isMut": false,
          "isSigner": false,
          "relations": [
            "admin"
          ]
        },
        {
          "name": "admin",
          "isMut": false,
          "isSigner": true
        },
        {
          "name": "oracle",
          "isMut": false,
          "isSigner": false
        },
        {
          "name": "perpMarket",
          "isMut": true,
          "isSigner": false,
          "pda": {
            "seeds": [
              {
                "kind": "const",
                "type": "string",
                "value": "PerpMarket"
              },
              {
                "kind": "account",
                "type": "publicKey",
                "path": "group"
              },
              {
                "kind": "arg",
                "type": "u16",
                "path": "perp_market_index"
              }
            ]
          }
        },
        {
          "name": "bids",
          "isMut": true,
          "isSigner": false,
          "docs": [
            "Accounts are initialised by client,",
            "anchor discriminator is set first when ix exits,"
          ]
        },
        {
          "name": "asks",
          "isMut": true,
          "isSigner": false
        },
        {
          "name": "eventQueue",
          "isMut": true,
          "isSigner": false
        },
        {
          "name": "payer",
          "isMut": true,
          "isSigner": true
        },
        {
          "name": "systemProgram",
          "isMut": false,
          "isSigner": false
        }
      ],
      "args": [
        {
          "name": "perpMarketIndex",
          "type": "u16"
        },
        {
          "name": "name",
          "type": "string"
        },
        {
          "name": "oracleConfig",
          "type": {
            "defined": "OracleConfigParams"
          }
        },
        {
          "name": "baseDecimals",
          "type": "u8"
        },
        {
          "name": "quoteLotSize",
          "type": "i64"
        },
        {
          "name": "baseLotSize",
          "type": "i64"
        },
        {
          "name": "maintBaseAssetWeight",
          "type": "f32"
        },
        {
          "name": "initBaseAssetWeight",
          "type": "f32"
        },
        {
          "name": "maintBaseLiabWeight",
          "type": "f32"
        },
        {
          "name": "initBaseLiabWeight",
          "type": "f32"
        },
        {
          "name": "maintOverallAssetWeight",
          "type": "f32"
        },
        {
          "name": "initOverallAssetWeight",
          "type": "f32"
        },
        {
          "name": "baseLiquidationFee",
          "type": "f32"
        },
        {
          "name": "makerFee",
          "type": "f32"
        },
        {
          "name": "takerFee",
          "type": "f32"
        },
        {
          "name": "minFunding",
          "type": "f32"
        },
        {
          "name": "maxFunding",
          "type": "f32"
        },
        {
          "name": "impactQuantity",
          "type": "i64"
        },
        {
          "name": "groupInsuranceFund",
          "type": "bool"
        },
        {
          "name": "feePenalty",
          "type": "f32"
        },
        {
          "name": "settleFeeFlat",
          "type": "f32"
        },
        {
          "name": "settleFeeAmountThreshold",
          "type": "f32"
        },
        {
          "name": "settleFeeFractionLowHealth",
          "type": "f32"
        },
        {
          "name": "settleTokenIndex",
          "type": "u16"
        },
        {
          "name": "settlePnlLimitFactor",
          "type": "f32"
        },
        {
          "name": "settlePnlLimitWindowSizeTs",
          "type": "u64"
        },
        {
          "name": "positivePnlLiquidationFee",
          "type": "f32"
        }
      ]
    },
    {
      "name": "perpEditMarket",
      "accounts": [
        {
          "name": "group",
          "isMut": false,
          "isSigner": false
        },
        {
          "name": "admin",
          "isMut": false,
          "isSigner": true
        },
        {
          "name": "perpMarket",
          "isMut": true,
          "isSigner": false,
          "relations": [
            "group"
          ]
        },
        {
          "name": "oracle",
          "isMut": false,
          "isSigner": false,
          "docs": [
            "The oracle account is optional and only used when reset_stable_price is set.",
            ""
          ]
        }
      ],
      "args": [
        {
          "name": "oracleOpt",
          "type": {
            "option": "publicKey"
          }
        },
        {
          "name": "oracleConfigOpt",
          "type": {
            "option": {
              "defined": "OracleConfigParams"
            }
          }
        },
        {
          "name": "baseDecimalsOpt",
          "type": {
            "option": "u8"
          }
        },
        {
          "name": "maintBaseAssetWeightOpt",
          "type": {
            "option": "f32"
          }
        },
        {
          "name": "initBaseAssetWeightOpt",
          "type": {
            "option": "f32"
          }
        },
        {
          "name": "maintBaseLiabWeightOpt",
          "type": {
            "option": "f32"
          }
        },
        {
          "name": "initBaseLiabWeightOpt",
          "type": {
            "option": "f32"
          }
        },
        {
          "name": "maintOverallAssetWeightOpt",
          "type": {
            "option": "f32"
          }
        },
        {
          "name": "initOverallAssetWeightOpt",
          "type": {
            "option": "f32"
          }
        },
        {
          "name": "baseLiquidationFeeOpt",
          "type": {
            "option": "f32"
          }
        },
        {
          "name": "makerFeeOpt",
          "type": {
            "option": "f32"
          }
        },
        {
          "name": "takerFeeOpt",
          "type": {
            "option": "f32"
          }
        },
        {
          "name": "minFundingOpt",
          "type": {
            "option": "f32"
          }
        },
        {
          "name": "maxFundingOpt",
          "type": {
            "option": "f32"
          }
        },
        {
          "name": "impactQuantityOpt",
          "type": {
            "option": "i64"
          }
        },
        {
          "name": "groupInsuranceFundOpt",
          "type": {
            "option": "bool"
          }
        },
        {
          "name": "feePenaltyOpt",
          "type": {
            "option": "f32"
          }
        },
        {
          "name": "settleFeeFlatOpt",
          "type": {
            "option": "f32"
          }
        },
        {
          "name": "settleFeeAmountThresholdOpt",
          "type": {
            "option": "f32"
          }
        },
        {
          "name": "settleFeeFractionLowHealthOpt",
          "type": {
            "option": "f32"
          }
        },
        {
          "name": "stablePriceDelayIntervalSecondsOpt",
          "type": {
            "option": "u32"
          }
        },
        {
          "name": "stablePriceDelayGrowthLimitOpt",
          "type": {
            "option": "f32"
          }
        },
        {
          "name": "stablePriceGrowthLimitOpt",
          "type": {
            "option": "f32"
          }
        },
        {
          "name": "settlePnlLimitFactorOpt",
          "type": {
            "option": "f32"
          }
        },
        {
          "name": "settlePnlLimitWindowSizeTsOpt",
          "type": {
            "option": "u64"
          }
        },
        {
          "name": "reduceOnlyOpt",
          "type": {
            "option": "bool"
          }
        },
        {
          "name": "resetStablePrice",
          "type": "bool"
        },
        {
          "name": "positivePnlLiquidationFeeOpt",
          "type": {
            "option": "f32"
          }
        },
        {
          "name": "nameOpt",
          "type": {
            "option": "string"
          }
        },
        {
          "name": "forceCloseOpt",
          "type": {
            "option": "bool"
          }
        }
      ]
    },
    {
      "name": "perpCloseMarket",
      "accounts": [
        {
          "name": "group",
          "isMut": false,
          "isSigner": false,
          "relations": [
            "admin"
          ]
        },
        {
          "name": "admin",
          "isMut": false,
          "isSigner": true
        },
        {
          "name": "perpMarket",
          "isMut": true,
          "isSigner": false,
          "relations": [
            "group",
            "bids",
            "asks",
            "event_queue"
          ]
        },
        {
          "name": "bids",
          "isMut": true,
          "isSigner": false
        },
        {
          "name": "asks",
          "isMut": true,
          "isSigner": false
        },
        {
          "name": "eventQueue",
          "isMut": true,
          "isSigner": false
        },
        {
          "name": "solDestination",
          "isMut": true,
          "isSigner": false
        },
        {
          "name": "tokenProgram",
          "isMut": false,
          "isSigner": false
        }
      ],
      "args": []
    },
    {
      "name": "perpDeactivatePosition",
      "accounts": [
        {
          "name": "group",
          "isMut": false,
          "isSigner": false
        },
        {
          "name": "account",
          "isMut": true,
          "isSigner": false,
          "relations": [
            "group"
          ]
        },
        {
          "name": "owner",
          "isMut": false,
          "isSigner": true
        },
        {
          "name": "perpMarket",
          "isMut": false,
          "isSigner": false,
          "relations": [
            "group"
          ]
        }
      ],
      "args": []
    },
    {
      "name": "perpPlaceOrder",
      "accounts": [
        {
          "name": "group",
          "isMut": false,
          "isSigner": false
        },
        {
          "name": "account",
          "isMut": true,
          "isSigner": false,
          "relations": [
            "group"
          ]
        },
        {
          "name": "owner",
          "isMut": false,
          "isSigner": true
        },
        {
          "name": "perpMarket",
          "isMut": true,
          "isSigner": false,
          "relations": [
            "group",
            "bids",
            "asks",
            "event_queue",
            "oracle"
          ]
        },
        {
          "name": "bids",
          "isMut": true,
          "isSigner": false
        },
        {
          "name": "asks",
          "isMut": true,
          "isSigner": false
        },
        {
          "name": "eventQueue",
          "isMut": true,
          "isSigner": false
        },
        {
          "name": "oracle",
          "isMut": false,
          "isSigner": false
        }
      ],
      "args": [
        {
          "name": "side",
          "type": {
            "defined": "Side"
          }
        },
        {
          "name": "priceLots",
          "type": "i64"
        },
        {
          "name": "maxBaseLots",
          "type": "i64"
        },
        {
          "name": "maxQuoteLots",
          "type": "i64"
        },
        {
          "name": "clientOrderId",
          "type": "u64"
        },
        {
          "name": "orderType",
          "type": {
            "defined": "PlaceOrderType"
          }
        },
        {
          "name": "reduceOnly",
          "type": "bool"
        },
        {
          "name": "expiryTimestamp",
          "type": "u64"
        },
        {
          "name": "limit",
          "type": "u8"
        }
      ],
      "returns": {
        "option": "u128"
      }
    },
    {
      "name": "perpPlaceOrderV2",
      "accounts": [
        {
          "name": "group",
          "isMut": false,
          "isSigner": false
        },
        {
          "name": "account",
          "isMut": true,
          "isSigner": false,
          "relations": [
            "group"
          ]
        },
        {
          "name": "owner",
          "isMut": false,
          "isSigner": true
        },
        {
          "name": "perpMarket",
          "isMut": true,
          "isSigner": false,
          "relations": [
            "group",
            "bids",
            "asks",
            "event_queue",
            "oracle"
          ]
        },
        {
          "name": "bids",
          "isMut": true,
          "isSigner": false
        },
        {
          "name": "asks",
          "isMut": true,
          "isSigner": false
        },
        {
          "name": "eventQueue",
          "isMut": true,
          "isSigner": false
        },
        {
          "name": "oracle",
          "isMut": false,
          "isSigner": false
        }
      ],
      "args": [
        {
          "name": "side",
          "type": {
            "defined": "Side"
          }
        },
        {
          "name": "priceLots",
          "type": "i64"
        },
        {
          "name": "maxBaseLots",
          "type": "i64"
        },
        {
          "name": "maxQuoteLots",
          "type": "i64"
        },
        {
          "name": "clientOrderId",
          "type": "u64"
        },
        {
          "name": "orderType",
          "type": {
            "defined": "PlaceOrderType"
          }
        },
        {
          "name": "selfTradeBehavior",
          "type": {
            "defined": "SelfTradeBehavior"
          }
        },
        {
          "name": "reduceOnly",
          "type": "bool"
        },
        {
          "name": "expiryTimestamp",
          "type": "u64"
        },
        {
          "name": "limit",
          "type": "u8"
        }
      ],
      "returns": {
        "option": "u128"
      }
    },
    {
      "name": "perpPlaceOrderPegged",
      "accounts": [
        {
          "name": "group",
          "isMut": false,
          "isSigner": false
        },
        {
          "name": "account",
          "isMut": true,
          "isSigner": false,
          "relations": [
            "group"
          ]
        },
        {
          "name": "owner",
          "isMut": false,
          "isSigner": true
        },
        {
          "name": "perpMarket",
          "isMut": true,
          "isSigner": false,
          "relations": [
            "group",
            "bids",
            "asks",
            "event_queue",
            "oracle"
          ]
        },
        {
          "name": "bids",
          "isMut": true,
          "isSigner": false
        },
        {
          "name": "asks",
          "isMut": true,
          "isSigner": false
        },
        {
          "name": "eventQueue",
          "isMut": true,
          "isSigner": false
        },
        {
          "name": "oracle",
          "isMut": false,
          "isSigner": false
        }
      ],
      "args": [
        {
          "name": "side",
          "type": {
            "defined": "Side"
          }
        },
        {
          "name": "priceOffsetLots",
          "type": "i64"
        },
        {
          "name": "pegLimit",
          "type": "i64"
        },
        {
          "name": "maxBaseLots",
          "type": "i64"
        },
        {
          "name": "maxQuoteLots",
          "type": "i64"
        },
        {
          "name": "clientOrderId",
          "type": "u64"
        },
        {
          "name": "orderType",
          "type": {
            "defined": "PlaceOrderType"
          }
        },
        {
          "name": "reduceOnly",
          "type": "bool"
        },
        {
          "name": "expiryTimestamp",
          "type": "u64"
        },
        {
          "name": "limit",
          "type": "u8"
        },
        {
          "name": "maxOracleStalenessSlots",
          "type": "i32"
        }
      ],
      "returns": {
        "option": "u128"
      }
    },
    {
      "name": "perpPlaceOrderPeggedV2",
      "accounts": [
        {
          "name": "group",
          "isMut": false,
          "isSigner": false
        },
        {
          "name": "account",
          "isMut": true,
          "isSigner": false,
          "relations": [
            "group"
          ]
        },
        {
          "name": "owner",
          "isMut": false,
          "isSigner": true
        },
        {
          "name": "perpMarket",
          "isMut": true,
          "isSigner": false,
          "relations": [
            "group",
            "bids",
            "asks",
            "event_queue",
            "oracle"
          ]
        },
        {
          "name": "bids",
          "isMut": true,
          "isSigner": false
        },
        {
          "name": "asks",
          "isMut": true,
          "isSigner": false
        },
        {
          "name": "eventQueue",
          "isMut": true,
          "isSigner": false
        },
        {
          "name": "oracle",
          "isMut": false,
          "isSigner": false
        }
      ],
      "args": [
        {
          "name": "side",
          "type": {
            "defined": "Side"
          }
        },
        {
          "name": "priceOffsetLots",
          "type": "i64"
        },
        {
          "name": "pegLimit",
          "type": "i64"
        },
        {
          "name": "maxBaseLots",
          "type": "i64"
        },
        {
          "name": "maxQuoteLots",
          "type": "i64"
        },
        {
          "name": "clientOrderId",
          "type": "u64"
        },
        {
          "name": "orderType",
          "type": {
            "defined": "PlaceOrderType"
          }
        },
        {
          "name": "selfTradeBehavior",
          "type": {
            "defined": "SelfTradeBehavior"
          }
        },
        {
          "name": "reduceOnly",
          "type": "bool"
        },
        {
          "name": "expiryTimestamp",
          "type": "u64"
        },
        {
          "name": "limit",
          "type": "u8"
        },
        {
          "name": "maxOracleStalenessSlots",
          "type": "i32"
        }
      ],
      "returns": {
        "option": "u128"
      }
    },
    {
      "name": "perpCancelOrder",
      "accounts": [
        {
          "name": "group",
          "isMut": false,
          "isSigner": false
        },
        {
          "name": "account",
          "isMut": true,
          "isSigner": false,
          "relations": [
            "group"
          ]
        },
        {
          "name": "owner",
          "isMut": false,
          "isSigner": true
        },
        {
          "name": "perpMarket",
          "isMut": true,
          "isSigner": false,
          "relations": [
            "group",
            "bids",
            "asks"
          ]
        },
        {
          "name": "bids",
          "isMut": true,
          "isSigner": false
        },
        {
          "name": "asks",
          "isMut": true,
          "isSigner": false
        }
      ],
      "args": [
        {
          "name": "orderId",
          "type": "u128"
        }
      ]
    },
    {
      "name": "perpCancelOrderByClientOrderId",
      "accounts": [
        {
          "name": "group",
          "isMut": false,
          "isSigner": false
        },
        {
          "name": "account",
          "isMut": true,
          "isSigner": false,
          "relations": [
            "group"
          ]
        },
        {
          "name": "owner",
          "isMut": false,
          "isSigner": true
        },
        {
          "name": "perpMarket",
          "isMut": true,
          "isSigner": false,
          "relations": [
            "group",
            "bids",
            "asks"
          ]
        },
        {
          "name": "bids",
          "isMut": true,
          "isSigner": false
        },
        {
          "name": "asks",
          "isMut": true,
          "isSigner": false
        }
      ],
      "args": [
        {
          "name": "clientOrderId",
          "type": "u64"
        }
      ]
    },
    {
      "name": "perpCancelAllOrders",
      "accounts": [
        {
          "name": "group",
          "isMut": false,
          "isSigner": false
        },
        {
          "name": "account",
          "isMut": true,
          "isSigner": false,
          "relations": [
            "group"
          ]
        },
        {
          "name": "owner",
          "isMut": false,
          "isSigner": true
        },
        {
          "name": "perpMarket",
          "isMut": true,
          "isSigner": false,
          "relations": [
            "group",
            "bids",
            "asks"
          ]
        },
        {
          "name": "bids",
          "isMut": true,
          "isSigner": false
        },
        {
          "name": "asks",
          "isMut": true,
          "isSigner": false
        }
      ],
      "args": [
        {
          "name": "limit",
          "type": "u8"
        }
      ]
    },
    {
      "name": "perpCancelAllOrdersBySide",
      "accounts": [
        {
          "name": "group",
          "isMut": false,
          "isSigner": false
        },
        {
          "name": "account",
          "isMut": true,
          "isSigner": false,
          "relations": [
            "group"
          ]
        },
        {
          "name": "owner",
          "isMut": false,
          "isSigner": true
        },
        {
          "name": "perpMarket",
          "isMut": true,
          "isSigner": false,
          "relations": [
            "group",
            "bids",
            "asks"
          ]
        },
        {
          "name": "bids",
          "isMut": true,
          "isSigner": false
        },
        {
          "name": "asks",
          "isMut": true,
          "isSigner": false
        }
      ],
      "args": [
        {
          "name": "sideOption",
          "type": {
            "option": {
              "defined": "Side"
            }
          }
        },
        {
          "name": "limit",
          "type": "u8"
        }
      ]
    },
    {
      "name": "perpConsumeEvents",
      "accounts": [
        {
          "name": "group",
          "isMut": false,
          "isSigner": false
        },
        {
          "name": "perpMarket",
          "isMut": true,
          "isSigner": false,
          "relations": [
            "group",
            "event_queue"
          ]
        },
        {
          "name": "eventQueue",
          "isMut": true,
          "isSigner": false
        }
      ],
      "args": [
        {
          "name": "limit",
          "type": "u64"
        }
      ]
    },
    {
      "name": "perpUpdateFunding",
      "accounts": [
        {
          "name": "group",
          "isMut": false,
          "isSigner": false
        },
        {
          "name": "perpMarket",
          "isMut": true,
          "isSigner": false,
          "relations": [
            "group",
            "bids",
            "asks",
            "oracle"
          ]
        },
        {
          "name": "bids",
          "isMut": true,
          "isSigner": false
        },
        {
          "name": "asks",
          "isMut": true,
          "isSigner": false
        },
        {
          "name": "oracle",
          "isMut": false,
          "isSigner": false
        }
      ],
      "args": []
    },
    {
      "name": "perpSettlePnl",
      "accounts": [
        {
          "name": "group",
          "isMut": false,
          "isSigner": false
        },
        {
          "name": "settler",
          "isMut": true,
          "isSigner": false,
          "relations": [
            "group"
          ]
        },
        {
          "name": "settlerOwner",
          "isMut": false,
          "isSigner": true
        },
        {
          "name": "perpMarket",
          "isMut": false,
          "isSigner": false,
          "relations": [
            "group",
            "oracle"
          ]
        },
        {
          "name": "accountA",
          "isMut": true,
          "isSigner": false,
          "relations": [
            "group"
          ]
        },
        {
          "name": "accountB",
          "isMut": true,
          "isSigner": false,
          "relations": [
            "group"
          ]
        },
        {
          "name": "oracle",
          "isMut": false,
          "isSigner": false
        },
        {
          "name": "settleBank",
          "isMut": true,
          "isSigner": false,
          "relations": [
            "group"
          ]
        },
        {
          "name": "settleOracle",
          "isMut": false,
          "isSigner": false
        }
      ],
      "args": []
    },
    {
      "name": "perpForceClosePosition",
      "accounts": [
        {
          "name": "group",
          "isMut": false,
          "isSigner": false
        },
        {
          "name": "perpMarket",
          "isMut": true,
          "isSigner": false,
          "relations": [
            "group",
            "oracle"
          ]
        },
        {
          "name": "accountA",
          "isMut": true,
          "isSigner": false,
          "relations": [
            "group"
          ]
        },
        {
          "name": "accountB",
          "isMut": true,
          "isSigner": false,
          "relations": [
            "group"
          ]
        },
        {
          "name": "oracle",
          "isMut": false,
          "isSigner": false
        }
      ],
      "args": []
    },
    {
      "name": "perpSettleFees",
      "accounts": [
        {
          "name": "group",
          "isMut": false,
          "isSigner": false
        },
        {
          "name": "perpMarket",
          "isMut": true,
          "isSigner": false,
          "relations": [
            "group",
            "oracle"
          ]
        },
        {
          "name": "account",
          "isMut": true,
          "isSigner": false,
          "relations": [
            "group"
          ]
        },
        {
          "name": "oracle",
          "isMut": false,
          "isSigner": false
        },
        {
          "name": "settleBank",
          "isMut": true,
          "isSigner": false,
          "relations": [
            "group"
          ]
        },
        {
          "name": "settleOracle",
          "isMut": false,
          "isSigner": false
        }
      ],
      "args": [
        {
          "name": "maxSettleAmount",
          "type": "u64"
        }
      ]
    },
    {
      "name": "perpLiqBaseOrPositivePnl",
      "accounts": [
        {
          "name": "group",
          "isMut": false,
          "isSigner": false
        },
        {
          "name": "perpMarket",
          "isMut": true,
          "isSigner": false,
          "relations": [
            "group",
            "oracle"
          ]
        },
        {
          "name": "oracle",
          "isMut": false,
          "isSigner": false
        },
        {
          "name": "liqor",
          "isMut": true,
          "isSigner": false,
          "relations": [
            "group"
          ]
        },
        {
          "name": "liqorOwner",
          "isMut": false,
          "isSigner": true
        },
        {
          "name": "liqee",
          "isMut": true,
          "isSigner": false,
          "relations": [
            "group"
          ]
        },
        {
          "name": "settleBank",
          "isMut": true,
          "isSigner": false,
          "relations": [
            "group"
          ]
        },
        {
          "name": "settleVault",
          "isMut": true,
          "isSigner": false
        },
        {
          "name": "settleOracle",
          "isMut": false,
          "isSigner": false
        }
      ],
      "args": [
        {
          "name": "maxBaseTransfer",
          "type": "i64"
        },
        {
          "name": "maxPnlTransfer",
          "type": "u64"
        }
      ]
    },
    {
      "name": "perpLiqForceCancelOrders",
      "accounts": [
        {
          "name": "group",
          "isMut": false,
          "isSigner": false
        },
        {
          "name": "account",
          "isMut": true,
          "isSigner": false,
          "relations": [
            "group"
          ]
        },
        {
          "name": "perpMarket",
          "isMut": true,
          "isSigner": false,
          "relations": [
            "group",
            "bids",
            "asks"
          ]
        },
        {
          "name": "bids",
          "isMut": true,
          "isSigner": false
        },
        {
          "name": "asks",
          "isMut": true,
          "isSigner": false
        }
      ],
      "args": [
        {
          "name": "limit",
          "type": "u8"
        }
      ]
    },
    {
      "name": "perpLiqNegativePnlOrBankruptcy",
      "accounts": [
        {
          "name": "group",
          "isMut": false,
          "isSigner": false,
          "relations": [
            "insurance_vault"
          ]
        },
        {
          "name": "liqor",
          "isMut": true,
          "isSigner": false,
          "relations": [
            "group"
          ]
        },
        {
          "name": "liqorOwner",
          "isMut": false,
          "isSigner": true
        },
        {
          "name": "liqee",
          "isMut": true,
          "isSigner": false,
          "relations": [
            "group"
          ]
        },
        {
          "name": "perpMarket",
          "isMut": true,
          "isSigner": false,
          "relations": [
            "group",
            "oracle"
          ]
        },
        {
          "name": "oracle",
          "isMut": false,
          "isSigner": false
        },
        {
          "name": "settleBank",
          "isMut": true,
          "isSigner": false,
          "relations": [
            "group"
          ]
        },
        {
          "name": "settleVault",
          "isMut": true,
          "isSigner": false
        },
        {
          "name": "settleOracle",
          "isMut": false,
          "isSigner": false
        },
        {
          "name": "insuranceVault",
          "isMut": true,
          "isSigner": false
        },
        {
          "name": "tokenProgram",
          "isMut": false,
          "isSigner": false
        }
      ],
      "args": [
        {
          "name": "maxLiabTransfer",
          "type": "u64"
        }
      ]
    },
    {
      "name": "perpLiqNegativePnlOrBankruptcyV2",
      "accounts": [
        {
          "name": "group",
          "isMut": false,
          "isSigner": false,
          "relations": [
            "insurance_vault"
          ]
        },
        {
          "name": "liqor",
          "isMut": true,
          "isSigner": false,
          "relations": [
            "group"
          ]
        },
        {
          "name": "liqorOwner",
          "isMut": false,
          "isSigner": true
        },
        {
          "name": "liqee",
          "isMut": true,
          "isSigner": false,
          "relations": [
            "group"
          ]
        },
        {
          "name": "perpMarket",
          "isMut": true,
          "isSigner": false,
          "relations": [
            "group",
            "oracle"
          ]
        },
        {
          "name": "oracle",
          "isMut": false,
          "isSigner": false
        },
        {
          "name": "settleBank",
          "isMut": true,
          "isSigner": false,
          "relations": [
            "group"
          ]
        },
        {
          "name": "settleVault",
          "isMut": true,
          "isSigner": false
        },
        {
          "name": "settleOracle",
          "isMut": false,
          "isSigner": false
        },
        {
          "name": "insuranceVault",
          "isMut": true,
          "isSigner": false
        },
        {
          "name": "insuranceBank",
          "isMut": true,
          "isSigner": false,
          "relations": [
            "group"
          ]
        },
        {
          "name": "insuranceBankVault",
          "isMut": true,
          "isSigner": false
        },
        {
          "name": "insuranceOracle",
          "isMut": false,
          "isSigner": false
        },
        {
          "name": "tokenProgram",
          "isMut": false,
          "isSigner": false
        }
      ],
      "args": [
        {
          "name": "maxLiabTransfer",
          "type": "u64"
        }
      ]
    },
    {
      "name": "tokenConditionalSwapCreate",
      "accounts": [
        {
          "name": "group",
          "isMut": false,
          "isSigner": false
        },
        {
          "name": "account",
          "isMut": true,
          "isSigner": false,
          "relations": [
            "group"
          ]
        },
        {
          "name": "authority",
          "isMut": false,
          "isSigner": true
        },
        {
          "name": "buyBank",
          "isMut": false,
          "isSigner": false,
          "relations": [
            "group"
          ]
        },
        {
          "name": "sellBank",
          "isMut": false,
          "isSigner": false,
          "relations": [
            "group"
          ]
        }
      ],
      "args": [
        {
          "name": "maxBuy",
          "type": "u64"
        },
        {
          "name": "maxSell",
          "type": "u64"
        },
        {
          "name": "expiryTimestamp",
          "type": "u64"
        },
        {
          "name": "priceLowerLimit",
          "type": "f64"
        },
        {
          "name": "priceUpperLimit",
          "type": "f64"
        },
        {
          "name": "pricePremiumFraction",
          "type": "f64"
        },
        {
          "name": "allowCreatingDeposits",
          "type": "bool"
        },
        {
          "name": "allowCreatingBorrows",
          "type": "bool"
        }
      ]
    },
    {
      "name": "tokenConditionalSwapCancel",
      "accounts": [
        {
          "name": "group",
          "isMut": false,
          "isSigner": false
        },
        {
          "name": "account",
          "isMut": true,
          "isSigner": false,
          "relations": [
            "group"
          ]
        },
        {
          "name": "authority",
          "isMut": false,
          "isSigner": true
        },
        {
          "name": "buyBank",
          "isMut": true,
          "isSigner": false,
          "docs": [
            "The bank's token_index is checked at #1"
          ],
          "relations": [
            "group"
          ]
        },
        {
          "name": "sellBank",
          "isMut": true,
          "isSigner": false,
          "relations": [
            "group"
          ]
        }
      ],
      "args": [
        {
          "name": "tokenConditionalSwapIndex",
          "type": "u8"
        },
        {
          "name": "tokenConditionalSwapId",
          "type": "u64"
        }
      ]
    },
    {
      "name": "tokenConditionalSwapTrigger",
      "accounts": [
        {
          "name": "group",
          "isMut": false,
          "isSigner": false
        },
        {
          "name": "liqee",
          "isMut": true,
          "isSigner": false,
          "relations": [
            "group"
          ]
        },
        {
          "name": "liqor",
          "isMut": true,
          "isSigner": false,
          "relations": [
            "group"
          ]
        },
        {
          "name": "liqorAuthority",
          "isMut": false,
          "isSigner": true
        }
      ],
      "args": [
        {
          "name": "tokenConditionalSwapIndex",
          "type": "u8"
        },
        {
          "name": "tokenConditionalSwapId",
          "type": "u64"
        },
        {
          "name": "maxBuyTokenToLiqee",
          "type": "u64"
        },
        {
          "name": "maxSellTokenToLiqor",
          "type": "u64"
        }
      ]
    },
    {
      "name": "altSet",
      "accounts": [
        {
          "name": "group",
          "isMut": true,
          "isSigner": false,
          "relations": [
            "admin"
          ]
        },
        {
          "name": "admin",
          "isMut": false,
          "isSigner": true
        },
        {
          "name": "addressLookupTable",
          "isMut": true,
          "isSigner": false
        }
      ],
      "args": [
        {
          "name": "index",
          "type": "u8"
        }
      ]
    },
    {
      "name": "altExtend",
      "accounts": [
        {
          "name": "group",
          "isMut": false,
          "isSigner": false,
          "relations": [
            "admin"
          ]
        },
        {
          "name": "admin",
          "isMut": false,
          "isSigner": true
        },
        {
          "name": "payer",
          "isMut": false,
          "isSigner": true
        },
        {
          "name": "addressLookupTable",
          "isMut": true,
          "isSigner": false
        }
      ],
      "args": [
        {
          "name": "index",
          "type": "u8"
        },
        {
          "name": "newAddresses",
          "type": {
            "vec": "publicKey"
          }
        }
      ]
    },
    {
      "name": "computeAccountData",
      "accounts": [
        {
          "name": "group",
          "isMut": false,
          "isSigner": false
        },
        {
          "name": "account",
          "isMut": false,
          "isSigner": false,
          "relations": [
            "group"
          ]
        }
      ],
      "args": []
    },
    {
      "name": "benchmark",
      "docs": [
        "",
        "benchmark",
        ""
      ],
      "accounts": [
        {
          "name": "dummy",
          "isMut": false,
          "isSigner": false
        }
      ],
      "args": []
    }
  ],
  "accounts": [
    {
      "name": "Bank",
      "type": {
        "kind": "struct",
        "fields": [
          {
            "name": "group",
            "type": "publicKey"
          },
          {
            "name": "name",
            "type": {
              "array": [
                "u8",
                16
              ]
            }
          },
          {
            "name": "mint",
            "type": "publicKey"
          },
          {
            "name": "vault",
            "type": "publicKey"
          },
          {
            "name": "oracle",
            "type": "publicKey"
          },
          {
            "name": "oracleConfig",
            "type": {
              "defined": "OracleConfig"
            }
          },
          {
            "name": "stablePriceModel",
            "type": {
              "defined": "StablePriceModel"
            }
          },
          {
            "name": "depositIndex",
            "docs": [
              "the index used to scale the value of an IndexedPosition",
              "TODO: should always be >= 0, add checks?"
            ],
            "type": {
              "defined": "I80F48"
            }
          },
          {
            "name": "borrowIndex",
            "type": {
              "defined": "I80F48"
            }
          },
          {
            "name": "indexedDeposits",
            "docs": [
              "deposits/borrows for this bank",
              "",
              "Note that these may become negative. It's perfectly fine for users to borrow one one bank",
              "(increasing indexed_borrows there) and paying back on another (possibly decreasing indexed_borrows",
              "below zero).",
              "",
              "The vault amount is not deducable from these values.",
              "",
              "These become meaningful when summed over all banks (like in update_index_and_rate)."
            ],
            "type": {
              "defined": "I80F48"
            }
          },
          {
            "name": "indexedBorrows",
            "type": {
              "defined": "I80F48"
            }
          },
          {
            "name": "indexLastUpdated",
            "type": "u64"
          },
          {
            "name": "bankRateLastUpdated",
            "type": "u64"
          },
          {
            "name": "avgUtilization",
            "type": {
              "defined": "I80F48"
            }
          },
          {
            "name": "adjustmentFactor",
            "type": {
              "defined": "I80F48"
            }
          },
          {
            "name": "util0",
            "type": {
              "defined": "I80F48"
            }
          },
          {
            "name": "rate0",
            "type": {
              "defined": "I80F48"
            }
          },
          {
            "name": "util1",
            "type": {
              "defined": "I80F48"
            }
          },
          {
            "name": "rate1",
            "type": {
              "defined": "I80F48"
            }
          },
          {
            "name": "maxRate",
            "type": {
              "defined": "I80F48"
            }
          },
          {
            "name": "collectedFeesNative",
            "type": {
              "defined": "I80F48"
            }
          },
          {
            "name": "loanOriginationFeeRate",
            "type": {
              "defined": "I80F48"
            }
          },
          {
            "name": "loanFeeRate",
            "type": {
              "defined": "I80F48"
            }
          },
          {
            "name": "maintAssetWeight",
            "type": {
              "defined": "I80F48"
            }
          },
          {
            "name": "initAssetWeight",
            "type": {
              "defined": "I80F48"
            }
          },
          {
            "name": "maintLiabWeight",
            "type": {
              "defined": "I80F48"
            }
          },
          {
            "name": "initLiabWeight",
            "type": {
              "defined": "I80F48"
            }
          },
          {
            "name": "liquidationFee",
            "type": {
              "defined": "I80F48"
            }
          },
          {
            "name": "dust",
            "type": {
              "defined": "I80F48"
            }
          },
          {
            "name": "flashLoanTokenAccountInitial",
            "type": "u64"
          },
          {
            "name": "flashLoanApprovedAmount",
            "type": "u64"
          },
          {
            "name": "tokenIndex",
            "type": "u16"
          },
          {
            "name": "bump",
            "type": "u8"
          },
          {
            "name": "mintDecimals",
            "type": "u8"
          },
          {
            "name": "bankNum",
            "type": "u32"
          },
          {
            "name": "minVaultToDepositsRatio",
            "docs": [
              "Min fraction of deposits that must remain in the vault when borrowing."
            ],
            "type": "f64"
          },
          {
            "name": "netBorrowLimitWindowSizeTs",
            "docs": [
              "Size in seconds of a net borrows window"
            ],
            "type": "u64"
          },
          {
            "name": "lastNetBorrowsWindowStartTs",
            "docs": [
              "Timestamp at which the last net borrows window started"
            ],
            "type": "u64"
          },
          {
            "name": "netBorrowLimitPerWindowQuote",
            "docs": [
              "Net borrow limit per window in quote native; set to -1 to disable."
            ],
            "type": "i64"
          },
          {
            "name": "netBorrowsInWindow",
            "docs": [
              "Sum of all deposits and borrows in the last window, in native units."
            ],
            "type": "i64"
          },
          {
            "name": "borrowWeightScaleStartQuote",
            "docs": [
              "Soft borrow limit in native quote",
              "",
              "Once the borrows on the bank exceed this quote value, init_liab_weight is scaled up.",
              "Set to f64::MAX to disable.",
              "",
              "See scaled_init_liab_weight()."
            ],
            "type": "f64"
          },
          {
            "name": "depositWeightScaleStartQuote",
            "docs": [
              "Limit for collateral of deposits in native quote",
              "",
              "Once the deposits in the bank exceed this quote value, init_asset_weight is scaled",
              "down to keep the total collateral value constant.",
              "Set to f64::MAX to disable.",
              "",
              "See scaled_init_asset_weight()."
            ],
            "type": "f64"
          },
          {
            "name": "reduceOnly",
            "type": "u8"
          },
          {
            "name": "forceClose",
            "type": "u8"
          },
          {
            "name": "padding",
            "type": {
              "array": [
                "u8",
                6
              ]
            }
          },
          {
            "name": "feesWithdrawn",
            "type": "u64"
          },
          {
            "name": "reserved",
            "type": {
              "array": [
                "u8",
                2104
              ]
            }
          }
        ]
      }
    },
    {
      "name": "Group",
      "type": {
        "kind": "struct",
        "fields": [
          {
            "name": "creator",
            "type": "publicKey"
          },
          {
            "name": "groupNum",
            "type": "u32"
          },
          {
            "name": "admin",
            "type": "publicKey"
          },
          {
            "name": "fastListingAdmin",
            "type": "publicKey"
          },
          {
            "name": "mngoTokenIndex",
            "type": "u16"
          },
          {
            "name": "padding",
            "type": {
              "array": [
                "u8",
                2
              ]
            }
          },
          {
            "name": "insuranceVault",
            "type": "publicKey"
          },
          {
            "name": "insuranceMint",
            "type": "publicKey"
          },
          {
            "name": "bump",
            "type": "u8"
          },
          {
            "name": "testing",
            "type": "u8"
          },
          {
            "name": "version",
            "type": "u8"
          },
          {
            "name": "buybackFees",
            "type": "u8"
          },
          {
            "name": "buybackFeesMngoBonusFactor",
            "type": "f32"
          },
          {
            "name": "addressLookupTables",
            "type": {
              "array": [
                "publicKey",
                20
              ]
            }
          },
          {
            "name": "securityAdmin",
            "type": "publicKey"
          },
          {
            "name": "depositLimitQuote",
            "type": "u64"
          },
          {
            "name": "ixGate",
            "type": "u128"
          },
          {
            "name": "buybackFeesSwapMangoAccount",
            "type": "publicKey"
          },
          {
            "name": "buybackFeesExpiryInterval",
            "docs": [
              "Number of seconds after which fees that could be used with the fees buyback feature expire.",
              "",
              "The actual expiry is staggered such that the fees users accumulate are always",
              "available for at least this interval - but may be available for up to twice this time.",
              "",
              "When set to 0, there's no expiry of buyback fees."
            ],
            "type": "u64"
          },
          {
            "name": "tokenConditionalSwapTakerFeeFraction",
            "docs": [
              "Fees for the token conditional swap feature"
            ],
            "type": "f32"
          },
          {
            "name": "tokenConditionalSwapMakerFeeFraction",
            "type": "f32"
          },
          {
            "name": "reserved",
            "type": {
              "array": [
                "u8",
                1816
              ]
            }
          }
        ]
      }
    },
    {
      "name": "MangoAccount",
      "type": {
        "kind": "struct",
        "fields": [
          {
            "name": "group",
            "type": "publicKey"
          },
          {
            "name": "owner",
            "type": "publicKey"
          },
          {
            "name": "name",
            "type": {
              "array": [
                "u8",
                32
              ]
            }
          },
          {
            "name": "delegate",
            "type": "publicKey"
          },
          {
            "name": "accountNum",
            "type": "u32"
          },
          {
            "name": "beingLiquidated",
            "docs": [
              "Tracks that this account should be liquidated until init_health >= 0.",
              "",
              "Normally accounts can not be liquidated while maint_health >= 0. But when an account",
              "reaches maint_health < 0, liquidators will call a liquidation instruction and thereby",
              "set this flag. Now the account may be liquidated until init_health >= 0.",
              "",
              "Many actions should be disabled while the account is being liquidated, even if",
              "its maint health has recovered to positive. Creating new open orders would, for example,",
              "confuse liquidators."
            ],
            "type": "u8"
          },
          {
            "name": "inHealthRegion",
            "docs": [
              "The account is currently inside a health region marked by HealthRegionBegin...HealthRegionEnd.",
              "",
              "Must never be set after a transaction ends."
            ],
            "type": "u8"
          },
          {
            "name": "bump",
            "type": "u8"
          },
          {
            "name": "padding",
            "type": {
              "array": [
                "u8",
                1
              ]
            }
          },
          {
            "name": "netDeposits",
            "type": "i64"
          },
          {
            "name": "perpSpotTransfers",
            "type": "i64"
          },
          {
            "name": "healthRegionBeginInitHealth",
            "docs": [
              "Init health as calculated during HealthReginBegin, rounded up."
            ],
            "type": "i64"
          },
          {
            "name": "frozenUntil",
            "type": "u64"
          },
          {
            "name": "buybackFeesAccruedCurrent",
            "docs": [
              "Fees usable with the \"fees buyback\" feature.",
              "This tracks the ones that accrued in the current expiry interval."
            ],
            "type": "u64"
          },
          {
            "name": "buybackFeesAccruedPrevious",
            "docs": [
              "Fees buyback amount from the previous expiry interval."
            ],
            "type": "u64"
          },
          {
            "name": "buybackFeesExpiryTimestamp",
            "docs": [
              "End timestamp of the current expiry interval of the buyback fees amount."
            ],
            "type": "u64"
          },
          {
            "name": "nextTokenConditionalSwapId",
            "docs": [
              "Next id to use when adding a token condition swap"
            ],
            "type": "u64"
          },
          {
            "name": "reserved",
            "type": {
              "array": [
                "u8",
                200
              ]
            }
          },
          {
            "name": "headerVersion",
            "type": "u8"
          },
          {
            "name": "padding3",
            "type": {
              "array": [
                "u8",
                7
              ]
            }
          },
          {
            "name": "padding4",
            "type": "u32"
          },
          {
            "name": "tokens",
            "type": {
              "vec": {
                "defined": "TokenPosition"
              }
            }
          },
          {
            "name": "padding5",
            "type": "u32"
          },
          {
            "name": "serum3",
            "type": {
              "vec": {
                "defined": "Serum3Orders"
              }
            }
          },
          {
            "name": "padding6",
            "type": "u32"
          },
          {
            "name": "perps",
            "type": {
              "vec": {
                "defined": "PerpPosition"
              }
            }
          },
          {
            "name": "padding7",
            "type": "u32"
          },
          {
            "name": "perpOpenOrders",
            "type": {
              "vec": {
                "defined": "PerpOpenOrder"
              }
            }
          }
        ]
      }
    },
    {
      "name": "MintInfo",
      "type": {
        "kind": "struct",
        "fields": [
          {
            "name": "group",
            "type": "publicKey"
          },
          {
            "name": "tokenIndex",
            "type": "u16"
          },
          {
            "name": "groupInsuranceFund",
            "type": "u8"
          },
          {
            "name": "padding1",
            "type": {
              "array": [
                "u8",
                5
              ]
            }
          },
          {
            "name": "mint",
            "type": "publicKey"
          },
          {
            "name": "banks",
            "type": {
              "array": [
                "publicKey",
                6
              ]
            }
          },
          {
            "name": "vaults",
            "type": {
              "array": [
                "publicKey",
                6
              ]
            }
          },
          {
            "name": "oracle",
            "type": "publicKey"
          },
          {
            "name": "registrationTime",
            "type": "u64"
          },
          {
            "name": "reserved",
            "type": {
              "array": [
                "u8",
                2560
              ]
            }
          }
        ]
      }
    },
    {
      "name": "StubOracle",
      "type": {
        "kind": "struct",
        "fields": [
          {
            "name": "group",
            "type": "publicKey"
          },
          {
            "name": "mint",
            "type": "publicKey"
          },
          {
            "name": "price",
            "type": {
              "defined": "I80F48"
            }
          },
          {
            "name": "lastUpdated",
            "type": "i64"
          },
          {
            "name": "reserved",
            "type": {
              "array": [
                "u8",
                128
              ]
            }
          }
        ]
      }
    },
    {
      "name": "BookSide",
      "type": {
        "kind": "struct",
        "fields": [
          {
            "name": "roots",
            "type": {
              "array": [
                {
                  "defined": "OrderTreeRoot"
                },
                2
              ]
            }
          },
          {
            "name": "reservedRoots",
            "type": {
              "array": [
                {
                  "defined": "OrderTreeRoot"
                },
                4
              ]
            }
          },
          {
            "name": "reserved",
            "type": {
              "array": [
                "u8",
                256
              ]
            }
          },
          {
            "name": "nodes",
            "type": {
              "defined": "OrderTreeNodes"
            }
          }
        ]
      }
    },
    {
      "name": "EventQueue",
      "type": {
        "kind": "struct",
        "fields": [
          {
            "name": "header",
            "type": {
              "defined": "EventQueueHeader"
            }
          },
          {
            "name": "buf",
            "type": {
              "array": [
                {
                  "defined": "AnyEvent"
                },
                488
              ]
            }
          },
          {
            "name": "reserved",
            "type": {
              "array": [
                "u8",
                64
              ]
            }
          }
        ]
      }
    },
    {
      "name": "PerpMarket",
      "type": {
        "kind": "struct",
        "fields": [
          {
            "name": "group",
            "type": "publicKey"
          },
          {
            "name": "settleTokenIndex",
            "docs": [
              "Token index that settlements happen in.",
              "",
              "Currently required to be 0, USDC. In the future settlement",
              "may be allowed to happen in other tokens."
            ],
            "type": "u16"
          },
          {
            "name": "perpMarketIndex",
            "docs": [
              "Index of this perp market. Other data, like the MangoAccount's PerpPosition",
              "reference this market via this index. Unique for this group's perp markets."
            ],
            "type": "u16"
          },
          {
            "name": "blocked1",
            "docs": [
              "Field used to contain the trusted_market flag and is now unused."
            ],
            "type": "u8"
          },
          {
            "name": "groupInsuranceFund",
            "docs": [
              "Is this market covered by the group insurance fund?"
            ],
            "type": "u8"
          },
          {
            "name": "bump",
            "docs": [
              "PDA bump"
            ],
            "type": "u8"
          },
          {
            "name": "baseDecimals",
            "docs": [
              "Number of decimals used for the base token.",
              "",
              "Used to convert the oracle's price into a native/native price."
            ],
            "type": "u8"
          },
          {
            "name": "name",
            "docs": [
              "Name. Trailing zero bytes are ignored."
            ],
            "type": {
              "array": [
                "u8",
                16
              ]
            }
          },
          {
            "name": "bids",
            "docs": [
              "Address of the BookSide account for bids"
            ],
            "type": "publicKey"
          },
          {
            "name": "asks",
            "docs": [
              "Address of the BookSide account for asks"
            ],
            "type": "publicKey"
          },
          {
            "name": "eventQueue",
            "docs": [
              "Address of the EventQueue account"
            ],
            "type": "publicKey"
          },
          {
            "name": "oracle",
            "docs": [
              "Oracle account address"
            ],
            "type": "publicKey"
          },
          {
            "name": "oracleConfig",
            "docs": [
              "Oracle configuration"
            ],
            "type": {
              "defined": "OracleConfig"
            }
          },
          {
            "name": "stablePriceModel",
            "docs": [
              "Maintains a stable price based on the oracle price that is less volatile."
            ],
            "type": {
              "defined": "StablePriceModel"
            }
          },
          {
            "name": "quoteLotSize",
            "docs": [
              "Number of quote native in a quote lot. Must be a power of 10.",
              "",
              "Primarily useful for increasing the tick size on the market: A lot price",
              "of 1 becomes a native price of quote_lot_size/base_lot_size becomes a",
              "ui price of quote_lot_size*base_decimals/base_lot_size/quote_decimals."
            ],
            "type": "i64"
          },
          {
            "name": "baseLotSize",
            "docs": [
              "Number of base native in a base lot. Must be a power of 10.",
              "",
              "Example: If base decimals for the underlying asset is 6, base lot size",
              "is 100 and and base position lots is 10_000 then base position native is",
              "1_000_000 and base position ui is 1."
            ],
            "type": "i64"
          },
          {
            "name": "maintBaseAssetWeight",
            "docs": [
              "These weights apply to the base position. The quote position has",
              "no explicit weight (but may be covered by the overall pnl asset weight)."
            ],
            "type": {
              "defined": "I80F48"
            }
          },
          {
            "name": "initBaseAssetWeight",
            "type": {
              "defined": "I80F48"
            }
          },
          {
            "name": "maintBaseLiabWeight",
            "type": {
              "defined": "I80F48"
            }
          },
          {
            "name": "initBaseLiabWeight",
            "type": {
              "defined": "I80F48"
            }
          },
          {
            "name": "openInterest",
            "docs": [
              "Number of base lots currently active in the market. Always >= 0.",
              "",
              "Since this counts positive base lots and negative base lots, the more relevant",
              "number of open base lot pairs is half this value."
            ],
            "type": "i64"
          },
          {
            "name": "seqNum",
            "docs": [
              "Total number of orders seen"
            ],
            "type": "u64"
          },
          {
            "name": "registrationTime",
            "docs": [
              "Timestamp in seconds that the market was registered at."
            ],
            "type": "u64"
          },
          {
            "name": "minFunding",
            "docs": [
              "Minimal funding rate per day, must be <= 0."
            ],
            "type": {
              "defined": "I80F48"
            }
          },
          {
            "name": "maxFunding",
            "docs": [
              "Maximal funding rate per day, must be >= 0."
            ],
            "type": {
              "defined": "I80F48"
            }
          },
          {
            "name": "impactQuantity",
            "docs": [
              "For funding, get the impact price this many base lots deep into the book."
            ],
            "type": "i64"
          },
          {
            "name": "longFunding",
            "docs": [
              "Current long funding value. Increasing it means that every long base lot",
              "needs to pay that amount of quote native in funding.",
              "",
              "PerpPosition uses and tracks it settle funding. Updated by the perp",
              "keeper instruction."
            ],
            "type": {
              "defined": "I80F48"
            }
          },
          {
            "name": "shortFunding",
            "docs": [
              "See long_funding."
            ],
            "type": {
              "defined": "I80F48"
            }
          },
          {
            "name": "fundingLastUpdated",
            "docs": [
              "timestamp that funding was last updated in"
            ],
            "type": "u64"
          },
          {
            "name": "baseLiquidationFee",
            "docs": [
              "Fees",
              "Fee for base position liquidation"
            ],
            "type": {
              "defined": "I80F48"
            }
          },
          {
            "name": "makerFee",
            "docs": [
              "Fee when matching maker orders. May be negative."
            ],
            "type": {
              "defined": "I80F48"
            }
          },
          {
            "name": "takerFee",
            "docs": [
              "Fee for taker orders, may not be negative."
            ],
            "type": {
              "defined": "I80F48"
            }
          },
          {
            "name": "feesAccrued",
            "docs": [
              "Fees accrued in native quote currency",
              "these are increased when new fees are paid and decreased when perp_settle_fees is called"
            ],
            "type": {
              "defined": "I80F48"
            }
          },
          {
            "name": "feesSettled",
            "docs": [
              "Fees settled in native quote currency",
              "these are increased when perp_settle_fees is called, and never decreased"
            ],
            "type": {
              "defined": "I80F48"
            }
          },
          {
            "name": "feePenalty",
            "docs": [
              "Fee (in quote native) to charge for ioc orders"
            ],
            "type": "f32"
          },
          {
            "name": "settleFeeFlat",
            "docs": [
              "In native units of settlement token, given to each settle call above the",
              "settle_fee_amount_threshold."
            ],
            "type": "f32"
          },
          {
            "name": "settleFeeAmountThreshold",
            "docs": [
              "Pnl settlement amount needed to be eligible for the flat fee."
            ],
            "type": "f32"
          },
          {
            "name": "settleFeeFractionLowHealth",
            "docs": [
              "Fraction of pnl to pay out as fee if +pnl account has low health."
            ],
            "type": "f32"
          },
          {
            "name": "settlePnlLimitFactor",
            "docs": [
              "Controls the strictness of the settle limit.",
              "Set to a negative value to disable the limit.",
              "",
              "This factor applies to the settle limit in two ways",
              "- for the unrealized pnl settle limit, the factor is multiplied with the stable perp base value",
              "(i.e. limit_factor * base_native * stable_price)",
              "- when increasing the realized pnl settle limit (stored per PerpPosition), the factor is",
              "multiplied with the stable value of the perp pnl being realized",
              "(i.e. limit_factor * reduced_native * stable_price)",
              "",
              "See also PerpPosition::settle_pnl_limit_realized_trade"
            ],
            "type": "f32"
          },
          {
            "name": "padding3",
            "type": {
              "array": [
                "u8",
                4
              ]
            }
          },
          {
            "name": "settlePnlLimitWindowSizeTs",
            "docs": [
              "Window size in seconds for the perp settlement limit"
            ],
            "type": "u64"
          },
          {
            "name": "reduceOnly",
            "docs": [
              "If true, users may no longer increase their market exposure. Only actions",
              "that reduce their position are still allowed."
            ],
            "type": "u8"
          },
          {
            "name": "forceClose",
            "type": "u8"
          },
          {
            "name": "padding4",
            "type": {
              "array": [
                "u8",
                6
              ]
            }
          },
          {
            "name": "maintOverallAssetWeight",
            "docs": [
              "Weights for full perp market health, if positive"
            ],
            "type": {
              "defined": "I80F48"
            }
          },
          {
            "name": "initOverallAssetWeight",
            "type": {
              "defined": "I80F48"
            }
          },
          {
            "name": "positivePnlLiquidationFee",
            "type": {
              "defined": "I80F48"
            }
          },
          {
            "name": "feesWithdrawn",
            "type": "u64"
          },
          {
            "name": "reserved",
            "type": {
              "array": [
                "u8",
                1880
              ]
            }
          }
        ]
      }
    },
    {
      "name": "Serum3Market",
      "type": {
        "kind": "struct",
        "fields": [
          {
            "name": "group",
            "type": "publicKey"
          },
          {
            "name": "baseTokenIndex",
            "type": "u16"
          },
          {
            "name": "quoteTokenIndex",
            "type": "u16"
          },
          {
            "name": "reduceOnly",
            "type": "u8"
          },
          {
            "name": "forceClose",
            "type": "u8"
          },
          {
            "name": "padding1",
            "type": {
              "array": [
                "u8",
                2
              ]
            }
          },
          {
            "name": "name",
            "type": {
              "array": [
                "u8",
                16
              ]
            }
          },
          {
            "name": "serumProgram",
            "type": "publicKey"
          },
          {
            "name": "serumMarketExternal",
            "type": "publicKey"
          },
          {
            "name": "marketIndex",
            "type": "u16"
          },
          {
            "name": "bump",
            "type": "u8"
          },
          {
            "name": "padding2",
            "type": {
              "array": [
                "u8",
                5
              ]
            }
          },
          {
            "name": "registrationTime",
            "type": "u64"
          },
          {
            "name": "reserved",
            "type": {
              "array": [
                "u8",
                128
              ]
            }
          }
        ]
      }
    },
    {
      "name": "Serum3MarketIndexReservation",
      "type": {
        "kind": "struct",
        "fields": [
          {
            "name": "group",
            "type": "publicKey"
          },
          {
            "name": "marketIndex",
            "type": "u16"
          },
          {
            "name": "reserved",
            "type": {
              "array": [
                "u8",
                38
              ]
            }
          }
        ]
      }
    }
  ],
  "types": [
    {
      "name": "InterestRateParams",
      "type": {
        "kind": "struct",
        "fields": [
          {
            "name": "util0",
            "type": "f32"
          },
          {
            "name": "rate0",
            "type": "f32"
          },
          {
            "name": "util1",
            "type": "f32"
          },
          {
            "name": "rate1",
            "type": "f32"
          },
          {
            "name": "maxRate",
            "type": "f32"
          },
          {
            "name": "adjustmentFactor",
            "type": "f32"
          }
        ]
      }
    },
    {
      "name": "Equity",
      "type": {
        "kind": "struct",
        "fields": [
          {
            "name": "tokens",
            "type": {
              "vec": {
                "defined": "TokenEquity"
              }
            }
          },
          {
            "name": "perps",
            "type": {
              "vec": {
                "defined": "PerpEquity"
              }
            }
          }
        ]
      }
    },
    {
      "name": "TokenEquity",
      "type": {
        "kind": "struct",
        "fields": [
          {
            "name": "tokenIndex",
            "type": "u16"
          },
          {
            "name": "value",
            "type": {
              "defined": "I80F48"
            }
          }
        ]
      }
    },
    {
      "name": "PerpEquity",
      "type": {
        "kind": "struct",
        "fields": [
          {
            "name": "perpMarketIndex",
            "type": "u16"
          },
          {
            "name": "value",
            "type": {
              "defined": "I80F48"
            }
          }
        ]
      }
    },
    {
      "name": "Prices",
      "docs": [
        "Information about prices for a bank or perp market."
      ],
      "type": {
        "kind": "struct",
        "fields": [
          {
            "name": "oracle",
            "docs": [
              "The current oracle price"
            ],
            "type": {
              "defined": "I80F48"
            }
          },
          {
            "name": "stable",
            "docs": [
              "A \"stable\" price, provided by StablePriceModel"
            ],
            "type": {
              "defined": "I80F48"
            }
          }
        ]
      }
    },
    {
      "name": "TokenInfo",
      "type": {
        "kind": "struct",
        "fields": [
          {
            "name": "tokenIndex",
            "type": "u16"
          },
          {
            "name": "maintAssetWeight",
            "type": {
              "defined": "I80F48"
            }
          },
          {
            "name": "initAssetWeight",
            "type": {
              "defined": "I80F48"
            }
          },
          {
            "name": "initScaledAssetWeight",
            "type": {
              "defined": "I80F48"
            }
          },
          {
            "name": "maintLiabWeight",
            "type": {
              "defined": "I80F48"
            }
          },
          {
            "name": "initLiabWeight",
            "type": {
              "defined": "I80F48"
            }
          },
          {
            "name": "initScaledLiabWeight",
            "type": {
              "defined": "I80F48"
            }
          },
          {
            "name": "prices",
            "type": {
              "defined": "Prices"
            }
          },
          {
            "name": "balanceSpot",
            "docs": [
              "Freely available spot balance for the token.",
              "",
              "Includes TokenPosition and free Serum3OpenOrders balances.",
              "Does not include perp upnl or Serum3 reserved amounts."
            ],
            "type": {
              "defined": "I80F48"
            }
          }
        ]
      }
    },
    {
      "name": "Serum3Info",
      "docs": [
        "Information about reserved funds on Serum3 open orders accounts.",
        "",
        "Note that all \"free\" funds on open orders accounts are added directly",
        "to the token info. This is only about dealing with the reserved funds",
        "that might end up as base OR quote tokens, depending on whether the",
        "open orders execute on not."
      ],
      "type": {
        "kind": "struct",
        "fields": [
          {
            "name": "reservedBase",
            "type": {
              "defined": "I80F48"
            }
          },
          {
            "name": "reservedQuote",
            "type": {
              "defined": "I80F48"
            }
          },
          {
            "name": "baseInfoIndex",
            "type": "u64"
          },
          {
            "name": "quoteInfoIndex",
            "type": "u64"
          },
          {
            "name": "marketIndex",
            "type": "u16"
          },
          {
            "name": "hasZeroFunds",
            "docs": [
              "The open orders account has no free or reserved funds"
            ],
            "type": "bool"
          }
        ]
      }
    },
    {
      "name": "PerpInfo",
      "docs": [
        "Stores information about perp market positions and their open orders.",
        "",
        "Perp markets affect account health indirectly, though the token balance in the",
        "perp market's settle token. See `effective_token_balances()`."
      ],
      "type": {
        "kind": "struct",
        "fields": [
          {
            "name": "perpMarketIndex",
            "type": "u16"
          },
          {
            "name": "settleTokenIndex",
            "type": "u16"
          },
          {
            "name": "maintBaseAssetWeight",
            "type": {
              "defined": "I80F48"
            }
          },
          {
            "name": "initBaseAssetWeight",
            "type": {
              "defined": "I80F48"
            }
          },
          {
            "name": "maintBaseLiabWeight",
            "type": {
              "defined": "I80F48"
            }
          },
          {
            "name": "initBaseLiabWeight",
            "type": {
              "defined": "I80F48"
            }
          },
          {
            "name": "maintOverallAssetWeight",
            "type": {
              "defined": "I80F48"
            }
          },
          {
            "name": "initOverallAssetWeight",
            "type": {
              "defined": "I80F48"
            }
          },
          {
            "name": "baseLotSize",
            "type": "i64"
          },
          {
            "name": "baseLots",
            "type": "i64"
          },
          {
            "name": "bidsBaseLots",
            "type": "i64"
          },
          {
            "name": "asksBaseLots",
            "type": "i64"
          },
          {
            "name": "quote",
            "type": {
              "defined": "I80F48"
            }
          },
          {
            "name": "basePrices",
            "type": {
              "defined": "Prices"
            }
          },
          {
            "name": "hasOpenOrders",
            "type": "bool"
          },
          {
            "name": "hasOpenFills",
            "type": "bool"
          }
        ]
      }
    },
    {
      "name": "HealthCache",
      "docs": [
        "Store information needed to compute account health",
        "",
        "This is called a cache, because it extracts information from a MangoAccount and",
        "the Bank, Perp, oracle accounts once and then allows computing different types",
        "of health.",
        "",
        "For compute-saving reasons, it also allows applying adjustments to the extracted",
        "positions. That's often helpful for instructions that want to re-compute health",
        "after having made small, well-known changes to an account. Recomputing the",
        "HealthCache from scratch would be significantly more expensive.",
        "",
        "However, there's a real risk of getting the adjustments wrong and computing an",
        "inconsistent result, so particular care needs to be taken when this is done."
      ],
      "type": {
        "kind": "struct",
        "fields": [
          {
            "name": "tokenInfos",
            "type": {
              "vec": {
                "defined": "TokenInfo"
              }
            }
          },
          {
            "name": "serum3Infos",
            "type": {
              "vec": {
                "defined": "Serum3Info"
              }
            }
          },
          {
            "name": "perpInfos",
            "type": {
              "vec": {
                "defined": "PerpInfo"
              }
            }
          },
          {
            "name": "beingLiquidated",
            "type": "bool"
          }
        ]
      }
    },
    {
      "name": "FlashLoanTokenDetail",
      "type": {
        "kind": "struct",
        "fields": [
          {
            "name": "tokenIndex",
            "type": "u16"
          },
          {
            "name": "changeAmount",
            "type": "i128"
          },
          {
            "name": "loan",
            "type": "i128"
          },
          {
            "name": "loanOriginationFee",
            "type": "i128"
          },
          {
            "name": "depositIndex",
            "type": "i128"
          },
          {
            "name": "borrowIndex",
            "type": "i128"
          },
          {
            "name": "price",
            "type": "i128"
          }
        ]
      }
    },
    {
      "name": "TokenPosition",
      "type": {
        "kind": "struct",
        "fields": [
          {
            "name": "indexedPosition",
            "docs": [
              "The deposit_index (if positive) or borrow_index (if negative) scaled position"
            ],
            "type": {
              "defined": "I80F48"
            }
          },
          {
            "name": "tokenIndex",
            "docs": [
              "index into Group.tokens"
            ],
            "type": "u16"
          },
          {
            "name": "inUseCount",
            "docs": [
              "incremented when a market requires this position to stay alive"
            ],
            "type": "u16"
          },
          {
            "name": "padding",
            "type": {
              "array": [
                "u8",
                4
              ]
            }
          },
          {
            "name": "previousIndex",
            "type": {
              "defined": "I80F48"
            }
          },
          {
            "name": "cumulativeDepositInterest",
            "type": "f64"
          },
          {
            "name": "cumulativeBorrowInterest",
            "type": "f64"
          },
          {
            "name": "reserved",
            "type": {
              "array": [
                "u8",
                128
              ]
            }
          }
        ]
      }
    },
    {
      "name": "Serum3Orders",
      "type": {
        "kind": "struct",
        "fields": [
          {
            "name": "openOrders",
            "type": "publicKey"
          },
          {
            "name": "baseBorrowsWithoutFee",
            "docs": [
              "Tracks the amount of borrows that have flowed into the serum open orders account.",
              "These borrows did not have the loan origination fee applied, and that may happen",
              "later (in serum3_settle_funds) if we can guarantee that the funds were used.",
              "In particular a place-on-book, cancel, settle should not cost fees."
            ],
            "type": "u64"
          },
          {
            "name": "quoteBorrowsWithoutFee",
            "type": "u64"
          },
          {
            "name": "marketIndex",
            "type": "u16"
          },
          {
            "name": "baseTokenIndex",
            "docs": [
              "Store the base/quote token index, so health computations don't need",
              "to get passed the static SerumMarket to find which tokens a market",
              "uses and look up the correct oracles."
            ],
            "type": "u16"
          },
          {
            "name": "quoteTokenIndex",
            "type": "u16"
          },
          {
            "name": "padding",
            "type": {
              "array": [
                "u8",
                2
              ]
            }
          },
          {
            "name": "reserved",
            "type": {
              "array": [
                "u8",
                64
              ]
            }
          }
        ]
      }
    },
    {
      "name": "PerpPosition",
      "type": {
        "kind": "struct",
        "fields": [
          {
            "name": "marketIndex",
            "type": "u16"
          },
          {
            "name": "padding",
            "type": {
              "array": [
                "u8",
                2
              ]
            }
          },
          {
            "name": "settlePnlLimitWindow",
            "docs": [
              "Index of the current settle pnl limit window"
            ],
            "type": "u32"
          },
          {
            "name": "settlePnlLimitSettledInCurrentWindowNative",
            "docs": [
              "Amount of realized trade pnl and unrealized pnl that was already settled this window.",
              "",
              "Will be negative when negative pnl was settled.",
              "",
              "Note that this will be adjusted for bookkeeping reasons when the realized_trade settle",
              "limitchanges and is not useable for actually tracking how much pnl was settled",
              "on balance."
            ],
            "type": "i64"
          },
          {
            "name": "basePositionLots",
            "docs": [
              "Active position size, measured in base lots"
            ],
            "type": "i64"
          },
          {
            "name": "quotePositionNative",
            "docs": [
              "Active position in oracle quote native. At the same time this is 1:1 a settle_token native amount.",
              "",
              "Example: Say there's a perp market on the BTC/USD price using SOL for settlement. The user buys",
              "one long contract for $20k, then base = 1, quote = -20k. The price goes to $21k. Now their",
              "unsettled pnl is (1 * 21k - 20k) __SOL__ = 1000 SOL. This is because the perp contract arbitrarily",
              "decides that each unit of price difference creates 1 SOL worth of settlement.",
              "(yes, causing 1 SOL of settlement for each $1 price change implies a lot of extra leverage; likely",
              "there should be an extra configurable scaling factor before we use this for cases like that)"
            ],
            "type": {
              "defined": "I80F48"
            }
          },
          {
            "name": "quoteRunningNative",
            "docs": [
              "Tracks what the position is to calculate average entry & break even price"
            ],
            "type": "i64"
          },
          {
            "name": "longSettledFunding",
            "docs": [
              "Already settled long funding"
            ],
            "type": {
              "defined": "I80F48"
            }
          },
          {
            "name": "shortSettledFunding",
            "docs": [
              "Already settled short funding"
            ],
            "type": {
              "defined": "I80F48"
            }
          },
          {
            "name": "bidsBaseLots",
            "docs": [
              "Base lots in open bids"
            ],
            "type": "i64"
          },
          {
            "name": "asksBaseLots",
            "docs": [
              "Base lots in open asks"
            ],
            "type": "i64"
          },
          {
            "name": "takerBaseLots",
            "docs": [
              "Amount of base lots on the EventQueue waiting to be processed"
            ],
            "type": "i64"
          },
          {
            "name": "takerQuoteLots",
            "docs": [
              "Amount of quote lots on the EventQueue waiting to be processed"
            ],
            "type": "i64"
          },
          {
            "name": "cumulativeLongFunding",
            "docs": [
              "Cumulative long funding in quote native units.",
              "If the user paid $1 in funding for a long position, this would be 1e6.",
              "Beware of the sign!",
              "",
              "(Display only)"
            ],
            "type": "f64"
          },
          {
            "name": "cumulativeShortFunding",
            "docs": [
              "Cumulative short funding in quote native units",
              "If the user paid $1 in funding for a short position, this would be -1e6.",
              "",
              "(Display only)"
            ],
            "type": "f64"
          },
          {
            "name": "makerVolume",
            "docs": [
              "Cumulative maker volume in quote native units",
              "",
              "(Display only)"
            ],
            "type": "u64"
          },
          {
            "name": "takerVolume",
            "docs": [
              "Cumulative taker volume in quote native units",
              "",
              "(Display only)"
            ],
            "type": "u64"
          },
          {
            "name": "perpSpotTransfers",
            "docs": [
              "Cumulative number of quote native units transfered from the perp position",
              "to the settle token spot position.",
              "",
              "For example, if the user settled $1 of positive pnl into their USDC spot",
              "position, this would be 1e6.",
              "",
              "(Display only)"
            ],
            "type": "i64"
          },
          {
            "name": "avgEntryPricePerBaseLot",
            "docs": [
              "The native average entry price for the base lots of the current position.",
              "Reset to 0 when the base position reaches or crosses 0."
            ],
            "type": "f64"
          },
          {
            "name": "realizedTradePnlNative",
            "docs": [
              "Amount of pnl that was realized by bringing the base position closer to 0.",
              "",
              "The settlement of this type of pnl is limited by settle_pnl_limit_realized_trade.",
              "Settling pnl reduces this value once other_pnl below is exhausted."
            ],
            "type": {
              "defined": "I80F48"
            }
          },
          {
            "name": "realizedOtherPnlNative",
            "docs": [
              "Amount of pnl realized from fees, funding and liquidation.",
              "",
              "This type of realized pnl is always settleable.",
              "Settling pnl reduces this value first."
            ],
            "type": {
              "defined": "I80F48"
            }
          },
          {
            "name": "settlePnlLimitRealizedTrade",
            "docs": [
              "Settle limit contribution from realized pnl.",
              "",
              "Every time pnl is realized, this is increased by a fraction of the stable",
              "value of the realization. It magnitude decreases when realized pnl drops below its value."
            ],
            "type": "i64"
          },
          {
            "name": "realizedPnlForPositionNative",
            "docs": [
              "Trade pnl, fees, funding that were added over the current position's lifetime.",
              "",
              "Reset when the position changes sign or goes to zero.",
              "Not decreased by settling.",
              "",
              "This is tracked for display purposes: this value plus the difference between entry",
              "price and current price of the base position is the overall pnl."
            ],
            "type": {
              "defined": "I80F48"
            }
          },
          {
            "name": "reserved",
            "type": {
              "array": [
                "u8",
                88
              ]
            }
          }
        ]
      }
    },
    {
      "name": "PerpOpenOrder",
      "type": {
        "kind": "struct",
        "fields": [
          {
            "name": "sideAndTree",
            "type": "u8"
          },
          {
            "name": "padding1",
            "type": {
              "array": [
                "u8",
                1
              ]
            }
          },
          {
            "name": "market",
            "type": "u16"
          },
          {
            "name": "padding2",
            "type": {
              "array": [
                "u8",
                4
              ]
            }
          },
          {
            "name": "clientId",
            "type": "u64"
          },
          {
            "name": "id",
            "type": "u128"
          },
          {
            "name": "reserved",
            "type": {
              "array": [
                "u8",
                64
              ]
            }
          }
        ]
      }
    },
    {
      "name": "MangoAccountFixed",
      "type": {
        "kind": "struct",
        "fields": [
          {
            "name": "group",
            "type": "publicKey"
          },
          {
            "name": "owner",
            "type": "publicKey"
          },
          {
            "name": "name",
            "type": {
              "array": [
                "u8",
                32
              ]
            }
          },
          {
            "name": "delegate",
            "type": "publicKey"
          },
          {
            "name": "accountNum",
            "type": "u32"
          },
          {
            "name": "beingLiquidated",
            "type": "u8"
          },
          {
            "name": "inHealthRegion",
            "type": "u8"
          },
          {
            "name": "bump",
            "type": "u8"
          },
          {
            "name": "padding",
            "type": {
              "array": [
                "u8",
                1
              ]
            }
          },
          {
            "name": "netDeposits",
            "type": "i64"
          },
          {
            "name": "perpSpotTransfers",
            "type": "i64"
          },
          {
            "name": "healthRegionBeginInitHealth",
            "type": "i64"
          },
          {
            "name": "frozenUntil",
            "type": "u64"
          },
          {
            "name": "buybackFeesAccruedCurrent",
            "type": "u64"
          },
          {
            "name": "buybackFeesAccruedPrevious",
            "type": "u64"
          },
          {
            "name": "buybackFeesExpiryTimestamp",
            "type": "u64"
          },
          {
            "name": "nextTokenConditionalSwapId",
            "type": "u64"
          },
          {
            "name": "reserved",
            "type": {
              "array": [
                "u8",
                200
              ]
            }
          }
        ]
      }
    },
    {
      "name": "OracleConfig",
      "type": {
        "kind": "struct",
        "fields": [
          {
            "name": "confFilter",
            "type": {
              "defined": "I80F48"
            }
          },
          {
            "name": "maxStalenessSlots",
            "type": "i64"
          },
          {
            "name": "reserved",
            "type": {
              "array": [
                "u8",
                72
              ]
            }
          }
        ]
      }
    },
    {
      "name": "OracleConfigParams",
      "type": {
        "kind": "struct",
        "fields": [
          {
            "name": "confFilter",
            "type": "f32"
          },
          {
            "name": "maxStalenessSlots",
            "type": {
              "option": "u32"
            }
          }
        ]
      }
    },
    {
      "name": "InnerNode",
      "docs": [
        "InnerNodes and LeafNodes compose the binary tree of orders.",
        "",
        "Each InnerNode has exactly two children, which are either InnerNodes themselves,",
        "or LeafNodes. The children share the top `prefix_len` bits of `key`. The left",
        "child has a 0 in the next bit, and the right a 1."
      ],
      "type": {
        "kind": "struct",
        "fields": [
          {
            "name": "tag",
            "type": "u8"
          },
          {
            "name": "padding",
            "type": {
              "array": [
                "u8",
                3
              ]
            }
          },
          {
            "name": "prefixLen",
            "docs": [
              "number of highest `key` bits that all children share",
              "e.g. if it's 2, the two highest bits of `key` will be the same on all children"
            ],
            "type": "u32"
          },
          {
            "name": "key",
            "docs": [
              "only the top `prefix_len` bits of `key` are relevant"
            ],
            "type": "u128"
          },
          {
            "name": "children",
            "docs": [
              "indexes into `BookSide::nodes`"
            ],
            "type": {
              "array": [
                "u32",
                2
              ]
            }
          },
          {
            "name": "childEarliestExpiry",
            "docs": [
              "The earliest expiry timestamp for the left and right subtrees.",
              "",
              "Needed to be able to find and remove expired orders without having to",
              "iterate through the whole bookside."
            ],
            "type": {
              "array": [
                "u64",
                2
              ]
            }
          },
          {
            "name": "reserved",
            "type": {
              "array": [
                "u8",
                72
              ]
            }
          }
        ]
      }
    },
    {
      "name": "LeafNode",
      "docs": [
        "LeafNodes represent an order in the binary tree"
      ],
      "type": {
        "kind": "struct",
        "fields": [
          {
            "name": "tag",
            "docs": [
              "NodeTag"
            ],
            "type": "u8"
          },
          {
            "name": "ownerSlot",
            "docs": [
              "Index into the owning MangoAccount's PerpOpenOrders"
            ],
            "type": "u8"
          },
          {
            "name": "orderType",
            "docs": [
              "PostOrderType, this was added for TradingView move order"
            ],
            "type": "u8"
          },
          {
            "name": "padding",
            "type": {
              "array": [
                "u8",
                1
              ]
            }
          },
          {
            "name": "timeInForce",
            "docs": [
              "Time in seconds after `timestamp` at which the order expires.",
              "A value of 0 means no expiry."
            ],
            "type": "u16"
          },
          {
            "name": "padding2",
            "type": {
              "array": [
                "u8",
                2
              ]
            }
          },
          {
            "name": "key",
            "docs": [
              "The binary tree key, see new_node_key()"
            ],
            "type": "u128"
          },
          {
            "name": "owner",
            "docs": [
              "Address of the owning MangoAccount"
            ],
            "type": "publicKey"
          },
          {
            "name": "quantity",
            "docs": [
              "Number of base lots to buy or sell, always >=1"
            ],
            "type": "i64"
          },
          {
            "name": "timestamp",
            "docs": [
              "The time the order was placed"
            ],
            "type": "u64"
          },
          {
            "name": "pegLimit",
            "docs": [
              "If the effective price of an oracle pegged order exceeds this limit,",
              "it will be considered invalid and may be removed.",
              "",
              "Only applicable in the oracle_pegged OrderTree"
            ],
            "type": "i64"
          },
          {
            "name": "clientOrderId",
            "docs": [
              "User defined id for this order, used in FillEvents"
            ],
            "type": "u64"
          },
          {
            "name": "reserved",
            "type": {
              "array": [
                "u8",
                32
              ]
            }
          }
        ]
      }
    },
    {
      "name": "AnyNode",
      "type": {
        "kind": "struct",
        "fields": [
          {
            "name": "tag",
            "type": "u8"
          },
          {
            "name": "data",
            "type": {
              "array": [
                "u8",
                119
              ]
            }
          }
        ]
      }
    },
    {
      "name": "OrderTreeRoot",
      "type": {
        "kind": "struct",
        "fields": [
          {
            "name": "maybeNode",
            "type": "u32"
          },
          {
            "name": "leafCount",
            "type": "u32"
          }
        ]
      }
    },
    {
      "name": "OrderTreeNodes",
      "docs": [
        "A binary tree on AnyNode::key()",
        "",
        "The key encodes the price in the top 64 bits."
      ],
      "type": {
        "kind": "struct",
        "fields": [
          {
            "name": "orderTreeType",
            "type": "u8"
          },
          {
            "name": "padding",
            "type": {
              "array": [
                "u8",
                3
              ]
            }
          },
          {
            "name": "bumpIndex",
            "type": "u32"
          },
          {
            "name": "freeListLen",
            "type": "u32"
          },
          {
            "name": "freeListHead",
            "type": "u32"
          },
          {
            "name": "reserved",
            "type": {
              "array": [
                "u8",
                512
              ]
            }
          },
          {
            "name": "nodes",
            "type": {
              "array": [
                {
                  "defined": "AnyNode"
                },
                1024
              ]
            }
          }
        ]
      }
    },
    {
      "name": "EventQueueHeader",
      "type": {
        "kind": "struct",
        "fields": [
          {
            "name": "head",
            "type": "u32"
          },
          {
            "name": "count",
            "type": "u32"
          },
          {
            "name": "seqNum",
            "type": "u64"
          }
        ]
      }
    },
    {
      "name": "AnyEvent",
      "type": {
        "kind": "struct",
        "fields": [
          {
            "name": "eventType",
            "type": "u8"
          },
          {
            "name": "padding",
            "type": {
              "array": [
                "u8",
                207
              ]
            }
          }
        ]
      }
    },
    {
      "name": "FillEvent",
      "type": {
        "kind": "struct",
        "fields": [
          {
            "name": "eventType",
            "type": "u8"
          },
          {
            "name": "takerSide",
            "type": "u8"
          },
          {
            "name": "makerOut",
            "type": "u8"
          },
          {
            "name": "makerSlot",
            "type": "u8"
          },
          {
            "name": "padding",
            "type": {
              "array": [
                "u8",
                4
              ]
            }
          },
          {
            "name": "timestamp",
            "type": "u64"
          },
          {
            "name": "seqNum",
            "type": "u64"
          },
          {
            "name": "maker",
            "type": "publicKey"
          },
          {
            "name": "padding2",
            "type": {
              "array": [
                "u8",
                32
              ]
            }
          },
          {
            "name": "makerTimestamp",
            "type": "u64"
          },
          {
            "name": "taker",
            "type": "publicKey"
          },
          {
            "name": "padding3",
            "type": {
              "array": [
                "u8",
                16
              ]
            }
          },
          {
            "name": "takerClientOrderId",
            "type": "u64"
          },
          {
            "name": "padding4",
            "type": {
              "array": [
                "u8",
                16
              ]
            }
          },
          {
            "name": "price",
            "type": "i64"
          },
          {
            "name": "quantity",
            "type": "i64"
          },
          {
            "name": "makerClientOrderId",
            "type": "u64"
          },
          {
            "name": "makerFee",
            "type": "f32"
          },
          {
            "name": "takerFee",
            "type": "f32"
          },
          {
            "name": "reserved",
            "type": {
              "array": [
                "u8",
                8
              ]
            }
          }
        ]
      }
    },
    {
      "name": "OutEvent",
      "type": {
        "kind": "struct",
        "fields": [
          {
            "name": "eventType",
            "type": "u8"
          },
          {
            "name": "side",
            "type": "u8"
          },
          {
            "name": "ownerSlot",
            "type": "u8"
          },
          {
            "name": "padding0",
            "type": {
              "array": [
                "u8",
                5
              ]
            }
          },
          {
            "name": "timestamp",
            "type": "u64"
          },
          {
            "name": "seqNum",
            "type": "u64"
          },
          {
            "name": "owner",
            "type": "publicKey"
          },
          {
            "name": "quantity",
            "type": "i64"
          },
          {
            "name": "padding1",
            "type": {
              "array": [
                "u8",
                144
              ]
            }
          }
        ]
      }
    },
    {
      "name": "StablePriceModel",
      "docs": [
        "Maintains a \"stable_price\" based on the oracle price.",
        "",
        "The stable price follows the oracle price, but its relative rate of",
        "change is limited (to `stable_growth_limit`) and futher reduced if",
        "the oracle price is far from the `delay_price`.",
        "",
        "Conceptually the `delay_price` is itself a time delayed",
        "(`24 * delay_interval_seconds`, assume 24h) and relative rate of change limited",
        "function of the oracle price. It is implemented as averaging the oracle",
        "price over every `delay_interval_seconds` (assume 1h) and then applying the",
        "`delay_growth_limit` between intervals."
      ],
      "type": {
        "kind": "struct",
        "fields": [
          {
            "name": "stablePrice",
            "docs": [
              "Current stable price to use in health"
            ],
            "type": "f64"
          },
          {
            "name": "lastUpdateTimestamp",
            "type": "u64"
          },
          {
            "name": "delayPrices",
            "docs": [
              "Stored delay_price for each delay_interval.",
              "If we want the delay_price to be 24h delayed, we would store one for each hour.",
              "This is used in a cyclical way: We use the maximally-delayed value at delay_interval_index",
              "and once enough time passes to move to the next delay interval, that gets overwritten and",
              "we use the next one."
            ],
            "type": {
              "array": [
                "f64",
                24
              ]
            }
          },
          {
            "name": "delayAccumulatorPrice",
            "docs": [
              "The delay price is based on an average over each delay_interval. The contributions",
              "to the average are summed up here."
            ],
            "type": "f64"
          },
          {
            "name": "delayAccumulatorTime",
            "docs": [
              "Accumulating the total time for the above average."
            ],
            "type": "u32"
          },
          {
            "name": "delayIntervalSeconds",
            "docs": [
              "Length of a delay_interval"
            ],
            "type": "u32"
          },
          {
            "name": "delayGrowthLimit",
            "docs": [
              "Maximal relative difference between two delay_price in consecutive intervals."
            ],
            "type": "f32"
          },
          {
            "name": "stableGrowthLimit",
            "docs": [
              "Maximal per-second relative difference of the stable price.",
              "It gets further reduced if stable and delay price disagree."
            ],
            "type": "f32"
          },
          {
            "name": "lastDelayIntervalIndex",
            "docs": [
              "The delay_interval_index that update() was last called on."
            ],
            "type": "u8"
          },
          {
            "name": "resetOnNonzeroPrice",
            "docs": [
              "If set to 1, the stable price will reset on the next non-zero price it sees."
            ],
            "type": "u8"
          },
          {
            "name": "padding",
            "type": {
              "array": [
                "u8",
                6
              ]
            }
          },
          {
            "name": "reserved",
            "type": {
              "array": [
                "u8",
                48
              ]
            }
          }
        ]
      }
    },
    {
      "name": "TokenConditionalSwap",
      "type": {
        "kind": "struct",
        "fields": [
          {
            "name": "id",
            "type": "u64"
          },
          {
            "name": "maxBuy",
            "docs": [
              "maximum amount of native tokens to buy or sell"
            ],
            "type": "u64"
          },
          {
            "name": "maxSell",
            "type": "u64"
          },
          {
            "name": "bought",
            "docs": [
              "how many native tokens were already bought/sold"
            ],
            "type": "u64"
          },
          {
            "name": "sold",
            "type": "u64"
          },
          {
            "name": "expiryTimestamp",
            "docs": [
              "timestamp until which the conditional swap is valid"
            ],
            "type": "u64"
          },
          {
            "name": "priceLowerLimit",
            "docs": [
              "The price must exceed this threshold to allow execution.",
              "",
              "This threshold is compared to the \"sell_token per buy_token\" oracle price",
              "(which can be computed by dividing the buy token oracle price by the",
              "sell token oracle price). If that price is >= lower_limit and <= upper_limit",
              "the tcs may be executable.",
              "",
              "Example: Stop loss to get out of a SOL long: The user bought SOL at 20 USDC/SOL",
              "and wants to stop loss at 18 USDC/SOL. They'd set buy_token=USDC, sell_token=SOL",
              "so the reference price is in SOL/USDC units. Set price_lower_limit=toNative(1/18)",
              "and price_upper_limit=toNative(1/10). Also set allow_borrows=false.",
              "",
              "Example: Want to buy SOL with USDC if the price falls below 22 USDC/SOL.",
              "buy_token=SOL, sell_token=USDC, reference price is in USDC/SOL units. Set",
              "price_upper_limit=toNative(22), price_lower_limit=0."
            ],
            "type": "f64"
          },
          {
            "name": "priceUpperLimit",
            "docs": [
              "Parallel to price_lower_limit, but an upper limit."
            ],
            "type": "f64"
          },
          {
            "name": "pricePremiumFraction",
            "docs": [
              "The premium to pay over oracle price to incentivize execution."
            ],
            "type": "f64"
          },
          {
            "name": "takerFeeFraction",
            "docs": [
              "The taker receives only premium_price * (1 - taker_fee_fraction)"
            ],
            "type": "f32"
          },
          {
            "name": "makerFeeFraction",
            "docs": [
              "The maker has to pay premium_price * (1 + maker_fee_fraction)"
            ],
            "type": "f32"
          },
          {
            "name": "buyTokenIndex",
            "docs": [
              "indexes of tokens for the swap"
            ],
            "type": "u16"
          },
          {
            "name": "sellTokenIndex",
            "type": "u16"
          },
          {
            "name": "hasData",
            "type": "u8"
          },
          {
            "name": "allowCreatingDeposits",
            "docs": [
              "may token purchases create deposits? (often users just want to get out of a borrow)"
            ],
            "type": "u8"
          },
          {
            "name": "allowCreatingBorrows",
            "docs": [
              "may token selling create borrows? (often users just want to get out of a long)"
            ],
            "type": "u8"
          },
          {
            "name": "reserved",
            "type": {
              "array": [
                "u8",
                113
              ]
            }
          }
        ]
      }
    },
    {
      "name": "TokenIndex",
      "docs": [
        "Nothing in Rust shall use these types. They only exist so that the Anchor IDL",
        "knows about them and typescript can deserialize it."
      ],
      "type": {
        "kind": "struct",
        "fields": [
          {
            "name": "val",
            "type": "u16"
          }
        ]
      }
    },
    {
      "name": "Serum3MarketIndex",
      "type": {
        "kind": "struct",
        "fields": [
          {
            "name": "val",
            "type": "u16"
          }
        ]
      }
    },
    {
      "name": "PerpMarketIndex",
      "type": {
        "kind": "struct",
        "fields": [
          {
            "name": "val",
            "type": "u16"
          }
        ]
      }
    },
    {
      "name": "I80F48",
      "type": {
        "kind": "struct",
        "fields": [
          {
            "name": "val",
            "type": "i128"
          }
        ]
      }
    },
    {
      "name": "FlashLoanType",
      "type": {
        "kind": "enum",
        "variants": [
          {
            "name": "Unknown"
          },
          {
            "name": "Swap"
          }
        ]
      }
    },
    {
      "name": "Serum3SelfTradeBehavior",
      "docs": [
        "Copy paste a bunch of enums so that we could AnchorSerialize & AnchorDeserialize them"
      ],
      "type": {
        "kind": "enum",
        "variants": [
          {
            "name": "DecrementTake"
          },
          {
            "name": "CancelProvide"
          },
          {
            "name": "AbortTransaction"
          }
        ]
      }
    },
    {
      "name": "Serum3OrderType",
      "type": {
        "kind": "enum",
        "variants": [
          {
            "name": "Limit"
          },
          {
            "name": "ImmediateOrCancel"
          },
          {
            "name": "PostOnly"
          }
        ]
      }
    },
    {
      "name": "Serum3Side",
      "type": {
        "kind": "enum",
        "variants": [
          {
            "name": "Bid"
          },
          {
            "name": "Ask"
          }
        ]
      }
    },
    {
      "name": "HealthType",
      "docs": [
        "There are three types of health:",
        "- initial health (\"init\"): users can only open new positions if it's >= 0",
        "- maintenance health (\"maint\"): users get liquidated if it's < 0",
        "- liquidation end health: once liquidation started (see being_liquidated), it",
        "only stops once this is >= 0",
        "",
        "The ordering is",
        "init health <= liquidation end health <= maint health",
        "",
        "The different health types are realized by using different weights and prices:",
        "- init health: init weights with scaling, stable-price adjusted prices",
        "- liq end health: init weights without scaling, oracle prices",
        "- maint health: maint weights, oracle prices",
        ""
      ],
      "type": {
        "kind": "enum",
        "variants": [
          {
            "name": "Init"
          },
          {
            "name": "Maint"
          },
          {
            "name": "LiquidationEnd"
          }
        ]
      }
    },
    {
      "name": "LoanOriginationFeeInstruction",
      "type": {
        "kind": "enum",
        "variants": [
          {
            "name": "Unknown"
          },
          {
            "name": "LiqTokenBankruptcy"
          },
          {
            "name": "LiqTokenWithToken"
          },
          {
            "name": "Serum3LiqForceCancelOrders"
          },
          {
            "name": "Serum3PlaceOrder"
          },
          {
            "name": "Serum3SettleFunds"
          },
          {
            "name": "TokenWithdraw"
          },
          {
            "name": "TokenConditionalSwapTrigger"
          }
        ]
      }
    },
    {
      "name": "IxGate",
      "docs": [
        "Enum for lookup into ix gate",
        "note:",
        "total ix files 56,",
        "ix files included 48,",
        "ix files not included 8,",
        "- Benchmark,",
        "- ComputeAccountData,",
        "- GroupCreate",
        "- GroupEdit",
        "- IxGateSet,",
        "- PerpZeroOut,",
        "- PerpEditMarket,",
        "- TokenEdit,"
      ],
      "type": {
        "kind": "enum",
        "variants": [
          {
            "name": "AccountClose"
          },
          {
            "name": "AccountCreate"
          },
          {
            "name": "AccountEdit"
          },
          {
            "name": "AccountExpand"
          },
          {
            "name": "AccountToggleFreeze"
          },
          {
            "name": "AltExtend"
          },
          {
            "name": "AltSet"
          },
          {
            "name": "FlashLoan"
          },
          {
            "name": "GroupClose"
          },
          {
            "name": "GroupCreate"
          },
          {
            "name": "HealthRegion"
          },
          {
            "name": "PerpCancelAllOrders"
          },
          {
            "name": "PerpCancelAllOrdersBySide"
          },
          {
            "name": "PerpCancelOrder"
          },
          {
            "name": "PerpCancelOrderByClientOrderId"
          },
          {
            "name": "PerpCloseMarket"
          },
          {
            "name": "PerpConsumeEvents"
          },
          {
            "name": "PerpCreateMarket"
          },
          {
            "name": "PerpDeactivatePosition"
          },
          {
            "name": "PerpLiqBaseOrPositivePnl"
          },
          {
            "name": "PerpLiqForceCancelOrders"
          },
          {
            "name": "PerpLiqNegativePnlOrBankruptcy"
          },
          {
            "name": "PerpPlaceOrder"
          },
          {
            "name": "PerpSettleFees"
          },
          {
            "name": "PerpSettlePnl"
          },
          {
            "name": "PerpUpdateFunding"
          },
          {
            "name": "Serum3CancelAllOrders"
          },
          {
            "name": "Serum3CancelOrder"
          },
          {
            "name": "Serum3CloseOpenOrders"
          },
          {
            "name": "Serum3CreateOpenOrders"
          },
          {
            "name": "Serum3DeregisterMarket"
          },
          {
            "name": "Serum3EditMarket"
          },
          {
            "name": "Serum3LiqForceCancelOrders"
          },
          {
            "name": "Serum3PlaceOrder"
          },
          {
            "name": "Serum3RegisterMarket"
          },
          {
            "name": "Serum3SettleFunds"
          },
          {
            "name": "StubOracleClose"
          },
          {
            "name": "StubOracleCreate"
          },
          {
            "name": "StubOracleSet"
          },
          {
            "name": "TokenAddBank"
          },
          {
            "name": "TokenDeposit"
          },
          {
            "name": "TokenDeregister"
          },
          {
            "name": "TokenLiqBankruptcy"
          },
          {
            "name": "TokenLiqWithToken"
          },
          {
            "name": "TokenRegister"
          },
          {
            "name": "TokenRegisterTrustless"
          },
          {
            "name": "TokenUpdateIndexAndRate"
          },
          {
            "name": "TokenWithdraw"
          },
          {
            "name": "AccountBuybackFeesWithMngo"
          },
          {
            "name": "TokenForceCloseBorrowsWithToken"
          },
          {
            "name": "PerpForceClosePosition"
          },
          {
            "name": "GroupWithdrawInsuranceFund"
          },
          {
            "name": "TokenConditionalSwapCreate"
          },
          {
            "name": "TokenConditionalSwapTrigger"
          },
          {
            "name": "TokenConditionalSwapCancel"
          },
          {
            "name": "OpenbookV2CancelOrder"
          },
          {
            "name": "OpenbookV2CloseOpenOrders"
          },
          {
            "name": "OpenbookV2CreateOpenOrders"
          },
          {
            "name": "OpenbookV2DeregisterMarket"
          },
          {
            "name": "OpenbookV2EditMarket"
          },
          {
            "name": "OpenbookV2LiqForceCancelOrders"
          },
          {
            "name": "OpenbookV2PlaceOrder"
          },
          {
            "name": "OpenbookV2PlaceTakeOrder"
          },
          {
            "name": "OpenbookV2RegisterMarket"
          },
          {
            "name": "OpenbookV2SettleFunds"
          },
          {
            "name": "AdminTokenWithdrawFees"
          },
          {
            "name": "AdminPerpWithdrawFees"
          }
        ]
      }
    },
    {
      "name": "CheckLiquidatable",
      "type": {
        "kind": "enum",
        "variants": [
          {
            "name": "NotLiquidatable"
          },
          {
            "name": "Liquidatable"
          },
          {
            "name": "BecameNotLiquidatable"
          }
        ]
      }
    },
    {
      "name": "OracleType",
      "type": {
        "kind": "enum",
        "variants": [
          {
            "name": "Pyth"
          },
          {
            "name": "Stub"
          },
          {
            "name": "SwitchboardV1"
          },
          {
            "name": "SwitchboardV2"
          }
        ]
      }
    },
    {
      "name": "OrderState",
      "type": {
        "kind": "enum",
        "variants": [
          {
            "name": "Valid"
          },
          {
            "name": "Invalid"
          },
          {
            "name": "Skipped"
          }
        ]
      }
    },
    {
      "name": "BookSideOrderTree",
      "type": {
        "kind": "enum",
        "variants": [
          {
            "name": "Fixed"
          },
          {
            "name": "OraclePegged"
          }
        ]
      }
    },
    {
      "name": "NodeTag",
      "type": {
        "kind": "enum",
        "variants": [
          {
            "name": "Uninitialized"
          },
          {
            "name": "InnerNode"
          },
          {
            "name": "LeafNode"
          },
          {
            "name": "FreeNode"
          },
          {
            "name": "LastFreeNode"
          }
        ]
      }
    },
    {
      "name": "PlaceOrderType",
      "type": {
        "kind": "enum",
        "variants": [
          {
            "name": "Limit"
          },
          {
            "name": "ImmediateOrCancel"
          },
          {
            "name": "PostOnly"
          },
          {
            "name": "Market"
          },
          {
            "name": "PostOnlySlide"
          }
        ]
      }
    },
    {
      "name": "PostOrderType",
      "type": {
        "kind": "enum",
        "variants": [
          {
            "name": "Limit"
          },
          {
            "name": "PostOnly"
          },
          {
            "name": "PostOnlySlide"
          }
        ]
      }
    },
    {
      "name": "SelfTradeBehavior",
      "docs": [
        "Self trade behavior controls how taker orders interact with resting limit orders of the same account.",
        "This setting has no influence on placing a resting or oracle pegged limit order that does not match",
        "immediately, instead it's the responsibility of the user to correctly configure his taker orders."
      ],
      "type": {
        "kind": "enum",
        "variants": [
          {
            "name": "DecrementTake"
          },
          {
            "name": "CancelProvide"
          },
          {
            "name": "AbortTransaction"
          }
        ]
      }
    },
    {
      "name": "Side",
      "type": {
        "kind": "enum",
        "variants": [
          {
            "name": "Bid"
          },
          {
            "name": "Ask"
          }
        ]
      }
    },
    {
      "name": "SideAndOrderTree",
      "docs": [
        "SideAndOrderTree is a storage optimization, so we don't need two bytes for the data"
      ],
      "type": {
        "kind": "enum",
        "variants": [
          {
            "name": "BidFixed"
          },
          {
            "name": "AskFixed"
          },
          {
            "name": "BidOraclePegged"
          },
          {
            "name": "AskOraclePegged"
          }
        ]
      }
    },
    {
      "name": "OrderParams",
      "type": {
        "kind": "enum",
        "variants": [
          {
            "name": "Market"
          },
          {
            "name": "ImmediateOrCancel",
            "fields": [
              {
                "name": "price_lots",
                "type": "i64"
              }
            ]
          },
          {
            "name": "Fixed",
            "fields": [
              {
                "name": "price_lots",
                "type": "i64"
              },
              {
                "name": "order_type",
                "type": {
                  "defined": "PostOrderType"
                }
              }
            ]
          },
          {
            "name": "OraclePegged",
            "fields": [
              {
                "name": "price_offset_lots",
                "type": "i64"
              },
              {
                "name": "order_type",
                "type": {
                  "defined": "PostOrderType"
                }
              },
              {
                "name": "peg_limit",
                "type": "i64"
              },
              {
                "name": "max_oracle_staleness_slots",
                "type": "i32"
              }
            ]
          }
        ]
      }
    },
    {
      "name": "OrderTreeType",
      "type": {
        "kind": "enum",
        "variants": [
          {
            "name": "Bids"
          },
          {
            "name": "Asks"
          }
        ]
      }
    },
    {
      "name": "EventType",
      "type": {
        "kind": "enum",
        "variants": [
          {
            "name": "Fill"
          },
          {
            "name": "Out"
          },
          {
            "name": "Liquidate"
          }
        ]
      }
    }
  ],
  "events": [
    {
      "name": "MangoAccountData",
      "fields": [
        {
          "name": "healthCache",
          "type": {
            "defined": "HealthCache"
          },
          "index": false
        },
        {
          "name": "initHealth",
          "type": {
            "defined": "I80F48"
          },
          "index": false
        },
        {
          "name": "maintHealth",
          "type": {
            "defined": "I80F48"
          },
          "index": false
        },
        {
          "name": "equity",
          "type": {
            "defined": "Equity"
          },
          "index": false
        }
      ]
    },
    {
      "name": "PerpBalanceLog",
      "fields": [
        {
          "name": "mangoGroup",
          "type": "publicKey",
          "index": false
        },
        {
          "name": "mangoAccount",
          "type": "publicKey",
          "index": false
        },
        {
          "name": "marketIndex",
          "type": "u16",
          "index": false
        },
        {
          "name": "basePosition",
          "type": "i64",
          "index": false
        },
        {
          "name": "quotePosition",
          "type": "i128",
          "index": false
        },
        {
          "name": "longSettledFunding",
          "type": "i128",
          "index": false
        },
        {
          "name": "shortSettledFunding",
          "type": "i128",
          "index": false
        },
        {
          "name": "longFunding",
          "type": "i128",
          "index": false
        },
        {
          "name": "shortFunding",
          "type": "i128",
          "index": false
        }
      ]
    },
    {
      "name": "TokenBalanceLog",
      "fields": [
        {
          "name": "mangoGroup",
          "type": "publicKey",
          "index": false
        },
        {
          "name": "mangoAccount",
          "type": "publicKey",
          "index": false
        },
        {
          "name": "tokenIndex",
          "type": "u16",
          "index": false
        },
        {
          "name": "indexedPosition",
          "type": "i128",
          "index": false
        },
        {
          "name": "depositIndex",
          "type": "i128",
          "index": false
        },
        {
          "name": "borrowIndex",
          "type": "i128",
          "index": false
        }
      ]
    },
    {
      "name": "FlashLoanLog",
      "fields": [
        {
          "name": "mangoGroup",
          "type": "publicKey",
          "index": false
        },
        {
          "name": "mangoAccount",
          "type": "publicKey",
          "index": false
        },
        {
          "name": "tokenLoanDetails",
          "type": {
            "vec": {
              "defined": "FlashLoanTokenDetail"
            }
          },
          "index": false
        },
        {
          "name": "flashLoanType",
          "type": {
            "defined": "FlashLoanType"
          },
          "index": false
        }
      ]
    },
    {
      "name": "WithdrawLog",
      "fields": [
        {
          "name": "mangoGroup",
          "type": "publicKey",
          "index": false
        },
        {
          "name": "mangoAccount",
          "type": "publicKey",
          "index": false
        },
        {
          "name": "signer",
          "type": "publicKey",
          "index": false
        },
        {
          "name": "tokenIndex",
          "type": "u16",
          "index": false
        },
        {
          "name": "quantity",
          "type": "u64",
          "index": false
        },
        {
          "name": "price",
          "type": "i128",
          "index": false
        }
      ]
    },
    {
      "name": "DepositLog",
      "fields": [
        {
          "name": "mangoGroup",
          "type": "publicKey",
          "index": false
        },
        {
          "name": "mangoAccount",
          "type": "publicKey",
          "index": false
        },
        {
          "name": "signer",
          "type": "publicKey",
          "index": false
        },
        {
          "name": "tokenIndex",
          "type": "u16",
          "index": false
        },
        {
          "name": "quantity",
          "type": "u64",
          "index": false
        },
        {
          "name": "price",
          "type": "i128",
          "index": false
        }
      ]
    },
    {
      "name": "FillLog",
      "fields": [
        {
          "name": "mangoGroup",
          "type": "publicKey",
          "index": false
        },
        {
          "name": "marketIndex",
          "type": "u16",
          "index": false
        },
        {
          "name": "takerSide",
          "type": "u8",
          "index": false
        },
        {
          "name": "makerSlot",
          "type": "u8",
          "index": false
        },
        {
          "name": "makerOut",
          "type": "bool",
          "index": false
        },
        {
          "name": "timestamp",
          "type": "u64",
          "index": false
        },
        {
          "name": "seqNum",
          "type": "u64",
          "index": false
        },
        {
          "name": "maker",
          "type": "publicKey",
          "index": false
        },
        {
          "name": "makerOrderId",
          "type": "u128",
          "index": false
        },
        {
          "name": "makerFee",
          "type": "i128",
          "index": false
        },
        {
          "name": "makerTimestamp",
          "type": "u64",
          "index": false
        },
        {
          "name": "taker",
          "type": "publicKey",
          "index": false
        },
        {
          "name": "takerOrderId",
          "type": "u128",
          "index": false
        },
        {
          "name": "takerClientOrderId",
          "type": "u64",
          "index": false
        },
        {
          "name": "takerFee",
          "type": "i128",
          "index": false
        },
        {
          "name": "price",
          "type": "i64",
          "index": false
        },
        {
          "name": "quantity",
          "type": "i64",
          "index": false
        }
      ]
    },
    {
      "name": "FillLogV2",
      "fields": [
        {
          "name": "mangoGroup",
          "type": "publicKey",
          "index": false
        },
        {
          "name": "marketIndex",
          "type": "u16",
          "index": false
        },
        {
          "name": "takerSide",
          "type": "u8",
          "index": false
        },
        {
          "name": "makerSlot",
          "type": "u8",
          "index": false
        },
        {
          "name": "makerOut",
          "type": "bool",
          "index": false
        },
        {
          "name": "timestamp",
          "type": "u64",
          "index": false
        },
        {
          "name": "seqNum",
          "type": "u64",
          "index": false
        },
        {
          "name": "maker",
          "type": "publicKey",
          "index": false
        },
        {
          "name": "makerClientOrderId",
          "type": "u64",
          "index": false
        },
        {
          "name": "makerFee",
          "type": "f32",
          "index": false
        },
        {
          "name": "makerTimestamp",
          "type": "u64",
          "index": false
        },
        {
          "name": "taker",
          "type": "publicKey",
          "index": false
        },
        {
          "name": "takerClientOrderId",
          "type": "u64",
          "index": false
        },
        {
          "name": "takerFee",
          "type": "f32",
          "index": false
        },
        {
          "name": "price",
          "type": "i64",
          "index": false
        },
        {
          "name": "quantity",
          "type": "i64",
          "index": false
        }
      ]
    },
    {
      "name": "FillLogV3",
      "fields": [
        {
          "name": "mangoGroup",
          "type": "publicKey",
          "index": false
        },
        {
          "name": "marketIndex",
          "type": "u16",
          "index": false
        },
        {
          "name": "takerSide",
          "type": "u8",
          "index": false
        },
        {
          "name": "makerSlot",
          "type": "u8",
          "index": false
        },
        {
          "name": "makerOut",
          "type": "bool",
          "index": false
        },
        {
          "name": "timestamp",
          "type": "u64",
          "index": false
        },
        {
          "name": "seqNum",
          "type": "u64",
          "index": false
        },
        {
          "name": "maker",
          "type": "publicKey",
          "index": false
        },
        {
          "name": "makerClientOrderId",
          "type": "u64",
          "index": false
        },
        {
          "name": "makerFee",
          "type": "f32",
          "index": false
        },
        {
          "name": "makerTimestamp",
          "type": "u64",
          "index": false
        },
        {
          "name": "taker",
          "type": "publicKey",
          "index": false
        },
        {
          "name": "takerClientOrderId",
          "type": "u64",
          "index": false
        },
        {
          "name": "takerFee",
          "type": "f32",
          "index": false
        },
        {
          "name": "price",
          "type": "i64",
          "index": false
        },
        {
          "name": "quantity",
          "type": "i64",
          "index": false
        },
        {
          "name": "makerClosedPnl",
          "type": "f64",
          "index": false
        },
        {
          "name": "takerClosedPnl",
          "type": "f64",
          "index": false
        }
      ]
    },
    {
      "name": "PerpUpdateFundingLog",
      "fields": [
        {
          "name": "mangoGroup",
          "type": "publicKey",
          "index": false
        },
        {
          "name": "marketIndex",
          "type": "u16",
          "index": false
        },
        {
          "name": "longFunding",
          "type": "i128",
          "index": false
        },
        {
          "name": "shortFunding",
          "type": "i128",
          "index": false
        },
        {
          "name": "price",
          "type": "i128",
          "index": false
        },
        {
          "name": "oracleSlot",
          "type": "u64",
          "index": false
        },
        {
          "name": "stablePrice",
          "type": "i128",
          "index": false
        },
        {
          "name": "feesAccrued",
          "type": "i128",
          "index": false
        },
        {
          "name": "feesSettled",
          "type": "i128",
          "index": false
        },
        {
          "name": "openInterest",
          "type": "i64",
          "index": false
        },
        {
          "name": "instantaneousFundingRate",
          "type": "i128",
          "index": false
        }
      ]
    },
    {
      "name": "PerpUpdateFundingLogV2",
      "fields": [
        {
          "name": "mangoGroup",
          "type": "publicKey",
          "index": false
        },
        {
          "name": "marketIndex",
          "type": "u16",
          "index": false
        },
        {
          "name": "longFunding",
          "type": "i128",
          "index": false
        },
        {
          "name": "shortFunding",
          "type": "i128",
          "index": false
        },
        {
          "name": "price",
          "type": "i128",
          "index": false
        },
        {
          "name": "oracleSlot",
          "type": "u64",
          "index": false
        },
        {
          "name": "oracleConfidence",
          "type": "i128",
          "index": false
        },
        {
          "name": "oracleType",
          "type": {
            "defined": "OracleType"
          },
          "index": false
        },
        {
          "name": "stablePrice",
          "type": "i128",
          "index": false
        },
        {
          "name": "feesAccrued",
          "type": "i128",
          "index": false
        },
        {
          "name": "feesSettled",
          "type": "i128",
          "index": false
        },
        {
          "name": "openInterest",
          "type": "i64",
          "index": false
        },
        {
          "name": "instantaneousFundingRate",
          "type": "i128",
          "index": false
        }
      ]
    },
    {
      "name": "UpdateIndexLog",
      "fields": [
        {
          "name": "mangoGroup",
          "type": "publicKey",
          "index": false
        },
        {
          "name": "tokenIndex",
          "type": "u16",
          "index": false
        },
        {
          "name": "depositIndex",
          "type": "i128",
          "index": false
        },
        {
          "name": "borrowIndex",
          "type": "i128",
          "index": false
        },
        {
          "name": "avgUtilization",
          "type": "i128",
          "index": false
        },
        {
          "name": "price",
          "type": "i128",
          "index": false
        },
        {
          "name": "stablePrice",
          "type": "i128",
          "index": false
        },
        {
          "name": "collectedFees",
          "type": "i128",
          "index": false
        },
        {
          "name": "loanFeeRate",
          "type": "i128",
          "index": false
        },
        {
          "name": "totalBorrows",
          "type": "i128",
          "index": false
        },
        {
          "name": "totalDeposits",
          "type": "i128",
          "index": false
        },
        {
          "name": "borrowRate",
          "type": "i128",
          "index": false
        },
        {
          "name": "depositRate",
          "type": "i128",
          "index": false
        }
      ]
    },
    {
      "name": "UpdateRateLog",
      "fields": [
        {
          "name": "mangoGroup",
          "type": "publicKey",
          "index": false
        },
        {
          "name": "tokenIndex",
          "type": "u16",
          "index": false
        },
        {
          "name": "rate0",
          "type": "i128",
          "index": false
        },
        {
          "name": "rate1",
          "type": "i128",
          "index": false
        },
        {
          "name": "maxRate",
          "type": "i128",
          "index": false
        }
      ]
    },
    {
      "name": "TokenLiqWithTokenLog",
      "fields": [
        {
          "name": "mangoGroup",
          "type": "publicKey",
          "index": false
        },
        {
          "name": "liqee",
          "type": "publicKey",
          "index": false
        },
        {
          "name": "liqor",
          "type": "publicKey",
          "index": false
        },
        {
          "name": "assetTokenIndex",
          "type": "u16",
          "index": false
        },
        {
          "name": "liabTokenIndex",
          "type": "u16",
          "index": false
        },
        {
          "name": "assetTransfer",
          "type": "i128",
          "index": false
        },
        {
          "name": "liabTransfer",
          "type": "i128",
          "index": false
        },
        {
          "name": "assetPrice",
          "type": "i128",
          "index": false
        },
        {
          "name": "liabPrice",
          "type": "i128",
          "index": false
        },
        {
          "name": "bankruptcy",
          "type": "bool",
          "index": false
        }
      ]
    },
    {
      "name": "Serum3OpenOrdersBalanceLog",
      "fields": [
        {
          "name": "mangoGroup",
          "type": "publicKey",
          "index": false
        },
        {
          "name": "mangoAccount",
          "type": "publicKey",
          "index": false
        },
        {
          "name": "baseTokenIndex",
          "type": "u16",
          "index": false
        },
        {
          "name": "quoteTokenIndex",
          "type": "u16",
          "index": false
        },
        {
          "name": "baseTotal",
          "type": "u64",
          "index": false
        },
        {
          "name": "baseFree",
          "type": "u64",
          "index": false
        },
        {
          "name": "quoteTotal",
          "type": "u64",
          "index": false
        },
        {
          "name": "quoteFree",
          "type": "u64",
          "index": false
        },
        {
          "name": "referrerRebatesAccrued",
          "type": "u64",
          "index": false
        }
      ]
    },
    {
      "name": "Serum3OpenOrdersBalanceLogV2",
      "fields": [
        {
          "name": "mangoGroup",
          "type": "publicKey",
          "index": false
        },
        {
          "name": "mangoAccount",
          "type": "publicKey",
          "index": false
        },
        {
          "name": "marketIndex",
          "type": "u16",
          "index": false
        },
        {
          "name": "baseTokenIndex",
          "type": "u16",
          "index": false
        },
        {
          "name": "quoteTokenIndex",
          "type": "u16",
          "index": false
        },
        {
          "name": "baseTotal",
          "type": "u64",
          "index": false
        },
        {
          "name": "baseFree",
          "type": "u64",
          "index": false
        },
        {
          "name": "quoteTotal",
          "type": "u64",
          "index": false
        },
        {
          "name": "quoteFree",
          "type": "u64",
          "index": false
        },
        {
          "name": "referrerRebatesAccrued",
          "type": "u64",
          "index": false
        }
      ]
    },
    {
      "name": "WithdrawLoanOriginationFeeLog",
      "fields": [
        {
          "name": "mangoGroup",
          "type": "publicKey",
          "index": false
        },
        {
          "name": "mangoAccount",
          "type": "publicKey",
          "index": false
        },
        {
          "name": "tokenIndex",
          "type": "u16",
          "index": false
        },
        {
          "name": "loanOriginationFee",
          "type": "i128",
          "index": false
        },
        {
          "name": "instruction",
          "type": {
            "defined": "LoanOriginationFeeInstruction"
          },
          "index": false
        }
      ]
    },
    {
      "name": "WithdrawLoanLog",
      "fields": [
        {
          "name": "mangoGroup",
          "type": "publicKey",
          "index": false
        },
        {
          "name": "mangoAccount",
          "type": "publicKey",
          "index": false
        },
        {
          "name": "tokenIndex",
          "type": "u16",
          "index": false
        },
        {
          "name": "loanAmount",
          "type": "i128",
          "index": false
        },
        {
          "name": "loanOriginationFee",
          "type": "i128",
          "index": false
        },
        {
          "name": "instruction",
          "type": {
            "defined": "LoanOriginationFeeInstruction"
          },
          "index": false
        },
        {
          "name": "price",
          "type": {
            "option": "i128"
          },
          "index": false
        }
      ]
    },
    {
      "name": "TokenLiqBankruptcyLog",
      "fields": [
        {
          "name": "mangoGroup",
          "type": "publicKey",
          "index": false
        },
        {
          "name": "liqee",
          "type": "publicKey",
          "index": false
        },
        {
          "name": "liqor",
          "type": "publicKey",
          "index": false
        },
        {
          "name": "liabTokenIndex",
          "type": "u16",
          "index": false
        },
        {
          "name": "initialLiabNative",
          "type": "i128",
          "index": false
        },
        {
          "name": "liabPrice",
          "type": "i128",
          "index": false
        },
        {
          "name": "insuranceTokenIndex",
          "type": "u16",
          "index": false
        },
        {
          "name": "insuranceTransfer",
          "type": "i128",
          "index": false
        },
        {
          "name": "socializedLoss",
          "type": "i128",
          "index": false
        },
        {
          "name": "startingLiabDepositIndex",
          "type": "i128",
          "index": false
        },
        {
          "name": "endingLiabDepositIndex",
          "type": "i128",
          "index": false
        }
      ]
    },
    {
      "name": "DeactivateTokenPositionLog",
      "fields": [
        {
          "name": "mangoGroup",
          "type": "publicKey",
          "index": false
        },
        {
          "name": "mangoAccount",
          "type": "publicKey",
          "index": false
        },
        {
          "name": "tokenIndex",
          "type": "u16",
          "index": false
        },
        {
          "name": "cumulativeDepositInterest",
          "type": "f64",
          "index": false
        },
        {
          "name": "cumulativeBorrowInterest",
          "type": "f64",
          "index": false
        }
      ]
    },
    {
      "name": "DeactivatePerpPositionLog",
      "fields": [
        {
          "name": "mangoGroup",
          "type": "publicKey",
          "index": false
        },
        {
          "name": "mangoAccount",
          "type": "publicKey",
          "index": false
        },
        {
          "name": "marketIndex",
          "type": "u16",
          "index": false
        },
        {
          "name": "cumulativeLongFunding",
          "type": "f64",
          "index": false
        },
        {
          "name": "cumulativeShortFunding",
          "type": "f64",
          "index": false
        },
        {
          "name": "makerVolume",
          "type": "u64",
          "index": false
        },
        {
          "name": "takerVolume",
          "type": "u64",
          "index": false
        },
        {
          "name": "perpSpotTransfers",
          "type": "i64",
          "index": false
        }
      ]
    },
    {
      "name": "TokenMetaDataLog",
      "fields": [
        {
          "name": "mangoGroup",
          "type": "publicKey",
          "index": false
        },
        {
          "name": "mint",
          "type": "publicKey",
          "index": false
        },
        {
          "name": "tokenIndex",
          "type": "u16",
          "index": false
        },
        {
          "name": "mintDecimals",
          "type": "u8",
          "index": false
        },
        {
          "name": "oracle",
          "type": "publicKey",
          "index": false
        },
        {
          "name": "mintInfo",
          "type": "publicKey",
          "index": false
        }
      ]
    },
    {
      "name": "PerpMarketMetaDataLog",
      "fields": [
        {
          "name": "mangoGroup",
          "type": "publicKey",
          "index": false
        },
        {
          "name": "perpMarket",
          "type": "publicKey",
          "index": false
        },
        {
          "name": "perpMarketIndex",
          "type": "u16",
          "index": false
        },
        {
          "name": "baseDecimals",
          "type": "u8",
          "index": false
        },
        {
          "name": "baseLotSize",
          "type": "i64",
          "index": false
        },
        {
          "name": "quoteLotSize",
          "type": "i64",
          "index": false
        },
        {
          "name": "oracle",
          "type": "publicKey",
          "index": false
        }
      ]
    },
    {
      "name": "Serum3RegisterMarketLog",
      "fields": [
        {
          "name": "mangoGroup",
          "type": "publicKey",
          "index": false
        },
        {
          "name": "serumMarket",
          "type": "publicKey",
          "index": false
        },
        {
          "name": "marketIndex",
          "type": "u16",
          "index": false
        },
        {
          "name": "baseTokenIndex",
          "type": "u16",
          "index": false
        },
        {
          "name": "quoteTokenIndex",
          "type": "u16",
          "index": false
        },
        {
          "name": "serumProgram",
          "type": "publicKey",
          "index": false
        },
        {
          "name": "serumProgramExternal",
          "type": "publicKey",
          "index": false
        }
      ]
    },
    {
      "name": "PerpLiqBaseOrPositivePnlLog",
      "fields": [
        {
          "name": "mangoGroup",
          "type": "publicKey",
          "index": false
        },
        {
          "name": "perpMarketIndex",
          "type": "u16",
          "index": false
        },
        {
          "name": "liqor",
          "type": "publicKey",
          "index": false
        },
        {
          "name": "liqee",
          "type": "publicKey",
          "index": false
        },
        {
          "name": "baseTransfer",
          "type": "i64",
          "index": false
        },
        {
          "name": "quoteTransfer",
          "type": "i128",
          "index": false
        },
        {
          "name": "pnlTransfer",
          "type": "i128",
          "index": false
        },
        {
          "name": "pnlSettleLimitTransfer",
          "type": "i128",
          "index": false
        },
        {
          "name": "price",
          "type": "i128",
          "index": false
        }
      ]
    },
    {
      "name": "PerpLiqBankruptcyLog",
      "fields": [
        {
          "name": "mangoGroup",
          "type": "publicKey",
          "index": false
        },
        {
          "name": "liqee",
          "type": "publicKey",
          "index": false
        },
        {
          "name": "liqor",
          "type": "publicKey",
          "index": false
        },
        {
          "name": "perpMarketIndex",
          "type": "u16",
          "index": false
        },
        {
          "name": "insuranceTransfer",
          "type": "i128",
          "index": false
        },
        {
          "name": "socializedLoss",
          "type": "i128",
          "index": false
        },
        {
          "name": "startingLongFunding",
          "type": "i128",
          "index": false
        },
        {
          "name": "startingShortFunding",
          "type": "i128",
          "index": false
        },
        {
          "name": "endingLongFunding",
          "type": "i128",
          "index": false
        },
        {
          "name": "endingShortFunding",
          "type": "i128",
          "index": false
        }
      ]
    },
    {
      "name": "PerpLiqNegativePnlOrBankruptcyLog",
      "fields": [
        {
          "name": "mangoGroup",
          "type": "publicKey",
          "index": false
        },
        {
          "name": "liqee",
          "type": "publicKey",
          "index": false
        },
        {
          "name": "liqor",
          "type": "publicKey",
          "index": false
        },
        {
          "name": "perpMarketIndex",
          "type": "u16",
          "index": false
        },
        {
          "name": "settlement",
          "type": "i128",
          "index": false
        }
      ]
    },
    {
      "name": "PerpSettlePnlLog",
      "fields": [
        {
          "name": "mangoGroup",
          "type": "publicKey",
          "index": false
        },
        {
          "name": "mangoAccountA",
          "type": "publicKey",
          "index": false
        },
        {
          "name": "mangoAccountB",
          "type": "publicKey",
          "index": false
        },
        {
          "name": "perpMarketIndex",
          "type": "u16",
          "index": false
        },
        {
          "name": "settlement",
          "type": "i128",
          "index": false
        },
        {
          "name": "settler",
          "type": "publicKey",
          "index": false
        },
        {
          "name": "fee",
          "type": "i128",
          "index": false
        }
      ]
    },
    {
      "name": "PerpSettleFeesLog",
      "fields": [
        {
          "name": "mangoGroup",
          "type": "publicKey",
          "index": false
        },
        {
          "name": "mangoAccount",
          "type": "publicKey",
          "index": false
        },
        {
          "name": "perpMarketIndex",
          "type": "u16",
          "index": false
        },
        {
          "name": "settlement",
          "type": "i128",
          "index": false
        }
      ]
    },
    {
      "name": "AccountBuybackFeesWithMngoLog",
      "fields": [
        {
          "name": "mangoGroup",
          "type": "publicKey",
          "index": false
        },
        {
          "name": "mangoAccount",
          "type": "publicKey",
          "index": false
        },
        {
          "name": "buybackFees",
          "type": "i128",
          "index": false
        },
        {
          "name": "buybackMngo",
          "type": "i128",
          "index": false
        },
        {
          "name": "mngoBuybackPrice",
          "type": "i128",
          "index": false
        },
        {
          "name": "oraclePrice",
          "type": "i128",
          "index": false
        }
      ]
    },
    {
      "name": "FilledPerpOrderLog",
      "fields": [
        {
          "name": "mangoGroup",
          "type": "publicKey",
          "index": false
        },
        {
          "name": "perpMarketIndex",
          "type": "u16",
          "index": false
        },
        {
          "name": "seqNum",
          "type": "u64",
          "index": false
        }
      ]
    },
    {
      "name": "PerpTakerTradeLog",
      "fields": [
        {
          "name": "mangoGroup",
          "type": "publicKey",
          "index": false
        },
        {
          "name": "mangoAccount",
          "type": "publicKey",
          "index": false
        },
        {
          "name": "perpMarketIndex",
          "type": "u16",
          "index": false
        },
        {
          "name": "takerSide",
          "type": "u8",
          "index": false
        },
        {
          "name": "totalBaseLotsTaken",
          "type": "i64",
          "index": false
        },
        {
          "name": "totalBaseLotsDecremented",
          "type": "i64",
          "index": false
        },
        {
          "name": "totalQuoteLotsTaken",
          "type": "i64",
          "index": false
        },
        {
          "name": "totalQuoteLotsDecremented",
          "type": "i64",
          "index": false
        },
        {
          "name": "takerFeesPaid",
          "type": "i128",
          "index": false
        },
        {
          "name": "feePenalty",
          "type": "i128",
          "index": false
        }
      ]
    },
    {
      "name": "PerpForceClosePositionLog",
      "fields": [
        {
          "name": "mangoGroup",
          "type": "publicKey",
          "index": false
        },
        {
          "name": "perpMarketIndex",
          "type": "u16",
          "index": false
        },
        {
          "name": "accountA",
          "type": "publicKey",
          "index": false
        },
        {
          "name": "accountB",
          "type": "publicKey",
          "index": false
        },
        {
          "name": "baseTransfer",
          "type": "i64",
          "index": false
        },
        {
          "name": "quoteTransfer",
          "type": "i128",
          "index": false
        },
        {
          "name": "price",
          "type": "i128",
          "index": false
        }
      ]
    },
    {
      "name": "TokenForceCloseBorrowsWithTokenLog",
      "fields": [
        {
          "name": "mangoGroup",
          "type": "publicKey",
          "index": false
        },
        {
          "name": "liqor",
          "type": "publicKey",
          "index": false
        },
        {
          "name": "liqee",
          "type": "publicKey",
          "index": false
        },
        {
          "name": "assetTokenIndex",
          "type": "u16",
          "index": false
        },
        {
          "name": "liabTokenIndex",
          "type": "u16",
          "index": false
        },
        {
          "name": "assetTransfer",
          "type": "i128",
          "index": false
        },
        {
          "name": "liabTransfer",
          "type": "i128",
          "index": false
        },
        {
          "name": "assetPrice",
          "type": "i128",
          "index": false
        },
        {
          "name": "liabPrice",
          "type": "i128",
          "index": false
        },
        {
          "name": "feeFactor",
          "type": "i128",
          "index": false
        }
      ]
    },
    {
      "name": "TokenConditionalSwapCreateLog",
      "fields": [
        {
          "name": "mangoGroup",
          "type": "publicKey",
          "index": false
        },
        {
          "name": "mangoAccount",
          "type": "publicKey",
          "index": false
        },
        {
          "name": "id",
          "type": "u64",
          "index": false
        },
        {
          "name": "maxBuy",
          "type": "u64",
          "index": false
        },
        {
          "name": "maxSell",
          "type": "u64",
          "index": false
        },
        {
          "name": "expiryTimestamp",
          "type": "u64",
          "index": false
        },
        {
          "name": "priceLowerLimit",
          "type": "f64",
          "index": false
        },
        {
          "name": "priceUpperLimit",
          "type": "f64",
          "index": false
        },
        {
          "name": "pricePremiumFraction",
          "type": "f64",
          "index": false
        },
        {
          "name": "takerFeeFraction",
          "type": "f32",
          "index": false
        },
        {
          "name": "makerFeeFraction",
          "type": "f32",
          "index": false
        },
        {
          "name": "buyTokenIndex",
          "type": "u16",
          "index": false
        },
        {
          "name": "sellTokenIndex",
          "type": "u16",
          "index": false
        },
        {
          "name": "allowCreatingDeposits",
          "type": "bool",
          "index": false
        },
        {
          "name": "allowCreatingBorrows",
          "type": "bool",
          "index": false
        }
      ]
    },
    {
      "name": "TokenConditionalSwapTriggerLog",
      "fields": [
        {
          "name": "mangoGroup",
          "type": "publicKey",
          "index": false
        },
        {
          "name": "liqee",
          "type": "publicKey",
          "index": false
        },
        {
          "name": "liqor",
          "type": "publicKey",
          "index": false
        },
        {
          "name": "tokenConditionalSwapId",
          "type": "u64",
          "index": false
        },
        {
          "name": "buyTokenIndex",
          "type": "u16",
          "index": false
        },
        {
          "name": "sellTokenIndex",
          "type": "u16",
          "index": false
        },
        {
          "name": "buyAmount",
          "type": "u64",
          "index": false
        },
        {
          "name": "sellAmount",
          "type": "u64",
          "index": false
        },
        {
          "name": "makerFee",
          "type": "u64",
          "index": false
        },
        {
          "name": "takerFee",
          "type": "u64",
          "index": false
        },
        {
          "name": "buyTokenPrice",
          "type": "i128",
          "index": false
        },
        {
          "name": "sellTokenPrice",
          "type": "i128",
          "index": false
        },
        {
          "name": "closed",
          "type": "bool",
          "index": false
        }
      ]
    },
    {
      "name": "TokenConditionalSwapCancelLog",
      "fields": [
        {
          "name": "mangoGroup",
          "type": "publicKey",
          "index": false
        },
        {
          "name": "mangoAccount",
          "type": "publicKey",
          "index": false
        },
        {
          "name": "id",
          "type": "u64",
          "index": false
        }
      ]
    }
  ],
  "errors": [
    {
      "code": 6000,
      "name": "SomeError",
      "msg": ""
    },
    {
      "code": 6001,
      "name": "NotImplementedError",
      "msg": ""
    },
    {
      "code": 6002,
      "name": "MathError",
      "msg": "checked math error"
    },
    {
      "code": 6003,
      "name": "UnexpectedOracle",
      "msg": ""
    },
    {
      "code": 6004,
      "name": "UnknownOracleType",
      "msg": "oracle type cannot be determined"
    },
    {
      "code": 6005,
      "name": "InvalidFlashLoanTargetCpiProgram",
      "msg": ""
    },
    {
      "code": 6006,
      "name": "HealthMustBePositive",
      "msg": "health must be positive"
    },
    {
      "code": 6007,
      "name": "HealthMustBePositiveOrIncrease",
      "msg": "health must be positive or not decrease"
    },
    {
      "code": 6008,
      "name": "HealthMustBeNegative",
      "msg": "health must be negative"
    },
    {
      "code": 6009,
      "name": "IsBankrupt",
      "msg": "the account is bankrupt"
    },
    {
      "code": 6010,
      "name": "IsNotBankrupt",
      "msg": "the account is not bankrupt"
    },
    {
      "code": 6011,
      "name": "NoFreeTokenPositionIndex",
      "msg": "no free token position index"
    },
    {
      "code": 6012,
      "name": "NoFreeSerum3OpenOrdersIndex",
      "msg": "no free serum3 open orders index"
    },
    {
      "code": 6013,
      "name": "NoFreePerpPositionIndex",
      "msg": "no free perp position index"
    },
    {
      "code": 6014,
      "name": "Serum3OpenOrdersExistAlready",
      "msg": "serum3 open orders exist already"
    },
    {
      "code": 6015,
      "name": "InsufficentBankVaultFunds",
      "msg": "bank vault has insufficent funds"
    },
    {
      "code": 6016,
      "name": "BeingLiquidated",
      "msg": "account is currently being liquidated"
    },
    {
      "code": 6017,
      "name": "InvalidBank",
      "msg": "invalid bank"
    },
    {
      "code": 6018,
      "name": "ProfitabilityMismatch",
      "msg": "account profitability is mismatched"
    },
    {
      "code": 6019,
      "name": "CannotSettleWithSelf",
      "msg": "cannot settle with self"
    },
    {
      "code": 6020,
      "name": "PerpPositionDoesNotExist",
      "msg": "perp position does not exist"
    },
    {
      "code": 6021,
      "name": "MaxSettleAmountMustBeGreaterThanZero",
      "msg": "max settle amount must be greater than zero"
    },
    {
      "code": 6022,
      "name": "HasOpenPerpOrders",
      "msg": "the perp position has open orders or unprocessed fill events"
    },
    {
      "code": 6023,
      "name": "OracleConfidence",
      "msg": "an oracle does not reach the confidence threshold"
    },
    {
      "code": 6024,
      "name": "OracleStale",
      "msg": "an oracle is stale"
    },
    {
      "code": 6025,
      "name": "SettlementAmountMustBePositive",
      "msg": "settlement amount must always be positive"
    },
    {
      "code": 6026,
      "name": "BankBorrowLimitReached",
      "msg": "bank utilization has reached limit"
    },
    {
      "code": 6027,
      "name": "BankNetBorrowsLimitReached",
      "msg": "bank net borrows has reached limit - this is an intermittent error - the limit will reset regularly"
    },
    {
      "code": 6028,
      "name": "TokenPositionDoesNotExist",
      "msg": "token position does not exist"
    },
    {
      "code": 6029,
      "name": "DepositsIntoLiquidatingMustRecover",
      "msg": "token deposits into accounts that are being liquidated must bring their health above the init threshold"
    },
    {
      "code": 6030,
      "name": "TokenInReduceOnlyMode",
      "msg": "token is in reduce only mode"
    },
    {
      "code": 6031,
      "name": "MarketInReduceOnlyMode",
      "msg": "market is in reduce only mode"
    },
    {
      "code": 6032,
      "name": "GroupIsHalted",
      "msg": "group is halted"
    },
    {
      "code": 6033,
      "name": "PerpHasBaseLots",
      "msg": "the perp position has non-zero base lots"
    },
    {
      "code": 6034,
      "name": "HasOpenOrUnsettledSerum3Orders",
      "msg": "there are open or unsettled serum3 orders"
    },
    {
      "code": 6035,
      "name": "HasLiquidatableTokenPosition",
      "msg": "has liquidatable token position"
    },
    {
      "code": 6036,
      "name": "HasLiquidatablePerpBasePosition",
      "msg": "has liquidatable perp base position"
    },
    {
      "code": 6037,
      "name": "HasLiquidatablePositivePerpPnl",
      "msg": "has liquidatable positive perp pnl"
    },
    {
      "code": 6038,
      "name": "AccountIsFrozen",
      "msg": "account is frozen"
    },
    {
      "code": 6039,
      "name": "InitAssetWeightCantBeNegative",
      "msg": "Init Asset Weight can't be negative"
    },
    {
      "code": 6040,
      "name": "HasOpenPerpTakerFills",
      "msg": "has open perp taker fills"
    },
    {
      "code": 6041,
      "name": "DepositLimit",
      "msg": "deposit crosses the current group deposit limit"
    },
    {
      "code": 6042,
      "name": "IxIsDisabled",
      "msg": "instruction is disabled"
    },
    {
      "code": 6043,
      "name": "NoLiquidatablePerpBasePosition",
      "msg": "no liquidatable perp base position"
    },
    {
      "code": 6044,
      "name": "PerpOrderIdNotFound",
      "msg": "perp order id not found on the orderbook"
    },
    {
      "code": 6045,
      "name": "HealthRegionBadInnerInstruction",
      "msg": "HealthRegions allow only specific instructions between Begin and End"
    },
    {
      "code": 6046,
      "name": "TokenInForceClose",
      "msg": "token is in force close"
    },
    {
      "code": 6047,
      "name": "InvalidHealthAccountCount",
      "msg": "incorrect number of health accounts"
    },
    {
      "code": 6048,
      "name": "WouldSelfTrade",
      "msg": "would self trade"
    },
    {
      "code": 6049,
      "name": "TokenConditionalSwapPriceNotInRange",
      "msg": "conditional token swap price is not in execution range"
    }
  ]
}<|MERGE_RESOLUTION|>--- conflicted
+++ resolved
@@ -1,9 +1,5 @@
 {
-<<<<<<< HEAD
-  "version": "0.17.1",
-=======
   "version": "0.18.0",
->>>>>>> e09bfdea
   "name": "mango_v4",
   "instructions": [
     {
