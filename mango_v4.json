--- conflicted
+++ resolved
@@ -7766,14 +7766,6 @@
             }
           },
           {
-<<<<<<< HEAD
-            "name": "potentialOpenbookTokens",
-            "docs": [
-              "Largest amount of tokens that might be added the the bank based on",
-              "oenbook open order execution."
-            ],
-            "type": "u64"
-=======
             "name": "collectedCollateralFees",
             "docs": [
               "Collateral fees that have been collected (in native tokens)",
@@ -7790,18 +7782,30 @@
               "The daily collateral fees rate for fully utilized collateral."
             ],
             "type": "f32"
->>>>>>> 4c3814c4
+          },
+          {
+            "name": "padding2",
+            "type": {
+              "array": [
+                "u8",
+                4
+              ]
+            }
+          },
+          {
+            "name": "potentialOpenbookTokens",
+            "docs": [
+              "Largest amount of tokens that might be added the the bank based on",
+              "oenbook open order execution."
+            ],
+            "type": "u64"
           },
           {
             "name": "reserved",
             "type": {
               "array": [
                 "u8",
-<<<<<<< HEAD
-                1912
-=======
-                1900
->>>>>>> 4c3814c4
+                1888
               ]
             }
           }
@@ -9589,11 +9593,25 @@
             "type": "f64"
           },
           {
+            "name": "quoteLotSize",
+            "docs": [
+              "Stores the market's lot sizes",
+              "",
+              "Needed because the obv2 open orders account tells us about reserved amounts in lots and",
+              "we want to be able to compute health without also loading the obv2 market."
+            ],
+            "type": "i64"
+          },
+          {
+            "name": "baseLotSize",
+            "type": "i64"
+          },
+          {
             "name": "reserved",
             "type": {
               "array": [
                 "u8",
-                176
+                160
               ]
             }
           }
@@ -11400,17 +11418,16 @@
             "name": "Serum3PlaceOrderV2"
           },
           {
-<<<<<<< HEAD
+            "name": "TokenForceWithdraw"
+          },
+          {
+            "name": "SequenceCheck"
+          },
+          {
+            "name": "HealthCheck"
+          },
+          {
             "name": "OpenbookV2CancelAllOrders"
-=======
-            "name": "TokenForceWithdraw"
-          },
-          {
-            "name": "SequenceCheck"
-          },
-          {
-            "name": "HealthCheck"
->>>>>>> 4c3814c4
           }
         ]
       }
@@ -14851,15 +14868,6 @@
     },
     {
       "code": 6070,
-<<<<<<< HEAD
-      "name": "NoFreeOpenbookV2OpenOrdersIndex",
-      "msg": "no free openbook v2 open orders index"
-    },
-    {
-      "code": 6071,
-      "name": "OpenbookV2OpenOrdersExistAlready",
-      "msg": "openbook v2 open orders exist already"
-=======
       "name": "BorrowsRequireHealthAccountBank",
       "msg": "for borrows the bank must be in the health account list"
     },
@@ -14872,7 +14880,16 @@
       "code": 6072,
       "name": "InvalidHealth",
       "msg": "invalid health"
->>>>>>> 4c3814c4
+    },
+    {
+      "code": 6073,
+      "name": "NoFreeOpenbookV2OpenOrdersIndex",
+      "msg": "no free openbook v2 open orders index"
+    },
+    {
+      "code": 6074,
+      "name": "OpenbookV2OpenOrdersExistAlready",
+      "msg": "openbook v2 open orders exist already"
     }
   ]
 }