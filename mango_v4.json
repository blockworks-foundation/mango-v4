--- conflicted
+++ resolved
@@ -639,13 +639,12 @@
           "type": "f32"
         },
         {
-<<<<<<< HEAD
+          "name": "disableAssetLiquidation",
+          "type": "bool"
+        },
+        {
           "name": "collateralFeePerDay",
           "type": "f32"
-=======
-          "name": "disableAssetLiquidation",
-          "type": "bool"
->>>>>>> 007cf0da
         }
       ]
     },
@@ -1058,15 +1057,15 @@
           }
         },
         {
-<<<<<<< HEAD
+          "name": "disableAssetLiquidationOpt",
+          "type": {
+            "option": "bool"
+          }
+        },
+        {
           "name": "collateralFeePerDayOpt",
           "type": {
             "option": "f32"
-=======
-          "name": "disableAssetLiquidationOpt",
-          "type": {
-            "option": "bool"
->>>>>>> 007cf0da
           }
         }
       ]
@@ -5981,6 +5980,25 @@
       ]
     },
     {
+      "name": "tokenChargeCollateralFees",
+      "accounts": [
+        {
+          "name": "group",
+          "isMut": false,
+          "isSigner": false
+        },
+        {
+          "name": "account",
+          "isMut": true,
+          "isSigner": false,
+          "relations": [
+            "group"
+          ]
+        }
+      ],
+      "args": []
+    },
+    {
       "name": "altSet",
       "accounts": [
         {
