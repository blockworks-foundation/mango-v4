--- conflicted
+++ resolved
@@ -7791,6 +7791,9 @@
           },
           {
             "name": "unlendableDeposits",
+            "docs": [
+              "The sum of native tokens in unlendable token positions"
+            ],
             "type": "u64"
           },
           {
@@ -11191,17 +11194,16 @@
             "name": "TokenForceWithdraw"
           },
           {
-<<<<<<< HEAD
+            "name": "SequenceCheck"
+          },
+          {
+            "name": "HealthCheck"
+          },
+          {
             "name": "TokenCreatePosition"
           },
           {
             "name": "TokenClosePosition"
-=======
-            "name": "SequenceCheck"
-          },
-          {
-            "name": "HealthCheck"
->>>>>>> 6f85dfa4
           }
         ]
       }
@@ -14597,35 +14599,6 @@
     },
     {
       "code": 6071,
-<<<<<<< HEAD
-      "name": "PerpSettleTokenPositionMustSupportBorrows",
-      "msg": "perp settle token position does not support borrows"
-    },
-    {
-      "code": 6072,
-      "name": "TokenPositionIsInUse",
-      "msg": "the token position is still in use by another position"
-    },
-    {
-      "code": 6073,
-      "name": "TokenPositionBalanceNotZero",
-      "msg": "the token position has a non-zero balance"
-    },
-    {
-      "code": 6074,
-      "name": "TokenPositionWithDifferentSettingAlreadyExists",
-      "msg": "cannot have a lending and no-lending token position at the same time"
-    },
-    {
-      "code": 6075,
-      "name": "UnlendableTokenPositionCannotBeNegative",
-      "msg": "cannot borrow from unlendable token position"
-    },
-    {
-      "code": 6076,
-      "name": "TokenConditionalSwapUnsupportedUnlendablePosition",
-      "msg": "token conditional swaps currently don't support unlendable positions"
-=======
       "name": "InvalidSequenceNumber",
       "msg": "invalid sequence number"
     },
@@ -14633,7 +14606,36 @@
       "code": 6072,
       "name": "InvalidHealth",
       "msg": "invalid health"
->>>>>>> 6f85dfa4
+    },
+    {
+      "code": 6073,
+      "name": "PerpSettleTokenPositionMustSupportBorrows",
+      "msg": "perp settle token position does not support borrows"
+    },
+    {
+      "code": 6074,
+      "name": "TokenPositionIsInUse",
+      "msg": "the token position is still in use by another position"
+    },
+    {
+      "code": 6075,
+      "name": "TokenPositionBalanceNotZero",
+      "msg": "the token position has a non-zero balance"
+    },
+    {
+      "code": 6076,
+      "name": "TokenPositionWithDifferentSettingAlreadyExists",
+      "msg": "cannot have a lending and no-lending token position at the same time"
+    },
+    {
+      "code": 6077,
+      "name": "UnlendableTokenPositionCannotBeNegative",
+      "msg": "cannot borrow from unlendable token position"
+    },
+    {
+      "code": 6078,
+      "name": "TokenConditionalSwapUnsupportedUnlendablePosition",
+      "msg": "token conditional swaps currently don't support unlendable positions"
     }
   ]
 }