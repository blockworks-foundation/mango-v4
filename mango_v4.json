{
  "version": "0.18.0",
  "name": "mango_v4",
  "instructions": [
    {
      "name": "adminTokenWithdrawFees",
      "accounts": [
        {
          "name": "group",
          "isMut": false,
          "isSigner": false,
          "relations": [
            "admin"
          ]
        },
        {
          "name": "bank",
          "isMut": true,
          "isSigner": false,
          "relations": [
            "group",
            "vault"
          ]
        },
        {
          "name": "vault",
          "isMut": true,
          "isSigner": false
        },
        {
          "name": "tokenAccount",
          "isMut": true,
          "isSigner": false
        },
        {
          "name": "tokenProgram",
          "isMut": false,
          "isSigner": false
        },
        {
          "name": "admin",
          "isMut": false,
          "isSigner": true
        }
      ],
      "args": []
    },
    {
      "name": "adminPerpWithdrawFees",
      "accounts": [
        {
          "name": "group",
          "isMut": false,
          "isSigner": false,
          "relations": [
            "admin"
          ]
        },
        {
          "name": "perpMarket",
          "isMut": true,
          "isSigner": false,
          "relations": [
            "group"
          ]
        },
        {
          "name": "bank",
          "isMut": true,
          "isSigner": false,
          "relations": [
            "group",
            "vault"
          ]
        },
        {
          "name": "vault",
          "isMut": true,
          "isSigner": false
        },
        {
          "name": "tokenAccount",
          "isMut": true,
          "isSigner": false
        },
        {
          "name": "tokenProgram",
          "isMut": false,
          "isSigner": false
        },
        {
          "name": "admin",
          "isMut": false,
          "isSigner": true
        }
      ],
      "args": []
    },
    {
      "name": "groupCreate",
      "accounts": [
        {
          "name": "group",
          "isMut": true,
          "isSigner": false,
          "pda": {
            "seeds": [
              {
                "kind": "const",
                "type": "string",
                "value": "Group"
              },
              {
                "kind": "account",
                "type": "publicKey",
                "path": "creator"
              },
              {
                "kind": "arg",
                "type": "u32",
                "path": "group_num"
              }
            ]
          }
        },
        {
          "name": "creator",
          "isMut": false,
          "isSigner": true
        },
        {
          "name": "insuranceMint",
          "isMut": false,
          "isSigner": false
        },
        {
          "name": "insuranceVault",
          "isMut": true,
          "isSigner": false,
          "pda": {
            "seeds": [
              {
                "kind": "const",
                "type": "string",
                "value": "InsuranceVault"
              },
              {
                "kind": "account",
                "type": "publicKey",
                "path": "group"
              }
            ]
          }
        },
        {
          "name": "payer",
          "isMut": true,
          "isSigner": true
        },
        {
          "name": "tokenProgram",
          "isMut": false,
          "isSigner": false
        },
        {
          "name": "systemProgram",
          "isMut": false,
          "isSigner": false
        },
        {
          "name": "rent",
          "isMut": false,
          "isSigner": false
        }
      ],
      "args": [
        {
          "name": "groupNum",
          "type": "u32"
        },
        {
          "name": "testing",
          "type": "u8"
        },
        {
          "name": "version",
          "type": "u8"
        }
      ]
    },
    {
      "name": "groupEdit",
      "accounts": [
        {
          "name": "group",
          "isMut": true,
          "isSigner": false,
          "relations": [
            "admin"
          ]
        },
        {
          "name": "admin",
          "isMut": false,
          "isSigner": true
        }
      ],
      "args": [
        {
          "name": "adminOpt",
          "type": {
            "option": "publicKey"
          }
        },
        {
          "name": "fastListingAdminOpt",
          "type": {
            "option": "publicKey"
          }
        },
        {
          "name": "securityAdminOpt",
          "type": {
            "option": "publicKey"
          }
        },
        {
          "name": "testingOpt",
          "type": {
            "option": "u8"
          }
        },
        {
          "name": "versionOpt",
          "type": {
            "option": "u8"
          }
        },
        {
          "name": "depositLimitQuoteOpt",
          "type": {
            "option": "u64"
          }
        },
        {
          "name": "buybackFeesOpt",
          "type": {
            "option": "bool"
          }
        },
        {
          "name": "buybackFeesBonusFactorOpt",
          "type": {
            "option": "f32"
          }
        },
        {
          "name": "buybackFeesSwapMangoAccountOpt",
          "type": {
            "option": "publicKey"
          }
        },
        {
          "name": "mngoTokenIndexOpt",
          "type": {
            "option": "u16"
          }
        },
        {
          "name": "buybackFeesExpiryIntervalOpt",
          "type": {
            "option": "u64"
          }
        }
      ]
    },
    {
      "name": "groupWithdrawInsuranceFund",
      "accounts": [
        {
          "name": "group",
          "isMut": false,
          "isSigner": false,
          "relations": [
            "insurance_vault",
            "admin"
          ]
        },
        {
          "name": "admin",
          "isMut": false,
          "isSigner": true
        },
        {
          "name": "insuranceVault",
          "isMut": true,
          "isSigner": false
        },
        {
          "name": "destination",
          "isMut": true,
          "isSigner": false
        },
        {
          "name": "tokenProgram",
          "isMut": false,
          "isSigner": false
        }
      ],
      "args": [
        {
          "name": "amount",
          "type": "u64"
        }
      ]
    },
    {
      "name": "ixGateSet",
      "accounts": [
        {
          "name": "group",
          "isMut": true,
          "isSigner": false
        },
        {
          "name": "admin",
          "isMut": false,
          "isSigner": true
        }
      ],
      "args": [
        {
          "name": "ixGate",
          "type": "u128"
        }
      ]
    },
    {
      "name": "groupClose",
      "accounts": [
        {
          "name": "group",
          "isMut": true,
          "isSigner": false,
          "relations": [
            "admin",
            "insurance_vault"
          ]
        },
        {
          "name": "admin",
          "isMut": false,
          "isSigner": true
        },
        {
          "name": "insuranceVault",
          "isMut": true,
          "isSigner": false
        },
        {
          "name": "solDestination",
          "isMut": true,
          "isSigner": false
        },
        {
          "name": "tokenProgram",
          "isMut": false,
          "isSigner": false
        }
      ],
      "args": []
    },
    {
      "name": "tokenRegister",
      "accounts": [
        {
          "name": "group",
          "isMut": false,
          "isSigner": false,
          "relations": [
            "admin"
          ]
        },
        {
          "name": "admin",
          "isMut": false,
          "isSigner": true
        },
        {
          "name": "mint",
          "isMut": false,
          "isSigner": false
        },
        {
          "name": "bank",
          "isMut": true,
          "isSigner": false,
          "pda": {
            "seeds": [
              {
                "kind": "const",
                "type": "string",
                "value": "Bank"
              },
              {
                "kind": "account",
                "type": "publicKey",
                "path": "group"
              },
              {
                "kind": "arg",
                "type": "u16",
                "path": "token_index"
              },
              {
                "kind": "const",
                "type": "u32",
                "value": 0
              }
            ]
          }
        },
        {
          "name": "vault",
          "isMut": true,
          "isSigner": false,
          "pda": {
            "seeds": [
              {
                "kind": "const",
                "type": "string",
                "value": "Vault"
              },
              {
                "kind": "account",
                "type": "publicKey",
                "path": "group"
              },
              {
                "kind": "arg",
                "type": "u16",
                "path": "token_index"
              },
              {
                "kind": "const",
                "type": "u32",
                "value": 0
              }
            ]
          }
        },
        {
          "name": "mintInfo",
          "isMut": true,
          "isSigner": false,
          "pda": {
            "seeds": [
              {
                "kind": "const",
                "type": "string",
                "value": "MintInfo"
              },
              {
                "kind": "account",
                "type": "publicKey",
                "path": "group"
              },
              {
                "kind": "account",
                "type": "publicKey",
                "account": "Mint",
                "path": "mint"
              }
            ]
          }
        },
        {
          "name": "oracle",
          "isMut": false,
          "isSigner": false
        },
        {
          "name": "payer",
          "isMut": true,
          "isSigner": true
        },
        {
          "name": "tokenProgram",
          "isMut": false,
          "isSigner": false
        },
        {
          "name": "systemProgram",
          "isMut": false,
          "isSigner": false
        },
        {
          "name": "rent",
          "isMut": false,
          "isSigner": false
        }
      ],
      "args": [
        {
          "name": "tokenIndex",
          "type": "u16"
        },
        {
          "name": "name",
          "type": "string"
        },
        {
          "name": "oracleConfig",
          "type": {
            "defined": "OracleConfigParams"
          }
        },
        {
          "name": "interestRateParams",
          "type": {
            "defined": "InterestRateParams"
          }
        },
        {
          "name": "loanFeeRate",
          "type": "f32"
        },
        {
          "name": "loanOriginationFeeRate",
          "type": "f32"
        },
        {
          "name": "maintAssetWeight",
          "type": "f32"
        },
        {
          "name": "initAssetWeight",
          "type": "f32"
        },
        {
          "name": "maintLiabWeight",
          "type": "f32"
        },
        {
          "name": "initLiabWeight",
          "type": "f32"
        },
        {
          "name": "liquidationFee",
          "type": "f32"
        },
        {
          "name": "stablePriceDelayIntervalSeconds",
          "type": "u32"
        },
        {
          "name": "stablePriceDelayGrowthLimit",
          "type": "f32"
        },
        {
          "name": "stablePriceGrowthLimit",
          "type": "f32"
        },
        {
          "name": "minVaultToDepositsRatio",
          "type": "f64"
        },
        {
          "name": "netBorrowLimitWindowSizeTs",
          "type": "u64"
        },
        {
          "name": "netBorrowLimitPerWindowQuote",
          "type": "i64"
        },
        {
          "name": "borrowWeightScaleStartQuote",
          "type": "f64"
        },
        {
          "name": "depositWeightScaleStartQuote",
          "type": "f64"
        },
        {
          "name": "reduceOnly",
          "type": "u8"
        },
        {
          "name": "tokenConditionalSwapTakerFeeRate",
          "type": "f32"
        },
        {
          "name": "tokenConditionalSwapMakerFeeRate",
          "type": "f32"
        },
        {
          "name": "flashLoanSwapFeeRate",
          "type": "f32"
        }
      ]
    },
    {
      "name": "tokenRegisterTrustless",
      "accounts": [
        {
          "name": "group",
          "isMut": false,
          "isSigner": false
        },
        {
          "name": "admin",
          "isMut": false,
          "isSigner": true
        },
        {
          "name": "mint",
          "isMut": false,
          "isSigner": false
        },
        {
          "name": "bank",
          "isMut": true,
          "isSigner": false,
          "pda": {
            "seeds": [
              {
                "kind": "const",
                "type": "string",
                "value": "Bank"
              },
              {
                "kind": "account",
                "type": "publicKey",
                "path": "group"
              },
              {
                "kind": "arg",
                "type": "u16",
                "path": "token_index"
              },
              {
                "kind": "const",
                "type": "u32",
                "value": 0
              }
            ]
          }
        },
        {
          "name": "vault",
          "isMut": true,
          "isSigner": false,
          "pda": {
            "seeds": [
              {
                "kind": "const",
                "type": "string",
                "value": "Vault"
              },
              {
                "kind": "account",
                "type": "publicKey",
                "path": "group"
              },
              {
                "kind": "arg",
                "type": "u16",
                "path": "token_index"
              },
              {
                "kind": "const",
                "type": "u32",
                "value": 0
              }
            ]
          }
        },
        {
          "name": "mintInfo",
          "isMut": true,
          "isSigner": false,
          "pda": {
            "seeds": [
              {
                "kind": "const",
                "type": "string",
                "value": "MintInfo"
              },
              {
                "kind": "account",
                "type": "publicKey",
                "path": "group"
              },
              {
                "kind": "account",
                "type": "publicKey",
                "account": "Mint",
                "path": "mint"
              }
            ]
          }
        },
        {
          "name": "oracle",
          "isMut": false,
          "isSigner": false
        },
        {
          "name": "payer",
          "isMut": true,
          "isSigner": true
        },
        {
          "name": "tokenProgram",
          "isMut": false,
          "isSigner": false
        },
        {
          "name": "systemProgram",
          "isMut": false,
          "isSigner": false
        },
        {
          "name": "rent",
          "isMut": false,
          "isSigner": false
        }
      ],
      "args": [
        {
          "name": "tokenIndex",
          "type": "u16"
        },
        {
          "name": "name",
          "type": "string"
        }
      ]
    },
    {
      "name": "tokenEdit",
      "accounts": [
        {
          "name": "group",
          "isMut": false,
          "isSigner": false
        },
        {
          "name": "admin",
          "isMut": false,
          "isSigner": true
        },
        {
          "name": "mintInfo",
          "isMut": true,
          "isSigner": false,
          "relations": [
            "group"
          ]
        },
        {
          "name": "oracle",
          "isMut": false,
          "isSigner": false,
          "docs": [
            "The oracle account is optional and only used when reset_stable_price is set.",
            ""
          ]
        }
      ],
      "args": [
        {
          "name": "oracleOpt",
          "type": {
            "option": "publicKey"
          }
        },
        {
          "name": "oracleConfigOpt",
          "type": {
            "option": {
              "defined": "OracleConfigParams"
            }
          }
        },
        {
          "name": "groupInsuranceFundOpt",
          "type": {
            "option": "bool"
          }
        },
        {
          "name": "interestRateParamsOpt",
          "type": {
            "option": {
              "defined": "InterestRateParams"
            }
          }
        },
        {
          "name": "loanFeeRateOpt",
          "type": {
            "option": "f32"
          }
        },
        {
          "name": "loanOriginationFeeRateOpt",
          "type": {
            "option": "f32"
          }
        },
        {
          "name": "maintAssetWeightOpt",
          "type": {
            "option": "f32"
          }
        },
        {
          "name": "initAssetWeightOpt",
          "type": {
            "option": "f32"
          }
        },
        {
          "name": "maintLiabWeightOpt",
          "type": {
            "option": "f32"
          }
        },
        {
          "name": "initLiabWeightOpt",
          "type": {
            "option": "f32"
          }
        },
        {
          "name": "liquidationFeeOpt",
          "type": {
            "option": "f32"
          }
        },
        {
          "name": "stablePriceDelayIntervalSecondsOpt",
          "type": {
            "option": "u32"
          }
        },
        {
          "name": "stablePriceDelayGrowthLimitOpt",
          "type": {
            "option": "f32"
          }
        },
        {
          "name": "stablePriceGrowthLimitOpt",
          "type": {
            "option": "f32"
          }
        },
        {
          "name": "minVaultToDepositsRatioOpt",
          "type": {
            "option": "f64"
          }
        },
        {
          "name": "netBorrowLimitPerWindowQuoteOpt",
          "type": {
            "option": "i64"
          }
        },
        {
          "name": "netBorrowLimitWindowSizeTsOpt",
          "type": {
            "option": "u64"
          }
        },
        {
          "name": "borrowWeightScaleStartQuoteOpt",
          "type": {
            "option": "f64"
          }
        },
        {
          "name": "depositWeightScaleStartQuoteOpt",
          "type": {
            "option": "f64"
          }
        },
        {
          "name": "resetStablePrice",
          "type": "bool"
        },
        {
          "name": "resetNetBorrowLimit",
          "type": "bool"
        },
        {
          "name": "reduceOnlyOpt",
          "type": {
            "option": "u8"
          }
        },
        {
          "name": "nameOpt",
          "type": {
            "option": "string"
          }
        },
        {
          "name": "forceCloseOpt",
          "type": {
            "option": "bool"
          }
        },
        {
          "name": "tokenConditionalSwapTakerFeeRateOpt",
          "type": {
            "option": "f32"
          }
        },
        {
          "name": "tokenConditionalSwapMakerFeeRateOpt",
          "type": {
            "option": "f32"
          }
        },
        {
          "name": "flashLoanSwapFeeRateOpt",
          "type": {
            "option": "f32"
          }
        }
      ]
    },
    {
      "name": "tokenAddBank",
      "accounts": [
        {
          "name": "group",
          "isMut": false,
          "isSigner": false,
          "relations": [
            "admin"
          ]
        },
        {
          "name": "admin",
          "isMut": false,
          "isSigner": true
        },
        {
          "name": "mint",
          "isMut": false,
          "isSigner": false
        },
        {
          "name": "existingBank",
          "isMut": false,
          "isSigner": false,
          "relations": [
            "group",
            "mint"
          ]
        },
        {
          "name": "bank",
          "isMut": true,
          "isSigner": false,
          "pda": {
            "seeds": [
              {
                "kind": "const",
                "type": "string",
                "value": "Bank"
              },
              {
                "kind": "account",
                "type": "publicKey",
                "path": "group"
              },
              {
                "kind": "arg",
                "type": "u16",
                "path": "token_index"
              },
              {
                "kind": "arg",
                "type": "u32",
                "path": "bank_num"
              }
            ]
          }
        },
        {
          "name": "vault",
          "isMut": true,
          "isSigner": false,
          "pda": {
            "seeds": [
              {
                "kind": "const",
                "type": "string",
                "value": "Vault"
              },
              {
                "kind": "account",
                "type": "publicKey",
                "path": "group"
              },
              {
                "kind": "arg",
                "type": "u16",
                "path": "token_index"
              },
              {
                "kind": "arg",
                "type": "u32",
                "path": "bank_num"
              }
            ]
          }
        },
        {
          "name": "mintInfo",
          "isMut": true,
          "isSigner": false,
          "relations": [
            "group",
            "mint"
          ]
        },
        {
          "name": "payer",
          "isMut": true,
          "isSigner": true
        },
        {
          "name": "tokenProgram",
          "isMut": false,
          "isSigner": false
        },
        {
          "name": "systemProgram",
          "isMut": false,
          "isSigner": false
        },
        {
          "name": "rent",
          "isMut": false,
          "isSigner": false
        }
      ],
      "args": [
        {
          "name": "tokenIndex",
          "type": "u16"
        },
        {
          "name": "bankNum",
          "type": "u32"
        }
      ]
    },
    {
      "name": "tokenDeregister",
      "accounts": [
        {
          "name": "group",
          "isMut": false,
          "isSigner": false,
          "relations": [
            "admin"
          ]
        },
        {
          "name": "admin",
          "isMut": false,
          "isSigner": true
        },
        {
          "name": "mintInfo",
          "isMut": true,
          "isSigner": false,
          "relations": [
            "group"
          ]
        },
        {
          "name": "dustVault",
          "isMut": true,
          "isSigner": false
        },
        {
          "name": "solDestination",
          "isMut": true,
          "isSigner": false
        },
        {
          "name": "tokenProgram",
          "isMut": false,
          "isSigner": false
        }
      ],
      "args": []
    },
    {
      "name": "tokenUpdateIndexAndRate",
      "accounts": [
        {
          "name": "group",
          "isMut": false,
          "isSigner": false
        },
        {
          "name": "mintInfo",
          "isMut": false,
          "isSigner": false,
          "relations": [
            "oracle",
            "group"
          ]
        },
        {
          "name": "oracle",
          "isMut": false,
          "isSigner": false
        },
        {
          "name": "instructions",
          "isMut": false,
          "isSigner": false
        }
      ],
      "args": []
    },
    {
      "name": "accountCreate",
      "accounts": [
        {
          "name": "group",
          "isMut": false,
          "isSigner": false
        },
        {
          "name": "account",
          "isMut": true,
          "isSigner": false,
          "pda": {
            "seeds": [
              {
                "kind": "const",
                "type": "string",
                "value": "MangoAccount"
              },
              {
                "kind": "account",
                "type": "publicKey",
                "path": "group"
              },
              {
                "kind": "account",
                "type": "publicKey",
                "path": "owner"
              },
              {
                "kind": "arg",
                "type": "u32",
                "path": "account_num"
              }
            ]
          }
        },
        {
          "name": "owner",
          "isMut": false,
          "isSigner": true
        },
        {
          "name": "payer",
          "isMut": true,
          "isSigner": true
        },
        {
          "name": "systemProgram",
          "isMut": false,
          "isSigner": false
        }
      ],
      "args": [
        {
          "name": "accountNum",
          "type": "u32"
        },
        {
          "name": "tokenCount",
          "type": "u8"
        },
        {
          "name": "serum3Count",
          "type": "u8"
        },
        {
          "name": "perpCount",
          "type": "u8"
        },
        {
          "name": "perpOoCount",
          "type": "u8"
        },
        {
          "name": "name",
          "type": "string"
        }
      ]
    },
    {
      "name": "accountExpand",
      "accounts": [
        {
          "name": "group",
          "isMut": false,
          "isSigner": false
        },
        {
          "name": "account",
          "isMut": true,
          "isSigner": false,
          "relations": [
            "group",
            "owner"
          ]
        },
        {
          "name": "owner",
          "isMut": false,
          "isSigner": true
        },
        {
          "name": "payer",
          "isMut": true,
          "isSigner": true
        },
        {
          "name": "systemProgram",
          "isMut": false,
          "isSigner": false
        }
      ],
      "args": [
        {
          "name": "tokenCount",
          "type": "u8"
        },
        {
          "name": "serum3Count",
          "type": "u8"
        },
        {
          "name": "perpCount",
          "type": "u8"
        },
        {
          "name": "perpOoCount",
          "type": "u8"
        }
      ]
    },
    {
      "name": "accountExpandV2",
      "accounts": [
        {
          "name": "group",
          "isMut": false,
          "isSigner": false
        },
        {
          "name": "account",
          "isMut": true,
          "isSigner": false,
          "relations": [
            "group",
            "owner"
          ]
        },
        {
          "name": "owner",
          "isMut": false,
          "isSigner": true
        },
        {
          "name": "payer",
          "isMut": true,
          "isSigner": true
        },
        {
          "name": "systemProgram",
          "isMut": false,
          "isSigner": false
        }
      ],
      "args": [
        {
          "name": "tokenCount",
          "type": "u8"
        },
        {
          "name": "serum3Count",
          "type": "u8"
        },
        {
          "name": "perpCount",
          "type": "u8"
        },
        {
          "name": "perpOoCount",
          "type": "u8"
        },
        {
          "name": "tokenConditionalSwapCount",
          "type": "u8"
        }
      ]
    },
    {
      "name": "accountEdit",
      "accounts": [
        {
          "name": "group",
          "isMut": false,
          "isSigner": false
        },
        {
          "name": "account",
          "isMut": true,
          "isSigner": false,
          "relations": [
            "group",
            "owner"
          ]
        },
        {
          "name": "owner",
          "isMut": false,
          "isSigner": true
        }
      ],
      "args": [
        {
          "name": "nameOpt",
          "type": {
            "option": "string"
          }
        },
        {
          "name": "delegateOpt",
          "type": {
            "option": "publicKey"
          }
        },
        {
          "name": "temporaryDelegateOpt",
          "type": {
            "option": "publicKey"
          }
        },
        {
          "name": "temporaryDelegateExpiryOpt",
          "type": {
            "option": "u64"
          }
        }
      ]
    },
    {
      "name": "accountToggleFreeze",
      "accounts": [
        {
          "name": "group",
          "isMut": false,
          "isSigner": false
        },
        {
          "name": "account",
          "isMut": true,
          "isSigner": false,
          "relations": [
            "group"
          ]
        },
        {
          "name": "admin",
          "isMut": false,
          "isSigner": true
        }
      ],
      "args": [
        {
          "name": "freeze",
          "type": "bool"
        }
      ]
    },
    {
      "name": "accountClose",
      "accounts": [
        {
          "name": "group",
          "isMut": false,
          "isSigner": false
        },
        {
          "name": "account",
          "isMut": true,
          "isSigner": false,
          "relations": [
            "group",
            "owner"
          ]
        },
        {
          "name": "owner",
          "isMut": false,
          "isSigner": true
        },
        {
          "name": "solDestination",
          "isMut": true,
          "isSigner": false
        },
        {
          "name": "tokenProgram",
          "isMut": false,
          "isSigner": false
        }
      ],
      "args": [
        {
          "name": "forceClose",
          "type": "bool"
        }
      ]
    },
    {
      "name": "accountBuybackFeesWithMngo",
      "accounts": [
        {
          "name": "group",
          "isMut": false,
          "isSigner": false
        },
        {
          "name": "account",
          "isMut": true,
          "isSigner": false,
          "relations": [
            "group"
          ]
        },
        {
          "name": "owner",
          "isMut": false,
          "isSigner": true
        },
        {
          "name": "daoAccount",
          "isMut": true,
          "isSigner": false,
          "relations": [
            "group"
          ]
        },
        {
          "name": "mngoBank",
          "isMut": true,
          "isSigner": false,
          "relations": [
            "group"
          ]
        },
        {
          "name": "mngoOracle",
          "isMut": false,
          "isSigner": false
        },
        {
          "name": "feesBank",
          "isMut": true,
          "isSigner": false,
          "relations": [
            "group"
          ]
        },
        {
          "name": "feesOracle",
          "isMut": false,
          "isSigner": false
        }
      ],
      "args": [
        {
          "name": "maxBuybackUsd",
          "type": "u64"
        }
      ]
    },
    {
      "name": "stubOracleCreate",
      "accounts": [
        {
          "name": "group",
          "isMut": false,
          "isSigner": false,
          "relations": [
            "admin"
          ]
        },
        {
          "name": "oracle",
          "isMut": true,
          "isSigner": false,
          "pda": {
            "seeds": [
              {
                "kind": "const",
                "type": "string",
                "value": "StubOracle"
              },
              {
                "kind": "account",
                "type": "publicKey",
                "path": "group"
              },
              {
                "kind": "account",
                "type": "publicKey",
                "account": "Mint",
                "path": "mint"
              }
            ]
          }
        },
        {
          "name": "admin",
          "isMut": false,
          "isSigner": true
        },
        {
          "name": "mint",
          "isMut": false,
          "isSigner": false
        },
        {
          "name": "payer",
          "isMut": true,
          "isSigner": true
        },
        {
          "name": "systemProgram",
          "isMut": false,
          "isSigner": false
        }
      ],
      "args": [
        {
          "name": "price",
          "type": {
            "defined": "I80F48"
          }
        }
      ]
    },
    {
      "name": "stubOracleClose",
      "accounts": [
        {
          "name": "group",
          "isMut": false,
          "isSigner": false,
          "relations": [
            "admin"
          ]
        },
        {
          "name": "admin",
          "isMut": false,
          "isSigner": true
        },
        {
          "name": "oracle",
          "isMut": true,
          "isSigner": false,
          "relations": [
            "group"
          ]
        },
        {
          "name": "solDestination",
          "isMut": true,
          "isSigner": false
        },
        {
          "name": "tokenProgram",
          "isMut": false,
          "isSigner": false
        }
      ],
      "args": []
    },
    {
      "name": "stubOracleSet",
      "accounts": [
        {
          "name": "group",
          "isMut": false,
          "isSigner": false,
          "relations": [
            "admin"
          ]
        },
        {
          "name": "admin",
          "isMut": false,
          "isSigner": true
        },
        {
          "name": "oracle",
          "isMut": true,
          "isSigner": false,
          "relations": [
            "group"
          ]
        }
      ],
      "args": [
        {
          "name": "price",
          "type": {
            "defined": "I80F48"
          }
        }
      ]
    },
    {
      "name": "stubOracleSetTest",
      "accounts": [
        {
          "name": "group",
          "isMut": false,
          "isSigner": false,
          "relations": [
            "admin"
          ]
        },
        {
          "name": "admin",
          "isMut": false,
          "isSigner": true
        },
        {
          "name": "oracle",
          "isMut": true,
          "isSigner": false,
          "relations": [
            "group"
          ]
        }
      ],
      "args": [
        {
          "name": "price",
          "type": {
            "defined": "I80F48"
          }
        },
        {
          "name": "lastUpdateSlot",
          "type": "u64"
        },
        {
          "name": "deviation",
          "type": {
            "defined": "I80F48"
          }
        }
      ]
    },
    {
      "name": "tokenDeposit",
      "accounts": [
        {
          "name": "group",
          "isMut": false,
          "isSigner": false
        },
        {
          "name": "account",
          "isMut": true,
          "isSigner": false,
          "relations": [
            "group",
            "owner"
          ]
        },
        {
          "name": "owner",
          "isMut": false,
          "isSigner": true
        },
        {
          "name": "bank",
          "isMut": true,
          "isSigner": false,
          "relations": [
            "group",
            "vault",
            "oracle"
          ]
        },
        {
          "name": "vault",
          "isMut": true,
          "isSigner": false
        },
        {
          "name": "oracle",
          "isMut": false,
          "isSigner": false
        },
        {
          "name": "tokenAccount",
          "isMut": true,
          "isSigner": false
        },
        {
          "name": "tokenAuthority",
          "isMut": false,
          "isSigner": true
        },
        {
          "name": "tokenProgram",
          "isMut": false,
          "isSigner": false
        }
      ],
      "args": [
        {
          "name": "amount",
          "type": "u64"
        },
        {
          "name": "reduceOnly",
          "type": "bool"
        }
      ]
    },
    {
      "name": "tokenDepositIntoExisting",
      "accounts": [
        {
          "name": "group",
          "isMut": false,
          "isSigner": false
        },
        {
          "name": "account",
          "isMut": true,
          "isSigner": false,
          "relations": [
            "group"
          ]
        },
        {
          "name": "bank",
          "isMut": true,
          "isSigner": false,
          "relations": [
            "group",
            "vault",
            "oracle"
          ]
        },
        {
          "name": "vault",
          "isMut": true,
          "isSigner": false
        },
        {
          "name": "oracle",
          "isMut": false,
          "isSigner": false
        },
        {
          "name": "tokenAccount",
          "isMut": true,
          "isSigner": false
        },
        {
          "name": "tokenAuthority",
          "isMut": false,
          "isSigner": true
        },
        {
          "name": "tokenProgram",
          "isMut": false,
          "isSigner": false
        }
      ],
      "args": [
        {
          "name": "amount",
          "type": "u64"
        },
        {
          "name": "reduceOnly",
          "type": "bool"
        }
      ]
    },
    {
      "name": "tokenWithdraw",
      "accounts": [
        {
          "name": "group",
          "isMut": false,
          "isSigner": false
        },
        {
          "name": "account",
          "isMut": true,
          "isSigner": false,
          "relations": [
            "group",
            "owner"
          ]
        },
        {
          "name": "owner",
          "isMut": false,
          "isSigner": true
        },
        {
          "name": "bank",
          "isMut": true,
          "isSigner": false,
          "relations": [
            "group",
            "vault",
            "oracle"
          ]
        },
        {
          "name": "vault",
          "isMut": true,
          "isSigner": false
        },
        {
          "name": "oracle",
          "isMut": false,
          "isSigner": false
        },
        {
          "name": "tokenAccount",
          "isMut": true,
          "isSigner": false
        },
        {
          "name": "tokenProgram",
          "isMut": false,
          "isSigner": false
        }
      ],
      "args": [
        {
          "name": "amount",
          "type": "u64"
        },
        {
          "name": "allowBorrow",
          "type": "bool"
        }
      ]
    },
    {
      "name": "flashLoanBegin",
      "accounts": [
        {
          "name": "account",
          "isMut": false,
          "isSigner": false
        },
        {
          "name": "owner",
          "isMut": false,
          "isSigner": true
        },
        {
          "name": "tokenProgram",
          "isMut": false,
          "isSigner": false
        },
        {
          "name": "instructions",
          "isMut": false,
          "isSigner": false,
          "docs": [
            "Instructions Sysvar for instruction introspection"
          ]
        }
      ],
      "args": [
        {
          "name": "loanAmounts",
          "type": {
            "vec": "u64"
          }
        }
      ]
    },
    {
      "name": "flashLoanEnd",
      "accounts": [
        {
          "name": "account",
          "isMut": true,
          "isSigner": false
        },
        {
          "name": "owner",
          "isMut": false,
          "isSigner": true
        },
        {
          "name": "tokenProgram",
          "isMut": false,
          "isSigner": false
        }
      ],
      "args": [
        {
          "name": "flashLoanType",
          "type": {
            "defined": "FlashLoanType"
          }
        }
      ]
    },
    {
      "name": "flashLoanEndV2",
      "accounts": [
        {
          "name": "account",
          "isMut": true,
          "isSigner": false
        },
        {
          "name": "owner",
          "isMut": false,
          "isSigner": true
        },
        {
          "name": "tokenProgram",
          "isMut": false,
          "isSigner": false
        }
      ],
      "args": [
        {
          "name": "numLoans",
          "type": "u8"
        },
        {
          "name": "flashLoanType",
          "type": {
            "defined": "FlashLoanType"
          }
        }
      ]
    },
    {
      "name": "healthRegionBegin",
      "accounts": [
        {
          "name": "instructions",
          "isMut": false,
          "isSigner": false,
          "docs": [
            "Instructions Sysvar for instruction introspection"
          ]
        },
        {
          "name": "group",
          "isMut": false,
          "isSigner": false
        },
        {
          "name": "account",
          "isMut": true,
          "isSigner": false,
          "relations": [
            "group"
          ]
        }
      ],
      "args": []
    },
    {
      "name": "healthRegionEnd",
      "accounts": [
        {
          "name": "account",
          "isMut": true,
          "isSigner": false
        }
      ],
      "args": []
    },
    {
      "name": "serum3RegisterMarket",
      "docs": [
        "",
        "Serum",
        ""
      ],
      "accounts": [
        {
          "name": "group",
          "isMut": true,
          "isSigner": false,
          "relations": [
            "admin"
          ]
        },
        {
          "name": "admin",
          "isMut": false,
          "isSigner": true
        },
        {
          "name": "serumProgram",
          "isMut": false,
          "isSigner": false
        },
        {
          "name": "serumMarketExternal",
          "isMut": false,
          "isSigner": false
        },
        {
          "name": "serumMarket",
          "isMut": true,
          "isSigner": false,
          "pda": {
            "seeds": [
              {
                "kind": "const",
                "type": "string",
                "value": "Serum3Market"
              },
              {
                "kind": "account",
                "type": "publicKey",
                "path": "group"
              },
              {
                "kind": "account",
                "type": "publicKey",
                "path": "serum_market_external"
              }
            ]
          }
        },
        {
          "name": "indexReservation",
          "isMut": true,
          "isSigner": false,
          "pda": {
            "seeds": [
              {
                "kind": "const",
                "type": "string",
                "value": "Serum3Index"
              },
              {
                "kind": "account",
                "type": "publicKey",
                "path": "group"
              },
              {
                "kind": "arg",
                "type": "u16",
                "path": "market_index"
              }
            ]
          }
        },
        {
          "name": "quoteBank",
          "isMut": false,
          "isSigner": false,
          "relations": [
            "group"
          ]
        },
        {
          "name": "baseBank",
          "isMut": false,
          "isSigner": false,
          "relations": [
            "group"
          ]
        },
        {
          "name": "payer",
          "isMut": true,
          "isSigner": true
        },
        {
          "name": "systemProgram",
          "isMut": false,
          "isSigner": false
        }
      ],
      "args": [
        {
          "name": "marketIndex",
          "type": "u16"
        },
        {
          "name": "name",
          "type": "string"
        }
      ]
    },
    {
      "name": "serum3EditMarket",
      "accounts": [
        {
          "name": "group",
          "isMut": false,
          "isSigner": false
        },
        {
          "name": "admin",
          "isMut": false,
          "isSigner": true
        },
        {
          "name": "market",
          "isMut": true,
          "isSigner": false,
          "relations": [
            "group"
          ]
        }
      ],
      "args": [
        {
          "name": "reduceOnlyOpt",
          "type": {
            "option": "bool"
          }
        },
        {
          "name": "forceCloseOpt",
          "type": {
            "option": "bool"
          }
        },
        {
          "name": "nameOpt",
          "type": {
            "option": "string"
          }
        }
      ]
    },
    {
      "name": "serum3DeregisterMarket",
      "accounts": [
        {
          "name": "group",
          "isMut": true,
          "isSigner": false,
          "relations": [
            "admin"
          ]
        },
        {
          "name": "admin",
          "isMut": false,
          "isSigner": true
        },
        {
          "name": "serumMarket",
          "isMut": true,
          "isSigner": false,
          "relations": [
            "group"
          ]
        },
        {
          "name": "indexReservation",
          "isMut": true,
          "isSigner": false,
          "relations": [
            "group"
          ]
        },
        {
          "name": "solDestination",
          "isMut": true,
          "isSigner": false
        },
        {
          "name": "tokenProgram",
          "isMut": false,
          "isSigner": false
        }
      ],
      "args": []
    },
    {
      "name": "serum3CreateOpenOrders",
      "accounts": [
        {
          "name": "group",
          "isMut": false,
          "isSigner": false
        },
        {
          "name": "account",
          "isMut": true,
          "isSigner": false,
          "relations": [
            "group"
          ]
        },
        {
          "name": "owner",
          "isMut": false,
          "isSigner": true
        },
        {
          "name": "serumMarket",
          "isMut": false,
          "isSigner": false,
          "relations": [
            "group",
            "serum_program",
            "serum_market_external"
          ]
        },
        {
          "name": "serumProgram",
          "isMut": false,
          "isSigner": false
        },
        {
          "name": "serumMarketExternal",
          "isMut": false,
          "isSigner": false
        },
        {
          "name": "openOrders",
          "isMut": true,
          "isSigner": false,
          "pda": {
            "seeds": [
              {
                "kind": "const",
                "type": "string",
                "value": "Serum3OO"
              },
              {
                "kind": "account",
                "type": "publicKey",
                "path": "account"
              },
              {
                "kind": "account",
                "type": "publicKey",
                "path": "serum_market"
              }
            ]
          }
        },
        {
          "name": "payer",
          "isMut": true,
          "isSigner": true
        },
        {
          "name": "systemProgram",
          "isMut": false,
          "isSigner": false
        },
        {
          "name": "rent",
          "isMut": false,
          "isSigner": false
        }
      ],
      "args": []
    },
    {
      "name": "serum3CloseOpenOrders",
      "accounts": [
        {
          "name": "group",
          "isMut": false,
          "isSigner": false
        },
        {
          "name": "account",
          "isMut": true,
          "isSigner": false,
          "relations": [
            "group"
          ]
        },
        {
          "name": "owner",
          "isMut": false,
          "isSigner": true
        },
        {
          "name": "serumMarket",
          "isMut": false,
          "isSigner": false,
          "relations": [
            "group",
            "serum_program",
            "serum_market_external"
          ]
        },
        {
          "name": "serumProgram",
          "isMut": false,
          "isSigner": false
        },
        {
          "name": "serumMarketExternal",
          "isMut": false,
          "isSigner": false
        },
        {
          "name": "openOrders",
          "isMut": true,
          "isSigner": false
        },
        {
          "name": "solDestination",
          "isMut": true,
          "isSigner": false
        }
      ],
      "args": []
    },
    {
      "name": "serum3PlaceOrder",
      "accounts": [
        {
          "name": "group",
          "isMut": false,
          "isSigner": false
        },
        {
          "name": "account",
          "isMut": true,
          "isSigner": false,
          "relations": [
            "group"
          ]
        },
        {
          "name": "owner",
          "isMut": false,
          "isSigner": true
        },
        {
          "name": "openOrders",
          "isMut": true,
          "isSigner": false
        },
        {
          "name": "serumMarket",
          "isMut": false,
          "isSigner": false,
          "relations": [
            "group",
            "serum_program",
            "serum_market_external"
          ]
        },
        {
          "name": "serumProgram",
          "isMut": false,
          "isSigner": false
        },
        {
          "name": "serumMarketExternal",
          "isMut": true,
          "isSigner": false
        },
        {
          "name": "marketBids",
          "isMut": true,
          "isSigner": false
        },
        {
          "name": "marketAsks",
          "isMut": true,
          "isSigner": false
        },
        {
          "name": "marketEventQueue",
          "isMut": true,
          "isSigner": false
        },
        {
          "name": "marketRequestQueue",
          "isMut": true,
          "isSigner": false
        },
        {
          "name": "marketBaseVault",
          "isMut": true,
          "isSigner": false
        },
        {
          "name": "marketQuoteVault",
          "isMut": true,
          "isSigner": false
        },
        {
          "name": "marketVaultSigner",
          "isMut": false,
          "isSigner": false,
          "docs": [
            "needed for the automatic settle_funds call"
          ]
        },
        {
          "name": "payerBank",
          "isMut": true,
          "isSigner": false,
          "docs": [
            "The bank that pays for the order, if necessary"
          ],
          "relations": [
            "group"
          ]
        },
        {
          "name": "payerVault",
          "isMut": true,
          "isSigner": false,
          "docs": [
            "The bank vault that pays for the order, if necessary"
          ]
        },
        {
          "name": "payerOracle",
          "isMut": false,
          "isSigner": false
        },
        {
          "name": "tokenProgram",
          "isMut": false,
          "isSigner": false
        }
      ],
      "args": [
        {
          "name": "side",
          "type": {
            "defined": "Serum3Side"
          }
        },
        {
          "name": "limitPrice",
          "type": "u64"
        },
        {
          "name": "maxBaseQty",
          "type": "u64"
        },
        {
          "name": "maxNativeQuoteQtyIncludingFees",
          "type": "u64"
        },
        {
          "name": "selfTradeBehavior",
          "type": {
            "defined": "Serum3SelfTradeBehavior"
          }
        },
        {
          "name": "orderType",
          "type": {
            "defined": "Serum3OrderType"
          }
        },
        {
          "name": "clientOrderId",
          "type": "u64"
        },
        {
          "name": "limit",
          "type": "u16"
        }
      ]
    },
    {
      "name": "serum3CancelOrder",
      "accounts": [
        {
          "name": "group",
          "isMut": false,
          "isSigner": false
        },
        {
          "name": "account",
          "isMut": true,
          "isSigner": false,
          "relations": [
            "group"
          ]
        },
        {
          "name": "owner",
          "isMut": false,
          "isSigner": true
        },
        {
          "name": "openOrders",
          "isMut": true,
          "isSigner": false
        },
        {
          "name": "serumMarket",
          "isMut": false,
          "isSigner": false,
          "relations": [
            "group",
            "serum_program",
            "serum_market_external"
          ]
        },
        {
          "name": "serumProgram",
          "isMut": false,
          "isSigner": false
        },
        {
          "name": "serumMarketExternal",
          "isMut": true,
          "isSigner": false
        },
        {
          "name": "marketBids",
          "isMut": true,
          "isSigner": false
        },
        {
          "name": "marketAsks",
          "isMut": true,
          "isSigner": false
        },
        {
          "name": "marketEventQueue",
          "isMut": true,
          "isSigner": false
        }
      ],
      "args": [
        {
          "name": "side",
          "type": {
            "defined": "Serum3Side"
          }
        },
        {
          "name": "orderId",
          "type": "u128"
        }
      ]
    },
    {
      "name": "serum3CancelAllOrders",
      "accounts": [
        {
          "name": "group",
          "isMut": false,
          "isSigner": false
        },
        {
          "name": "account",
          "isMut": false,
          "isSigner": false,
          "relations": [
            "group"
          ]
        },
        {
          "name": "owner",
          "isMut": false,
          "isSigner": true
        },
        {
          "name": "openOrders",
          "isMut": true,
          "isSigner": false
        },
        {
          "name": "serumMarket",
          "isMut": false,
          "isSigner": false,
          "relations": [
            "group",
            "serum_program",
            "serum_market_external"
          ]
        },
        {
          "name": "serumProgram",
          "isMut": false,
          "isSigner": false
        },
        {
          "name": "serumMarketExternal",
          "isMut": true,
          "isSigner": false
        },
        {
          "name": "marketBids",
          "isMut": true,
          "isSigner": false
        },
        {
          "name": "marketAsks",
          "isMut": true,
          "isSigner": false
        },
        {
          "name": "marketEventQueue",
          "isMut": true,
          "isSigner": false
        }
      ],
      "args": [
        {
          "name": "limit",
          "type": "u8"
        }
      ]
    },
    {
      "name": "serum3SettleFunds",
      "docs": [
        "Deprecated instruction that used to settles all free funds from the OpenOrders account",
        "into the MangoAccount.",
        "",
        "Any serum \"referrer rebates\" (ui fees) are considered Mango fees."
      ],
      "accounts": [
        {
          "name": "group",
          "isMut": false,
          "isSigner": false
        },
        {
          "name": "account",
          "isMut": true,
          "isSigner": false,
          "relations": [
            "group"
          ]
        },
        {
          "name": "owner",
          "isMut": false,
          "isSigner": true
        },
        {
          "name": "openOrders",
          "isMut": true,
          "isSigner": false
        },
        {
          "name": "serumMarket",
          "isMut": false,
          "isSigner": false,
          "relations": [
            "group",
            "serum_program",
            "serum_market_external"
          ]
        },
        {
          "name": "serumProgram",
          "isMut": false,
          "isSigner": false
        },
        {
          "name": "serumMarketExternal",
          "isMut": true,
          "isSigner": false
        },
        {
          "name": "marketBaseVault",
          "isMut": true,
          "isSigner": false
        },
        {
          "name": "marketQuoteVault",
          "isMut": true,
          "isSigner": false
        },
        {
          "name": "marketVaultSigner",
          "isMut": false,
          "isSigner": false,
          "docs": [
            "needed for the automatic settle_funds call"
          ]
        },
        {
          "name": "quoteBank",
          "isMut": true,
          "isSigner": false,
          "relations": [
            "group"
          ]
        },
        {
          "name": "quoteVault",
          "isMut": true,
          "isSigner": false
        },
        {
          "name": "baseBank",
          "isMut": true,
          "isSigner": false,
          "relations": [
            "group"
          ]
        },
        {
          "name": "baseVault",
          "isMut": true,
          "isSigner": false
        },
        {
          "name": "tokenProgram",
          "isMut": false,
          "isSigner": false
        }
      ],
      "args": []
    },
    {
      "name": "serum3SettleFundsV2",
      "docs": [
        "Like Serum3SettleFunds, but `fees_to_dao` determines if referrer rebates are considered fees",
        "or are credited to the MangoAccount."
      ],
      "accounts": [
        {
          "name": "v1",
          "accounts": [
            {
              "name": "group",
              "isMut": false,
              "isSigner": false
            },
            {
              "name": "account",
              "isMut": true,
              "isSigner": false,
              "relations": [
                "group"
              ]
            },
            {
              "name": "owner",
              "isMut": false,
              "isSigner": true
            },
            {
              "name": "openOrders",
              "isMut": true,
              "isSigner": false
            },
            {
              "name": "serumMarket",
              "isMut": false,
              "isSigner": false,
              "relations": [
                "group",
                "serum_program",
                "serum_market_external"
              ]
            },
            {
              "name": "serumProgram",
              "isMut": false,
              "isSigner": false
            },
            {
              "name": "serumMarketExternal",
              "isMut": true,
              "isSigner": false
            },
            {
              "name": "marketBaseVault",
              "isMut": true,
              "isSigner": false
            },
            {
              "name": "marketQuoteVault",
              "isMut": true,
              "isSigner": false
            },
            {
              "name": "marketVaultSigner",
              "isMut": false,
              "isSigner": false,
              "docs": [
                "needed for the automatic settle_funds call"
              ]
            },
            {
              "name": "quoteBank",
              "isMut": true,
              "isSigner": false,
              "relations": [
                "group"
              ]
            },
            {
              "name": "quoteVault",
              "isMut": true,
              "isSigner": false
            },
            {
              "name": "baseBank",
              "isMut": true,
              "isSigner": false,
              "relations": [
                "group"
              ]
            },
            {
              "name": "baseVault",
              "isMut": true,
              "isSigner": false
            },
            {
              "name": "tokenProgram",
              "isMut": false,
              "isSigner": false
            }
          ]
        },
        {
          "name": "v2",
          "accounts": [
            {
              "name": "quoteOracle",
              "isMut": false,
              "isSigner": false
            },
            {
              "name": "baseOracle",
              "isMut": false,
              "isSigner": false
            }
          ]
        }
      ],
      "args": [
        {
          "name": "feesToDao",
          "type": "bool"
        }
      ]
    },
    {
      "name": "serum3LiqForceCancelOrders",
      "accounts": [
        {
          "name": "group",
          "isMut": false,
          "isSigner": false
        },
        {
          "name": "account",
          "isMut": true,
          "isSigner": false,
          "relations": [
            "group"
          ]
        },
        {
          "name": "openOrders",
          "isMut": true,
          "isSigner": false
        },
        {
          "name": "serumMarket",
          "isMut": false,
          "isSigner": false,
          "relations": [
            "group",
            "serum_program",
            "serum_market_external"
          ]
        },
        {
          "name": "serumProgram",
          "isMut": false,
          "isSigner": false
        },
        {
          "name": "serumMarketExternal",
          "isMut": true,
          "isSigner": false
        },
        {
          "name": "marketBids",
          "isMut": true,
          "isSigner": false
        },
        {
          "name": "marketAsks",
          "isMut": true,
          "isSigner": false
        },
        {
          "name": "marketEventQueue",
          "isMut": true,
          "isSigner": false
        },
        {
          "name": "marketBaseVault",
          "isMut": true,
          "isSigner": false
        },
        {
          "name": "marketQuoteVault",
          "isMut": true,
          "isSigner": false
        },
        {
          "name": "marketVaultSigner",
          "isMut": false,
          "isSigner": false
        },
        {
          "name": "quoteBank",
          "isMut": true,
          "isSigner": false,
          "relations": [
            "group"
          ]
        },
        {
          "name": "quoteVault",
          "isMut": true,
          "isSigner": false
        },
        {
          "name": "baseBank",
          "isMut": true,
          "isSigner": false,
          "relations": [
            "group"
          ]
        },
        {
          "name": "baseVault",
          "isMut": true,
          "isSigner": false
        },
        {
          "name": "tokenProgram",
          "isMut": false,
          "isSigner": false
        }
      ],
      "args": [
        {
          "name": "limit",
          "type": "u8"
        }
      ]
    },
    {
      "name": "liqTokenWithToken",
      "accounts": [
        {
          "name": "group",
          "isMut": false,
          "isSigner": false
        },
        {
          "name": "liqor",
          "isMut": true,
          "isSigner": false,
          "relations": [
            "group"
          ]
        },
        {
          "name": "liqorOwner",
          "isMut": false,
          "isSigner": true
        },
        {
          "name": "liqee",
          "isMut": true,
          "isSigner": false,
          "relations": [
            "group"
          ]
        }
      ],
      "args": [
        {
          "name": "assetTokenIndex",
          "type": "u16"
        },
        {
          "name": "liabTokenIndex",
          "type": "u16"
        },
        {
          "name": "maxLiabTransfer",
          "type": {
            "defined": "I80F48"
          }
        }
      ]
    },
    {
      "name": "liqTokenBankruptcy",
      "accounts": [
        {
          "name": "group",
          "isMut": false,
          "isSigner": false,
          "relations": [
            "insurance_vault"
          ]
        },
        {
          "name": "liqor",
          "isMut": true,
          "isSigner": false,
          "relations": [
            "group"
          ]
        },
        {
          "name": "liqorOwner",
          "isMut": false,
          "isSigner": true
        },
        {
          "name": "liqee",
          "isMut": true,
          "isSigner": false,
          "relations": [
            "group"
          ]
        },
        {
          "name": "liabMintInfo",
          "isMut": false,
          "isSigner": false,
          "relations": [
            "group"
          ]
        },
        {
          "name": "quoteVault",
          "isMut": true,
          "isSigner": false
        },
        {
          "name": "insuranceVault",
          "isMut": true,
          "isSigner": false
        },
        {
          "name": "tokenProgram",
          "isMut": false,
          "isSigner": false
        }
      ],
      "args": [
        {
          "name": "maxLiabTransfer",
          "type": {
            "defined": "I80F48"
          }
        }
      ]
    },
    {
      "name": "tokenLiqWithToken",
      "accounts": [
        {
          "name": "group",
          "isMut": false,
          "isSigner": false
        },
        {
          "name": "liqor",
          "isMut": true,
          "isSigner": false,
          "relations": [
            "group"
          ]
        },
        {
          "name": "liqorOwner",
          "isMut": false,
          "isSigner": true
        },
        {
          "name": "liqee",
          "isMut": true,
          "isSigner": false,
          "relations": [
            "group"
          ]
        }
      ],
      "args": [
        {
          "name": "assetTokenIndex",
          "type": "u16"
        },
        {
          "name": "liabTokenIndex",
          "type": "u16"
        },
        {
          "name": "maxLiabTransfer",
          "type": {
            "defined": "I80F48"
          }
        }
      ]
    },
    {
      "name": "tokenForceCloseBorrowsWithToken",
      "accounts": [
        {
          "name": "group",
          "isMut": false,
          "isSigner": false
        },
        {
          "name": "liqor",
          "isMut": true,
          "isSigner": false,
          "relations": [
            "group"
          ]
        },
        {
          "name": "liqorOwner",
          "isMut": false,
          "isSigner": true
        },
        {
          "name": "liqee",
          "isMut": true,
          "isSigner": false,
          "relations": [
            "group"
          ]
        }
      ],
      "args": [
        {
          "name": "assetTokenIndex",
          "type": "u16"
        },
        {
          "name": "liabTokenIndex",
          "type": "u16"
        },
        {
          "name": "maxLiabTransfer",
          "type": "u64"
        }
      ]
    },
    {
      "name": "tokenLiqBankruptcy",
      "accounts": [
        {
          "name": "group",
          "isMut": false,
          "isSigner": false,
          "relations": [
            "insurance_vault"
          ]
        },
        {
          "name": "liqor",
          "isMut": true,
          "isSigner": false,
          "relations": [
            "group"
          ]
        },
        {
          "name": "liqorOwner",
          "isMut": false,
          "isSigner": true
        },
        {
          "name": "liqee",
          "isMut": true,
          "isSigner": false,
          "relations": [
            "group"
          ]
        },
        {
          "name": "liabMintInfo",
          "isMut": false,
          "isSigner": false,
          "relations": [
            "group"
          ]
        },
        {
          "name": "quoteVault",
          "isMut": true,
          "isSigner": false
        },
        {
          "name": "insuranceVault",
          "isMut": true,
          "isSigner": false
        },
        {
          "name": "tokenProgram",
          "isMut": false,
          "isSigner": false
        }
      ],
      "args": [
        {
          "name": "maxLiabTransfer",
          "type": {
            "defined": "I80F48"
          }
        }
      ]
    },
    {
      "name": "perpCreateMarket",
      "docs": [
        "",
        "Perps",
        ""
      ],
      "accounts": [
        {
          "name": "group",
          "isMut": false,
          "isSigner": false,
          "relations": [
            "admin"
          ]
        },
        {
          "name": "admin",
          "isMut": false,
          "isSigner": true
        },
        {
          "name": "oracle",
          "isMut": false,
          "isSigner": false
        },
        {
          "name": "perpMarket",
          "isMut": true,
          "isSigner": false,
          "pda": {
            "seeds": [
              {
                "kind": "const",
                "type": "string",
                "value": "PerpMarket"
              },
              {
                "kind": "account",
                "type": "publicKey",
                "path": "group"
              },
              {
                "kind": "arg",
                "type": "u16",
                "path": "perp_market_index"
              }
            ]
          }
        },
        {
          "name": "bids",
          "isMut": true,
          "isSigner": false,
          "docs": [
            "Accounts are initialised by client,",
            "anchor discriminator is set first when ix exits,"
          ]
        },
        {
          "name": "asks",
          "isMut": true,
          "isSigner": false
        },
        {
          "name": "eventQueue",
          "isMut": true,
          "isSigner": false
        },
        {
          "name": "payer",
          "isMut": true,
          "isSigner": true
        },
        {
          "name": "systemProgram",
          "isMut": false,
          "isSigner": false
        }
      ],
      "args": [
        {
          "name": "perpMarketIndex",
          "type": "u16"
        },
        {
          "name": "name",
          "type": "string"
        },
        {
          "name": "oracleConfig",
          "type": {
            "defined": "OracleConfigParams"
          }
        },
        {
          "name": "baseDecimals",
          "type": "u8"
        },
        {
          "name": "quoteLotSize",
          "type": "i64"
        },
        {
          "name": "baseLotSize",
          "type": "i64"
        },
        {
          "name": "maintBaseAssetWeight",
          "type": "f32"
        },
        {
          "name": "initBaseAssetWeight",
          "type": "f32"
        },
        {
          "name": "maintBaseLiabWeight",
          "type": "f32"
        },
        {
          "name": "initBaseLiabWeight",
          "type": "f32"
        },
        {
          "name": "maintOverallAssetWeight",
          "type": "f32"
        },
        {
          "name": "initOverallAssetWeight",
          "type": "f32"
        },
        {
          "name": "baseLiquidationFee",
          "type": "f32"
        },
        {
          "name": "makerFee",
          "type": "f32"
        },
        {
          "name": "takerFee",
          "type": "f32"
        },
        {
          "name": "minFunding",
          "type": "f32"
        },
        {
          "name": "maxFunding",
          "type": "f32"
        },
        {
          "name": "impactQuantity",
          "type": "i64"
        },
        {
          "name": "groupInsuranceFund",
          "type": "bool"
        },
        {
          "name": "feePenalty",
          "type": "f32"
        },
        {
          "name": "settleFeeFlat",
          "type": "f32"
        },
        {
          "name": "settleFeeAmountThreshold",
          "type": "f32"
        },
        {
          "name": "settleFeeFractionLowHealth",
          "type": "f32"
        },
        {
          "name": "settleTokenIndex",
          "type": "u16"
        },
        {
          "name": "settlePnlLimitFactor",
          "type": "f32"
        },
        {
          "name": "settlePnlLimitWindowSizeTs",
          "type": "u64"
        },
        {
          "name": "positivePnlLiquidationFee",
          "type": "f32"
        }
      ]
    },
    {
      "name": "perpEditMarket",
      "accounts": [
        {
          "name": "group",
          "isMut": false,
          "isSigner": false
        },
        {
          "name": "admin",
          "isMut": false,
          "isSigner": true
        },
        {
          "name": "perpMarket",
          "isMut": true,
          "isSigner": false,
          "relations": [
            "group"
          ]
        },
        {
          "name": "oracle",
          "isMut": false,
          "isSigner": false,
          "docs": [
            "The oracle account is optional and only used when reset_stable_price is set.",
            ""
          ]
        }
      ],
      "args": [
        {
          "name": "oracleOpt",
          "type": {
            "option": "publicKey"
          }
        },
        {
          "name": "oracleConfigOpt",
          "type": {
            "option": {
              "defined": "OracleConfigParams"
            }
          }
        },
        {
          "name": "baseDecimalsOpt",
          "type": {
            "option": "u8"
          }
        },
        {
          "name": "maintBaseAssetWeightOpt",
          "type": {
            "option": "f32"
          }
        },
        {
          "name": "initBaseAssetWeightOpt",
          "type": {
            "option": "f32"
          }
        },
        {
          "name": "maintBaseLiabWeightOpt",
          "type": {
            "option": "f32"
          }
        },
        {
          "name": "initBaseLiabWeightOpt",
          "type": {
            "option": "f32"
          }
        },
        {
          "name": "maintOverallAssetWeightOpt",
          "type": {
            "option": "f32"
          }
        },
        {
          "name": "initOverallAssetWeightOpt",
          "type": {
            "option": "f32"
          }
        },
        {
          "name": "baseLiquidationFeeOpt",
          "type": {
            "option": "f32"
          }
        },
        {
          "name": "makerFeeOpt",
          "type": {
            "option": "f32"
          }
        },
        {
          "name": "takerFeeOpt",
          "type": {
            "option": "f32"
          }
        },
        {
          "name": "minFundingOpt",
          "type": {
            "option": "f32"
          }
        },
        {
          "name": "maxFundingOpt",
          "type": {
            "option": "f32"
          }
        },
        {
          "name": "impactQuantityOpt",
          "type": {
            "option": "i64"
          }
        },
        {
          "name": "groupInsuranceFundOpt",
          "type": {
            "option": "bool"
          }
        },
        {
          "name": "feePenaltyOpt",
          "type": {
            "option": "f32"
          }
        },
        {
          "name": "settleFeeFlatOpt",
          "type": {
            "option": "f32"
          }
        },
        {
          "name": "settleFeeAmountThresholdOpt",
          "type": {
            "option": "f32"
          }
        },
        {
          "name": "settleFeeFractionLowHealthOpt",
          "type": {
            "option": "f32"
          }
        },
        {
          "name": "stablePriceDelayIntervalSecondsOpt",
          "type": {
            "option": "u32"
          }
        },
        {
          "name": "stablePriceDelayGrowthLimitOpt",
          "type": {
            "option": "f32"
          }
        },
        {
          "name": "stablePriceGrowthLimitOpt",
          "type": {
            "option": "f32"
          }
        },
        {
          "name": "settlePnlLimitFactorOpt",
          "type": {
            "option": "f32"
          }
        },
        {
          "name": "settlePnlLimitWindowSizeTsOpt",
          "type": {
            "option": "u64"
          }
        },
        {
          "name": "reduceOnlyOpt",
          "type": {
            "option": "bool"
          }
        },
        {
          "name": "resetStablePrice",
          "type": "bool"
        },
        {
          "name": "positivePnlLiquidationFeeOpt",
          "type": {
            "option": "f32"
          }
        },
        {
          "name": "nameOpt",
          "type": {
            "option": "string"
          }
        },
        {
          "name": "forceCloseOpt",
          "type": {
            "option": "bool"
          }
        }
      ]
    },
    {
      "name": "perpCloseMarket",
      "accounts": [
        {
          "name": "group",
          "isMut": false,
          "isSigner": false,
          "relations": [
            "admin"
          ]
        },
        {
          "name": "admin",
          "isMut": false,
          "isSigner": true
        },
        {
          "name": "perpMarket",
          "isMut": true,
          "isSigner": false,
          "relations": [
            "group",
            "bids",
            "asks",
            "event_queue"
          ]
        },
        {
          "name": "bids",
          "isMut": true,
          "isSigner": false
        },
        {
          "name": "asks",
          "isMut": true,
          "isSigner": false
        },
        {
          "name": "eventQueue",
          "isMut": true,
          "isSigner": false
        },
        {
          "name": "solDestination",
          "isMut": true,
          "isSigner": false
        },
        {
          "name": "tokenProgram",
          "isMut": false,
          "isSigner": false
        }
      ],
      "args": []
    },
    {
      "name": "perpDeactivatePosition",
      "accounts": [
        {
          "name": "group",
          "isMut": false,
          "isSigner": false
        },
        {
          "name": "account",
          "isMut": true,
          "isSigner": false,
          "relations": [
            "group"
          ]
        },
        {
          "name": "owner",
          "isMut": false,
          "isSigner": true
        },
        {
          "name": "perpMarket",
          "isMut": false,
          "isSigner": false,
          "relations": [
            "group"
          ]
        }
      ],
      "args": []
    },
    {
      "name": "perpPlaceOrder",
      "accounts": [
        {
          "name": "group",
          "isMut": false,
          "isSigner": false
        },
        {
          "name": "account",
          "isMut": true,
          "isSigner": false,
          "relations": [
            "group"
          ]
        },
        {
          "name": "owner",
          "isMut": false,
          "isSigner": true
        },
        {
          "name": "perpMarket",
          "isMut": true,
          "isSigner": false,
          "relations": [
            "group",
            "bids",
            "asks",
            "event_queue",
            "oracle"
          ]
        },
        {
          "name": "bids",
          "isMut": true,
          "isSigner": false
        },
        {
          "name": "asks",
          "isMut": true,
          "isSigner": false
        },
        {
          "name": "eventQueue",
          "isMut": true,
          "isSigner": false
        },
        {
          "name": "oracle",
          "isMut": false,
          "isSigner": false
        }
      ],
      "args": [
        {
          "name": "side",
          "type": {
            "defined": "Side"
          }
        },
        {
          "name": "priceLots",
          "type": "i64"
        },
        {
          "name": "maxBaseLots",
          "type": "i64"
        },
        {
          "name": "maxQuoteLots",
          "type": "i64"
        },
        {
          "name": "clientOrderId",
          "type": "u64"
        },
        {
          "name": "orderType",
          "type": {
            "defined": "PlaceOrderType"
          }
        },
        {
          "name": "reduceOnly",
          "type": "bool"
        },
        {
          "name": "expiryTimestamp",
          "type": "u64"
        },
        {
          "name": "limit",
          "type": "u8"
        }
      ],
      "returns": {
        "option": "u128"
      }
    },
    {
      "name": "perpPlaceOrderV2",
      "accounts": [
        {
          "name": "group",
          "isMut": false,
          "isSigner": false
        },
        {
          "name": "account",
          "isMut": true,
          "isSigner": false,
          "relations": [
            "group"
          ]
        },
        {
          "name": "owner",
          "isMut": false,
          "isSigner": true
        },
        {
          "name": "perpMarket",
          "isMut": true,
          "isSigner": false,
          "relations": [
            "group",
            "bids",
            "asks",
            "event_queue",
            "oracle"
          ]
        },
        {
          "name": "bids",
          "isMut": true,
          "isSigner": false
        },
        {
          "name": "asks",
          "isMut": true,
          "isSigner": false
        },
        {
          "name": "eventQueue",
          "isMut": true,
          "isSigner": false
        },
        {
          "name": "oracle",
          "isMut": false,
          "isSigner": false
        }
      ],
      "args": [
        {
          "name": "side",
          "type": {
            "defined": "Side"
          }
        },
        {
          "name": "priceLots",
          "type": "i64"
        },
        {
          "name": "maxBaseLots",
          "type": "i64"
        },
        {
          "name": "maxQuoteLots",
          "type": "i64"
        },
        {
          "name": "clientOrderId",
          "type": "u64"
        },
        {
          "name": "orderType",
          "type": {
            "defined": "PlaceOrderType"
          }
        },
        {
          "name": "selfTradeBehavior",
          "type": {
            "defined": "SelfTradeBehavior"
          }
        },
        {
          "name": "reduceOnly",
          "type": "bool"
        },
        {
          "name": "expiryTimestamp",
          "type": "u64"
        },
        {
          "name": "limit",
          "type": "u8"
        }
      ],
      "returns": {
        "option": "u128"
      }
    },
    {
      "name": "perpPlaceOrderPegged",
      "accounts": [
        {
          "name": "group",
          "isMut": false,
          "isSigner": false
        },
        {
          "name": "account",
          "isMut": true,
          "isSigner": false,
          "relations": [
            "group"
          ]
        },
        {
          "name": "owner",
          "isMut": false,
          "isSigner": true
        },
        {
          "name": "perpMarket",
          "isMut": true,
          "isSigner": false,
          "relations": [
            "group",
            "bids",
            "asks",
            "event_queue",
            "oracle"
          ]
        },
        {
          "name": "bids",
          "isMut": true,
          "isSigner": false
        },
        {
          "name": "asks",
          "isMut": true,
          "isSigner": false
        },
        {
          "name": "eventQueue",
          "isMut": true,
          "isSigner": false
        },
        {
          "name": "oracle",
          "isMut": false,
          "isSigner": false
        }
      ],
      "args": [
        {
          "name": "side",
          "type": {
            "defined": "Side"
          }
        },
        {
          "name": "priceOffsetLots",
          "type": "i64"
        },
        {
          "name": "pegLimit",
          "type": "i64"
        },
        {
          "name": "maxBaseLots",
          "type": "i64"
        },
        {
          "name": "maxQuoteLots",
          "type": "i64"
        },
        {
          "name": "clientOrderId",
          "type": "u64"
        },
        {
          "name": "orderType",
          "type": {
            "defined": "PlaceOrderType"
          }
        },
        {
          "name": "reduceOnly",
          "type": "bool"
        },
        {
          "name": "expiryTimestamp",
          "type": "u64"
        },
        {
          "name": "limit",
          "type": "u8"
        },
        {
          "name": "maxOracleStalenessSlots",
          "type": "i32"
        }
      ],
      "returns": {
        "option": "u128"
      }
    },
    {
      "name": "perpPlaceOrderPeggedV2",
      "accounts": [
        {
          "name": "group",
          "isMut": false,
          "isSigner": false
        },
        {
          "name": "account",
          "isMut": true,
          "isSigner": false,
          "relations": [
            "group"
          ]
        },
        {
          "name": "owner",
          "isMut": false,
          "isSigner": true
        },
        {
          "name": "perpMarket",
          "isMut": true,
          "isSigner": false,
          "relations": [
            "group",
            "bids",
            "asks",
            "event_queue",
            "oracle"
          ]
        },
        {
          "name": "bids",
          "isMut": true,
          "isSigner": false
        },
        {
          "name": "asks",
          "isMut": true,
          "isSigner": false
        },
        {
          "name": "eventQueue",
          "isMut": true,
          "isSigner": false
        },
        {
          "name": "oracle",
          "isMut": false,
          "isSigner": false
        }
      ],
      "args": [
        {
          "name": "side",
          "type": {
            "defined": "Side"
          }
        },
        {
          "name": "priceOffsetLots",
          "type": "i64"
        },
        {
          "name": "pegLimit",
          "type": "i64"
        },
        {
          "name": "maxBaseLots",
          "type": "i64"
        },
        {
          "name": "maxQuoteLots",
          "type": "i64"
        },
        {
          "name": "clientOrderId",
          "type": "u64"
        },
        {
          "name": "orderType",
          "type": {
            "defined": "PlaceOrderType"
          }
        },
        {
          "name": "selfTradeBehavior",
          "type": {
            "defined": "SelfTradeBehavior"
          }
        },
        {
          "name": "reduceOnly",
          "type": "bool"
        },
        {
          "name": "expiryTimestamp",
          "type": "u64"
        },
        {
          "name": "limit",
          "type": "u8"
        },
        {
          "name": "maxOracleStalenessSlots",
          "type": "i32"
        }
      ],
      "returns": {
        "option": "u128"
      }
    },
    {
      "name": "perpCancelOrder",
      "accounts": [
        {
          "name": "group",
          "isMut": false,
          "isSigner": false
        },
        {
          "name": "account",
          "isMut": true,
          "isSigner": false,
          "relations": [
            "group"
          ]
        },
        {
          "name": "owner",
          "isMut": false,
          "isSigner": true
        },
        {
          "name": "perpMarket",
          "isMut": true,
          "isSigner": false,
          "relations": [
            "group",
            "bids",
            "asks"
          ]
        },
        {
          "name": "bids",
          "isMut": true,
          "isSigner": false
        },
        {
          "name": "asks",
          "isMut": true,
          "isSigner": false
        }
      ],
      "args": [
        {
          "name": "orderId",
          "type": "u128"
        }
      ]
    },
    {
      "name": "perpCancelOrderByClientOrderId",
      "accounts": [
        {
          "name": "group",
          "isMut": false,
          "isSigner": false
        },
        {
          "name": "account",
          "isMut": true,
          "isSigner": false,
          "relations": [
            "group"
          ]
        },
        {
          "name": "owner",
          "isMut": false,
          "isSigner": true
        },
        {
          "name": "perpMarket",
          "isMut": true,
          "isSigner": false,
          "relations": [
            "group",
            "bids",
            "asks"
          ]
        },
        {
          "name": "bids",
          "isMut": true,
          "isSigner": false
        },
        {
          "name": "asks",
          "isMut": true,
          "isSigner": false
        }
      ],
      "args": [
        {
          "name": "clientOrderId",
          "type": "u64"
        }
      ]
    },
    {
      "name": "perpCancelAllOrders",
      "accounts": [
        {
          "name": "group",
          "isMut": false,
          "isSigner": false
        },
        {
          "name": "account",
          "isMut": true,
          "isSigner": false,
          "relations": [
            "group"
          ]
        },
        {
          "name": "owner",
          "isMut": false,
          "isSigner": true
        },
        {
          "name": "perpMarket",
          "isMut": true,
          "isSigner": false,
          "relations": [
            "group",
            "bids",
            "asks"
          ]
        },
        {
          "name": "bids",
          "isMut": true,
          "isSigner": false
        },
        {
          "name": "asks",
          "isMut": true,
          "isSigner": false
        }
      ],
      "args": [
        {
          "name": "limit",
          "type": "u8"
        }
      ]
    },
    {
      "name": "perpCancelAllOrdersBySide",
      "accounts": [
        {
          "name": "group",
          "isMut": false,
          "isSigner": false
        },
        {
          "name": "account",
          "isMut": true,
          "isSigner": false,
          "relations": [
            "group"
          ]
        },
        {
          "name": "owner",
          "isMut": false,
          "isSigner": true
        },
        {
          "name": "perpMarket",
          "isMut": true,
          "isSigner": false,
          "relations": [
            "group",
            "bids",
            "asks"
          ]
        },
        {
          "name": "bids",
          "isMut": true,
          "isSigner": false
        },
        {
          "name": "asks",
          "isMut": true,
          "isSigner": false
        }
      ],
      "args": [
        {
          "name": "sideOption",
          "type": {
            "option": {
              "defined": "Side"
            }
          }
        },
        {
          "name": "limit",
          "type": "u8"
        }
      ]
    },
    {
      "name": "perpConsumeEvents",
      "accounts": [
        {
          "name": "group",
          "isMut": false,
          "isSigner": false
        },
        {
          "name": "perpMarket",
          "isMut": true,
          "isSigner": false,
          "relations": [
            "group",
            "event_queue"
          ]
        },
        {
          "name": "eventQueue",
          "isMut": true,
          "isSigner": false
        }
      ],
      "args": [
        {
          "name": "limit",
          "type": "u64"
        }
      ]
    },
    {
      "name": "perpUpdateFunding",
      "accounts": [
        {
          "name": "group",
          "isMut": false,
          "isSigner": false
        },
        {
          "name": "perpMarket",
          "isMut": true,
          "isSigner": false,
          "relations": [
            "group",
            "bids",
            "asks",
            "oracle"
          ]
        },
        {
          "name": "bids",
          "isMut": true,
          "isSigner": false
        },
        {
          "name": "asks",
          "isMut": true,
          "isSigner": false
        },
        {
          "name": "oracle",
          "isMut": false,
          "isSigner": false
        }
      ],
      "args": []
    },
    {
      "name": "perpSettlePnl",
      "accounts": [
        {
          "name": "group",
          "isMut": false,
          "isSigner": false
        },
        {
          "name": "settler",
          "isMut": true,
          "isSigner": false,
          "relations": [
            "group"
          ]
        },
        {
          "name": "settlerOwner",
          "isMut": false,
          "isSigner": true
        },
        {
          "name": "perpMarket",
          "isMut": false,
          "isSigner": false,
          "relations": [
            "group",
            "oracle"
          ]
        },
        {
          "name": "accountA",
          "isMut": true,
          "isSigner": false,
          "relations": [
            "group"
          ]
        },
        {
          "name": "accountB",
          "isMut": true,
          "isSigner": false,
          "relations": [
            "group"
          ]
        },
        {
          "name": "oracle",
          "isMut": false,
          "isSigner": false
        },
        {
          "name": "settleBank",
          "isMut": true,
          "isSigner": false,
          "relations": [
            "group"
          ]
        },
        {
          "name": "settleOracle",
          "isMut": false,
          "isSigner": false
        }
      ],
      "args": []
    },
    {
      "name": "perpForceClosePosition",
      "accounts": [
        {
          "name": "group",
          "isMut": false,
          "isSigner": false
        },
        {
          "name": "perpMarket",
          "isMut": true,
          "isSigner": false,
          "relations": [
            "group",
            "oracle"
          ]
        },
        {
          "name": "accountA",
          "isMut": true,
          "isSigner": false,
          "relations": [
            "group"
          ]
        },
        {
          "name": "accountB",
          "isMut": true,
          "isSigner": false,
          "relations": [
            "group"
          ]
        },
        {
          "name": "oracle",
          "isMut": false,
          "isSigner": false
        }
      ],
      "args": []
    },
    {
      "name": "perpSettleFees",
      "accounts": [
        {
          "name": "group",
          "isMut": false,
          "isSigner": false
        },
        {
          "name": "perpMarket",
          "isMut": true,
          "isSigner": false,
          "relations": [
            "group",
            "oracle"
          ]
        },
        {
          "name": "account",
          "isMut": true,
          "isSigner": false,
          "relations": [
            "group"
          ]
        },
        {
          "name": "oracle",
          "isMut": false,
          "isSigner": false
        },
        {
          "name": "settleBank",
          "isMut": true,
          "isSigner": false,
          "relations": [
            "group"
          ]
        },
        {
          "name": "settleOracle",
          "isMut": false,
          "isSigner": false
        }
      ],
      "args": [
        {
          "name": "maxSettleAmount",
          "type": "u64"
        }
      ]
    },
    {
      "name": "perpLiqBaseOrPositivePnl",
      "accounts": [
        {
          "name": "group",
          "isMut": false,
          "isSigner": false
        },
        {
          "name": "perpMarket",
          "isMut": true,
          "isSigner": false,
          "relations": [
            "group",
            "oracle"
          ]
        },
        {
          "name": "oracle",
          "isMut": false,
          "isSigner": false
        },
        {
          "name": "liqor",
          "isMut": true,
          "isSigner": false,
          "relations": [
            "group"
          ]
        },
        {
          "name": "liqorOwner",
          "isMut": false,
          "isSigner": true
        },
        {
          "name": "liqee",
          "isMut": true,
          "isSigner": false,
          "relations": [
            "group"
          ]
        },
        {
          "name": "settleBank",
          "isMut": true,
          "isSigner": false,
          "relations": [
            "group"
          ]
        },
        {
          "name": "settleVault",
          "isMut": true,
          "isSigner": false
        },
        {
          "name": "settleOracle",
          "isMut": false,
          "isSigner": false
        }
      ],
      "args": [
        {
          "name": "maxBaseTransfer",
          "type": "i64"
        },
        {
          "name": "maxPnlTransfer",
          "type": "u64"
        }
      ]
    },
    {
      "name": "perpLiqForceCancelOrders",
      "accounts": [
        {
          "name": "group",
          "isMut": false,
          "isSigner": false
        },
        {
          "name": "account",
          "isMut": true,
          "isSigner": false,
          "relations": [
            "group"
          ]
        },
        {
          "name": "perpMarket",
          "isMut": true,
          "isSigner": false,
          "relations": [
            "group",
            "bids",
            "asks"
          ]
        },
        {
          "name": "bids",
          "isMut": true,
          "isSigner": false
        },
        {
          "name": "asks",
          "isMut": true,
          "isSigner": false
        }
      ],
      "args": [
        {
          "name": "limit",
          "type": "u8"
        }
      ]
    },
    {
      "name": "perpLiqNegativePnlOrBankruptcy",
      "accounts": [
        {
          "name": "group",
          "isMut": false,
          "isSigner": false,
          "relations": [
            "insurance_vault"
          ]
        },
        {
          "name": "liqor",
          "isMut": true,
          "isSigner": false,
          "relations": [
            "group"
          ]
        },
        {
          "name": "liqorOwner",
          "isMut": false,
          "isSigner": true
        },
        {
          "name": "liqee",
          "isMut": true,
          "isSigner": false,
          "relations": [
            "group"
          ]
        },
        {
          "name": "perpMarket",
          "isMut": true,
          "isSigner": false,
          "relations": [
            "group",
            "oracle"
          ]
        },
        {
          "name": "oracle",
          "isMut": false,
          "isSigner": false
        },
        {
          "name": "settleBank",
          "isMut": true,
          "isSigner": false,
          "relations": [
            "group"
          ]
        },
        {
          "name": "settleVault",
          "isMut": true,
          "isSigner": false
        },
        {
          "name": "settleOracle",
          "isMut": false,
          "isSigner": false
        },
        {
          "name": "insuranceVault",
          "isMut": true,
          "isSigner": false
        },
        {
          "name": "tokenProgram",
          "isMut": false,
          "isSigner": false
        }
      ],
      "args": [
        {
          "name": "maxLiabTransfer",
          "type": "u64"
        }
      ]
    },
    {
      "name": "perpLiqNegativePnlOrBankruptcyV2",
      "accounts": [
        {
          "name": "group",
          "isMut": false,
          "isSigner": false,
          "relations": [
            "insurance_vault"
          ]
        },
        {
          "name": "liqor",
          "isMut": true,
          "isSigner": false,
          "relations": [
            "group"
          ]
        },
        {
          "name": "liqorOwner",
          "isMut": false,
          "isSigner": true
        },
        {
          "name": "liqee",
          "isMut": true,
          "isSigner": false,
          "relations": [
            "group"
          ]
        },
        {
          "name": "perpMarket",
          "isMut": true,
          "isSigner": false,
          "relations": [
            "group",
            "oracle"
          ]
        },
        {
          "name": "oracle",
          "isMut": false,
          "isSigner": false
        },
        {
          "name": "settleBank",
          "isMut": true,
          "isSigner": false,
          "relations": [
            "group"
          ]
        },
        {
          "name": "settleVault",
          "isMut": true,
          "isSigner": false
        },
        {
          "name": "settleOracle",
          "isMut": false,
          "isSigner": false
        },
        {
          "name": "insuranceVault",
          "isMut": true,
          "isSigner": false
        },
        {
          "name": "insuranceBank",
          "isMut": true,
          "isSigner": false,
          "relations": [
            "group"
          ]
        },
        {
          "name": "insuranceBankVault",
          "isMut": true,
          "isSigner": false
        },
        {
          "name": "insuranceOracle",
          "isMut": false,
          "isSigner": false
        },
        {
          "name": "tokenProgram",
          "isMut": false,
          "isSigner": false
        }
      ],
      "args": [
        {
          "name": "maxLiabTransfer",
          "type": "u64"
        }
      ]
    },
    {
      "name": "tokenConditionalSwapCreate",
      "accounts": [
        {
          "name": "group",
          "isMut": false,
          "isSigner": false
        },
        {
          "name": "account",
          "isMut": true,
          "isSigner": false,
          "relations": [
            "group"
          ]
        },
        {
          "name": "authority",
          "isMut": false,
          "isSigner": true
        },
        {
          "name": "buyBank",
          "isMut": false,
          "isSigner": false,
          "relations": [
            "group"
          ]
        },
        {
          "name": "sellBank",
          "isMut": false,
          "isSigner": false,
          "relations": [
            "group"
          ]
        }
      ],
      "args": [
        {
          "name": "maxBuy",
          "type": "u64"
        },
        {
          "name": "maxSell",
          "type": "u64"
        },
        {
          "name": "expiryTimestamp",
          "type": "u64"
        },
        {
          "name": "priceLowerLimit",
          "type": "f64"
        },
        {
          "name": "priceUpperLimit",
          "type": "f64"
        },
        {
          "name": "pricePremiumRate",
          "type": "f64"
        },
        {
          "name": "allowCreatingDeposits",
          "type": "bool"
        },
        {
          "name": "allowCreatingBorrows",
          "type": "bool"
        }
      ]
    },
    {
      "name": "tokenConditionalSwapCreateV2",
      "accounts": [
        {
          "name": "group",
          "isMut": false,
          "isSigner": false
        },
        {
          "name": "account",
          "isMut": true,
          "isSigner": false,
          "relations": [
            "group"
          ]
        },
        {
          "name": "authority",
          "isMut": false,
          "isSigner": true
        },
        {
          "name": "buyBank",
          "isMut": false,
          "isSigner": false,
          "relations": [
            "group"
          ]
        },
        {
          "name": "sellBank",
          "isMut": false,
          "isSigner": false,
          "relations": [
            "group"
          ]
        }
      ],
      "args": [
        {
          "name": "maxBuy",
          "type": "u64"
        },
        {
          "name": "maxSell",
          "type": "u64"
        },
        {
          "name": "expiryTimestamp",
          "type": "u64"
        },
        {
          "name": "priceLowerLimit",
          "type": "f64"
        },
        {
          "name": "priceUpperLimit",
          "type": "f64"
        },
        {
          "name": "pricePremiumRate",
          "type": "f64"
        },
        {
          "name": "allowCreatingDeposits",
          "type": "bool"
        },
        {
          "name": "allowCreatingBorrows",
          "type": "bool"
        },
        {
          "name": "displayPriceStyle",
          "type": {
            "defined": "TokenConditionalSwapDisplayPriceStyle"
          }
        },
        {
          "name": "intention",
          "type": {
            "defined": "TokenConditionalSwapIntention"
          }
        }
      ]
    },
    {
      "name": "tokenConditionalSwapCancel",
      "accounts": [
        {
          "name": "group",
          "isMut": false,
          "isSigner": false
        },
        {
          "name": "account",
          "isMut": true,
          "isSigner": false,
          "relations": [
            "group"
          ]
        },
        {
          "name": "authority",
          "isMut": false,
          "isSigner": true
        },
        {
          "name": "buyBank",
          "isMut": true,
          "isSigner": false,
          "docs": [
            "The bank's token_index is checked at #1"
          ],
          "relations": [
            "group"
          ]
        },
        {
          "name": "sellBank",
          "isMut": true,
          "isSigner": false,
          "relations": [
            "group"
          ]
        }
      ],
      "args": [
        {
          "name": "tokenConditionalSwapIndex",
          "type": "u8"
        },
        {
          "name": "tokenConditionalSwapId",
          "type": "u64"
        }
      ]
    },
    {
      "name": "tokenConditionalSwapTrigger",
      "accounts": [
        {
          "name": "group",
          "isMut": false,
          "isSigner": false
        },
        {
          "name": "liqee",
          "isMut": true,
          "isSigner": false,
          "relations": [
            "group"
          ]
        },
        {
          "name": "liqor",
          "isMut": true,
          "isSigner": false,
          "relations": [
            "group"
          ]
        },
        {
          "name": "liqorAuthority",
          "isMut": false,
          "isSigner": true
        }
      ],
      "args": [
        {
          "name": "tokenConditionalSwapIndex",
          "type": "u8"
        },
        {
          "name": "tokenConditionalSwapId",
          "type": "u64"
        },
        {
          "name": "maxBuyTokenToLiqee",
          "type": "u64"
        },
        {
          "name": "maxSellTokenToLiqor",
          "type": "u64"
        }
      ]
    },
    {
      "name": "altSet",
      "accounts": [
        {
          "name": "group",
          "isMut": true,
          "isSigner": false,
          "relations": [
            "admin"
          ]
        },
        {
          "name": "admin",
          "isMut": false,
          "isSigner": true
        },
        {
          "name": "addressLookupTable",
          "isMut": true,
          "isSigner": false
        }
      ],
      "args": [
        {
          "name": "index",
          "type": "u8"
        }
      ]
    },
    {
      "name": "altExtend",
      "accounts": [
        {
          "name": "group",
          "isMut": false,
          "isSigner": false,
          "relations": [
            "admin"
          ]
        },
        {
          "name": "admin",
          "isMut": false,
          "isSigner": true
        },
        {
          "name": "payer",
          "isMut": false,
          "isSigner": true
        },
        {
          "name": "addressLookupTable",
          "isMut": true,
          "isSigner": false
        }
      ],
      "args": [
        {
          "name": "index",
          "type": "u8"
        },
        {
          "name": "newAddresses",
          "type": {
            "vec": "publicKey"
          }
        }
      ]
    },
    {
      "name": "computeAccountData",
      "accounts": [
        {
          "name": "group",
          "isMut": false,
          "isSigner": false
        },
        {
          "name": "account",
          "isMut": false,
          "isSigner": false,
          "relations": [
            "group"
          ]
        }
      ],
      "args": []
    },
    {
      "name": "openbookV2RegisterMarket",
      "docs": [
        "",
        "OpenbookV2",
        ""
      ],
      "accounts": [
        {
          "name": "group",
          "isMut": true,
          "isSigner": false,
          "relations": [
            "admin"
          ]
        },
        {
          "name": "admin",
          "isMut": false,
          "isSigner": true
        },
        {
          "name": "openbookV2Program",
          "isMut": false,
          "isSigner": false
        },
        {
          "name": "openbookV2MarketExternal",
          "isMut": false,
          "isSigner": false
        },
        {
          "name": "openbookV2Market",
          "isMut": true,
          "isSigner": false,
          "pda": {
            "seeds": [
              {
                "kind": "const",
                "type": "string",
                "value": "OpenbookV2Market"
              },
              {
                "kind": "account",
                "type": "publicKey",
                "path": "group"
              },
              {
                "kind": "account",
                "type": "publicKey",
                "path": "openbook_v2_market_external"
              }
            ]
          }
        },
        {
          "name": "indexReservation",
          "isMut": true,
          "isSigner": false,
          "pda": {
            "seeds": [
              {
                "kind": "const",
                "type": "string",
                "value": "OpenbookV2Index"
              },
              {
                "kind": "account",
                "type": "publicKey",
                "path": "group"
              },
              {
                "kind": "arg",
                "type": "u16",
                "path": "market_index"
              }
            ]
          }
        },
        {
          "name": "quoteBank",
          "isMut": false,
          "isSigner": false,
          "relations": [
            "group"
          ]
        },
        {
          "name": "baseBank",
          "isMut": false,
          "isSigner": false,
          "relations": [
            "group"
          ]
        },
        {
          "name": "payer",
          "isMut": true,
          "isSigner": true
        },
        {
          "name": "systemProgram",
          "isMut": false,
          "isSigner": false
        }
      ],
      "args": [
        {
          "name": "marketIndex",
          "type": "u16"
        },
        {
          "name": "name",
          "type": "string"
        }
      ]
    },
    {
      "name": "openbookV2EditMarket",
      "accounts": [
        {
          "name": "group",
          "isMut": false,
          "isSigner": false
        },
        {
          "name": "admin",
          "isMut": false,
          "isSigner": true
        },
        {
          "name": "market",
          "isMut": true,
          "isSigner": false,
          "relations": [
            "group"
          ]
        }
      ],
      "args": [
        {
          "name": "reduceOnlyOpt",
          "type": {
            "option": "bool"
          }
        },
        {
          "name": "forceCloseOpt",
          "type": {
            "option": "bool"
          }
        }
      ]
    },
    {
      "name": "openbookV2DeregisterMarket",
      "accounts": [
        {
          "name": "group",
          "isMut": true,
          "isSigner": false,
          "relations": [
            "admin"
          ]
        },
        {
          "name": "admin",
          "isMut": false,
          "isSigner": true
        },
        {
          "name": "openbookV2Market",
          "isMut": true,
          "isSigner": false,
          "relations": [
            "group"
          ]
        },
        {
          "name": "indexReservation",
          "isMut": true,
          "isSigner": false,
          "relations": [
            "group"
          ]
        },
        {
          "name": "solDestination",
          "isMut": true,
          "isSigner": false
        },
        {
          "name": "tokenProgram",
          "isMut": false,
          "isSigner": false
        }
      ],
      "args": []
    },
    {
      "name": "openbookV2CreateOpenOrders",
      "accounts": [
        {
          "name": "group",
          "isMut": false,
          "isSigner": false
        },
        {
          "name": "account",
          "isMut": true,
          "isSigner": false,
          "relations": [
            "group"
          ]
        },
        {
          "name": "authority",
          "isMut": false,
          "isSigner": true
        },
        {
          "name": "openbookV2Market",
          "isMut": false,
          "isSigner": false,
          "relations": [
            "group",
            "openbook_v2_program",
            "openbook_v2_market_external"
          ]
        },
        {
          "name": "openbookV2Program",
          "isMut": false,
          "isSigner": false
        },
        {
          "name": "openbookV2MarketExternal",
          "isMut": false,
          "isSigner": false
        },
        {
          "name": "openOrders",
          "isMut": true,
          "isSigner": false,
          "pda": {
            "seeds": [
              {
                "kind": "const",
                "type": "string",
                "value": "OpenOrders"
              },
              {
                "kind": "account",
                "type": "publicKey",
                "path": "openbook_v2_market"
              },
              {
                "kind": "account",
                "type": "publicKey",
                "path": "openbook_v2_market_external"
              },
              {
                "kind": "arg",
                "type": "u32",
                "path": "account_num"
              }
            ],
            "programId": {
              "kind": "account",
              "type": "publicKey",
              "path": "openbook_v2_program"
            }
          }
        },
        {
          "name": "payer",
          "isMut": true,
          "isSigner": true
        },
        {
          "name": "systemProgram",
          "isMut": false,
          "isSigner": false
        },
        {
          "name": "rent",
          "isMut": false,
          "isSigner": false
        }
      ],
      "args": [
        {
          "name": "accountNum",
          "type": "u32"
        }
      ]
    },
    {
      "name": "openbookV2CloseOpenOrders",
      "accounts": [
        {
          "name": "group",
          "isMut": false,
          "isSigner": false
        },
        {
          "name": "account",
          "isMut": true,
          "isSigner": false,
          "relations": [
            "group"
          ]
        },
        {
          "name": "authority",
          "isMut": false,
          "isSigner": true
        },
        {
          "name": "openbookV2Market",
          "isMut": false,
          "isSigner": false,
          "relations": [
            "group",
            "openbook_v2_program",
            "openbook_v2_market_external"
          ]
        },
        {
          "name": "openbookV2Program",
          "isMut": false,
          "isSigner": false
        },
        {
          "name": "openbookV2MarketExternal",
          "isMut": false,
          "isSigner": false
        },
        {
          "name": "openOrders",
          "isMut": true,
          "isSigner": false
        },
        {
          "name": "solDestination",
          "isMut": true,
          "isSigner": false
        }
      ],
      "args": []
    },
    {
      "name": "openbookV2PlaceOrder",
      "accounts": [
        {
          "name": "group",
          "isMut": false,
          "isSigner": false
        },
        {
          "name": "account",
          "isMut": true,
          "isSigner": false,
          "relations": [
            "group"
          ]
        },
        {
          "name": "authority",
          "isMut": false,
          "isSigner": true
        },
        {
          "name": "openOrders",
          "isMut": true,
          "isSigner": false
        },
        {
          "name": "openbookV2Market",
          "isMut": false,
          "isSigner": false
        },
        {
          "name": "openbookV2Program",
          "isMut": false,
          "isSigner": false
        },
        {
          "name": "openbookV2MarketExternal",
          "isMut": true,
          "isSigner": false,
          "relations": [
            "bids",
            "asks",
            "event_queue"
          ]
        },
        {
          "name": "bids",
          "isMut": true,
          "isSigner": false
        },
        {
          "name": "asks",
          "isMut": true,
          "isSigner": false
        },
        {
          "name": "eventQueue",
          "isMut": true,
          "isSigner": false
        },
        {
          "name": "marketBaseVault",
          "isMut": true,
          "isSigner": false
        },
        {
          "name": "marketQuoteVault",
          "isMut": true,
          "isSigner": false
        },
        {
          "name": "marketVaultSigner",
          "isMut": false,
          "isSigner": false
        },
        {
          "name": "payerBank",
          "isMut": true,
          "isSigner": false,
          "docs": [
            "The bank that pays for the order, if necessary"
          ],
          "relations": [
            "group"
          ]
        },
        {
          "name": "payerVault",
          "isMut": true,
          "isSigner": false,
          "docs": [
            "The bank vault that pays for the order, if necessary"
          ]
        },
        {
          "name": "payerOracle",
          "isMut": false,
          "isSigner": false
        },
        {
          "name": "tokenProgram",
          "isMut": false,
          "isSigner": false
        }
      ],
      "args": [
        {
          "name": "side",
          "type": "u8"
        },
        {
          "name": "limitPrice",
          "type": "u64"
        },
        {
          "name": "maxBaseQty",
          "type": "u64"
        },
        {
          "name": "maxNativeQuoteQtyIncludingFees",
          "type": "u64"
        },
        {
          "name": "selfTradeBehavior",
          "type": "u8"
        },
        {
          "name": "orderType",
          "type": "u8"
        },
        {
          "name": "clientOrderId",
          "type": "u64"
        },
        {
          "name": "limit",
          "type": "u16"
        }
      ]
    },
    {
      "name": "openbookV2PlaceTakerOrder",
      "accounts": [
        {
          "name": "group",
          "isMut": false,
          "isSigner": false
        },
        {
          "name": "account",
          "isMut": true,
          "isSigner": false,
          "relations": [
            "group"
          ]
        },
        {
          "name": "authority",
          "isMut": false,
          "isSigner": true
        },
        {
          "name": "openbookV2Market",
          "isMut": false,
          "isSigner": false,
          "relations": [
            "group",
            "openbook_v2_program",
            "openbook_v2_market_external"
          ]
        },
        {
          "name": "openbookV2Program",
          "isMut": false,
          "isSigner": false
        },
        {
          "name": "openbookV2MarketExternal",
          "isMut": true,
          "isSigner": false,
          "relations": [
            "bids",
            "asks",
            "event_queue"
          ]
        },
        {
          "name": "bids",
          "isMut": true,
          "isSigner": false
        },
        {
          "name": "asks",
          "isMut": true,
          "isSigner": false
        },
        {
          "name": "eventQueue",
          "isMut": true,
          "isSigner": false
        },
        {
          "name": "marketRequestQueue",
          "isMut": true,
          "isSigner": false
        },
        {
          "name": "marketBaseVault",
          "isMut": true,
          "isSigner": false
        },
        {
          "name": "marketQuoteVault",
          "isMut": true,
          "isSigner": false
        },
        {
          "name": "marketVaultSigner",
          "isMut": false,
          "isSigner": false
        },
        {
          "name": "payerBank",
          "isMut": true,
          "isSigner": false,
          "docs": [
            "The bank that pays for the order, if necessary"
          ],
          "relations": [
            "group"
          ]
        },
        {
          "name": "payerVault",
          "isMut": true,
          "isSigner": false,
          "docs": [
            "The bank vault that pays for the order, if necessary"
          ]
        },
        {
          "name": "payerOracle",
          "isMut": false,
          "isSigner": false
        },
        {
          "name": "tokenProgram",
          "isMut": false,
          "isSigner": false
        }
      ],
      "args": [
        {
          "name": "side",
          "type": "u8"
        },
        {
          "name": "limitPrice",
          "type": "u64"
        },
        {
          "name": "maxBaseQty",
          "type": "u64"
        },
        {
          "name": "maxNativeQuoteQtyIncludingFees",
          "type": "u64"
        },
        {
          "name": "selfTradeBehavior",
          "type": "u8"
        },
        {
          "name": "clientOrderId",
          "type": "u64"
        },
        {
          "name": "limit",
          "type": "u16"
        }
      ]
    },
    {
      "name": "openbookV2CancelOrder",
      "accounts": [
        {
          "name": "group",
          "isMut": false,
          "isSigner": false
        },
        {
          "name": "account",
          "isMut": true,
          "isSigner": false,
          "relations": [
            "group"
          ]
        },
        {
          "name": "authority",
          "isMut": false,
          "isSigner": true
        },
        {
          "name": "openOrders",
          "isMut": true,
          "isSigner": false
        },
        {
          "name": "openbookV2Market",
          "isMut": false,
          "isSigner": false,
          "relations": [
            "group",
            "openbook_v2_program",
            "openbook_v2_market_external"
          ]
        },
        {
          "name": "openbookV2Program",
          "isMut": false,
          "isSigner": false
        },
        {
          "name": "openbookV2MarketExternal",
          "isMut": false,
          "isSigner": false,
          "relations": [
            "bids",
            "asks"
          ]
        },
        {
          "name": "bids",
          "isMut": true,
          "isSigner": false
        },
        {
          "name": "asks",
          "isMut": true,
          "isSigner": false
        }
      ],
      "args": [
        {
          "name": "side",
          "type": "u8"
        },
        {
          "name": "orderId",
          "type": "u128"
        }
      ]
    },
    {
      "name": "openbookV2SettleFunds",
      "accounts": [
        {
          "name": "group",
          "isMut": false,
          "isSigner": false
        },
        {
          "name": "account",
          "isMut": true,
          "isSigner": false,
          "relations": [
            "group"
          ]
        },
        {
          "name": "authority",
          "isMut": false,
          "isSigner": true
        },
        {
          "name": "openOrders",
          "isMut": true,
          "isSigner": false
        },
        {
          "name": "openbookV2Market",
          "isMut": false,
          "isSigner": false,
          "relations": [
            "group",
            "openbook_v2_program",
            "openbook_v2_market_external"
          ]
        },
        {
          "name": "openbookV2Program",
          "isMut": false,
          "isSigner": false
        },
        {
          "name": "openbookV2MarketExternal",
          "isMut": true,
          "isSigner": false
        },
        {
          "name": "marketBaseVault",
          "isMut": true,
          "isSigner": false
        },
        {
          "name": "marketQuoteVault",
          "isMut": true,
          "isSigner": false
        },
        {
          "name": "marketVaultSigner",
          "isMut": false,
          "isSigner": false,
          "docs": [
            "needed for the automatic settle_funds call"
          ]
        },
        {
          "name": "quoteBank",
          "isMut": true,
          "isSigner": false,
          "relations": [
            "group"
          ]
        },
        {
          "name": "quoteVault",
          "isMut": true,
          "isSigner": false
        },
        {
          "name": "baseBank",
          "isMut": true,
          "isSigner": false,
          "relations": [
            "group"
          ]
        },
        {
          "name": "baseVault",
          "isMut": true,
          "isSigner": false
        },
        {
          "name": "quoteOracle",
          "isMut": false,
          "isSigner": false
        },
        {
          "name": "baseOracle",
          "isMut": false,
          "isSigner": false
        },
        {
          "name": "tokenProgram",
          "isMut": false,
          "isSigner": false
        }
      ],
      "args": [
        {
          "name": "feesToDao",
          "type": "bool"
        }
      ]
    },
    {
      "name": "openbookV2LiqForceCancelOrders",
      "accounts": [
        {
          "name": "group",
          "isMut": false,
          "isSigner": false
        },
        {
          "name": "account",
          "isMut": true,
          "isSigner": false,
          "relations": [
            "group"
          ]
        },
        {
          "name": "openOrders",
          "isMut": true,
          "isSigner": false
        },
        {
          "name": "openbookV2Market",
          "isMut": false,
          "isSigner": false,
          "relations": [
            "group",
            "openbook_v2_program",
            "openbook_v2_market_external"
          ]
        },
        {
          "name": "openbookV2Program",
          "isMut": false,
          "isSigner": false
        },
        {
          "name": "openbookV2MarketExternal",
          "isMut": false,
          "isSigner": false,
          "relations": [
            "bids",
            "asks",
            "event_queue"
          ]
        },
        {
          "name": "bids",
          "isMut": true,
          "isSigner": false
        },
        {
          "name": "asks",
          "isMut": true,
          "isSigner": false
        },
        {
          "name": "eventQueue",
          "isMut": true,
          "isSigner": false
        },
        {
          "name": "marketBaseVault",
          "isMut": true,
          "isSigner": false
        },
        {
          "name": "marketQuoteVault",
          "isMut": true,
          "isSigner": false
        },
        {
          "name": "marketVaultSigner",
          "isMut": false,
          "isSigner": false
        },
        {
          "name": "quoteBank",
          "isMut": true,
          "isSigner": false,
          "relations": [
            "group"
          ]
        },
        {
          "name": "quoteVault",
          "isMut": true,
          "isSigner": false
        },
        {
          "name": "baseBank",
          "isMut": true,
          "isSigner": false,
          "relations": [
            "group"
          ]
        },
        {
          "name": "baseVault",
          "isMut": true,
          "isSigner": false
        },
        {
          "name": "tokenProgram",
          "isMut": false,
          "isSigner": false
        }
      ],
      "args": [
        {
          "name": "limit",
          "type": "u8"
        }
      ]
    },
    {
      "name": "openbookV2CancelAllOrders",
      "accounts": [
        {
          "name": "group",
          "isMut": false,
          "isSigner": false
        },
        {
          "name": "account",
          "isMut": true,
          "isSigner": false,
          "relations": [
            "group"
          ]
        },
        {
          "name": "authority",
          "isMut": false,
          "isSigner": true
        },
        {
          "name": "openOrders",
          "isMut": true,
          "isSigner": false
        },
        {
          "name": "openbookV2Market",
          "isMut": false,
          "isSigner": false,
          "relations": [
            "group",
            "openbook_v2_program",
            "openbook_v2_market_external"
          ]
        },
        {
          "name": "openbookV2Program",
          "isMut": false,
          "isSigner": false
        },
        {
          "name": "openbookV2MarketExternal",
          "isMut": false,
          "isSigner": false,
          "relations": [
            "bids",
            "asks"
          ]
        },
        {
          "name": "bids",
          "isMut": true,
          "isSigner": false
        },
        {
          "name": "asks",
          "isMut": true,
          "isSigner": false
        }
      ],
      "args": [
        {
          "name": "limit",
          "type": "u8"
        }
      ]
    },
    {
      "name": "benchmark",
      "docs": [
        "",
        "benchmark",
        ""
      ],
      "accounts": [
        {
          "name": "dummy",
          "isMut": false,
          "isSigner": false
        }
      ],
      "args": []
    }
  ],
  "accounts": [
    {
      "name": "Bank",
      "type": {
        "kind": "struct",
        "fields": [
          {
            "name": "group",
            "type": "publicKey"
          },
          {
            "name": "name",
            "type": {
              "array": [
                "u8",
                16
              ]
            }
          },
          {
            "name": "mint",
            "type": "publicKey"
          },
          {
            "name": "vault",
            "type": "publicKey"
          },
          {
            "name": "oracle",
            "type": "publicKey"
          },
          {
            "name": "oracleConfig",
            "type": {
              "defined": "OracleConfig"
            }
          },
          {
            "name": "stablePriceModel",
            "type": {
              "defined": "StablePriceModel"
            }
          },
          {
            "name": "depositIndex",
            "docs": [
              "the index used to scale the value of an IndexedPosition",
              "TODO: should always be >= 0, add checks?"
            ],
            "type": {
              "defined": "I80F48"
            }
          },
          {
            "name": "borrowIndex",
            "type": {
              "defined": "I80F48"
            }
          },
          {
            "name": "indexedDeposits",
            "docs": [
              "deposits/borrows for this bank",
              "",
              "Note that these may become negative. It's perfectly fine for users to borrow one one bank",
              "(increasing indexed_borrows there) and paying back on another (possibly decreasing indexed_borrows",
              "below zero).",
              "",
              "The vault amount is not deducable from these values.",
              "",
              "These become meaningful when summed over all banks (like in update_index_and_rate)."
            ],
            "type": {
              "defined": "I80F48"
            }
          },
          {
            "name": "indexedBorrows",
            "type": {
              "defined": "I80F48"
            }
          },
          {
            "name": "indexLastUpdated",
            "type": "u64"
          },
          {
            "name": "bankRateLastUpdated",
            "type": "u64"
          },
          {
            "name": "avgUtilization",
            "type": {
              "defined": "I80F48"
            }
          },
          {
            "name": "adjustmentFactor",
            "type": {
              "defined": "I80F48"
            }
          },
          {
            "name": "util0",
            "type": {
              "defined": "I80F48"
            }
          },
          {
            "name": "rate0",
            "type": {
              "defined": "I80F48"
            }
          },
          {
            "name": "util1",
            "type": {
              "defined": "I80F48"
            }
          },
          {
            "name": "rate1",
            "type": {
              "defined": "I80F48"
            }
          },
          {
            "name": "maxRate",
            "type": {
              "defined": "I80F48"
            }
          },
          {
            "name": "collectedFeesNative",
            "type": {
              "defined": "I80F48"
            }
          },
          {
            "name": "loanOriginationFeeRate",
            "type": {
              "defined": "I80F48"
            }
          },
          {
            "name": "loanFeeRate",
            "type": {
              "defined": "I80F48"
            }
          },
          {
            "name": "maintAssetWeight",
            "type": {
              "defined": "I80F48"
            }
          },
          {
            "name": "initAssetWeight",
            "type": {
              "defined": "I80F48"
            }
          },
          {
            "name": "maintLiabWeight",
            "type": {
              "defined": "I80F48"
            }
          },
          {
            "name": "initLiabWeight",
            "type": {
              "defined": "I80F48"
            }
          },
          {
            "name": "liquidationFee",
            "type": {
              "defined": "I80F48"
            }
          },
          {
            "name": "dust",
            "type": {
              "defined": "I80F48"
            }
          },
          {
            "name": "flashLoanTokenAccountInitial",
            "type": "u64"
          },
          {
            "name": "flashLoanApprovedAmount",
            "type": "u64"
          },
          {
            "name": "tokenIndex",
            "type": "u16"
          },
          {
            "name": "bump",
            "type": "u8"
          },
          {
            "name": "mintDecimals",
            "type": "u8"
          },
          {
            "name": "bankNum",
            "type": "u32"
          },
          {
            "name": "minVaultToDepositsRatio",
            "docs": [
              "Min fraction of deposits that must remain in the vault when borrowing."
            ],
            "type": "f64"
          },
          {
            "name": "netBorrowLimitWindowSizeTs",
            "docs": [
              "Size in seconds of a net borrows window"
            ],
            "type": "u64"
          },
          {
            "name": "lastNetBorrowsWindowStartTs",
            "docs": [
              "Timestamp at which the last net borrows window started"
            ],
            "type": "u64"
          },
          {
            "name": "netBorrowLimitPerWindowQuote",
            "docs": [
              "Net borrow limit per window in quote native; set to -1 to disable."
            ],
            "type": "i64"
          },
          {
            "name": "netBorrowsInWindow",
            "docs": [
              "Sum of all deposits and borrows in the last window, in native units."
            ],
            "type": "i64"
          },
          {
            "name": "borrowWeightScaleStartQuote",
            "docs": [
              "Soft borrow limit in native quote",
              "",
              "Once the borrows on the bank exceed this quote value, init_liab_weight is scaled up.",
              "Set to f64::MAX to disable.",
              "",
              "See scaled_init_liab_weight()."
            ],
            "type": "f64"
          },
          {
            "name": "depositWeightScaleStartQuote",
            "docs": [
              "Limit for collateral of deposits in native quote",
              "",
              "Once the deposits in the bank exceed this quote value, init_asset_weight is scaled",
              "down to keep the total collateral value constant.",
              "Set to f64::MAX to disable.",
              "",
              "See scaled_init_asset_weight()."
            ],
            "type": "f64"
          },
          {
            "name": "reduceOnly",
            "type": "u8"
          },
          {
            "name": "forceClose",
            "type": "u8"
          },
          {
            "name": "padding",
            "type": {
              "array": [
                "u8",
                6
              ]
            }
          },
          {
            "name": "feesWithdrawn",
            "type": "u64"
          },
          {
            "name": "tokenConditionalSwapTakerFeeRate",
            "docs": [
              "Fees for the token conditional swap feature"
            ],
            "type": "f32"
          },
          {
            "name": "tokenConditionalSwapMakerFeeRate",
            "type": "f32"
          },
          {
            "name": "flashLoanSwapFeeRate",
            "type": "f32"
          },
          {
            "name": "reserved",
            "type": {
              "array": [
                "u8",
                2092
              ]
            }
          }
        ]
      }
    },
    {
      "name": "Group",
      "type": {
        "kind": "struct",
        "fields": [
          {
            "name": "creator",
            "type": "publicKey"
          },
          {
            "name": "groupNum",
            "type": "u32"
          },
          {
            "name": "admin",
            "type": "publicKey"
          },
          {
            "name": "fastListingAdmin",
            "type": "publicKey"
          },
          {
            "name": "mngoTokenIndex",
            "type": "u16"
          },
          {
            "name": "padding",
            "type": {
              "array": [
                "u8",
                2
              ]
            }
          },
          {
            "name": "insuranceVault",
            "type": "publicKey"
          },
          {
            "name": "insuranceMint",
            "type": "publicKey"
          },
          {
            "name": "bump",
            "type": "u8"
          },
          {
            "name": "testing",
            "type": "u8"
          },
          {
            "name": "version",
            "type": "u8"
          },
          {
            "name": "buybackFees",
            "type": "u8"
          },
          {
            "name": "buybackFeesMngoBonusFactor",
            "type": "f32"
          },
          {
            "name": "addressLookupTables",
            "type": {
              "array": [
                "publicKey",
                20
              ]
            }
          },
          {
            "name": "securityAdmin",
            "type": "publicKey"
          },
          {
            "name": "depositLimitQuote",
            "type": "u64"
          },
          {
            "name": "ixGate",
            "type": "u128"
          },
          {
            "name": "buybackFeesSwapMangoAccount",
            "type": "publicKey"
          },
          {
            "name": "buybackFeesExpiryInterval",
            "docs": [
              "Number of seconds after which fees that could be used with the fees buyback feature expire.",
              "",
              "The actual expiry is staggered such that the fees users accumulate are always",
              "available for at least this interval - but may be available for up to twice this time.",
              "",
              "When set to 0, there's no expiry of buyback fees."
            ],
            "type": "u64"
          },
          {
            "name": "reserved",
            "type": {
              "array": [
                "u8",
                1824
              ]
            }
          }
        ]
      }
    },
    {
      "name": "MangoAccount",
      "type": {
        "kind": "struct",
        "fields": [
          {
            "name": "group",
            "type": "publicKey"
          },
          {
            "name": "owner",
            "type": "publicKey"
          },
          {
            "name": "name",
            "type": {
              "array": [
                "u8",
                32
              ]
            }
          },
          {
            "name": "delegate",
            "type": "publicKey"
          },
          {
            "name": "accountNum",
            "type": "u32"
          },
          {
            "name": "beingLiquidated",
            "docs": [
              "Tracks that this account should be liquidated until init_health >= 0.",
              "",
              "Normally accounts can not be liquidated while maint_health >= 0. But when an account",
              "reaches maint_health < 0, liquidators will call a liquidation instruction and thereby",
              "set this flag. Now the account may be liquidated until init_health >= 0.",
              "",
              "Many actions should be disabled while the account is being liquidated, even if",
              "its maint health has recovered to positive. Creating new open orders would, for example,",
              "confuse liquidators."
            ],
            "type": "u8"
          },
          {
            "name": "inHealthRegion",
            "docs": [
              "The account is currently inside a health region marked by HealthRegionBegin...HealthRegionEnd.",
              "",
              "Must never be set after a transaction ends."
            ],
            "type": "u8"
          },
          {
            "name": "bump",
            "type": "u8"
          },
          {
            "name": "padding",
            "type": {
              "array": [
                "u8",
                1
              ]
            }
          },
          {
            "name": "netDeposits",
            "type": "i64"
          },
          {
            "name": "perpSpotTransfers",
            "type": "i64"
          },
          {
            "name": "healthRegionBeginInitHealth",
            "docs": [
              "Init health as calculated during HealthReginBegin, rounded up."
            ],
            "type": "i64"
          },
          {
            "name": "frozenUntil",
            "type": "u64"
          },
          {
            "name": "buybackFeesAccruedCurrent",
            "docs": [
              "Fees usable with the \"fees buyback\" feature.",
              "This tracks the ones that accrued in the current expiry interval."
            ],
            "type": "u64"
          },
          {
            "name": "buybackFeesAccruedPrevious",
            "docs": [
              "Fees buyback amount from the previous expiry interval."
            ],
            "type": "u64"
          },
          {
            "name": "buybackFeesExpiryTimestamp",
            "docs": [
              "End timestamp of the current expiry interval of the buyback fees amount."
            ],
            "type": "u64"
          },
          {
            "name": "nextTokenConditionalSwapId",
            "docs": [
              "Next id to use when adding a token condition swap"
            ],
            "type": "u64"
          },
          {
            "name": "reserved",
            "type": {
              "array": [
                "u8",
                200
              ]
            }
          },
          {
            "name": "headerVersion",
            "type": "u8"
          },
          {
            "name": "padding3",
            "type": {
              "array": [
                "u8",
                7
              ]
            }
          },
          {
            "name": "padding4",
            "type": "u32"
          },
          {
            "name": "tokens",
            "type": {
              "vec": {
                "defined": "TokenPosition"
              }
            }
          },
          {
            "name": "padding5",
            "type": "u32"
          },
          {
            "name": "serum3",
            "type": {
              "vec": {
                "defined": "Serum3Orders"
              }
            }
          },
          {
            "name": "padding6",
            "type": "u32"
          },
          {
            "name": "perps",
            "type": {
              "vec": {
                "defined": "PerpPosition"
              }
            }
          },
          {
            "name": "padding7",
            "type": "u32"
          },
          {
            "name": "perpOpenOrders",
            "type": {
              "vec": {
                "defined": "PerpOpenOrder"
              }
            }
          }
        ]
      }
    },
    {
      "name": "MintInfo",
      "type": {
        "kind": "struct",
        "fields": [
          {
            "name": "group",
            "type": "publicKey"
          },
          {
            "name": "tokenIndex",
            "type": "u16"
          },
          {
            "name": "groupInsuranceFund",
            "type": "u8"
          },
          {
            "name": "padding1",
            "type": {
              "array": [
                "u8",
                5
              ]
            }
          },
          {
            "name": "mint",
            "type": "publicKey"
          },
          {
            "name": "banks",
            "type": {
              "array": [
                "publicKey",
                6
              ]
            }
          },
          {
            "name": "vaults",
            "type": {
              "array": [
                "publicKey",
                6
              ]
            }
          },
          {
            "name": "oracle",
            "type": "publicKey"
          },
          {
            "name": "registrationTime",
            "type": "u64"
          },
          {
            "name": "reserved",
            "type": {
              "array": [
                "u8",
                2560
              ]
            }
          }
        ]
      }
    },
    {
      "name": "OpenbookV2Market",
      "type": {
        "kind": "struct",
        "fields": [
          {
            "name": "group",
            "type": "publicKey"
          },
          {
            "name": "baseTokenIndex",
            "type": "u16"
          },
          {
            "name": "quoteTokenIndex",
            "type": "u16"
          },
          {
            "name": "reduceOnly",
            "type": "u8"
          },
          {
            "name": "forceClose",
            "type": "u8"
          },
          {
            "name": "padding1",
            "type": {
              "array": [
                "u8",
                2
              ]
            }
          },
          {
            "name": "name",
            "type": {
              "array": [
                "u8",
                16
              ]
            }
          },
          {
            "name": "openbookV2Program",
            "type": "publicKey"
          },
          {
            "name": "openbookV2MarketExternal",
            "type": "publicKey"
          },
          {
            "name": "marketIndex",
            "type": "u16"
          },
          {
            "name": "bump",
            "type": "u8"
          },
          {
            "name": "padding2",
            "type": {
              "array": [
                "u8",
                5
              ]
            }
          },
          {
            "name": "registrationTime",
            "type": "u64"
          },
          {
            "name": "reserved",
            "type": {
              "array": [
                "u8",
                512
              ]
            }
          }
        ]
      }
    },
    {
      "name": "OpenbookV2MarketIndexReservation",
      "type": {
        "kind": "struct",
        "fields": [
          {
            "name": "group",
            "type": "publicKey"
          },
          {
            "name": "marketIndex",
            "type": "u16"
          },
          {
            "name": "reserved",
            "type": {
              "array": [
                "u8",
                38
              ]
            }
          }
        ]
      }
    },
    {
      "name": "StubOracle",
      "type": {
        "kind": "struct",
        "fields": [
          {
            "name": "group",
            "type": "publicKey"
          },
          {
            "name": "mint",
            "type": "publicKey"
          },
          {
            "name": "price",
            "type": {
              "defined": "I80F48"
            }
          },
          {
            "name": "lastUpdateTs",
            "type": "i64"
          },
          {
            "name": "lastUpdateSlot",
            "type": "u64"
          },
          {
            "name": "deviation",
            "type": {
              "defined": "I80F48"
            }
          },
          {
            "name": "reserved",
            "type": {
              "array": [
                "u8",
                104
              ]
            }
          }
        ]
      }
    },
    {
      "name": "BookSide",
      "type": {
        "kind": "struct",
        "fields": [
          {
            "name": "roots",
            "type": {
              "array": [
                {
                  "defined": "OrderTreeRoot"
                },
                2
              ]
            }
          },
          {
            "name": "reservedRoots",
            "type": {
              "array": [
                {
                  "defined": "OrderTreeRoot"
                },
                4
              ]
            }
          },
          {
            "name": "reserved",
            "type": {
              "array": [
                "u8",
                256
              ]
            }
          },
          {
            "name": "nodes",
            "type": {
              "defined": "OrderTreeNodes"
            }
          }
        ]
      }
    },
    {
      "name": "EventQueue",
      "type": {
        "kind": "struct",
        "fields": [
          {
            "name": "header",
            "type": {
              "defined": "EventQueueHeader"
            }
          },
          {
            "name": "buf",
            "type": {
              "array": [
                {
                  "defined": "AnyEvent"
                },
                488
              ]
            }
          },
          {
            "name": "reserved",
            "type": {
              "array": [
                "u8",
                64
              ]
            }
          }
        ]
      }
    },
    {
      "name": "PerpMarket",
      "type": {
        "kind": "struct",
        "fields": [
          {
            "name": "group",
            "type": "publicKey"
          },
          {
            "name": "settleTokenIndex",
            "docs": [
              "Token index that settlements happen in.",
              "",
              "Currently required to be 0, USDC. In the future settlement",
              "may be allowed to happen in other tokens."
            ],
            "type": "u16"
          },
          {
            "name": "perpMarketIndex",
            "docs": [
              "Index of this perp market. Other data, like the MangoAccount's PerpPosition",
              "reference this market via this index. Unique for this group's perp markets."
            ],
            "type": "u16"
          },
          {
            "name": "blocked1",
            "docs": [
              "Field used to contain the trusted_market flag and is now unused."
            ],
            "type": "u8"
          },
          {
            "name": "groupInsuranceFund",
            "docs": [
              "Is this market covered by the group insurance fund?"
            ],
            "type": "u8"
          },
          {
            "name": "bump",
            "docs": [
              "PDA bump"
            ],
            "type": "u8"
          },
          {
            "name": "baseDecimals",
            "docs": [
              "Number of decimals used for the base token.",
              "",
              "Used to convert the oracle's price into a native/native price."
            ],
            "type": "u8"
          },
          {
            "name": "name",
            "docs": [
              "Name. Trailing zero bytes are ignored."
            ],
            "type": {
              "array": [
                "u8",
                16
              ]
            }
          },
          {
            "name": "bids",
            "docs": [
              "Address of the BookSide account for bids"
            ],
            "type": "publicKey"
          },
          {
            "name": "asks",
            "docs": [
              "Address of the BookSide account for asks"
            ],
            "type": "publicKey"
          },
          {
            "name": "eventQueue",
            "docs": [
              "Address of the EventQueue account"
            ],
            "type": "publicKey"
          },
          {
            "name": "oracle",
            "docs": [
              "Oracle account address"
            ],
            "type": "publicKey"
          },
          {
            "name": "oracleConfig",
            "docs": [
              "Oracle configuration"
            ],
            "type": {
              "defined": "OracleConfig"
            }
          },
          {
            "name": "stablePriceModel",
            "docs": [
              "Maintains a stable price based on the oracle price that is less volatile."
            ],
            "type": {
              "defined": "StablePriceModel"
            }
          },
          {
            "name": "quoteLotSize",
            "docs": [
              "Number of quote native in a quote lot. Must be a power of 10.",
              "",
              "Primarily useful for increasing the tick size on the market: A lot price",
              "of 1 becomes a native price of quote_lot_size/base_lot_size becomes a",
              "ui price of quote_lot_size*base_decimals/base_lot_size/quote_decimals."
            ],
            "type": "i64"
          },
          {
            "name": "baseLotSize",
            "docs": [
              "Number of base native in a base lot. Must be a power of 10.",
              "",
              "Example: If base decimals for the underlying asset is 6, base lot size",
              "is 100 and and base position lots is 10_000 then base position native is",
              "1_000_000 and base position ui is 1."
            ],
            "type": "i64"
          },
          {
            "name": "maintBaseAssetWeight",
            "docs": [
              "These weights apply to the base position. The quote position has",
              "no explicit weight (but may be covered by the overall pnl asset weight)."
            ],
            "type": {
              "defined": "I80F48"
            }
          },
          {
            "name": "initBaseAssetWeight",
            "type": {
              "defined": "I80F48"
            }
          },
          {
            "name": "maintBaseLiabWeight",
            "type": {
              "defined": "I80F48"
            }
          },
          {
            "name": "initBaseLiabWeight",
            "type": {
              "defined": "I80F48"
            }
          },
          {
            "name": "openInterest",
            "docs": [
              "Number of base lots currently active in the market. Always >= 0.",
              "",
              "Since this counts positive base lots and negative base lots, the more relevant",
              "number of open base lot pairs is half this value."
            ],
            "type": "i64"
          },
          {
            "name": "seqNum",
            "docs": [
              "Total number of orders seen"
            ],
            "type": "u64"
          },
          {
            "name": "registrationTime",
            "docs": [
              "Timestamp in seconds that the market was registered at."
            ],
            "type": "u64"
          },
          {
            "name": "minFunding",
            "docs": [
              "Minimal funding rate per day, must be <= 0."
            ],
            "type": {
              "defined": "I80F48"
            }
          },
          {
            "name": "maxFunding",
            "docs": [
              "Maximal funding rate per day, must be >= 0."
            ],
            "type": {
              "defined": "I80F48"
            }
          },
          {
            "name": "impactQuantity",
            "docs": [
              "For funding, get the impact price this many base lots deep into the book."
            ],
            "type": "i64"
          },
          {
            "name": "longFunding",
            "docs": [
              "Current long funding value. Increasing it means that every long base lot",
              "needs to pay that amount of quote native in funding.",
              "",
              "PerpPosition uses and tracks it settle funding. Updated by the perp",
              "keeper instruction."
            ],
            "type": {
              "defined": "I80F48"
            }
          },
          {
            "name": "shortFunding",
            "docs": [
              "See long_funding."
            ],
            "type": {
              "defined": "I80F48"
            }
          },
          {
            "name": "fundingLastUpdated",
            "docs": [
              "timestamp that funding was last updated in"
            ],
            "type": "u64"
          },
          {
            "name": "baseLiquidationFee",
            "docs": [
              "Fees",
              "Fee for base position liquidation"
            ],
            "type": {
              "defined": "I80F48"
            }
          },
          {
            "name": "makerFee",
            "docs": [
              "Fee when matching maker orders. May be negative."
            ],
            "type": {
              "defined": "I80F48"
            }
          },
          {
            "name": "takerFee",
            "docs": [
              "Fee for taker orders, may not be negative."
            ],
            "type": {
              "defined": "I80F48"
            }
          },
          {
            "name": "feesAccrued",
            "docs": [
              "Fees accrued in native quote currency",
              "these are increased when new fees are paid and decreased when perp_settle_fees is called"
            ],
            "type": {
              "defined": "I80F48"
            }
          },
          {
            "name": "feesSettled",
            "docs": [
              "Fees settled in native quote currency",
              "these are increased when perp_settle_fees is called, and never decreased"
            ],
            "type": {
              "defined": "I80F48"
            }
          },
          {
            "name": "feePenalty",
            "docs": [
              "Fee (in quote native) to charge for ioc orders"
            ],
            "type": "f32"
          },
          {
            "name": "settleFeeFlat",
            "docs": [
              "In native units of settlement token, given to each settle call above the",
              "settle_fee_amount_threshold."
            ],
            "type": "f32"
          },
          {
            "name": "settleFeeAmountThreshold",
            "docs": [
              "Pnl settlement amount needed to be eligible for the flat fee."
            ],
            "type": "f32"
          },
          {
            "name": "settleFeeFractionLowHealth",
            "docs": [
              "Fraction of pnl to pay out as fee if +pnl account has low health."
            ],
            "type": "f32"
          },
          {
            "name": "settlePnlLimitFactor",
            "docs": [
              "Controls the strictness of the settle limit.",
              "Set to a negative value to disable the limit.",
              "",
              "This factor applies to the settle limit in two ways",
              "- for the unrealized pnl settle limit, the factor is multiplied with the stable perp base value",
              "(i.e. limit_factor * base_native * stable_price)",
              "- when increasing the realized pnl settle limit (stored per PerpPosition), the factor is",
              "multiplied with the stable value of the perp pnl being realized",
              "(i.e. limit_factor * reduced_native * stable_price)",
              "",
              "See also PerpPosition::settle_pnl_limit_realized_trade"
            ],
            "type": "f32"
          },
          {
            "name": "padding3",
            "type": {
              "array": [
                "u8",
                4
              ]
            }
          },
          {
            "name": "settlePnlLimitWindowSizeTs",
            "docs": [
              "Window size in seconds for the perp settlement limit"
            ],
            "type": "u64"
          },
          {
            "name": "reduceOnly",
            "docs": [
              "If true, users may no longer increase their market exposure. Only actions",
              "that reduce their position are still allowed."
            ],
            "type": "u8"
          },
          {
            "name": "forceClose",
            "type": "u8"
          },
          {
            "name": "padding4",
            "type": {
              "array": [
                "u8",
                6
              ]
            }
          },
          {
            "name": "maintOverallAssetWeight",
            "docs": [
              "Weights for full perp market health, if positive"
            ],
            "type": {
              "defined": "I80F48"
            }
          },
          {
            "name": "initOverallAssetWeight",
            "type": {
              "defined": "I80F48"
            }
          },
          {
            "name": "positivePnlLiquidationFee",
            "type": {
              "defined": "I80F48"
            }
          },
          {
            "name": "feesWithdrawn",
            "type": "u64"
          },
          {
            "name": "reserved",
            "type": {
              "array": [
                "u8",
                1880
              ]
            }
          }
        ]
      }
    },
    {
      "name": "Serum3Market",
      "type": {
        "kind": "struct",
        "fields": [
          {
            "name": "group",
            "type": "publicKey"
          },
          {
            "name": "baseTokenIndex",
            "type": "u16"
          },
          {
            "name": "quoteTokenIndex",
            "type": "u16"
          },
          {
            "name": "reduceOnly",
            "type": "u8"
          },
          {
            "name": "forceClose",
            "type": "u8"
          },
          {
            "name": "padding1",
            "type": {
              "array": [
                "u8",
                2
              ]
            }
          },
          {
            "name": "name",
            "type": {
              "array": [
                "u8",
                16
              ]
            }
          },
          {
            "name": "serumProgram",
            "type": "publicKey"
          },
          {
            "name": "serumMarketExternal",
            "type": "publicKey"
          },
          {
            "name": "marketIndex",
            "type": "u16"
          },
          {
            "name": "bump",
            "type": "u8"
          },
          {
            "name": "padding2",
            "type": {
              "array": [
                "u8",
                5
              ]
            }
          },
          {
            "name": "registrationTime",
            "type": "u64"
          },
          {
            "name": "reserved",
            "type": {
              "array": [
                "u8",
                128
              ]
            }
          }
        ]
      }
    },
    {
      "name": "Serum3MarketIndexReservation",
      "type": {
        "kind": "struct",
        "fields": [
          {
            "name": "group",
            "type": "publicKey"
          },
          {
            "name": "marketIndex",
            "type": "u16"
          },
          {
            "name": "reserved",
            "type": {
              "array": [
                "u8",
                38
              ]
            }
          }
        ]
      }
    }
  ],
  "types": [
    {
      "name": "InterestRateParams",
      "type": {
        "kind": "struct",
        "fields": [
          {
            "name": "util0",
            "type": "f32"
          },
          {
            "name": "rate0",
            "type": "f32"
          },
          {
            "name": "util1",
            "type": "f32"
          },
          {
            "name": "rate1",
            "type": "f32"
          },
          {
            "name": "maxRate",
            "type": "f32"
          },
          {
            "name": "adjustmentFactor",
            "type": "f32"
          }
        ]
      }
    },
    {
      "name": "Equity",
      "type": {
        "kind": "struct",
        "fields": [
          {
            "name": "tokens",
            "type": {
              "vec": {
                "defined": "TokenEquity"
              }
            }
          },
          {
            "name": "perps",
            "type": {
              "vec": {
                "defined": "PerpEquity"
              }
            }
          }
        ]
      }
    },
    {
      "name": "TokenEquity",
      "type": {
        "kind": "struct",
        "fields": [
          {
            "name": "tokenIndex",
            "type": "u16"
          },
          {
            "name": "value",
            "type": {
              "defined": "I80F48"
            }
          }
        ]
      }
    },
    {
      "name": "PerpEquity",
      "type": {
        "kind": "struct",
        "fields": [
          {
            "name": "perpMarketIndex",
            "type": "u16"
          },
          {
            "name": "value",
            "type": {
              "defined": "I80F48"
            }
          }
        ]
      }
    },
    {
      "name": "Prices",
      "docs": [
        "Information about prices for a bank or perp market."
      ],
      "type": {
        "kind": "struct",
        "fields": [
          {
            "name": "oracle",
            "docs": [
              "The current oracle price"
            ],
            "type": {
              "defined": "I80F48"
            }
          },
          {
            "name": "stable",
            "docs": [
              "A \"stable\" price, provided by StablePriceModel"
            ],
            "type": {
              "defined": "I80F48"
            }
          }
        ]
      }
    },
    {
      "name": "TokenInfo",
      "type": {
        "kind": "struct",
        "fields": [
          {
            "name": "tokenIndex",
            "type": "u16"
          },
          {
            "name": "maintAssetWeight",
            "type": {
              "defined": "I80F48"
            }
          },
          {
            "name": "initAssetWeight",
            "type": {
              "defined": "I80F48"
            }
          },
          {
            "name": "initScaledAssetWeight",
            "type": {
              "defined": "I80F48"
            }
          },
          {
            "name": "maintLiabWeight",
            "type": {
              "defined": "I80F48"
            }
          },
          {
            "name": "initLiabWeight",
            "type": {
              "defined": "I80F48"
            }
          },
          {
            "name": "initScaledLiabWeight",
            "type": {
              "defined": "I80F48"
            }
          },
          {
            "name": "prices",
            "type": {
              "defined": "Prices"
            }
          },
          {
            "name": "balanceSpot",
            "docs": [
              "Freely available spot balance for the token.",
              "",
              "Includes TokenPosition and free Serum3OpenOrders balances.",
              "Does not include perp upnl or Serum3 reserved amounts."
            ],
            "type": {
              "defined": "I80F48"
            }
          }
        ]
      }
    },
    {
      "name": "Serum3Info",
      "docs": [
        "Information about reserved funds on Serum3 open orders accounts.",
        "",
        "Note that all \"free\" funds on open orders accounts are added directly",
        "to the token info. This is only about dealing with the reserved funds",
        "that might end up as base OR quote tokens, depending on whether the",
        "open orders execute on not."
      ],
      "type": {
        "kind": "struct",
        "fields": [
          {
            "name": "reservedBase",
            "type": {
              "defined": "I80F48"
            }
          },
          {
            "name": "reservedQuote",
            "type": {
              "defined": "I80F48"
            }
          },
          {
            "name": "baseInfoIndex",
            "type": "u64"
          },
          {
            "name": "quoteInfoIndex",
            "type": "u64"
          },
          {
            "name": "marketIndex",
            "type": "u16"
          },
          {
            "name": "hasZeroFunds",
            "docs": [
              "The open orders account has no free or reserved funds"
            ],
            "type": "bool"
          }
        ]
      }
    },
    {
      "name": "PerpInfo",
      "docs": [
        "Stores information about perp market positions and their open orders.",
        "",
        "Perp markets affect account health indirectly, though the token balance in the",
        "perp market's settle token. See `effective_token_balances()`."
      ],
      "type": {
        "kind": "struct",
        "fields": [
          {
            "name": "perpMarketIndex",
            "type": "u16"
          },
          {
            "name": "settleTokenIndex",
            "type": "u16"
          },
          {
            "name": "maintBaseAssetWeight",
            "type": {
              "defined": "I80F48"
            }
          },
          {
            "name": "initBaseAssetWeight",
            "type": {
              "defined": "I80F48"
            }
          },
          {
            "name": "maintBaseLiabWeight",
            "type": {
              "defined": "I80F48"
            }
          },
          {
            "name": "initBaseLiabWeight",
            "type": {
              "defined": "I80F48"
            }
          },
          {
            "name": "maintOverallAssetWeight",
            "type": {
              "defined": "I80F48"
            }
          },
          {
            "name": "initOverallAssetWeight",
            "type": {
              "defined": "I80F48"
            }
          },
          {
            "name": "baseLotSize",
            "type": "i64"
          },
          {
            "name": "baseLots",
            "type": "i64"
          },
          {
            "name": "bidsBaseLots",
            "type": "i64"
          },
          {
            "name": "asksBaseLots",
            "type": "i64"
          },
          {
            "name": "quote",
            "type": {
              "defined": "I80F48"
            }
          },
          {
            "name": "basePrices",
            "type": {
              "defined": "Prices"
            }
          },
          {
            "name": "hasOpenOrders",
            "type": "bool"
          },
          {
            "name": "hasOpenFills",
            "type": "bool"
          }
        ]
      }
    },
    {
      "name": "HealthCache",
      "docs": [
        "Store information needed to compute account health",
        "",
        "This is called a cache, because it extracts information from a MangoAccount and",
        "the Bank, Perp, oracle accounts once and then allows computing different types",
        "of health.",
        "",
        "For compute-saving reasons, it also allows applying adjustments to the extracted",
        "positions. That's often helpful for instructions that want to re-compute health",
        "after having made small, well-known changes to an account. Recomputing the",
        "HealthCache from scratch would be significantly more expensive.",
        "",
        "However, there's a real risk of getting the adjustments wrong and computing an",
        "inconsistent result, so particular care needs to be taken when this is done."
      ],
      "type": {
        "kind": "struct",
        "fields": [
          {
            "name": "tokenInfos",
            "type": {
              "vec": {
                "defined": "TokenInfo"
              }
            }
          },
          {
            "name": "serum3Infos",
            "type": {
              "vec": {
                "defined": "Serum3Info"
              }
            }
          },
          {
            "name": "perpInfos",
            "type": {
              "vec": {
                "defined": "PerpInfo"
              }
            }
          },
          {
            "name": "beingLiquidated",
            "type": "bool"
          }
        ]
      }
    },
    {
      "name": "FlashLoanTokenDetail",
      "type": {
        "kind": "struct",
        "fields": [
          {
            "name": "tokenIndex",
            "type": "u16"
          },
          {
            "name": "changeAmount",
            "type": "i128"
          },
          {
            "name": "loan",
            "type": "i128"
          },
          {
            "name": "loanOriginationFee",
            "type": "i128"
          },
          {
            "name": "depositIndex",
            "type": "i128"
          },
          {
            "name": "borrowIndex",
            "type": "i128"
          },
          {
            "name": "price",
            "type": "i128"
          }
        ]
      }
    },
    {
      "name": "FlashLoanTokenDetailV2",
      "type": {
        "kind": "struct",
        "fields": [
          {
            "name": "tokenIndex",
            "type": "u16"
          },
          {
            "name": "changeAmount",
            "type": "i128"
          },
          {
            "name": "loan",
            "type": "i128"
          },
          {
            "name": "loanOriginationFee",
            "type": "i128"
          },
          {
            "name": "depositIndex",
            "type": "i128"
          },
          {
            "name": "borrowIndex",
            "type": "i128"
          },
          {
            "name": "price",
            "type": "i128"
          },
          {
            "name": "swapFee",
            "type": "i128"
          }
        ]
      }
    },
    {
      "name": "TokenPosition",
      "type": {
        "kind": "struct",
        "fields": [
          {
            "name": "indexedPosition",
            "docs": [
              "The deposit_index (if positive) or borrow_index (if negative) scaled position"
            ],
            "type": {
              "defined": "I80F48"
            }
          },
          {
            "name": "tokenIndex",
            "docs": [
              "index into Group.tokens"
            ],
            "type": "u16"
          },
          {
            "name": "inUseCount",
            "docs": [
              "incremented when a market requires this position to stay alive"
            ],
            "type": "u16"
          },
          {
            "name": "padding",
            "type": {
              "array": [
                "u8",
                4
              ]
            }
          },
          {
            "name": "previousIndex",
            "type": {
              "defined": "I80F48"
            }
          },
          {
            "name": "cumulativeDepositInterest",
            "type": "f64"
          },
          {
            "name": "cumulativeBorrowInterest",
            "type": "f64"
          },
          {
            "name": "reserved",
            "type": {
              "array": [
                "u8",
                128
              ]
            }
          }
        ]
      }
    },
    {
      "name": "Serum3Orders",
      "type": {
        "kind": "struct",
        "fields": [
          {
            "name": "openOrders",
            "type": "publicKey"
          },
          {
            "name": "baseBorrowsWithoutFee",
            "docs": [
              "Tracks the amount of borrows that have flowed into the serum open orders account.",
              "These borrows did not have the loan origination fee applied, and that may happen",
              "later (in serum3_settle_funds) if we can guarantee that the funds were used.",
              "In particular a place-on-book, cancel, settle should not cost fees."
            ],
            "type": "u64"
          },
          {
            "name": "quoteBorrowsWithoutFee",
            "type": "u64"
          },
          {
            "name": "marketIndex",
            "type": "u16"
          },
          {
            "name": "baseTokenIndex",
            "docs": [
              "Store the base/quote token index, so health computations don't need",
              "to get passed the static SerumMarket to find which tokens a market",
              "uses and look up the correct oracles."
            ],
            "type": "u16"
          },
          {
            "name": "quoteTokenIndex",
            "type": "u16"
          },
          {
            "name": "padding",
            "type": {
              "array": [
                "u8",
                2
              ]
            }
          },
          {
            "name": "reserved",
            "type": {
              "array": [
                "u8",
                64
              ]
            }
          }
        ]
      }
    },
    {
      "name": "PerpPosition",
      "type": {
        "kind": "struct",
        "fields": [
          {
            "name": "marketIndex",
            "type": "u16"
          },
          {
            "name": "padding",
            "type": {
              "array": [
                "u8",
                2
              ]
            }
          },
          {
            "name": "settlePnlLimitWindow",
            "docs": [
              "Index of the current settle pnl limit window"
            ],
            "type": "u32"
          },
          {
            "name": "settlePnlLimitSettledInCurrentWindowNative",
            "docs": [
              "Amount of realized trade pnl and unrealized pnl that was already settled this window.",
              "",
              "Will be negative when negative pnl was settled.",
              "",
              "Note that this will be adjusted for bookkeeping reasons when the realized_trade settle",
              "limitchanges and is not useable for actually tracking how much pnl was settled",
              "on balance."
            ],
            "type": "i64"
          },
          {
            "name": "basePositionLots",
            "docs": [
              "Active position size, measured in base lots"
            ],
            "type": "i64"
          },
          {
            "name": "quotePositionNative",
            "docs": [
              "Active position in oracle quote native. At the same time this is 1:1 a settle_token native amount.",
              "",
              "Example: Say there's a perp market on the BTC/USD price using SOL for settlement. The user buys",
              "one long contract for $20k, then base = 1, quote = -20k. The price goes to $21k. Now their",
              "unsettled pnl is (1 * 21k - 20k) __SOL__ = 1000 SOL. This is because the perp contract arbitrarily",
              "decides that each unit of price difference creates 1 SOL worth of settlement.",
              "(yes, causing 1 SOL of settlement for each $1 price change implies a lot of extra leverage; likely",
              "there should be an extra configurable scaling factor before we use this for cases like that)"
            ],
            "type": {
              "defined": "I80F48"
            }
          },
          {
            "name": "quoteRunningNative",
            "docs": [
              "Tracks what the position is to calculate average entry & break even price"
            ],
            "type": "i64"
          },
          {
            "name": "longSettledFunding",
            "docs": [
              "Already settled long funding"
            ],
            "type": {
              "defined": "I80F48"
            }
          },
          {
            "name": "shortSettledFunding",
            "docs": [
              "Already settled short funding"
            ],
            "type": {
              "defined": "I80F48"
            }
          },
          {
            "name": "bidsBaseLots",
            "docs": [
              "Base lots in open bids"
            ],
            "type": "i64"
          },
          {
            "name": "asksBaseLots",
            "docs": [
              "Base lots in open asks"
            ],
            "type": "i64"
          },
          {
            "name": "takerBaseLots",
            "docs": [
              "Amount of base lots on the EventQueue waiting to be processed"
            ],
            "type": "i64"
          },
          {
            "name": "takerQuoteLots",
            "docs": [
              "Amount of quote lots on the EventQueue waiting to be processed"
            ],
            "type": "i64"
          },
          {
            "name": "cumulativeLongFunding",
            "docs": [
              "Cumulative long funding in quote native units.",
              "If the user paid $1 in funding for a long position, this would be 1e6.",
              "Beware of the sign!",
              "",
              "(Display only)"
            ],
            "type": "f64"
          },
          {
            "name": "cumulativeShortFunding",
            "docs": [
              "Cumulative short funding in quote native units",
              "If the user paid $1 in funding for a short position, this would be -1e6.",
              "",
              "(Display only)"
            ],
            "type": "f64"
          },
          {
            "name": "makerVolume",
            "docs": [
              "Cumulative maker volume in quote native units",
              "",
              "(Display only)"
            ],
            "type": "u64"
          },
          {
            "name": "takerVolume",
            "docs": [
              "Cumulative taker volume in quote native units",
              "",
              "(Display only)"
            ],
            "type": "u64"
          },
          {
            "name": "perpSpotTransfers",
            "docs": [
              "Cumulative number of quote native units transfered from the perp position",
              "to the settle token spot position.",
              "",
              "For example, if the user settled $1 of positive pnl into their USDC spot",
              "position, this would be 1e6.",
              "",
              "(Display only)"
            ],
            "type": "i64"
          },
          {
            "name": "avgEntryPricePerBaseLot",
            "docs": [
              "The native average entry price for the base lots of the current position.",
              "Reset to 0 when the base position reaches or crosses 0."
            ],
            "type": "f64"
          },
          {
            "name": "realizedTradePnlNative",
            "docs": [
              "Amount of pnl that was realized by bringing the base position closer to 0.",
              "",
              "The settlement of this type of pnl is limited by settle_pnl_limit_realized_trade.",
              "Settling pnl reduces this value once other_pnl below is exhausted."
            ],
            "type": {
              "defined": "I80F48"
            }
          },
          {
            "name": "realizedOtherPnlNative",
            "docs": [
              "Amount of pnl realized from fees, funding and liquidation.",
              "",
              "This type of realized pnl is always settleable.",
              "Settling pnl reduces this value first."
            ],
            "type": {
              "defined": "I80F48"
            }
          },
          {
            "name": "settlePnlLimitRealizedTrade",
            "docs": [
              "Settle limit contribution from realized pnl.",
              "",
              "Every time pnl is realized, this is increased by a fraction of the stable",
              "value of the realization. It magnitude decreases when realized pnl drops below its value."
            ],
            "type": "i64"
          },
          {
            "name": "realizedPnlForPositionNative",
            "docs": [
              "Trade pnl, fees, funding that were added over the current position's lifetime.",
              "",
              "Reset when the position changes sign or goes to zero.",
              "Not decreased by settling.",
              "",
              "This is tracked for display purposes: this value plus the difference between entry",
              "price and current price of the base position is the overall pnl."
            ],
            "type": {
              "defined": "I80F48"
            }
          },
          {
            "name": "reserved",
            "type": {
              "array": [
                "u8",
                88
              ]
            }
          }
        ]
      }
    },
    {
      "name": "PerpOpenOrder",
      "type": {
        "kind": "struct",
        "fields": [
          {
            "name": "sideAndTree",
            "type": "u8"
          },
          {
            "name": "padding1",
            "type": {
              "array": [
                "u8",
                1
              ]
            }
          },
          {
            "name": "market",
            "type": "u16"
          },
          {
            "name": "padding2",
            "type": {
              "array": [
                "u8",
                4
              ]
            }
          },
          {
            "name": "clientId",
            "type": "u64"
          },
          {
            "name": "id",
            "type": "u128"
          },
          {
            "name": "reserved",
            "type": {
              "array": [
                "u8",
                64
              ]
            }
          }
        ]
      }
    },
    {
      "name": "MangoAccountFixed",
      "type": {
        "kind": "struct",
        "fields": [
          {
            "name": "group",
            "type": "publicKey"
          },
          {
            "name": "owner",
            "type": "publicKey"
          },
          {
            "name": "name",
            "type": {
              "array": [
                "u8",
                32
              ]
            }
          },
          {
            "name": "delegate",
            "type": "publicKey"
          },
          {
            "name": "accountNum",
            "type": "u32"
          },
          {
            "name": "beingLiquidated",
            "type": "u8"
          },
          {
            "name": "inHealthRegion",
            "type": "u8"
          },
          {
            "name": "bump",
            "type": "u8"
          },
          {
            "name": "padding",
            "type": {
              "array": [
                "u8",
                1
              ]
            }
          },
          {
            "name": "netDeposits",
            "type": "i64"
          },
          {
            "name": "perpSpotTransfers",
            "type": "i64"
          },
          {
            "name": "healthRegionBeginInitHealth",
            "type": "i64"
          },
          {
            "name": "frozenUntil",
            "type": "u64"
          },
          {
            "name": "buybackFeesAccruedCurrent",
            "type": "u64"
          },
          {
            "name": "buybackFeesAccruedPrevious",
            "type": "u64"
          },
          {
            "name": "buybackFeesExpiryTimestamp",
            "type": "u64"
          },
          {
            "name": "nextTokenConditionalSwapId",
            "type": "u64"
          },
          {
            "name": "temporaryDelegate",
            "type": "publicKey"
          },
          {
            "name": "temporaryDelegateExpiry",
            "type": "u64"
          },
          {
            "name": "reserved",
            "type": {
              "array": [
                "u8",
                160
              ]
            }
          }
        ]
      }
    },
    {
      "name": "OracleConfig",
      "type": {
        "kind": "struct",
        "fields": [
          {
            "name": "confFilter",
            "type": {
              "defined": "I80F48"
            }
          },
          {
            "name": "maxStalenessSlots",
            "type": "i64"
          },
          {
            "name": "reserved",
            "type": {
              "array": [
                "u8",
                72
              ]
            }
          }
        ]
      }
    },
    {
      "name": "OracleConfigParams",
      "type": {
        "kind": "struct",
        "fields": [
          {
            "name": "confFilter",
            "type": "f32"
          },
          {
            "name": "maxStalenessSlots",
            "type": {
              "option": "u32"
            }
          }
        ]
      }
    },
    {
      "name": "InnerNode",
      "docs": [
        "InnerNodes and LeafNodes compose the binary tree of orders.",
        "",
        "Each InnerNode has exactly two children, which are either InnerNodes themselves,",
        "or LeafNodes. The children share the top `prefix_len` bits of `key`. The left",
        "child has a 0 in the next bit, and the right a 1."
      ],
      "type": {
        "kind": "struct",
        "fields": [
          {
            "name": "tag",
            "type": "u8"
          },
          {
            "name": "padding",
            "type": {
              "array": [
                "u8",
                3
              ]
            }
          },
          {
            "name": "prefixLen",
            "docs": [
              "number of highest `key` bits that all children share",
              "e.g. if it's 2, the two highest bits of `key` will be the same on all children"
            ],
            "type": "u32"
          },
          {
            "name": "key",
            "docs": [
              "only the top `prefix_len` bits of `key` are relevant"
            ],
            "type": "u128"
          },
          {
            "name": "children",
            "docs": [
              "indexes into `BookSide::nodes`"
            ],
            "type": {
              "array": [
                "u32",
                2
              ]
            }
          },
          {
            "name": "childEarliestExpiry",
            "docs": [
              "The earliest expiry timestamp for the left and right subtrees.",
              "",
              "Needed to be able to find and remove expired orders without having to",
              "iterate through the whole bookside."
            ],
            "type": {
              "array": [
                "u64",
                2
              ]
            }
          },
          {
            "name": "reserved",
            "type": {
              "array": [
                "u8",
                72
              ]
            }
          }
        ]
      }
    },
    {
      "name": "LeafNode",
      "docs": [
        "LeafNodes represent an order in the binary tree"
      ],
      "type": {
        "kind": "struct",
        "fields": [
          {
            "name": "tag",
            "docs": [
              "NodeTag"
            ],
            "type": "u8"
          },
          {
            "name": "ownerSlot",
            "docs": [
              "Index into the owning MangoAccount's PerpOpenOrders"
            ],
            "type": "u8"
          },
          {
            "name": "orderType",
            "docs": [
              "PostOrderType, this was added for TradingView move order"
            ],
            "type": "u8"
          },
          {
            "name": "padding",
            "type": {
              "array": [
                "u8",
                1
              ]
            }
          },
          {
            "name": "timeInForce",
            "docs": [
              "Time in seconds after `timestamp` at which the order expires.",
              "A value of 0 means no expiry."
            ],
            "type": "u16"
          },
          {
            "name": "padding2",
            "type": {
              "array": [
                "u8",
                2
              ]
            }
          },
          {
            "name": "key",
            "docs": [
              "The binary tree key, see new_node_key()"
            ],
            "type": "u128"
          },
          {
            "name": "owner",
            "docs": [
              "Address of the owning MangoAccount"
            ],
            "type": "publicKey"
          },
          {
            "name": "quantity",
            "docs": [
              "Number of base lots to buy or sell, always >=1"
            ],
            "type": "i64"
          },
          {
            "name": "timestamp",
            "docs": [
              "The time the order was placed"
            ],
            "type": "u64"
          },
          {
            "name": "pegLimit",
            "docs": [
              "If the effective price of an oracle pegged order exceeds this limit,",
              "it will be considered invalid and may be removed.",
              "",
              "Only applicable in the oracle_pegged OrderTree"
            ],
            "type": "i64"
          },
          {
            "name": "clientOrderId",
            "docs": [
              "User defined id for this order, used in FillEvents"
            ],
            "type": "u64"
          },
          {
            "name": "reserved",
            "type": {
              "array": [
                "u8",
                32
              ]
            }
          }
        ]
      }
    },
    {
      "name": "AnyNode",
      "type": {
        "kind": "struct",
        "fields": [
          {
            "name": "tag",
            "type": "u8"
          },
          {
            "name": "data",
            "type": {
              "array": [
                "u8",
                119
              ]
            }
          }
        ]
      }
    },
    {
      "name": "OrderTreeRoot",
      "type": {
        "kind": "struct",
        "fields": [
          {
            "name": "maybeNode",
            "type": "u32"
          },
          {
            "name": "leafCount",
            "type": "u32"
          }
        ]
      }
    },
    {
      "name": "OrderTreeNodes",
      "docs": [
        "A binary tree on AnyNode::key()",
        "",
        "The key encodes the price in the top 64 bits."
      ],
      "type": {
        "kind": "struct",
        "fields": [
          {
            "name": "orderTreeType",
            "type": "u8"
          },
          {
            "name": "padding",
            "type": {
              "array": [
                "u8",
                3
              ]
            }
          },
          {
            "name": "bumpIndex",
            "type": "u32"
          },
          {
            "name": "freeListLen",
            "type": "u32"
          },
          {
            "name": "freeListHead",
            "type": "u32"
          },
          {
            "name": "reserved",
            "type": {
              "array": [
                "u8",
                512
              ]
            }
          },
          {
            "name": "nodes",
            "type": {
              "array": [
                {
                  "defined": "AnyNode"
                },
                1024
              ]
            }
          }
        ]
      }
    },
    {
      "name": "EventQueueHeader",
      "type": {
        "kind": "struct",
        "fields": [
          {
            "name": "head",
            "type": "u32"
          },
          {
            "name": "count",
            "type": "u32"
          },
          {
            "name": "seqNum",
            "type": "u64"
          }
        ]
      }
    },
    {
      "name": "AnyEvent",
      "type": {
        "kind": "struct",
        "fields": [
          {
            "name": "eventType",
            "type": "u8"
          },
          {
            "name": "padding",
            "type": {
              "array": [
                "u8",
                207
              ]
            }
          }
        ]
      }
    },
    {
      "name": "FillEvent",
      "type": {
        "kind": "struct",
        "fields": [
          {
            "name": "eventType",
            "type": "u8"
          },
          {
            "name": "takerSide",
            "type": "u8"
          },
          {
            "name": "makerOut",
            "type": "u8"
          },
          {
            "name": "makerSlot",
            "type": "u8"
          },
          {
            "name": "padding",
            "type": {
              "array": [
                "u8",
                4
              ]
            }
          },
          {
            "name": "timestamp",
            "type": "u64"
          },
          {
            "name": "seqNum",
            "type": "u64"
          },
          {
            "name": "maker",
            "type": "publicKey"
          },
          {
            "name": "padding2",
            "type": {
              "array": [
                "u8",
                32
              ]
            }
          },
          {
            "name": "makerTimestamp",
            "type": "u64"
          },
          {
            "name": "taker",
            "type": "publicKey"
          },
          {
            "name": "padding3",
            "type": {
              "array": [
                "u8",
                16
              ]
            }
          },
          {
            "name": "takerClientOrderId",
            "type": "u64"
          },
          {
            "name": "padding4",
            "type": {
              "array": [
                "u8",
                16
              ]
            }
          },
          {
            "name": "price",
            "type": "i64"
          },
          {
            "name": "quantity",
            "type": "i64"
          },
          {
            "name": "makerClientOrderId",
            "type": "u64"
          },
          {
            "name": "makerFee",
            "type": "f32"
          },
          {
            "name": "takerFee",
            "type": "f32"
          },
          {
            "name": "reserved",
            "type": {
              "array": [
                "u8",
                8
              ]
            }
          }
        ]
      }
    },
    {
      "name": "OutEvent",
      "type": {
        "kind": "struct",
        "fields": [
          {
            "name": "eventType",
            "type": "u8"
          },
          {
            "name": "side",
            "type": "u8"
          },
          {
            "name": "ownerSlot",
            "type": "u8"
          },
          {
            "name": "padding0",
            "type": {
              "array": [
                "u8",
                5
              ]
            }
          },
          {
            "name": "timestamp",
            "type": "u64"
          },
          {
            "name": "seqNum",
            "type": "u64"
          },
          {
            "name": "owner",
            "type": "publicKey"
          },
          {
            "name": "quantity",
            "type": "i64"
          },
          {
            "name": "padding1",
            "type": {
              "array": [
                "u8",
                144
              ]
            }
          }
        ]
      }
    },
    {
      "name": "StablePriceModel",
      "docs": [
        "Maintains a \"stable_price\" based on the oracle price.",
        "",
        "The stable price follows the oracle price, but its relative rate of",
        "change is limited (to `stable_growth_limit`) and futher reduced if",
        "the oracle price is far from the `delay_price`.",
        "",
        "Conceptually the `delay_price` is itself a time delayed",
        "(`24 * delay_interval_seconds`, assume 24h) and relative rate of change limited",
        "function of the oracle price. It is implemented as averaging the oracle",
        "price over every `delay_interval_seconds` (assume 1h) and then applying the",
        "`delay_growth_limit` between intervals."
      ],
      "type": {
        "kind": "struct",
        "fields": [
          {
            "name": "stablePrice",
            "docs": [
              "Current stable price to use in health"
            ],
            "type": "f64"
          },
          {
            "name": "lastUpdateTimestamp",
            "type": "u64"
          },
          {
            "name": "delayPrices",
            "docs": [
              "Stored delay_price for each delay_interval.",
              "If we want the delay_price to be 24h delayed, we would store one for each hour.",
              "This is used in a cyclical way: We use the maximally-delayed value at delay_interval_index",
              "and once enough time passes to move to the next delay interval, that gets overwritten and",
              "we use the next one."
            ],
            "type": {
              "array": [
                "f64",
                24
              ]
            }
          },
          {
            "name": "delayAccumulatorPrice",
            "docs": [
              "The delay price is based on an average over each delay_interval. The contributions",
              "to the average are summed up here."
            ],
            "type": "f64"
          },
          {
            "name": "delayAccumulatorTime",
            "docs": [
              "Accumulating the total time for the above average."
            ],
            "type": "u32"
          },
          {
            "name": "delayIntervalSeconds",
            "docs": [
              "Length of a delay_interval"
            ],
            "type": "u32"
          },
          {
            "name": "delayGrowthLimit",
            "docs": [
              "Maximal relative difference between two delay_price in consecutive intervals."
            ],
            "type": "f32"
          },
          {
            "name": "stableGrowthLimit",
            "docs": [
              "Maximal per-second relative difference of the stable price.",
              "It gets further reduced if stable and delay price disagree."
            ],
            "type": "f32"
          },
          {
            "name": "lastDelayIntervalIndex",
            "docs": [
              "The delay_interval_index that update() was last called on."
            ],
            "type": "u8"
          },
          {
            "name": "resetOnNonzeroPrice",
            "docs": [
              "If set to 1, the stable price will reset on the next non-zero price it sees."
            ],
            "type": "u8"
          },
          {
            "name": "padding",
            "type": {
              "array": [
                "u8",
                6
              ]
            }
          },
          {
            "name": "reserved",
            "type": {
              "array": [
                "u8",
                48
              ]
            }
          }
        ]
      }
    },
    {
      "name": "TokenConditionalSwap",
      "type": {
        "kind": "struct",
        "fields": [
          {
            "name": "id",
            "type": "u64"
          },
          {
            "name": "maxBuy",
            "docs": [
              "maximum amount of native tokens to buy or sell"
            ],
            "type": "u64"
          },
          {
            "name": "maxSell",
            "type": "u64"
          },
          {
            "name": "bought",
            "docs": [
              "how many native tokens were already bought/sold"
            ],
            "type": "u64"
          },
          {
            "name": "sold",
            "type": "u64"
          },
          {
            "name": "expiryTimestamp",
            "docs": [
              "timestamp until which the conditional swap is valid"
            ],
            "type": "u64"
          },
          {
            "name": "priceLowerLimit",
            "docs": [
              "The price must exceed this threshold to allow execution.",
              "",
              "This threshold is compared to the \"sell_token per buy_token\" oracle price",
              "(which can be computed by dividing the buy token oracle price by the",
              "sell token oracle price). If that price is >= lower_limit and <= upper_limit",
              "the tcs may be executable.",
              "",
              "Example: Stop loss to get out of a SOL long: The user bought SOL at 20 USDC/SOL",
              "and wants to stop loss at 18 USDC/SOL. They'd set buy_token=USDC, sell_token=SOL",
              "so the reference price is in SOL/USDC units. Set price_lower_limit=toNative(1/18)",
              "and price_upper_limit=toNative(1/10). Also set allow_borrows=false.",
              "",
              "Example: Want to buy SOL with USDC if the price falls below 22 USDC/SOL.",
              "buy_token=SOL, sell_token=USDC, reference price is in USDC/SOL units. Set",
              "price_upper_limit=toNative(22), price_lower_limit=0."
            ],
            "type": "f64"
          },
          {
            "name": "priceUpperLimit",
            "docs": [
              "Parallel to price_lower_limit, but an upper limit."
            ],
            "type": "f64"
          },
          {
            "name": "pricePremiumRate",
            "docs": [
              "The premium to pay over oracle price to incentivize execution."
            ],
            "type": "f64"
          },
          {
            "name": "takerFeeRate",
            "docs": [
              "The taker receives only premium_price * (1 - taker_fee_rate)"
            ],
            "type": "f32"
          },
          {
            "name": "makerFeeRate",
            "docs": [
              "The maker has to pay premium_price * (1 + maker_fee_rate)"
            ],
            "type": "f32"
          },
          {
            "name": "buyTokenIndex",
            "docs": [
              "indexes of tokens for the swap"
            ],
            "type": "u16"
          },
          {
            "name": "sellTokenIndex",
            "type": "u16"
          },
          {
            "name": "hasData",
            "type": "u8"
          },
          {
            "name": "allowCreatingDeposits",
            "docs": [
              "may token purchases create deposits? (often users just want to get out of a borrow)"
            ],
            "type": "u8"
          },
          {
            "name": "allowCreatingBorrows",
            "docs": [
              "may token selling create borrows? (often users just want to get out of a long)"
            ],
            "type": "u8"
          },
          {
            "name": "displayPriceStyle",
            "docs": [
              "The stored prices are always \"sell token per buy token\", but if the user",
              "used \"buy token per sell token\" when creating the tcs order, we should continue",
              "to show them prices in that way.",
              "",
              "Stores a TokenConditionalSwapDisplayPriceStyle enum value"
            ],
            "type": "u8"
          },
          {
            "name": "intention",
            "docs": [
              "The intention the user had when placing this order, display-only",
              "",
              "Stores a TokenConditionalSwapIntention enum value"
            ],
            "type": "u8"
          },
          {
            "name": "reserved",
            "type": {
              "array": [
                "u8",
                111
              ]
            }
          }
        ]
      }
    },
    {
      "name": "TokenIndex",
      "docs": [
        "Nothing in Rust shall use these types. They only exist so that the Anchor IDL",
        "knows about them and typescript can deserialize it."
      ],
      "type": {
        "kind": "struct",
        "fields": [
          {
            "name": "val",
            "type": "u16"
          }
        ]
      }
    },
    {
      "name": "Serum3MarketIndex",
      "type": {
        "kind": "struct",
        "fields": [
          {
            "name": "val",
            "type": "u16"
          }
        ]
      }
    },
    {
      "name": "PerpMarketIndex",
      "type": {
        "kind": "struct",
        "fields": [
          {
            "name": "val",
            "type": "u16"
          }
        ]
      }
    },
    {
      "name": "I80F48",
      "type": {
        "kind": "struct",
        "fields": [
          {
            "name": "val",
            "type": "i128"
          }
        ]
      }
    },
    {
      "name": "FlashLoanType",
      "type": {
        "kind": "enum",
        "variants": [
          {
            "name": "Unknown"
          },
          {
            "name": "Swap"
          }
        ]
      }
    },
    {
      "name": "Serum3SelfTradeBehavior",
      "docs": [
        "Copy paste a bunch of enums so that we could AnchorSerialize & AnchorDeserialize them"
      ],
      "type": {
        "kind": "enum",
        "variants": [
          {
            "name": "DecrementTake"
          },
          {
            "name": "CancelProvide"
          },
          {
            "name": "AbortTransaction"
          }
        ]
      }
    },
    {
      "name": "Serum3OrderType",
      "type": {
        "kind": "enum",
        "variants": [
          {
            "name": "Limit"
          },
          {
            "name": "ImmediateOrCancel"
          },
          {
            "name": "PostOnly"
          }
        ]
      }
    },
    {
      "name": "Serum3Side",
      "type": {
        "kind": "enum",
        "variants": [
          {
            "name": "Bid"
          },
          {
            "name": "Ask"
          }
        ]
      }
    },
    {
      "name": "HealthType",
      "docs": [
        "There are three types of health:",
        "- initial health (\"init\"): users can only open new positions if it's >= 0",
        "- maintenance health (\"maint\"): users get liquidated if it's < 0",
        "- liquidation end health: once liquidation started (see being_liquidated), it",
        "only stops once this is >= 0",
        "",
        "The ordering is",
        "init health <= liquidation end health <= maint health",
        "",
        "The different health types are realized by using different weights and prices:",
        "- init health: init weights with scaling, stable-price adjusted prices",
        "- liq end health: init weights without scaling, oracle prices",
        "- maint health: maint weights, oracle prices",
        ""
      ],
      "type": {
        "kind": "enum",
        "variants": [
          {
            "name": "Init"
          },
          {
            "name": "Maint"
          },
          {
            "name": "LiquidationEnd"
          }
        ]
      }
    },
    {
      "name": "LoanOriginationFeeInstruction",
      "type": {
        "kind": "enum",
        "variants": [
          {
            "name": "Unknown"
          },
          {
            "name": "LiqTokenBankruptcy"
          },
          {
            "name": "LiqTokenWithToken"
          },
          {
            "name": "Serum3LiqForceCancelOrders"
          },
          {
            "name": "Serum3PlaceOrder"
          },
          {
            "name": "Serum3SettleFunds"
          },
          {
            "name": "TokenWithdraw"
          },
          {
            "name": "TokenConditionalSwapTrigger"
          }
        ]
      }
    },
    {
      "name": "IxGate",
      "docs": [
        "Enum for lookup into ix gate",
        "note:",
        "total ix files 56,",
        "ix files included 48,",
        "ix files not included 8,",
        "- Benchmark,",
        "- ComputeAccountData,",
        "- GroupCreate",
        "- GroupEdit",
        "- IxGateSet,",
        "- PerpZeroOut,",
        "- PerpEditMarket,",
        "- TokenEdit,"
      ],
      "type": {
        "kind": "enum",
        "variants": [
          {
            "name": "AccountClose"
          },
          {
            "name": "AccountCreate"
          },
          {
            "name": "AccountEdit"
          },
          {
            "name": "AccountExpand"
          },
          {
            "name": "AccountToggleFreeze"
          },
          {
            "name": "AltExtend"
          },
          {
            "name": "AltSet"
          },
          {
            "name": "FlashLoan"
          },
          {
            "name": "GroupClose"
          },
          {
            "name": "GroupCreate"
          },
          {
            "name": "HealthRegion"
          },
          {
            "name": "PerpCancelAllOrders"
          },
          {
            "name": "PerpCancelAllOrdersBySide"
          },
          {
            "name": "PerpCancelOrder"
          },
          {
            "name": "PerpCancelOrderByClientOrderId"
          },
          {
            "name": "PerpCloseMarket"
          },
          {
            "name": "PerpConsumeEvents"
          },
          {
            "name": "PerpCreateMarket"
          },
          {
            "name": "PerpDeactivatePosition"
          },
          {
            "name": "PerpLiqBaseOrPositivePnl"
          },
          {
            "name": "PerpLiqForceCancelOrders"
          },
          {
            "name": "PerpLiqNegativePnlOrBankruptcy"
          },
          {
            "name": "PerpPlaceOrder"
          },
          {
            "name": "PerpSettleFees"
          },
          {
            "name": "PerpSettlePnl"
          },
          {
            "name": "PerpUpdateFunding"
          },
          {
            "name": "Serum3CancelAllOrders"
          },
          {
            "name": "Serum3CancelOrder"
          },
          {
            "name": "Serum3CloseOpenOrders"
          },
          {
            "name": "Serum3CreateOpenOrders"
          },
          {
            "name": "Serum3DeregisterMarket"
          },
          {
            "name": "Serum3EditMarket"
          },
          {
            "name": "Serum3LiqForceCancelOrders"
          },
          {
            "name": "Serum3PlaceOrder"
          },
          {
            "name": "Serum3RegisterMarket"
          },
          {
            "name": "Serum3SettleFunds"
          },
          {
            "name": "StubOracleClose"
          },
          {
            "name": "StubOracleCreate"
          },
          {
            "name": "StubOracleSet"
          },
          {
            "name": "TokenAddBank"
          },
          {
            "name": "TokenDeposit"
          },
          {
            "name": "TokenDeregister"
          },
          {
            "name": "TokenLiqBankruptcy"
          },
          {
            "name": "TokenLiqWithToken"
          },
          {
            "name": "TokenRegister"
          },
          {
            "name": "TokenRegisterTrustless"
          },
          {
            "name": "TokenUpdateIndexAndRate"
          },
          {
            "name": "TokenWithdraw"
          },
          {
            "name": "AccountBuybackFeesWithMngo"
          },
          {
            "name": "TokenForceCloseBorrowsWithToken"
          },
          {
            "name": "PerpForceClosePosition"
          },
          {
            "name": "GroupWithdrawInsuranceFund"
          },
          {
            "name": "TokenConditionalSwapCreate"
          },
          {
            "name": "TokenConditionalSwapTrigger"
          },
          {
            "name": "TokenConditionalSwapCancel"
          },
          {
            "name": "OpenbookV2CancelOrder"
          },
          {
            "name": "OpenbookV2CloseOpenOrders"
          },
          {
            "name": "OpenbookV2CreateOpenOrders"
          },
          {
            "name": "OpenbookV2DeregisterMarket"
          },
          {
            "name": "OpenbookV2EditMarket"
          },
          {
            "name": "OpenbookV2LiqForceCancelOrders"
          },
          {
            "name": "OpenbookV2PlaceOrder"
          },
          {
            "name": "OpenbookV2PlaceTakeOrder"
          },
          {
            "name": "OpenbookV2RegisterMarket"
          },
          {
            "name": "OpenbookV2SettleFunds"
          },
          {
            "name": "AdminTokenWithdrawFees"
          },
          {
            "name": "AdminPerpWithdrawFees"
          }
        ]
      }
    },
    {
      "name": "CheckLiquidatable",
      "type": {
        "kind": "enum",
        "variants": [
          {
            "name": "NotLiquidatable"
          },
          {
            "name": "Liquidatable"
          },
          {
            "name": "BecameNotLiquidatable"
          }
        ]
      }
    },
    {
      "name": "OracleType",
      "type": {
        "kind": "enum",
        "variants": [
          {
            "name": "Pyth"
          },
          {
            "name": "Stub"
          },
          {
            "name": "SwitchboardV1"
          },
          {
            "name": "SwitchboardV2"
          }
        ]
      }
    },
    {
      "name": "OrderState",
      "type": {
        "kind": "enum",
        "variants": [
          {
            "name": "Valid"
          },
          {
            "name": "Invalid"
          },
          {
            "name": "Skipped"
          }
        ]
      }
    },
    {
      "name": "BookSideOrderTree",
      "type": {
        "kind": "enum",
        "variants": [
          {
            "name": "Fixed"
          },
          {
            "name": "OraclePegged"
          }
        ]
      }
    },
    {
      "name": "NodeTag",
      "type": {
        "kind": "enum",
        "variants": [
          {
            "name": "Uninitialized"
          },
          {
            "name": "InnerNode"
          },
          {
            "name": "LeafNode"
          },
          {
            "name": "FreeNode"
          },
          {
            "name": "LastFreeNode"
          }
        ]
      }
    },
    {
      "name": "PlaceOrderType",
      "type": {
        "kind": "enum",
        "variants": [
          {
            "name": "Limit"
          },
          {
            "name": "ImmediateOrCancel"
          },
          {
            "name": "PostOnly"
          },
          {
            "name": "Market"
          },
          {
            "name": "PostOnlySlide"
          }
        ]
      }
    },
    {
      "name": "PostOrderType",
      "type": {
        "kind": "enum",
        "variants": [
          {
            "name": "Limit"
          },
          {
            "name": "PostOnly"
          },
          {
            "name": "PostOnlySlide"
          }
        ]
      }
    },
    {
      "name": "SelfTradeBehavior",
      "docs": [
        "Self trade behavior controls how taker orders interact with resting limit orders of the same account.",
        "This setting has no influence on placing a resting or oracle pegged limit order that does not match",
        "immediately, instead it's the responsibility of the user to correctly configure his taker orders."
      ],
      "type": {
        "kind": "enum",
        "variants": [
          {
            "name": "DecrementTake"
          },
          {
            "name": "CancelProvide"
          },
          {
            "name": "AbortTransaction"
          }
        ]
      }
    },
    {
      "name": "Side",
      "type": {
        "kind": "enum",
        "variants": [
          {
            "name": "Bid"
          },
          {
            "name": "Ask"
          }
        ]
      }
    },
    {
      "name": "SideAndOrderTree",
      "docs": [
        "SideAndOrderTree is a storage optimization, so we don't need two bytes for the data"
      ],
      "type": {
        "kind": "enum",
        "variants": [
          {
            "name": "BidFixed"
          },
          {
            "name": "AskFixed"
          },
          {
            "name": "BidOraclePegged"
          },
          {
            "name": "AskOraclePegged"
          }
        ]
      }
    },
    {
      "name": "OrderParams",
      "type": {
        "kind": "enum",
        "variants": [
          {
            "name": "Market"
          },
          {
            "name": "ImmediateOrCancel",
            "fields": [
              {
                "name": "price_lots",
                "type": "i64"
              }
            ]
          },
          {
            "name": "Fixed",
            "fields": [
              {
                "name": "price_lots",
                "type": "i64"
              },
              {
                "name": "order_type",
                "type": {
                  "defined": "PostOrderType"
                }
              }
            ]
          },
          {
            "name": "OraclePegged",
            "fields": [
              {
                "name": "price_offset_lots",
                "type": "i64"
              },
              {
                "name": "order_type",
                "type": {
                  "defined": "PostOrderType"
                }
              },
              {
                "name": "peg_limit",
                "type": "i64"
              },
              {
                "name": "max_oracle_staleness_slots",
                "type": "i32"
              }
            ]
          }
        ]
      }
    },
    {
      "name": "OrderTreeType",
      "type": {
        "kind": "enum",
        "variants": [
          {
            "name": "Bids"
          },
          {
            "name": "Asks"
          }
        ]
      }
    },
    {
      "name": "EventType",
      "type": {
        "kind": "enum",
        "variants": [
          {
            "name": "Fill"
          },
          {
            "name": "Out"
          },
          {
            "name": "Liquidate"
          }
        ]
      }
    },
    {
      "name": "TokenConditionalSwapDisplayPriceStyle",
      "type": {
        "kind": "enum",
        "variants": [
          {
            "name": "SellTokenPerBuyToken"
          },
          {
            "name": "BuyTokenPerSellToken"
          }
        ]
      }
    },
    {
      "name": "TokenConditionalSwapIntention",
      "type": {
        "kind": "enum",
        "variants": [
          {
            "name": "Unknown"
          },
          {
            "name": "StopLoss"
          },
          {
            "name": "TakeProfit"
          }
        ]
      }
    }
  ],
  "events": [
    {
      "name": "MangoAccountData",
      "fields": [
        {
          "name": "healthCache",
          "type": {
            "defined": "HealthCache"
          },
          "index": false
        },
        {
          "name": "initHealth",
          "type": {
            "defined": "I80F48"
          },
          "index": false
        },
        {
          "name": "maintHealth",
          "type": {
            "defined": "I80F48"
          },
          "index": false
        },
        {
          "name": "equity",
          "type": {
            "defined": "Equity"
          },
          "index": false
        }
      ]
    },
    {
      "name": "PerpBalanceLog",
      "fields": [
        {
          "name": "mangoGroup",
          "type": "publicKey",
          "index": false
        },
        {
          "name": "mangoAccount",
          "type": "publicKey",
          "index": false
        },
        {
          "name": "marketIndex",
          "type": "u16",
          "index": false
        },
        {
          "name": "basePosition",
          "type": "i64",
          "index": false
        },
        {
          "name": "quotePosition",
          "type": "i128",
          "index": false
        },
        {
          "name": "longSettledFunding",
          "type": "i128",
          "index": false
        },
        {
          "name": "shortSettledFunding",
          "type": "i128",
          "index": false
        },
        {
          "name": "longFunding",
          "type": "i128",
          "index": false
        },
        {
          "name": "shortFunding",
          "type": "i128",
          "index": false
        }
      ]
    },
    {
      "name": "TokenBalanceLog",
      "fields": [
        {
          "name": "mangoGroup",
          "type": "publicKey",
          "index": false
        },
        {
          "name": "mangoAccount",
          "type": "publicKey",
          "index": false
        },
        {
          "name": "tokenIndex",
          "type": "u16",
          "index": false
        },
        {
          "name": "indexedPosition",
          "type": "i128",
          "index": false
        },
        {
          "name": "depositIndex",
          "type": "i128",
          "index": false
        },
        {
          "name": "borrowIndex",
          "type": "i128",
          "index": false
        }
      ]
    },
    {
      "name": "FlashLoanLog",
      "fields": [
        {
          "name": "mangoGroup",
          "type": "publicKey",
          "index": false
        },
        {
          "name": "mangoAccount",
          "type": "publicKey",
          "index": false
        },
        {
          "name": "tokenLoanDetails",
          "type": {
            "vec": {
              "defined": "FlashLoanTokenDetail"
            }
          },
          "index": false
        },
        {
          "name": "flashLoanType",
          "type": {
            "defined": "FlashLoanType"
          },
          "index": false
        }
      ]
    },
    {
      "name": "FlashLoanLogV2",
      "fields": [
        {
          "name": "mangoGroup",
          "type": "publicKey",
          "index": false
        },
        {
          "name": "mangoAccount",
          "type": "publicKey",
          "index": false
        },
        {
          "name": "tokenLoanDetails",
          "type": {
            "vec": {
              "defined": "FlashLoanTokenDetailV2"
            }
          },
          "index": false
        },
        {
          "name": "flashLoanType",
          "type": {
            "defined": "FlashLoanType"
          },
          "index": false
        }
      ]
    },
    {
      "name": "WithdrawLog",
      "fields": [
        {
          "name": "mangoGroup",
          "type": "publicKey",
          "index": false
        },
        {
          "name": "mangoAccount",
          "type": "publicKey",
          "index": false
        },
        {
          "name": "signer",
          "type": "publicKey",
          "index": false
        },
        {
          "name": "tokenIndex",
          "type": "u16",
          "index": false
        },
        {
          "name": "quantity",
          "type": "u64",
          "index": false
        },
        {
          "name": "price",
          "type": "i128",
          "index": false
        }
      ]
    },
    {
      "name": "DepositLog",
      "fields": [
        {
          "name": "mangoGroup",
          "type": "publicKey",
          "index": false
        },
        {
          "name": "mangoAccount",
          "type": "publicKey",
          "index": false
        },
        {
          "name": "signer",
          "type": "publicKey",
          "index": false
        },
        {
          "name": "tokenIndex",
          "type": "u16",
          "index": false
        },
        {
          "name": "quantity",
          "type": "u64",
          "index": false
        },
        {
          "name": "price",
          "type": "i128",
          "index": false
        }
      ]
    },
    {
      "name": "FillLog",
      "fields": [
        {
          "name": "mangoGroup",
          "type": "publicKey",
          "index": false
        },
        {
          "name": "marketIndex",
          "type": "u16",
          "index": false
        },
        {
          "name": "takerSide",
          "type": "u8",
          "index": false
        },
        {
          "name": "makerSlot",
          "type": "u8",
          "index": false
        },
        {
          "name": "makerOut",
          "type": "bool",
          "index": false
        },
        {
          "name": "timestamp",
          "type": "u64",
          "index": false
        },
        {
          "name": "seqNum",
          "type": "u64",
          "index": false
        },
        {
          "name": "maker",
          "type": "publicKey",
          "index": false
        },
        {
          "name": "makerOrderId",
          "type": "u128",
          "index": false
        },
        {
          "name": "makerFee",
          "type": "i128",
          "index": false
        },
        {
          "name": "makerTimestamp",
          "type": "u64",
          "index": false
        },
        {
          "name": "taker",
          "type": "publicKey",
          "index": false
        },
        {
          "name": "takerOrderId",
          "type": "u128",
          "index": false
        },
        {
          "name": "takerClientOrderId",
          "type": "u64",
          "index": false
        },
        {
          "name": "takerFee",
          "type": "i128",
          "index": false
        },
        {
          "name": "price",
          "type": "i64",
          "index": false
        },
        {
          "name": "quantity",
          "type": "i64",
          "index": false
        }
      ]
    },
    {
      "name": "FillLogV2",
      "fields": [
        {
          "name": "mangoGroup",
          "type": "publicKey",
          "index": false
        },
        {
          "name": "marketIndex",
          "type": "u16",
          "index": false
        },
        {
          "name": "takerSide",
          "type": "u8",
          "index": false
        },
        {
          "name": "makerSlot",
          "type": "u8",
          "index": false
        },
        {
          "name": "makerOut",
          "type": "bool",
          "index": false
        },
        {
          "name": "timestamp",
          "type": "u64",
          "index": false
        },
        {
          "name": "seqNum",
          "type": "u64",
          "index": false
        },
        {
          "name": "maker",
          "type": "publicKey",
          "index": false
        },
        {
          "name": "makerClientOrderId",
          "type": "u64",
          "index": false
        },
        {
          "name": "makerFee",
          "type": "f32",
          "index": false
        },
        {
          "name": "makerTimestamp",
          "type": "u64",
          "index": false
        },
        {
          "name": "taker",
          "type": "publicKey",
          "index": false
        },
        {
          "name": "takerClientOrderId",
          "type": "u64",
          "index": false
        },
        {
          "name": "takerFee",
          "type": "f32",
          "index": false
        },
        {
          "name": "price",
          "type": "i64",
          "index": false
        },
        {
          "name": "quantity",
          "type": "i64",
          "index": false
        }
      ]
    },
    {
      "name": "FillLogV3",
      "fields": [
        {
          "name": "mangoGroup",
          "type": "publicKey",
          "index": false
        },
        {
          "name": "marketIndex",
          "type": "u16",
          "index": false
        },
        {
          "name": "takerSide",
          "type": "u8",
          "index": false
        },
        {
          "name": "makerSlot",
          "type": "u8",
          "index": false
        },
        {
          "name": "makerOut",
          "type": "bool",
          "index": false
        },
        {
          "name": "timestamp",
          "type": "u64",
          "index": false
        },
        {
          "name": "seqNum",
          "type": "u64",
          "index": false
        },
        {
          "name": "maker",
          "type": "publicKey",
          "index": false
        },
        {
          "name": "makerClientOrderId",
          "type": "u64",
          "index": false
        },
        {
          "name": "makerFee",
          "type": "f32",
          "index": false
        },
        {
          "name": "makerTimestamp",
          "type": "u64",
          "index": false
        },
        {
          "name": "taker",
          "type": "publicKey",
          "index": false
        },
        {
          "name": "takerClientOrderId",
          "type": "u64",
          "index": false
        },
        {
          "name": "takerFee",
          "type": "f32",
          "index": false
        },
        {
          "name": "price",
          "type": "i64",
          "index": false
        },
        {
          "name": "quantity",
          "type": "i64",
          "index": false
        },
        {
          "name": "makerClosedPnl",
          "type": "f64",
          "index": false
        },
        {
          "name": "takerClosedPnl",
          "type": "f64",
          "index": false
        }
      ]
    },
    {
      "name": "PerpUpdateFundingLog",
      "fields": [
        {
          "name": "mangoGroup",
          "type": "publicKey",
          "index": false
        },
        {
          "name": "marketIndex",
          "type": "u16",
          "index": false
        },
        {
          "name": "longFunding",
          "type": "i128",
          "index": false
        },
        {
          "name": "shortFunding",
          "type": "i128",
          "index": false
        },
        {
          "name": "price",
          "type": "i128",
          "index": false
        },
        {
          "name": "oracleSlot",
          "type": "u64",
          "index": false
        },
        {
          "name": "stablePrice",
          "type": "i128",
          "index": false
        },
        {
          "name": "feesAccrued",
          "type": "i128",
          "index": false
        },
        {
          "name": "feesSettled",
          "type": "i128",
          "index": false
        },
        {
          "name": "openInterest",
          "type": "i64",
          "index": false
        },
        {
          "name": "instantaneousFundingRate",
          "type": "i128",
          "index": false
        }
      ]
    },
    {
      "name": "PerpUpdateFundingLogV2",
      "fields": [
        {
          "name": "mangoGroup",
          "type": "publicKey",
          "index": false
        },
        {
          "name": "marketIndex",
          "type": "u16",
          "index": false
        },
        {
          "name": "longFunding",
          "type": "i128",
          "index": false
        },
        {
          "name": "shortFunding",
          "type": "i128",
          "index": false
        },
        {
          "name": "price",
          "type": "i128",
          "index": false
        },
        {
          "name": "oracleSlot",
          "type": "u64",
          "index": false
        },
        {
          "name": "oracleConfidence",
          "type": "i128",
          "index": false
        },
        {
          "name": "oracleType",
          "type": {
            "defined": "OracleType"
          },
          "index": false
        },
        {
          "name": "stablePrice",
          "type": "i128",
          "index": false
        },
        {
          "name": "feesAccrued",
          "type": "i128",
          "index": false
        },
        {
          "name": "feesSettled",
          "type": "i128",
          "index": false
        },
        {
          "name": "openInterest",
          "type": "i64",
          "index": false
        },
        {
          "name": "instantaneousFundingRate",
          "type": "i128",
          "index": false
        }
      ]
    },
    {
      "name": "UpdateIndexLog",
      "fields": [
        {
          "name": "mangoGroup",
          "type": "publicKey",
          "index": false
        },
        {
          "name": "tokenIndex",
          "type": "u16",
          "index": false
        },
        {
          "name": "depositIndex",
          "type": "i128",
          "index": false
        },
        {
          "name": "borrowIndex",
          "type": "i128",
          "index": false
        },
        {
          "name": "avgUtilization",
          "type": "i128",
          "index": false
        },
        {
          "name": "price",
          "type": "i128",
          "index": false
        },
        {
          "name": "stablePrice",
          "type": "i128",
          "index": false
        },
        {
          "name": "collectedFees",
          "type": "i128",
          "index": false
        },
        {
          "name": "loanFeeRate",
          "type": "i128",
          "index": false
        },
        {
          "name": "totalBorrows",
          "type": "i128",
          "index": false
        },
        {
          "name": "totalDeposits",
          "type": "i128",
          "index": false
        },
        {
          "name": "borrowRate",
          "type": "i128",
          "index": false
        },
        {
          "name": "depositRate",
          "type": "i128",
          "index": false
        }
      ]
    },
    {
      "name": "UpdateRateLog",
      "fields": [
        {
          "name": "mangoGroup",
          "type": "publicKey",
          "index": false
        },
        {
          "name": "tokenIndex",
          "type": "u16",
          "index": false
        },
        {
          "name": "rate0",
          "type": "i128",
          "index": false
        },
        {
          "name": "rate1",
          "type": "i128",
          "index": false
        },
        {
          "name": "maxRate",
          "type": "i128",
          "index": false
        }
      ]
    },
    {
      "name": "TokenLiqWithTokenLog",
      "fields": [
        {
          "name": "mangoGroup",
          "type": "publicKey",
          "index": false
        },
        {
          "name": "liqee",
          "type": "publicKey",
          "index": false
        },
        {
          "name": "liqor",
          "type": "publicKey",
          "index": false
        },
        {
          "name": "assetTokenIndex",
          "type": "u16",
          "index": false
        },
        {
          "name": "liabTokenIndex",
          "type": "u16",
          "index": false
        },
        {
          "name": "assetTransfer",
          "type": "i128",
          "index": false
        },
        {
          "name": "liabTransfer",
          "type": "i128",
          "index": false
        },
        {
          "name": "assetPrice",
          "type": "i128",
          "index": false
        },
        {
          "name": "liabPrice",
          "type": "i128",
          "index": false
        },
        {
          "name": "bankruptcy",
          "type": "bool",
          "index": false
        }
      ]
    },
    {
      "name": "Serum3OpenOrdersBalanceLog",
      "fields": [
        {
          "name": "mangoGroup",
          "type": "publicKey",
          "index": false
        },
        {
          "name": "mangoAccount",
          "type": "publicKey",
          "index": false
        },
        {
          "name": "baseTokenIndex",
          "type": "u16",
          "index": false
        },
        {
          "name": "quoteTokenIndex",
          "type": "u16",
          "index": false
        },
        {
          "name": "baseTotal",
          "type": "u64",
          "index": false
        },
        {
          "name": "baseFree",
          "type": "u64",
          "index": false
        },
        {
          "name": "quoteTotal",
          "type": "u64",
          "index": false
        },
        {
          "name": "quoteFree",
          "type": "u64",
          "index": false
        },
        {
          "name": "referrerRebatesAccrued",
          "type": "u64",
          "index": false
        }
      ]
    },
    {
      "name": "Serum3OpenOrdersBalanceLogV2",
      "fields": [
        {
          "name": "mangoGroup",
          "type": "publicKey",
          "index": false
        },
        {
          "name": "mangoAccount",
          "type": "publicKey",
          "index": false
        },
        {
          "name": "marketIndex",
          "type": "u16",
          "index": false
        },
        {
          "name": "baseTokenIndex",
          "type": "u16",
          "index": false
        },
        {
          "name": "quoteTokenIndex",
          "type": "u16",
          "index": false
        },
        {
          "name": "baseTotal",
          "type": "u64",
          "index": false
        },
        {
          "name": "baseFree",
          "type": "u64",
          "index": false
        },
        {
          "name": "quoteTotal",
          "type": "u64",
          "index": false
        },
        {
          "name": "quoteFree",
          "type": "u64",
          "index": false
        },
        {
          "name": "referrerRebatesAccrued",
          "type": "u64",
          "index": false
        }
      ]
    },
    {
      "name": "WithdrawLoanOriginationFeeLog",
      "fields": [
        {
          "name": "mangoGroup",
          "type": "publicKey",
          "index": false
        },
        {
          "name": "mangoAccount",
          "type": "publicKey",
          "index": false
        },
        {
          "name": "tokenIndex",
          "type": "u16",
          "index": false
        },
        {
          "name": "loanOriginationFee",
          "type": "i128",
          "index": false
        },
        {
          "name": "instruction",
          "type": {
            "defined": "LoanOriginationFeeInstruction"
          },
          "index": false
        }
      ]
    },
    {
      "name": "WithdrawLoanLog",
      "fields": [
        {
          "name": "mangoGroup",
          "type": "publicKey",
          "index": false
        },
        {
          "name": "mangoAccount",
          "type": "publicKey",
          "index": false
        },
        {
          "name": "tokenIndex",
          "type": "u16",
          "index": false
        },
        {
          "name": "loanAmount",
          "type": "i128",
          "index": false
        },
        {
          "name": "loanOriginationFee",
          "type": "i128",
          "index": false
        },
        {
          "name": "instruction",
          "type": {
            "defined": "LoanOriginationFeeInstruction"
          },
          "index": false
        },
        {
          "name": "price",
          "type": {
            "option": "i128"
          },
          "index": false
        }
      ]
    },
    {
      "name": "TokenLiqBankruptcyLog",
      "fields": [
        {
          "name": "mangoGroup",
          "type": "publicKey",
          "index": false
        },
        {
          "name": "liqee",
          "type": "publicKey",
          "index": false
        },
        {
          "name": "liqor",
          "type": "publicKey",
          "index": false
        },
        {
          "name": "liabTokenIndex",
          "type": "u16",
          "index": false
        },
        {
          "name": "initialLiabNative",
          "type": "i128",
          "index": false
        },
        {
          "name": "liabPrice",
          "type": "i128",
          "index": false
        },
        {
          "name": "insuranceTokenIndex",
          "type": "u16",
          "index": false
        },
        {
          "name": "insuranceTransfer",
          "type": "i128",
          "index": false
        },
        {
          "name": "socializedLoss",
          "type": "i128",
          "index": false
        },
        {
          "name": "startingLiabDepositIndex",
          "type": "i128",
          "index": false
        },
        {
          "name": "endingLiabDepositIndex",
          "type": "i128",
          "index": false
        }
      ]
    },
    {
      "name": "DeactivateTokenPositionLog",
      "fields": [
        {
          "name": "mangoGroup",
          "type": "publicKey",
          "index": false
        },
        {
          "name": "mangoAccount",
          "type": "publicKey",
          "index": false
        },
        {
          "name": "tokenIndex",
          "type": "u16",
          "index": false
        },
        {
          "name": "cumulativeDepositInterest",
          "type": "f64",
          "index": false
        },
        {
          "name": "cumulativeBorrowInterest",
          "type": "f64",
          "index": false
        }
      ]
    },
    {
      "name": "DeactivatePerpPositionLog",
      "fields": [
        {
          "name": "mangoGroup",
          "type": "publicKey",
          "index": false
        },
        {
          "name": "mangoAccount",
          "type": "publicKey",
          "index": false
        },
        {
          "name": "marketIndex",
          "type": "u16",
          "index": false
        },
        {
          "name": "cumulativeLongFunding",
          "type": "f64",
          "index": false
        },
        {
          "name": "cumulativeShortFunding",
          "type": "f64",
          "index": false
        },
        {
          "name": "makerVolume",
          "type": "u64",
          "index": false
        },
        {
          "name": "takerVolume",
          "type": "u64",
          "index": false
        },
        {
          "name": "perpSpotTransfers",
          "type": "i64",
          "index": false
        }
      ]
    },
    {
      "name": "TokenMetaDataLog",
      "fields": [
        {
          "name": "mangoGroup",
          "type": "publicKey",
          "index": false
        },
        {
          "name": "mint",
          "type": "publicKey",
          "index": false
        },
        {
          "name": "tokenIndex",
          "type": "u16",
          "index": false
        },
        {
          "name": "mintDecimals",
          "type": "u8",
          "index": false
        },
        {
          "name": "oracle",
          "type": "publicKey",
          "index": false
        },
        {
          "name": "mintInfo",
          "type": "publicKey",
          "index": false
        }
      ]
    },
    {
      "name": "PerpMarketMetaDataLog",
      "fields": [
        {
          "name": "mangoGroup",
          "type": "publicKey",
          "index": false
        },
        {
          "name": "perpMarket",
          "type": "publicKey",
          "index": false
        },
        {
          "name": "perpMarketIndex",
          "type": "u16",
          "index": false
        },
        {
          "name": "baseDecimals",
          "type": "u8",
          "index": false
        },
        {
          "name": "baseLotSize",
          "type": "i64",
          "index": false
        },
        {
          "name": "quoteLotSize",
          "type": "i64",
          "index": false
        },
        {
          "name": "oracle",
          "type": "publicKey",
          "index": false
        }
      ]
    },
    {
      "name": "Serum3RegisterMarketLog",
      "fields": [
        {
          "name": "mangoGroup",
          "type": "publicKey",
          "index": false
        },
        {
          "name": "serumMarket",
          "type": "publicKey",
          "index": false
        },
        {
          "name": "marketIndex",
          "type": "u16",
          "index": false
        },
        {
          "name": "baseTokenIndex",
          "type": "u16",
          "index": false
        },
        {
          "name": "quoteTokenIndex",
          "type": "u16",
          "index": false
        },
        {
          "name": "serumProgram",
          "type": "publicKey",
          "index": false
        },
        {
          "name": "serumProgramExternal",
          "type": "publicKey",
          "index": false
        }
      ]
    },
    {
      "name": "PerpLiqBaseOrPositivePnlLog",
      "fields": [
        {
          "name": "mangoGroup",
          "type": "publicKey",
          "index": false
        },
        {
          "name": "perpMarketIndex",
          "type": "u16",
          "index": false
        },
        {
          "name": "liqor",
          "type": "publicKey",
          "index": false
        },
        {
          "name": "liqee",
          "type": "publicKey",
          "index": false
        },
        {
          "name": "baseTransfer",
          "type": "i64",
          "index": false
        },
        {
          "name": "quoteTransfer",
          "type": "i128",
          "index": false
        },
        {
          "name": "pnlTransfer",
          "type": "i128",
          "index": false
        },
        {
          "name": "pnlSettleLimitTransfer",
          "type": "i128",
          "index": false
        },
        {
          "name": "price",
          "type": "i128",
          "index": false
        }
      ]
    },
    {
      "name": "PerpLiqBankruptcyLog",
      "fields": [
        {
          "name": "mangoGroup",
          "type": "publicKey",
          "index": false
        },
        {
          "name": "liqee",
          "type": "publicKey",
          "index": false
        },
        {
          "name": "liqor",
          "type": "publicKey",
          "index": false
        },
        {
          "name": "perpMarketIndex",
          "type": "u16",
          "index": false
        },
        {
          "name": "insuranceTransfer",
          "type": "i128",
          "index": false
        },
        {
          "name": "socializedLoss",
          "type": "i128",
          "index": false
        },
        {
          "name": "startingLongFunding",
          "type": "i128",
          "index": false
        },
        {
          "name": "startingShortFunding",
          "type": "i128",
          "index": false
        },
        {
          "name": "endingLongFunding",
          "type": "i128",
          "index": false
        },
        {
          "name": "endingShortFunding",
          "type": "i128",
          "index": false
        }
      ]
    },
    {
      "name": "PerpLiqNegativePnlOrBankruptcyLog",
      "fields": [
        {
          "name": "mangoGroup",
          "type": "publicKey",
          "index": false
        },
        {
          "name": "liqee",
          "type": "publicKey",
          "index": false
        },
        {
          "name": "liqor",
          "type": "publicKey",
          "index": false
        },
        {
          "name": "perpMarketIndex",
          "type": "u16",
          "index": false
        },
        {
          "name": "settlement",
          "type": "i128",
          "index": false
        }
      ]
    },
    {
      "name": "PerpSettlePnlLog",
      "fields": [
        {
          "name": "mangoGroup",
          "type": "publicKey",
          "index": false
        },
        {
          "name": "mangoAccountA",
          "type": "publicKey",
          "index": false
        },
        {
          "name": "mangoAccountB",
          "type": "publicKey",
          "index": false
        },
        {
          "name": "perpMarketIndex",
          "type": "u16",
          "index": false
        },
        {
          "name": "settlement",
          "type": "i128",
          "index": false
        },
        {
          "name": "settler",
          "type": "publicKey",
          "index": false
        },
        {
          "name": "fee",
          "type": "i128",
          "index": false
        }
      ]
    },
    {
      "name": "PerpSettleFeesLog",
      "fields": [
        {
          "name": "mangoGroup",
          "type": "publicKey",
          "index": false
        },
        {
          "name": "mangoAccount",
          "type": "publicKey",
          "index": false
        },
        {
          "name": "perpMarketIndex",
          "type": "u16",
          "index": false
        },
        {
          "name": "settlement",
          "type": "i128",
          "index": false
        }
      ]
    },
    {
      "name": "AccountBuybackFeesWithMngoLog",
      "fields": [
        {
          "name": "mangoGroup",
          "type": "publicKey",
          "index": false
        },
        {
          "name": "mangoAccount",
          "type": "publicKey",
          "index": false
        },
        {
          "name": "buybackFees",
          "type": "i128",
          "index": false
        },
        {
          "name": "buybackMngo",
          "type": "i128",
          "index": false
        },
        {
          "name": "mngoBuybackPrice",
          "type": "i128",
          "index": false
        },
        {
          "name": "oraclePrice",
          "type": "i128",
          "index": false
        }
      ]
    },
    {
      "name": "FilledPerpOrderLog",
      "fields": [
        {
          "name": "mangoGroup",
          "type": "publicKey",
          "index": false
        },
        {
          "name": "perpMarketIndex",
          "type": "u16",
          "index": false
        },
        {
          "name": "seqNum",
          "type": "u64",
          "index": false
        }
      ]
    },
    {
      "name": "PerpTakerTradeLog",
      "fields": [
        {
          "name": "mangoGroup",
          "type": "publicKey",
          "index": false
        },
        {
          "name": "mangoAccount",
          "type": "publicKey",
          "index": false
        },
        {
          "name": "perpMarketIndex",
          "type": "u16",
          "index": false
        },
        {
          "name": "takerSide",
          "type": "u8",
          "index": false
        },
        {
          "name": "totalBaseLotsTaken",
          "type": "i64",
          "index": false
        },
        {
          "name": "totalBaseLotsDecremented",
          "type": "i64",
          "index": false
        },
        {
          "name": "totalQuoteLotsTaken",
          "type": "i64",
          "index": false
        },
        {
          "name": "totalQuoteLotsDecremented",
          "type": "i64",
          "index": false
        },
        {
          "name": "takerFeesPaid",
          "type": "i128",
          "index": false
        },
        {
          "name": "feePenalty",
          "type": "i128",
          "index": false
        }
      ]
    },
    {
      "name": "PerpForceClosePositionLog",
      "fields": [
        {
          "name": "mangoGroup",
          "type": "publicKey",
          "index": false
        },
        {
          "name": "perpMarketIndex",
          "type": "u16",
          "index": false
        },
        {
          "name": "accountA",
          "type": "publicKey",
          "index": false
        },
        {
          "name": "accountB",
          "type": "publicKey",
          "index": false
        },
        {
          "name": "baseTransfer",
          "type": "i64",
          "index": false
        },
        {
          "name": "quoteTransfer",
          "type": "i128",
          "index": false
        },
        {
          "name": "price",
          "type": "i128",
          "index": false
        }
      ]
    },
    {
      "name": "TokenForceCloseBorrowsWithTokenLog",
      "fields": [
        {
          "name": "mangoGroup",
          "type": "publicKey",
          "index": false
        },
        {
          "name": "liqor",
          "type": "publicKey",
          "index": false
        },
        {
          "name": "liqee",
          "type": "publicKey",
          "index": false
        },
        {
          "name": "assetTokenIndex",
          "type": "u16",
          "index": false
        },
        {
          "name": "liabTokenIndex",
          "type": "u16",
          "index": false
        },
        {
          "name": "assetTransfer",
          "type": "i128",
          "index": false
        },
        {
          "name": "liabTransfer",
          "type": "i128",
          "index": false
        },
        {
          "name": "assetPrice",
          "type": "i128",
          "index": false
        },
        {
          "name": "liabPrice",
          "type": "i128",
          "index": false
        },
        {
          "name": "feeFactor",
          "type": "i128",
          "index": false
        }
      ]
    },
    {
      "name": "TokenConditionalSwapCreateLog",
      "fields": [
        {
          "name": "mangoGroup",
          "type": "publicKey",
          "index": false
        },
        {
          "name": "mangoAccount",
          "type": "publicKey",
          "index": false
        },
        {
          "name": "id",
          "type": "u64",
          "index": false
        },
        {
          "name": "maxBuy",
          "type": "u64",
          "index": false
        },
        {
          "name": "maxSell",
          "type": "u64",
          "index": false
        },
        {
          "name": "expiryTimestamp",
          "type": "u64",
          "index": false
        },
        {
          "name": "priceLowerLimit",
          "type": "f64",
          "index": false
        },
        {
          "name": "priceUpperLimit",
          "type": "f64",
          "index": false
        },
        {
          "name": "pricePremiumRate",
<<<<<<< HEAD
=======
          "type": "f64",
          "index": false
        },
        {
          "name": "takerFeeRate",
          "type": "f32",
          "index": false
        },
        {
          "name": "makerFeeRate",
          "type": "f32",
          "index": false
        },
        {
          "name": "buyTokenIndex",
          "type": "u16",
          "index": false
        },
        {
          "name": "sellTokenIndex",
          "type": "u16",
          "index": false
        },
        {
          "name": "allowCreatingDeposits",
          "type": "bool",
          "index": false
        },
        {
          "name": "allowCreatingBorrows",
          "type": "bool",
          "index": false
        }
      ]
    },
    {
      "name": "TokenConditionalSwapCreateLogV2",
      "fields": [
        {
          "name": "mangoGroup",
          "type": "publicKey",
          "index": false
        },
        {
          "name": "mangoAccount",
          "type": "publicKey",
          "index": false
        },
        {
          "name": "id",
          "type": "u64",
          "index": false
        },
        {
          "name": "maxBuy",
          "type": "u64",
          "index": false
        },
        {
          "name": "maxSell",
          "type": "u64",
          "index": false
        },
        {
          "name": "expiryTimestamp",
          "type": "u64",
          "index": false
        },
        {
          "name": "priceLowerLimit",
          "type": "f64",
          "index": false
        },
        {
          "name": "priceUpperLimit",
          "type": "f64",
          "index": false
        },
        {
          "name": "pricePremiumRate",
>>>>>>> 6dcd5c92
          "type": "f64",
          "index": false
        },
        {
          "name": "takerFeeRate",
          "type": "f32",
          "index": false
        },
        {
          "name": "makerFeeRate",
          "type": "f32",
          "index": false
        },
        {
          "name": "buyTokenIndex",
          "type": "u16",
          "index": false
        },
        {
          "name": "sellTokenIndex",
          "type": "u16",
          "index": false
        },
        {
          "name": "allowCreatingDeposits",
          "type": "bool",
          "index": false
        },
        {
          "name": "allowCreatingBorrows",
          "type": "bool",
          "index": false
        },
        {
          "name": "displayPriceStyle",
          "type": "u8",
          "index": false
        },
        {
          "name": "intention",
          "type": "u8",
          "index": false
        }
      ]
    },
    {
      "name": "TokenConditionalSwapTriggerLog",
      "fields": [
        {
          "name": "mangoGroup",
          "type": "publicKey",
          "index": false
        },
        {
          "name": "liqee",
          "type": "publicKey",
          "index": false
        },
        {
          "name": "liqor",
          "type": "publicKey",
          "index": false
        },
        {
          "name": "tokenConditionalSwapId",
          "type": "u64",
          "index": false
        },
        {
          "name": "buyTokenIndex",
          "type": "u16",
          "index": false
        },
        {
          "name": "sellTokenIndex",
          "type": "u16",
          "index": false
        },
        {
          "name": "buyAmount",
          "type": "u64",
          "index": false
        },
        {
          "name": "sellAmount",
          "type": "u64",
          "index": false
        },
        {
          "name": "makerFee",
          "type": "u64",
          "index": false
        },
        {
          "name": "takerFee",
          "type": "u64",
          "index": false
        },
        {
          "name": "buyTokenPrice",
          "type": "i128",
          "index": false
        },
        {
          "name": "sellTokenPrice",
          "type": "i128",
          "index": false
        },
        {
          "name": "closed",
          "type": "bool",
          "index": false
        }
      ]
    },
    {
      "name": "TokenConditionalSwapTriggerLogV2",
      "fields": [
        {
          "name": "mangoGroup",
          "type": "publicKey",
          "index": false
        },
        {
          "name": "liqee",
          "type": "publicKey",
          "index": false
        },
        {
          "name": "liqor",
          "type": "publicKey",
          "index": false
        },
        {
          "name": "tokenConditionalSwapId",
          "type": "u64",
          "index": false
        },
        {
          "name": "buyTokenIndex",
          "type": "u16",
          "index": false
        },
        {
          "name": "sellTokenIndex",
          "type": "u16",
          "index": false
        },
        {
          "name": "buyAmount",
          "type": "u64",
          "index": false
        },
        {
          "name": "sellAmount",
          "type": "u64",
          "index": false
        },
        {
          "name": "makerFee",
          "type": "u64",
          "index": false
        },
        {
          "name": "takerFee",
          "type": "u64",
          "index": false
        },
        {
          "name": "buyTokenPrice",
          "type": "i128",
          "index": false
        },
        {
          "name": "sellTokenPrice",
          "type": "i128",
          "index": false
        },
        {
          "name": "closed",
          "type": "bool",
          "index": false
        },
        {
          "name": "displayPriceStyle",
          "type": "u8",
          "index": false
        },
        {
          "name": "intention",
          "type": "u8",
          "index": false
        }
      ]
    },
    {
      "name": "TokenConditionalSwapCancelLog",
      "fields": [
        {
          "name": "mangoGroup",
          "type": "publicKey",
          "index": false
        },
        {
          "name": "mangoAccount",
          "type": "publicKey",
          "index": false
        },
        {
          "name": "id",
          "type": "u64",
          "index": false
        }
      ]
    }
  ],
  "errors": [
    {
      "code": 6000,
      "name": "SomeError",
      "msg": ""
    },
    {
      "code": 6001,
      "name": "NotImplementedError",
      "msg": ""
    },
    {
      "code": 6002,
      "name": "MathError",
      "msg": "checked math error"
    },
    {
      "code": 6003,
      "name": "UnexpectedOracle",
      "msg": ""
    },
    {
      "code": 6004,
      "name": "UnknownOracleType",
      "msg": "oracle type cannot be determined"
    },
    {
      "code": 6005,
      "name": "InvalidFlashLoanTargetCpiProgram",
      "msg": ""
    },
    {
      "code": 6006,
      "name": "HealthMustBePositive",
      "msg": "health must be positive"
    },
    {
      "code": 6007,
      "name": "HealthMustBePositiveOrIncrease",
      "msg": "health must be positive or not decrease"
    },
    {
      "code": 6008,
      "name": "HealthMustBeNegative",
      "msg": "health must be negative"
    },
    {
      "code": 6009,
      "name": "IsBankrupt",
      "msg": "the account is bankrupt"
    },
    {
      "code": 6010,
      "name": "IsNotBankrupt",
      "msg": "the account is not bankrupt"
    },
    {
      "code": 6011,
      "name": "NoFreeTokenPositionIndex",
      "msg": "no free token position index"
    },
    {
      "code": 6012,
      "name": "NoFreeSerum3OpenOrdersIndex",
      "msg": "no free serum3 open orders index"
    },
    {
      "code": 6013,
      "name": "NoFreePerpPositionIndex",
      "msg": "no free perp position index"
    },
    {
      "code": 6014,
      "name": "Serum3OpenOrdersExistAlready",
      "msg": "serum3 open orders exist already"
    },
    {
      "code": 6015,
      "name": "InsufficentBankVaultFunds",
      "msg": "bank vault has insufficent funds"
    },
    {
      "code": 6016,
      "name": "BeingLiquidated",
      "msg": "account is currently being liquidated"
    },
    {
      "code": 6017,
      "name": "InvalidBank",
      "msg": "invalid bank"
    },
    {
      "code": 6018,
      "name": "ProfitabilityMismatch",
      "msg": "account profitability is mismatched"
    },
    {
      "code": 6019,
      "name": "CannotSettleWithSelf",
      "msg": "cannot settle with self"
    },
    {
      "code": 6020,
      "name": "PerpPositionDoesNotExist",
      "msg": "perp position does not exist"
    },
    {
      "code": 6021,
      "name": "MaxSettleAmountMustBeGreaterThanZero",
      "msg": "max settle amount must be greater than zero"
    },
    {
      "code": 6022,
      "name": "HasOpenPerpOrders",
      "msg": "the perp position has open orders or unprocessed fill events"
    },
    {
      "code": 6023,
      "name": "OracleConfidence",
      "msg": "an oracle does not reach the confidence threshold"
    },
    {
      "code": 6024,
      "name": "OracleStale",
      "msg": "an oracle is stale"
    },
    {
      "code": 6025,
      "name": "SettlementAmountMustBePositive",
      "msg": "settlement amount must always be positive"
    },
    {
      "code": 6026,
      "name": "BankBorrowLimitReached",
      "msg": "bank utilization has reached limit"
    },
    {
      "code": 6027,
      "name": "BankNetBorrowsLimitReached",
      "msg": "bank net borrows has reached limit - this is an intermittent error - the limit will reset regularly"
    },
    {
      "code": 6028,
      "name": "TokenPositionDoesNotExist",
      "msg": "token position does not exist"
    },
    {
      "code": 6029,
      "name": "DepositsIntoLiquidatingMustRecover",
      "msg": "token deposits into accounts that are being liquidated must bring their health above the init threshold"
    },
    {
      "code": 6030,
      "name": "TokenInReduceOnlyMode",
      "msg": "token is in reduce only mode"
    },
    {
      "code": 6031,
      "name": "MarketInReduceOnlyMode",
      "msg": "market is in reduce only mode"
    },
    {
      "code": 6032,
      "name": "GroupIsHalted",
      "msg": "group is halted"
    },
    {
      "code": 6033,
      "name": "PerpHasBaseLots",
      "msg": "the perp position has non-zero base lots"
    },
    {
      "code": 6034,
      "name": "HasOpenOrUnsettledSerum3Orders",
      "msg": "there are open or unsettled serum3 orders"
    },
    {
      "code": 6035,
      "name": "HasLiquidatableTokenPosition",
      "msg": "has liquidatable token position"
    },
    {
      "code": 6036,
      "name": "HasLiquidatablePerpBasePosition",
      "msg": "has liquidatable perp base position"
    },
    {
      "code": 6037,
      "name": "HasLiquidatablePositivePerpPnl",
      "msg": "has liquidatable positive perp pnl"
    },
    {
      "code": 6038,
      "name": "AccountIsFrozen",
      "msg": "account is frozen"
    },
    {
      "code": 6039,
      "name": "InitAssetWeightCantBeNegative",
      "msg": "Init Asset Weight can't be negative"
    },
    {
      "code": 6040,
      "name": "HasOpenPerpTakerFills",
      "msg": "has open perp taker fills"
    },
    {
      "code": 6041,
      "name": "DepositLimit",
      "msg": "deposit crosses the current group deposit limit"
    },
    {
      "code": 6042,
      "name": "IxIsDisabled",
      "msg": "instruction is disabled"
    },
    {
      "code": 6043,
      "name": "NoLiquidatablePerpBasePosition",
      "msg": "no liquidatable perp base position"
    },
    {
      "code": 6044,
      "name": "PerpOrderIdNotFound",
      "msg": "perp order id not found on the orderbook"
    },
    {
      "code": 6045,
      "name": "HealthRegionBadInnerInstruction",
      "msg": "HealthRegions allow only specific instructions between Begin and End"
    },
    {
      "code": 6046,
      "name": "TokenInForceClose",
      "msg": "token is in force close"
    },
    {
      "code": 6047,
      "name": "InvalidHealthAccountCount",
      "msg": "incorrect number of health accounts"
    },
    {
      "code": 6048,
      "name": "WouldSelfTrade",
      "msg": "would self trade"
    },
    {
      "code": 6049,
      "name": "TokenConditionalSwapPriceNotInRange",
      "msg": "conditional token swap price is not in execution range"
    }
  ]
}<|MERGE_RESOLUTION|>--- conflicted
+++ resolved
@@ -11901,8 +11901,6 @@
         },
         {
           "name": "pricePremiumRate",
-<<<<<<< HEAD
-=======
           "type": "f64",
           "index": false
         },
@@ -11983,7 +11981,6 @@
         },
         {
           "name": "pricePremiumRate",
->>>>>>> 6dcd5c92
           "type": "f64",
           "index": false
         },
