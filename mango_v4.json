--- conflicted
+++ resolved
@@ -3306,7 +3306,7 @@
       }
     },
     {
-      "name": "perpPlaceOrderV2",
+      "name": "perpPlaceOrderPegged",
       "accounts": [
         {
           "name": "group",
@@ -3357,7 +3357,11 @@
           }
         },
         {
-          "name": "priceLots",
+          "name": "priceOffsetLots",
+          "type": "i64"
+        },
+        {
+          "name": "pegLimit",
           "type": "i64"
         },
         {
@@ -3379,12 +3383,6 @@
           }
         },
         {
-          "name": "selfTradeBehavior",
-          "type": {
-            "defined": "SelfTradeBehavior"
-          }
-        },
-        {
           "name": "reduceOnly",
           "type": "bool"
         },
@@ -3395,110 +3393,10 @@
         {
           "name": "limit",
           "type": "u8"
-        }
-      ],
-      "returns": {
-        "option": "u128"
-      }
-    },
-    {
-      "name": "perpPlaceOrderPegged",
-      "accounts": [
-        {
-          "name": "group",
-          "isMut": false,
-          "isSigner": false
-        },
-        {
-          "name": "account",
-          "isMut": true,
-          "isSigner": false
-        },
-        {
-          "name": "owner",
-          "isMut": false,
-          "isSigner": true
-        },
-        {
-          "name": "perpMarket",
-          "isMut": true,
-          "isSigner": false
-        },
-        {
-          "name": "bids",
-          "isMut": true,
-          "isSigner": false
-        },
-        {
-          "name": "asks",
-          "isMut": true,
-          "isSigner": false
-        },
-        {
-          "name": "eventQueue",
-          "isMut": true,
-          "isSigner": false
-        },
-        {
-          "name": "oracle",
-          "isMut": false,
-          "isSigner": false
-        }
-      ],
-      "args": [
-        {
-          "name": "side",
-          "type": {
-            "defined": "Side"
-          }
-        },
-        {
-          "name": "priceOffsetLots",
-          "type": "i64"
-        },
-        {
-          "name": "pegLimit",
-          "type": "i64"
-        },
-        {
-          "name": "maxBaseLots",
-          "type": "i64"
-        },
-        {
-          "name": "maxQuoteLots",
-          "type": "i64"
-        },
-        {
-          "name": "clientOrderId",
-          "type": "u64"
-        },
-        {
-          "name": "orderType",
-          "type": {
-            "defined": "PlaceOrderType"
-          }
-        },
-        {
-          "name": "reduceOnly",
-          "type": "bool"
-        },
-        {
-          "name": "expiryTimestamp",
-          "type": "u64"
-        },
-        {
-          "name": "limit",
-          "type": "u8"
         },
         {
           "name": "maxOracleStalenessSlots",
           "type": "i32"
-        },
-        {
-          "name": "selfTradeBehavior",
-          "type": {
-            "defined": "SelfTradeBehavior"
-          }
         }
       ],
       "returns": {
@@ -7402,28 +7300,6 @@
       }
     },
     {
-      "name": "SelfTradeBehavior",
-      "docs": [
-        "Self trade behavior controls how taker orders interact with resting limit orders of the same account.",
-        "This setting has no influecne on placing a resting or oracle pegged limit order that does not match",
-        "immediately, instead it's the responsibility of the user to correctly configure his taker orders."
-      ],
-      "type": {
-        "kind": "enum",
-        "variants": [
-          {
-            "name": "DecrementTake"
-          },
-          {
-            "name": "CancelProvide"
-          },
-          {
-            "name": "AbortTransaction"
-          }
-        ]
-      }
-    },
-    {
       "name": "Side",
       "type": {
         "kind": "enum",
@@ -7466,8 +7342,7 @@
         "kind": "enum",
         "variants": [
           {
-            "name": "Market",
-            "fields": []
+            "name": "Market"
           },
           {
             "name": "ImmediateOrCancel",
@@ -9204,10 +9079,6 @@
     },
     {
       "code": 6046,
-<<<<<<< HEAD
-      "name": "WouldSelfTrade",
-      "msg": "would self trade"
-=======
       "name": "TokenInForceClose",
       "msg": "token is in force close"
     },
@@ -9215,7 +9086,6 @@
       "code": 6047,
       "name": "InvalidHealthAccountCount",
       "msg": "incorrect number of health accounts"
->>>>>>> 9429d399
     }
   ]
 }