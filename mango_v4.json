{
<<<<<<< HEAD
  "version": "0.10.0",
=======
  "version": "0.11.0",
>>>>>>> e612be21
  "name": "mango_v4",
  "instructions": [
    {
      "name": "groupCreate",
      "accounts": [
        {
          "name": "group",
          "isMut": true,
          "isSigner": false,
          "pda": {
            "seeds": [
              {
                "kind": "const",
                "type": "string",
                "value": "Group"
              },
              {
                "kind": "account",
                "type": "publicKey",
                "path": "creator"
              },
              {
                "kind": "arg",
                "type": "u32",
                "path": "group_num"
              }
            ]
          }
        },
        {
          "name": "creator",
          "isMut": false,
          "isSigner": true
        },
        {
          "name": "insuranceMint",
          "isMut": false,
          "isSigner": false
        },
        {
          "name": "insuranceVault",
          "isMut": true,
          "isSigner": false,
          "pda": {
            "seeds": [
              {
                "kind": "const",
                "type": "string",
                "value": "InsuranceVault"
              },
              {
                "kind": "account",
                "type": "publicKey",
                "path": "group"
              }
            ]
          }
        },
        {
          "name": "payer",
          "isMut": true,
          "isSigner": true
        },
        {
          "name": "tokenProgram",
          "isMut": false,
          "isSigner": false
        },
        {
          "name": "systemProgram",
          "isMut": false,
          "isSigner": false
        },
        {
          "name": "rent",
          "isMut": false,
          "isSigner": false
        }
      ],
      "args": [
        {
          "name": "groupNum",
          "type": "u32"
        },
        {
          "name": "testing",
          "type": "u8"
        },
        {
          "name": "version",
          "type": "u8"
        }
      ]
    },
    {
      "name": "groupEdit",
      "accounts": [
        {
          "name": "group",
          "isMut": true,
          "isSigner": false
        },
        {
          "name": "admin",
          "isMut": false,
          "isSigner": true
        }
      ],
      "args": [
        {
          "name": "adminOpt",
          "type": {
            "option": "publicKey"
          }
        },
        {
          "name": "fastListingAdminOpt",
          "type": {
            "option": "publicKey"
          }
        },
        {
          "name": "securityAdminOpt",
          "type": {
            "option": "publicKey"
          }
        },
        {
          "name": "testingOpt",
          "type": {
            "option": "u8"
          }
        },
        {
          "name": "versionOpt",
          "type": {
            "option": "u8"
          }
        },
        {
          "name": "depositLimitQuoteOpt",
          "type": {
            "option": "u64"
          }
        },
        {
          "name": "buybackFeesOpt",
          "type": {
            "option": "bool"
          }
        },
        {
          "name": "buybackFeesBonusFactorOpt",
          "type": {
            "option": "f32"
          }
        },
        {
          "name": "buybackFeesSwapMangoAccountOpt",
          "type": {
            "option": "publicKey"
          }
        },
        {
          "name": "mngoTokenIndexOpt",
          "type": {
            "option": "u16"
          }
        },
        {
          "name": "buybackFeesExpiryIntervalOpt",
          "type": {
            "option": "u64"
          }
        }
      ]
    },
    {
      "name": "ixGateSet",
      "accounts": [
        {
          "name": "group",
          "isMut": true,
          "isSigner": false
        },
        {
          "name": "admin",
          "isMut": false,
          "isSigner": true
        }
      ],
      "args": [
        {
          "name": "ixGate",
          "type": "u128"
        }
      ]
    },
    {
      "name": "groupClose",
      "accounts": [
        {
          "name": "group",
          "isMut": true,
          "isSigner": false
        },
        {
          "name": "admin",
          "isMut": false,
          "isSigner": true
        },
        {
          "name": "insuranceVault",
          "isMut": true,
          "isSigner": false
        },
        {
          "name": "solDestination",
          "isMut": true,
          "isSigner": false
        },
        {
          "name": "tokenProgram",
          "isMut": false,
          "isSigner": false
        }
      ],
      "args": []
    },
    {
      "name": "tokenRegister",
      "accounts": [
        {
          "name": "group",
          "isMut": false,
          "isSigner": false
        },
        {
          "name": "admin",
          "isMut": false,
          "isSigner": true
        },
        {
          "name": "mint",
          "isMut": false,
          "isSigner": false
        },
        {
          "name": "bank",
          "isMut": true,
          "isSigner": false,
          "pda": {
            "seeds": [
              {
                "kind": "const",
                "type": "string",
                "value": "Bank"
              },
              {
                "kind": "account",
                "type": "publicKey",
                "path": "group"
              },
              {
                "kind": "arg",
                "type": "u16",
                "path": "token_index"
              },
              {
                "kind": "const",
                "type": "u32",
                "value": 0
              }
            ]
          }
        },
        {
          "name": "vault",
          "isMut": true,
          "isSigner": false,
          "pda": {
            "seeds": [
              {
                "kind": "const",
                "type": "string",
                "value": "Vault"
              },
              {
                "kind": "account",
                "type": "publicKey",
                "path": "group"
              },
              {
                "kind": "arg",
                "type": "u16",
                "path": "token_index"
              },
              {
                "kind": "const",
                "type": "u32",
                "value": 0
              }
            ]
          }
        },
        {
          "name": "mintInfo",
          "isMut": true,
          "isSigner": false,
          "pda": {
            "seeds": [
              {
                "kind": "const",
                "type": "string",
                "value": "MintInfo"
              },
              {
                "kind": "account",
                "type": "publicKey",
                "path": "group"
              },
              {
                "kind": "account",
                "type": "publicKey",
                "account": "Mint",
                "path": "mint"
              }
            ]
          }
        },
        {
          "name": "oracle",
          "isMut": false,
          "isSigner": false
        },
        {
          "name": "payer",
          "isMut": true,
          "isSigner": true
        },
        {
          "name": "tokenProgram",
          "isMut": false,
          "isSigner": false
        },
        {
          "name": "systemProgram",
          "isMut": false,
          "isSigner": false
        },
        {
          "name": "rent",
          "isMut": false,
          "isSigner": false
        }
      ],
      "args": [
        {
          "name": "tokenIndex",
          "type": "u16"
        },
        {
          "name": "name",
          "type": "string"
        },
        {
          "name": "oracleConfig",
          "type": {
            "defined": "OracleConfigParams"
          }
        },
        {
          "name": "interestRateParams",
          "type": {
            "defined": "InterestRateParams"
          }
        },
        {
          "name": "loanFeeRate",
          "type": "f32"
        },
        {
          "name": "loanOriginationFeeRate",
          "type": "f32"
        },
        {
          "name": "maintAssetWeight",
          "type": "f32"
        },
        {
          "name": "initAssetWeight",
          "type": "f32"
        },
        {
          "name": "maintLiabWeight",
          "type": "f32"
        },
        {
          "name": "initLiabWeight",
          "type": "f32"
        },
        {
          "name": "liquidationFee",
          "type": "f32"
        },
        {
          "name": "minVaultToDepositsRatio",
          "type": "f64"
        },
        {
          "name": "netBorrowLimitWindowSizeTs",
          "type": "u64"
        },
        {
          "name": "netBorrowLimitPerWindowQuote",
          "type": "i64"
        }
      ]
    },
    {
      "name": "tokenRegisterTrustless",
      "accounts": [
        {
          "name": "group",
          "isMut": false,
          "isSigner": false
        },
        {
          "name": "admin",
          "isMut": false,
          "isSigner": true
        },
        {
          "name": "mint",
          "isMut": false,
          "isSigner": false
        },
        {
          "name": "bank",
          "isMut": true,
          "isSigner": false,
          "pda": {
            "seeds": [
              {
                "kind": "const",
                "type": "string",
                "value": "Bank"
              },
              {
                "kind": "account",
                "type": "publicKey",
                "path": "group"
              },
              {
                "kind": "arg",
                "type": "u16",
                "path": "token_index"
              },
              {
                "kind": "const",
                "type": "u32",
                "value": 0
              }
            ]
          }
        },
        {
          "name": "vault",
          "isMut": true,
          "isSigner": false,
          "pda": {
            "seeds": [
              {
                "kind": "const",
                "type": "string",
                "value": "Vault"
              },
              {
                "kind": "account",
                "type": "publicKey",
                "path": "group"
              },
              {
                "kind": "arg",
                "type": "u16",
                "path": "token_index"
              },
              {
                "kind": "const",
                "type": "u32",
                "value": 0
              }
            ]
          }
        },
        {
          "name": "mintInfo",
          "isMut": true,
          "isSigner": false,
          "pda": {
            "seeds": [
              {
                "kind": "const",
                "type": "string",
                "value": "MintInfo"
              },
              {
                "kind": "account",
                "type": "publicKey",
                "path": "group"
              },
              {
                "kind": "account",
                "type": "publicKey",
                "account": "Mint",
                "path": "mint"
              }
            ]
          }
        },
        {
          "name": "oracle",
          "isMut": false,
          "isSigner": false
        },
        {
          "name": "payer",
          "isMut": true,
          "isSigner": true
        },
        {
          "name": "tokenProgram",
          "isMut": false,
          "isSigner": false
        },
        {
          "name": "systemProgram",
          "isMut": false,
          "isSigner": false
        },
        {
          "name": "rent",
          "isMut": false,
          "isSigner": false
        }
      ],
      "args": [
        {
          "name": "tokenIndex",
          "type": "u16"
        },
        {
          "name": "name",
          "type": "string"
        }
      ]
    },
    {
      "name": "tokenEdit",
      "accounts": [
        {
          "name": "group",
          "isMut": false,
          "isSigner": false
        },
        {
          "name": "admin",
          "isMut": false,
          "isSigner": true
        },
        {
          "name": "mintInfo",
          "isMut": true,
          "isSigner": false
        },
        {
          "name": "oracle",
          "isMut": false,
          "isSigner": false,
          "docs": [
            "The oracle account is optional and only used when reset_stable_price is set.",
            ""
          ]
        }
      ],
      "args": [
        {
          "name": "oracleOpt",
          "type": {
            "option": "publicKey"
          }
        },
        {
          "name": "oracleConfigOpt",
          "type": {
            "option": {
              "defined": "OracleConfigParams"
            }
          }
        },
        {
          "name": "groupInsuranceFundOpt",
          "type": {
            "option": "bool"
          }
        },
        {
          "name": "interestRateParamsOpt",
          "type": {
            "option": {
              "defined": "InterestRateParams"
            }
          }
        },
        {
          "name": "loanFeeRateOpt",
          "type": {
            "option": "f32"
          }
        },
        {
          "name": "loanOriginationFeeRateOpt",
          "type": {
            "option": "f32"
          }
        },
        {
          "name": "maintAssetWeightOpt",
          "type": {
            "option": "f32"
          }
        },
        {
          "name": "initAssetWeightOpt",
          "type": {
            "option": "f32"
          }
        },
        {
          "name": "maintLiabWeightOpt",
          "type": {
            "option": "f32"
          }
        },
        {
          "name": "initLiabWeightOpt",
          "type": {
            "option": "f32"
          }
        },
        {
          "name": "liquidationFeeOpt",
          "type": {
            "option": "f32"
          }
        },
        {
          "name": "stablePriceDelayIntervalSecondsOpt",
          "type": {
            "option": "u32"
          }
        },
        {
          "name": "stablePriceDelayGrowthLimitOpt",
          "type": {
            "option": "f32"
          }
        },
        {
          "name": "stablePriceGrowthLimitOpt",
          "type": {
            "option": "f32"
          }
        },
        {
          "name": "minVaultToDepositsRatioOpt",
          "type": {
            "option": "f64"
          }
        },
        {
          "name": "netBorrowLimitPerWindowQuoteOpt",
          "type": {
            "option": "i64"
          }
        },
        {
          "name": "netBorrowLimitWindowSizeTsOpt",
          "type": {
            "option": "u64"
          }
        },
        {
          "name": "borrowWeightScaleStartQuoteOpt",
          "type": {
            "option": "f64"
          }
        },
        {
          "name": "depositWeightScaleStartQuoteOpt",
          "type": {
            "option": "f64"
          }
        },
        {
          "name": "resetStablePrice",
          "type": "bool"
        },
        {
          "name": "resetNetBorrowLimit",
          "type": "bool"
        },
        {
          "name": "reduceOnlyOpt",
          "type": {
            "option": "u8"
          }
        },
        {
          "name": "nameOpt",
          "type": {
            "option": "string"
          }
        },
        {
          "name": "forceCloseOpt",
          "type": {
            "option": "bool"
          }
        }
      ]
    },
    {
      "name": "tokenAddBank",
      "accounts": [
        {
          "name": "group",
          "isMut": false,
          "isSigner": false
        },
        {
          "name": "admin",
          "isMut": false,
          "isSigner": true
        },
        {
          "name": "mint",
          "isMut": false,
          "isSigner": false
        },
        {
          "name": "existingBank",
          "isMut": false,
          "isSigner": false
        },
        {
          "name": "bank",
          "isMut": true,
          "isSigner": false,
          "pda": {
            "seeds": [
              {
                "kind": "const",
                "type": "string",
                "value": "Bank"
              },
              {
                "kind": "account",
                "type": "publicKey",
                "path": "group"
              },
              {
                "kind": "arg",
                "type": "u16",
                "path": "token_index"
              },
              {
                "kind": "arg",
                "type": "u32",
                "path": "bank_num"
              }
            ]
          }
        },
        {
          "name": "vault",
          "isMut": true,
          "isSigner": false,
          "pda": {
            "seeds": [
              {
                "kind": "const",
                "type": "string",
                "value": "Vault"
              },
              {
                "kind": "account",
                "type": "publicKey",
                "path": "group"
              },
              {
                "kind": "arg",
                "type": "u16",
                "path": "token_index"
              },
              {
                "kind": "arg",
                "type": "u32",
                "path": "bank_num"
              }
            ]
          }
        },
        {
          "name": "mintInfo",
          "isMut": true,
          "isSigner": false
        },
        {
          "name": "payer",
          "isMut": true,
          "isSigner": true
        },
        {
          "name": "tokenProgram",
          "isMut": false,
          "isSigner": false
        },
        {
          "name": "systemProgram",
          "isMut": false,
          "isSigner": false
        },
        {
          "name": "rent",
          "isMut": false,
          "isSigner": false
        }
      ],
      "args": [
        {
          "name": "tokenIndex",
          "type": "u16"
        },
        {
          "name": "bankNum",
          "type": "u32"
        }
      ]
    },
    {
      "name": "tokenDeregister",
      "accounts": [
        {
          "name": "group",
          "isMut": false,
          "isSigner": false
        },
        {
          "name": "admin",
          "isMut": false,
          "isSigner": true
        },
        {
          "name": "mintInfo",
          "isMut": true,
          "isSigner": false
        },
        {
          "name": "dustVault",
          "isMut": true,
          "isSigner": false
        },
        {
          "name": "solDestination",
          "isMut": true,
          "isSigner": false
        },
        {
          "name": "tokenProgram",
          "isMut": false,
          "isSigner": false
        }
      ],
      "args": []
    },
    {
      "name": "tokenUpdateIndexAndRate",
      "accounts": [
        {
          "name": "group",
          "isMut": false,
          "isSigner": false
        },
        {
          "name": "mintInfo",
          "isMut": false,
          "isSigner": false
        },
        {
          "name": "oracle",
          "isMut": false,
          "isSigner": false
        },
        {
          "name": "instructions",
          "isMut": false,
          "isSigner": false
        }
      ],
      "args": []
    },
    {
      "name": "accountCreate",
      "accounts": [
        {
          "name": "group",
          "isMut": false,
          "isSigner": false
        },
        {
          "name": "account",
          "isMut": true,
          "isSigner": false,
          "pda": {
            "seeds": [
              {
                "kind": "const",
                "type": "string",
                "value": "MangoAccount"
              },
              {
                "kind": "account",
                "type": "publicKey",
                "path": "group"
              },
              {
                "kind": "account",
                "type": "publicKey",
                "path": "owner"
              },
              {
                "kind": "arg",
                "type": "u32",
                "path": "account_num"
              }
            ]
          }
        },
        {
          "name": "owner",
          "isMut": false,
          "isSigner": true
        },
        {
          "name": "payer",
          "isMut": true,
          "isSigner": true
        },
        {
          "name": "systemProgram",
          "isMut": false,
          "isSigner": false
        }
      ],
      "args": [
        {
          "name": "accountNum",
          "type": "u32"
        },
        {
          "name": "tokenCount",
          "type": "u8"
        },
        {
          "name": "serum3Count",
          "type": "u8"
        },
        {
          "name": "perpCount",
          "type": "u8"
        },
        {
          "name": "perpOoCount",
          "type": "u8"
        },
        {
          "name": "name",
          "type": "string"
        }
      ]
    },
    {
      "name": "accountExpand",
      "accounts": [
        {
          "name": "group",
          "isMut": false,
          "isSigner": false
        },
        {
          "name": "account",
          "isMut": true,
          "isSigner": false
        },
        {
          "name": "owner",
          "isMut": false,
          "isSigner": true
        },
        {
          "name": "payer",
          "isMut": true,
          "isSigner": true
        },
        {
          "name": "systemProgram",
          "isMut": false,
          "isSigner": false
        }
      ],
      "args": [
        {
          "name": "tokenCount",
          "type": "u8"
        },
        {
          "name": "serum3Count",
          "type": "u8"
        },
        {
          "name": "perpCount",
          "type": "u8"
        },
        {
          "name": "perpOoCount",
          "type": "u8"
        }
      ]
    },
    {
      "name": "accountEdit",
      "accounts": [
        {
          "name": "group",
          "isMut": false,
          "isSigner": false
        },
        {
          "name": "account",
          "isMut": true,
          "isSigner": false
        },
        {
          "name": "owner",
          "isMut": false,
          "isSigner": true
        }
      ],
      "args": [
        {
          "name": "nameOpt",
          "type": {
            "option": "string"
          }
        },
        {
          "name": "delegateOpt",
          "type": {
            "option": "publicKey"
          }
        }
      ]
    },
    {
      "name": "accountToggleFreeze",
      "accounts": [
        {
          "name": "group",
          "isMut": false,
          "isSigner": false
        },
        {
          "name": "account",
          "isMut": true,
          "isSigner": false
        },
        {
          "name": "admin",
          "isMut": false,
          "isSigner": true
        }
      ],
      "args": [
        {
          "name": "freeze",
          "type": "bool"
        }
      ]
    },
    {
      "name": "accountClose",
      "accounts": [
        {
          "name": "group",
          "isMut": false,
          "isSigner": false
        },
        {
          "name": "account",
          "isMut": true,
          "isSigner": false
        },
        {
          "name": "owner",
          "isMut": false,
          "isSigner": true
        },
        {
          "name": "solDestination",
          "isMut": true,
          "isSigner": false
        },
        {
          "name": "tokenProgram",
          "isMut": false,
          "isSigner": false
        }
      ],
      "args": [
        {
          "name": "forceClose",
          "type": "bool"
        }
      ]
    },
    {
      "name": "accountBuybackFeesWithMngo",
      "accounts": [
        {
          "name": "group",
          "isMut": false,
          "isSigner": false
        },
        {
          "name": "account",
          "isMut": true,
          "isSigner": false
        },
        {
          "name": "owner",
          "isMut": false,
          "isSigner": true
        },
        {
          "name": "daoAccount",
          "isMut": true,
          "isSigner": false
        },
        {
          "name": "mngoBank",
          "isMut": true,
          "isSigner": false
        },
        {
          "name": "mngoOracle",
          "isMut": false,
          "isSigner": false
        },
        {
          "name": "feesBank",
          "isMut": true,
          "isSigner": false
        },
        {
          "name": "feesOracle",
          "isMut": false,
          "isSigner": false
        }
      ],
      "args": [
        {
          "name": "maxBuybackUsd",
          "type": "u64"
        }
      ]
    },
    {
      "name": "stubOracleCreate",
      "accounts": [
        {
          "name": "group",
          "isMut": false,
          "isSigner": false
        },
        {
          "name": "oracle",
          "isMut": true,
          "isSigner": false,
          "pda": {
            "seeds": [
              {
                "kind": "const",
                "type": "string",
                "value": "StubOracle"
              },
              {
                "kind": "account",
                "type": "publicKey",
                "path": "group"
              },
              {
                "kind": "account",
                "type": "publicKey",
                "account": "Mint",
                "path": "mint"
              }
            ]
          }
        },
        {
          "name": "admin",
          "isMut": false,
          "isSigner": true
        },
        {
          "name": "mint",
          "isMut": false,
          "isSigner": false
        },
        {
          "name": "payer",
          "isMut": true,
          "isSigner": true
        },
        {
          "name": "systemProgram",
          "isMut": false,
          "isSigner": false
        }
      ],
      "args": [
        {
          "name": "price",
          "type": {
            "defined": "I80F48"
          }
        }
      ]
    },
    {
      "name": "stubOracleClose",
      "accounts": [
        {
          "name": "group",
          "isMut": false,
          "isSigner": false
        },
        {
          "name": "admin",
          "isMut": false,
          "isSigner": true
        },
        {
          "name": "oracle",
          "isMut": true,
          "isSigner": false
        },
        {
          "name": "solDestination",
          "isMut": true,
          "isSigner": false
        },
        {
          "name": "tokenProgram",
          "isMut": false,
          "isSigner": false
        }
      ],
      "args": []
    },
    {
      "name": "stubOracleSet",
      "accounts": [
        {
          "name": "group",
          "isMut": false,
          "isSigner": false
        },
        {
          "name": "admin",
          "isMut": false,
          "isSigner": true
        },
        {
          "name": "oracle",
          "isMut": true,
          "isSigner": false
        }
      ],
      "args": [
        {
          "name": "price",
          "type": {
            "defined": "I80F48"
          }
        }
      ]
    },
    {
      "name": "tokenDeposit",
      "accounts": [
        {
          "name": "group",
          "isMut": false,
          "isSigner": false
        },
        {
          "name": "account",
          "isMut": true,
          "isSigner": false
        },
        {
          "name": "owner",
          "isMut": false,
          "isSigner": true
        },
        {
          "name": "bank",
          "isMut": true,
          "isSigner": false
        },
        {
          "name": "vault",
          "isMut": true,
          "isSigner": false
        },
        {
          "name": "oracle",
          "isMut": false,
          "isSigner": false
        },
        {
          "name": "tokenAccount",
          "isMut": true,
          "isSigner": false
        },
        {
          "name": "tokenAuthority",
          "isMut": false,
          "isSigner": true
        },
        {
          "name": "tokenProgram",
          "isMut": false,
          "isSigner": false
        }
      ],
      "args": [
        {
          "name": "amount",
          "type": "u64"
        },
        {
          "name": "reduceOnly",
          "type": "bool"
        }
      ]
    },
    {
      "name": "tokenDepositIntoExisting",
      "accounts": [
        {
          "name": "group",
          "isMut": false,
          "isSigner": false
        },
        {
          "name": "account",
          "isMut": true,
          "isSigner": false
        },
        {
          "name": "bank",
          "isMut": true,
          "isSigner": false
        },
        {
          "name": "vault",
          "isMut": true,
          "isSigner": false
        },
        {
          "name": "oracle",
          "isMut": false,
          "isSigner": false
        },
        {
          "name": "tokenAccount",
          "isMut": true,
          "isSigner": false
        },
        {
          "name": "tokenAuthority",
          "isMut": false,
          "isSigner": true
        },
        {
          "name": "tokenProgram",
          "isMut": false,
          "isSigner": false
        }
      ],
      "args": [
        {
          "name": "amount",
          "type": "u64"
        },
        {
          "name": "reduceOnly",
          "type": "bool"
        }
      ]
    },
    {
      "name": "tokenWithdraw",
      "accounts": [
        {
          "name": "group",
          "isMut": false,
          "isSigner": false
        },
        {
          "name": "account",
          "isMut": true,
          "isSigner": false
        },
        {
          "name": "owner",
          "isMut": false,
          "isSigner": true
        },
        {
          "name": "bank",
          "isMut": true,
          "isSigner": false
        },
        {
          "name": "vault",
          "isMut": true,
          "isSigner": false
        },
        {
          "name": "oracle",
          "isMut": false,
          "isSigner": false
        },
        {
          "name": "tokenAccount",
          "isMut": true,
          "isSigner": false
        },
        {
          "name": "tokenProgram",
          "isMut": false,
          "isSigner": false
        }
      ],
      "args": [
        {
          "name": "amount",
          "type": "u64"
        },
        {
          "name": "allowBorrow",
          "type": "bool"
        }
      ]
    },
    {
      "name": "flashLoanBegin",
      "accounts": [
        {
          "name": "account",
          "isMut": false,
          "isSigner": false
        },
        {
          "name": "owner",
          "isMut": false,
          "isSigner": true
        },
        {
          "name": "tokenProgram",
          "isMut": false,
          "isSigner": false
        },
        {
          "name": "instructions",
          "isMut": false,
          "isSigner": false,
          "docs": [
            "Instructions Sysvar for instruction introspection"
          ]
        }
      ],
      "args": [
        {
          "name": "loanAmounts",
          "type": {
            "vec": "u64"
          }
        }
      ]
    },
    {
      "name": "flashLoanEnd",
      "accounts": [
        {
          "name": "account",
          "isMut": true,
          "isSigner": false
        },
        {
          "name": "owner",
          "isMut": false,
          "isSigner": true
        },
        {
          "name": "tokenProgram",
          "isMut": false,
          "isSigner": false
        }
      ],
      "args": [
        {
          "name": "flashLoanType",
          "type": {
            "defined": "FlashLoanType"
          }
        }
      ]
    },
    {
      "name": "healthRegionBegin",
      "accounts": [
        {
          "name": "instructions",
          "isMut": false,
          "isSigner": false,
          "docs": [
            "Instructions Sysvar for instruction introspection"
          ]
        },
        {
          "name": "group",
          "isMut": false,
          "isSigner": false
        },
        {
          "name": "account",
          "isMut": true,
          "isSigner": false
        }
      ],
      "args": []
    },
    {
      "name": "healthRegionEnd",
      "accounts": [
        {
          "name": "account",
          "isMut": true,
          "isSigner": false
        }
      ],
      "args": []
    },
    {
      "name": "serum3RegisterMarket",
      "docs": [
        "",
        "Serum",
        ""
      ],
      "accounts": [
        {
          "name": "group",
          "isMut": true,
          "isSigner": false
        },
        {
          "name": "admin",
          "isMut": false,
          "isSigner": true
        },
        {
          "name": "serumProgram",
          "isMut": false,
          "isSigner": false
        },
        {
          "name": "serumMarketExternal",
          "isMut": false,
          "isSigner": false
        },
        {
          "name": "serumMarket",
          "isMut": true,
          "isSigner": false,
          "pda": {
            "seeds": [
              {
                "kind": "const",
                "type": "string",
                "value": "Serum3Market"
              },
              {
                "kind": "account",
                "type": "publicKey",
                "path": "group"
              },
              {
                "kind": "account",
                "type": "publicKey",
                "path": "serum_market_external"
              }
            ]
          }
        },
        {
          "name": "indexReservation",
          "isMut": true,
          "isSigner": false,
          "pda": {
            "seeds": [
              {
                "kind": "const",
                "type": "string",
                "value": "Serum3Index"
              },
              {
                "kind": "account",
                "type": "publicKey",
                "path": "group"
              },
              {
                "kind": "arg",
                "type": "u16",
                "path": "market_index"
              }
            ]
          }
        },
        {
          "name": "quoteBank",
          "isMut": false,
          "isSigner": false
        },
        {
          "name": "baseBank",
          "isMut": false,
          "isSigner": false
        },
        {
          "name": "payer",
          "isMut": true,
          "isSigner": true
        },
        {
          "name": "systemProgram",
          "isMut": false,
          "isSigner": false
        }
      ],
      "args": [
        {
          "name": "marketIndex",
          "type": "u16"
        },
        {
          "name": "name",
          "type": "string"
        }
      ]
    },
    {
      "name": "serum3EditMarket",
      "accounts": [
        {
          "name": "group",
          "isMut": false,
          "isSigner": false
        },
        {
          "name": "admin",
          "isMut": false,
          "isSigner": true
        },
        {
          "name": "market",
          "isMut": true,
          "isSigner": false
        }
      ],
      "args": [
        {
          "name": "reduceOnlyOpt",
          "type": {
            "option": "bool"
          }
        }
      ]
    },
    {
      "name": "serum3DeregisterMarket",
      "accounts": [
        {
          "name": "group",
          "isMut": true,
          "isSigner": false
        },
        {
          "name": "admin",
          "isMut": false,
          "isSigner": true
        },
        {
          "name": "serumMarket",
          "isMut": true,
          "isSigner": false
        },
        {
          "name": "indexReservation",
          "isMut": true,
          "isSigner": false
        },
        {
          "name": "solDestination",
          "isMut": true,
          "isSigner": false
        },
        {
          "name": "tokenProgram",
          "isMut": false,
          "isSigner": false
        }
      ],
      "args": []
    },
    {
      "name": "serum3CreateOpenOrders",
      "accounts": [
        {
          "name": "group",
          "isMut": false,
          "isSigner": false
        },
        {
          "name": "account",
          "isMut": true,
          "isSigner": false
        },
        {
          "name": "owner",
          "isMut": false,
          "isSigner": true
        },
        {
          "name": "serumMarket",
          "isMut": false,
          "isSigner": false
        },
        {
          "name": "serumProgram",
          "isMut": false,
          "isSigner": false
        },
        {
          "name": "serumMarketExternal",
          "isMut": false,
          "isSigner": false
        },
        {
          "name": "openOrders",
          "isMut": true,
          "isSigner": false,
          "pda": {
            "seeds": [
              {
                "kind": "const",
                "type": "string",
                "value": "Serum3OO"
              },
              {
                "kind": "account",
                "type": "publicKey",
                "path": "account"
              },
              {
                "kind": "account",
                "type": "publicKey",
                "path": "serum_market"
              }
            ]
          }
        },
        {
          "name": "payer",
          "isMut": true,
          "isSigner": true
        },
        {
          "name": "systemProgram",
          "isMut": false,
          "isSigner": false
        },
        {
          "name": "rent",
          "isMut": false,
          "isSigner": false
        }
      ],
      "args": []
    },
    {
      "name": "serum3CloseOpenOrders",
      "accounts": [
        {
          "name": "group",
          "isMut": false,
          "isSigner": false
        },
        {
          "name": "account",
          "isMut": true,
          "isSigner": false
        },
        {
          "name": "owner",
          "isMut": false,
          "isSigner": true
        },
        {
          "name": "serumMarket",
          "isMut": false,
          "isSigner": false
        },
        {
          "name": "serumProgram",
          "isMut": false,
          "isSigner": false
        },
        {
          "name": "serumMarketExternal",
          "isMut": false,
          "isSigner": false
        },
        {
          "name": "openOrders",
          "isMut": true,
          "isSigner": false
        },
        {
          "name": "solDestination",
          "isMut": true,
          "isSigner": false
        }
      ],
      "args": []
    },
    {
      "name": "serum3PlaceOrder",
      "accounts": [
        {
          "name": "group",
          "isMut": false,
          "isSigner": false
        },
        {
          "name": "account",
          "isMut": true,
          "isSigner": false
        },
        {
          "name": "owner",
          "isMut": false,
          "isSigner": true
        },
        {
          "name": "openOrders",
          "isMut": true,
          "isSigner": false
        },
        {
          "name": "serumMarket",
          "isMut": false,
          "isSigner": false
        },
        {
          "name": "serumProgram",
          "isMut": false,
          "isSigner": false
        },
        {
          "name": "serumMarketExternal",
          "isMut": true,
          "isSigner": false
        },
        {
          "name": "marketBids",
          "isMut": true,
          "isSigner": false
        },
        {
          "name": "marketAsks",
          "isMut": true,
          "isSigner": false
        },
        {
          "name": "marketEventQueue",
          "isMut": true,
          "isSigner": false
        },
        {
          "name": "marketRequestQueue",
          "isMut": true,
          "isSigner": false
        },
        {
          "name": "marketBaseVault",
          "isMut": true,
          "isSigner": false
        },
        {
          "name": "marketQuoteVault",
          "isMut": true,
          "isSigner": false
        },
        {
          "name": "marketVaultSigner",
          "isMut": false,
          "isSigner": false,
          "docs": [
            "needed for the automatic settle_funds call"
          ]
        },
        {
          "name": "payerBank",
          "isMut": true,
          "isSigner": false,
          "docs": [
            "The bank that pays for the order, if necessary"
          ]
        },
        {
          "name": "payerVault",
          "isMut": true,
          "isSigner": false,
          "docs": [
            "The bank vault that pays for the order, if necessary"
          ]
        },
        {
          "name": "payerOracle",
          "isMut": false,
          "isSigner": false
        },
        {
          "name": "tokenProgram",
          "isMut": false,
          "isSigner": false
        }
      ],
      "args": [
        {
          "name": "side",
          "type": {
            "defined": "Serum3Side"
          }
        },
        {
          "name": "limitPrice",
          "type": "u64"
        },
        {
          "name": "maxBaseQty",
          "type": "u64"
        },
        {
          "name": "maxNativeQuoteQtyIncludingFees",
          "type": "u64"
        },
        {
          "name": "selfTradeBehavior",
          "type": {
            "defined": "Serum3SelfTradeBehavior"
          }
        },
        {
          "name": "orderType",
          "type": {
            "defined": "Serum3OrderType"
          }
        },
        {
          "name": "clientOrderId",
          "type": "u64"
        },
        {
          "name": "limit",
          "type": "u16"
        }
      ]
    },
    {
      "name": "serum3CancelOrder",
      "accounts": [
        {
          "name": "group",
          "isMut": false,
          "isSigner": false
        },
        {
          "name": "account",
          "isMut": true,
          "isSigner": false
        },
        {
          "name": "owner",
          "isMut": false,
          "isSigner": true
        },
        {
          "name": "openOrders",
          "isMut": true,
          "isSigner": false
        },
        {
          "name": "serumMarket",
          "isMut": false,
          "isSigner": false
        },
        {
          "name": "serumProgram",
          "isMut": false,
          "isSigner": false
        },
        {
          "name": "serumMarketExternal",
          "isMut": true,
          "isSigner": false
        },
        {
          "name": "marketBids",
          "isMut": true,
          "isSigner": false
        },
        {
          "name": "marketAsks",
          "isMut": true,
          "isSigner": false
        },
        {
          "name": "marketEventQueue",
          "isMut": true,
          "isSigner": false
        }
      ],
      "args": [
        {
          "name": "side",
          "type": {
            "defined": "Serum3Side"
          }
        },
        {
          "name": "orderId",
          "type": "u128"
        }
      ]
    },
    {
      "name": "serum3CancelAllOrders",
      "accounts": [
        {
          "name": "group",
          "isMut": false,
          "isSigner": false
        },
        {
          "name": "account",
          "isMut": false,
          "isSigner": false
        },
        {
          "name": "owner",
          "isMut": false,
          "isSigner": true
        },
        {
          "name": "openOrders",
          "isMut": true,
          "isSigner": false
        },
        {
          "name": "serumMarket",
          "isMut": false,
          "isSigner": false
        },
        {
          "name": "serumProgram",
          "isMut": false,
          "isSigner": false
        },
        {
          "name": "serumMarketExternal",
          "isMut": true,
          "isSigner": false
        },
        {
          "name": "marketBids",
          "isMut": true,
          "isSigner": false
        },
        {
          "name": "marketAsks",
          "isMut": true,
          "isSigner": false
        },
        {
          "name": "marketEventQueue",
          "isMut": true,
          "isSigner": false
        }
      ],
      "args": [
        {
          "name": "limit",
          "type": "u8"
        }
      ]
    },
    {
      "name": "serum3SettleFunds",
      "docs": [
        "Settles all free funds from the OpenOrders account into the MangoAccount.",
        "",
        "Any serum \"referrer rebates\" (ui fees) are considered Mango fees."
      ],
      "accounts": [
        {
          "name": "group",
          "isMut": false,
          "isSigner": false
        },
        {
          "name": "account",
          "isMut": true,
          "isSigner": false
        },
        {
          "name": "owner",
          "isMut": false,
          "isSigner": true
        },
        {
          "name": "openOrders",
          "isMut": true,
          "isSigner": false
        },
        {
          "name": "serumMarket",
          "isMut": false,
          "isSigner": false
        },
        {
          "name": "serumProgram",
          "isMut": false,
          "isSigner": false
        },
        {
          "name": "serumMarketExternal",
          "isMut": true,
          "isSigner": false
        },
        {
          "name": "marketBaseVault",
          "isMut": true,
          "isSigner": false
        },
        {
          "name": "marketQuoteVault",
          "isMut": true,
          "isSigner": false
        },
        {
          "name": "marketVaultSigner",
          "isMut": false,
          "isSigner": false,
          "docs": [
            "needed for the automatic settle_funds call"
          ]
        },
        {
          "name": "quoteBank",
          "isMut": true,
          "isSigner": false
        },
        {
          "name": "quoteVault",
          "isMut": true,
          "isSigner": false
        },
        {
          "name": "baseBank",
          "isMut": true,
          "isSigner": false
        },
        {
          "name": "baseVault",
          "isMut": true,
          "isSigner": false
        },
        {
          "name": "tokenProgram",
          "isMut": false,
          "isSigner": false
        }
      ],
      "args": []
    },
    {
      "name": "serum3SettleFundsV2",
      "docs": [
        "Like Serum3SettleFunds, but `fees_to_dao` determines if referrer rebates are considered fees",
        "or are credited to the MangoAccount."
      ],
      "accounts": [
        {
          "name": "v1",
          "accounts": [
            {
              "name": "group",
              "isMut": false,
              "isSigner": false
            },
            {
              "name": "account",
              "isMut": true,
              "isSigner": false
            },
            {
              "name": "owner",
              "isMut": false,
              "isSigner": true
            },
            {
              "name": "openOrders",
              "isMut": true,
              "isSigner": false
            },
            {
              "name": "serumMarket",
              "isMut": false,
              "isSigner": false
            },
            {
              "name": "serumProgram",
              "isMut": false,
              "isSigner": false
            },
            {
              "name": "serumMarketExternal",
              "isMut": true,
              "isSigner": false
            },
            {
              "name": "marketBaseVault",
              "isMut": true,
              "isSigner": false
            },
            {
              "name": "marketQuoteVault",
              "isMut": true,
              "isSigner": false
            },
            {
              "name": "marketVaultSigner",
              "isMut": false,
              "isSigner": false,
              "docs": [
                "needed for the automatic settle_funds call"
              ]
            },
            {
              "name": "quoteBank",
              "isMut": true,
              "isSigner": false
            },
            {
              "name": "quoteVault",
              "isMut": true,
              "isSigner": false
            },
            {
              "name": "baseBank",
              "isMut": true,
              "isSigner": false
            },
            {
              "name": "baseVault",
              "isMut": true,
              "isSigner": false
            },
            {
              "name": "tokenProgram",
              "isMut": false,
              "isSigner": false
            }
          ]
        },
        {
          "name": "v2",
          "accounts": [
            {
              "name": "quoteOracle",
              "isMut": false,
              "isSigner": false
            },
            {
              "name": "baseOracle",
              "isMut": false,
              "isSigner": false
            }
          ]
        }
      ],
      "args": [
        {
          "name": "feesToDao",
          "type": "bool"
        }
      ]
    },
    {
      "name": "serum3LiqForceCancelOrders",
      "accounts": [
        {
          "name": "group",
          "isMut": false,
          "isSigner": false
        },
        {
          "name": "account",
          "isMut": true,
          "isSigner": false
        },
        {
          "name": "openOrders",
          "isMut": true,
          "isSigner": false
        },
        {
          "name": "serumMarket",
          "isMut": false,
          "isSigner": false
        },
        {
          "name": "serumProgram",
          "isMut": false,
          "isSigner": false
        },
        {
          "name": "serumMarketExternal",
          "isMut": true,
          "isSigner": false
        },
        {
          "name": "marketBids",
          "isMut": true,
          "isSigner": false
        },
        {
          "name": "marketAsks",
          "isMut": true,
          "isSigner": false
        },
        {
          "name": "marketEventQueue",
          "isMut": true,
          "isSigner": false
        },
        {
          "name": "marketBaseVault",
          "isMut": true,
          "isSigner": false
        },
        {
          "name": "marketQuoteVault",
          "isMut": true,
          "isSigner": false
        },
        {
          "name": "marketVaultSigner",
          "isMut": false,
          "isSigner": false
        },
        {
          "name": "quoteBank",
          "isMut": true,
          "isSigner": false
        },
        {
          "name": "quoteVault",
          "isMut": true,
          "isSigner": false
        },
        {
          "name": "baseBank",
          "isMut": true,
          "isSigner": false
        },
        {
          "name": "baseVault",
          "isMut": true,
          "isSigner": false
        },
        {
          "name": "tokenProgram",
          "isMut": false,
          "isSigner": false
        }
      ],
      "args": [
        {
          "name": "limit",
          "type": "u8"
        }
      ]
    },
    {
      "name": "liqTokenWithToken",
      "accounts": [
        {
          "name": "group",
          "isMut": false,
          "isSigner": false
        },
        {
          "name": "liqor",
          "isMut": true,
          "isSigner": false
        },
        {
          "name": "liqorOwner",
          "isMut": false,
          "isSigner": true
        },
        {
          "name": "liqee",
          "isMut": true,
          "isSigner": false
        }
      ],
      "args": [
        {
          "name": "assetTokenIndex",
          "type": "u16"
        },
        {
          "name": "liabTokenIndex",
          "type": "u16"
        },
        {
          "name": "maxLiabTransfer",
          "type": {
            "defined": "I80F48"
          }
        }
      ]
    },
    {
      "name": "liqTokenBankruptcy",
      "accounts": [
        {
          "name": "group",
          "isMut": false,
          "isSigner": false
        },
        {
          "name": "liqor",
          "isMut": true,
          "isSigner": false
        },
        {
          "name": "liqorOwner",
          "isMut": false,
          "isSigner": true
        },
        {
          "name": "liqee",
          "isMut": true,
          "isSigner": false
        },
        {
          "name": "liabMintInfo",
          "isMut": false,
          "isSigner": false
        },
        {
          "name": "quoteVault",
          "isMut": true,
          "isSigner": false
        },
        {
          "name": "insuranceVault",
          "isMut": true,
          "isSigner": false
        },
        {
          "name": "tokenProgram",
          "isMut": false,
          "isSigner": false
        }
      ],
      "args": [
        {
          "name": "maxLiabTransfer",
          "type": {
            "defined": "I80F48"
          }
        }
      ]
    },
    {
      "name": "tokenLiqWithToken",
      "accounts": [
        {
          "name": "group",
          "isMut": false,
          "isSigner": false
        },
        {
          "name": "liqor",
          "isMut": true,
          "isSigner": false
        },
        {
          "name": "liqorOwner",
          "isMut": false,
          "isSigner": true
        },
        {
          "name": "liqee",
          "isMut": true,
          "isSigner": false
        }
      ],
      "args": [
        {
          "name": "assetTokenIndex",
          "type": "u16"
        },
        {
          "name": "liabTokenIndex",
          "type": "u16"
        },
        {
          "name": "maxLiabTransfer",
          "type": {
            "defined": "I80F48"
          }
        }
      ]
    },
    {
      "name": "tokenForceCloseBorrowsWithToken",
      "accounts": [
        {
          "name": "group",
          "isMut": false,
          "isSigner": false
        },
        {
          "name": "liqor",
          "isMut": true,
          "isSigner": false
        },
        {
          "name": "liqorOwner",
          "isMut": false,
          "isSigner": true
        },
        {
          "name": "liqee",
          "isMut": true,
          "isSigner": false
        }
      ],
      "args": [
        {
          "name": "assetTokenIndex",
          "type": "u16"
        },
        {
          "name": "liabTokenIndex",
          "type": "u16"
        },
        {
          "name": "maxLiabTransfer",
          "type": {
            "defined": "I80F48"
          }
        }
      ]
    },
    {
      "name": "tokenLiqBankruptcy",
      "accounts": [
        {
          "name": "group",
          "isMut": false,
          "isSigner": false
        },
        {
          "name": "liqor",
          "isMut": true,
          "isSigner": false
        },
        {
          "name": "liqorOwner",
          "isMut": false,
          "isSigner": true
        },
        {
          "name": "liqee",
          "isMut": true,
          "isSigner": false
        },
        {
          "name": "liabMintInfo",
          "isMut": false,
          "isSigner": false
        },
        {
          "name": "quoteVault",
          "isMut": true,
          "isSigner": false
        },
        {
          "name": "insuranceVault",
          "isMut": true,
          "isSigner": false
        },
        {
          "name": "tokenProgram",
          "isMut": false,
          "isSigner": false
        }
      ],
      "args": [
        {
          "name": "maxLiabTransfer",
          "type": {
            "defined": "I80F48"
          }
        }
      ]
    },
    {
      "name": "perpCreateMarket",
      "docs": [
        "",
        "Perps",
        ""
      ],
      "accounts": [
        {
          "name": "group",
          "isMut": false,
          "isSigner": false
        },
        {
          "name": "admin",
          "isMut": false,
          "isSigner": true
        },
        {
          "name": "oracle",
          "isMut": false,
          "isSigner": false
        },
        {
          "name": "perpMarket",
          "isMut": true,
          "isSigner": false,
          "pda": {
            "seeds": [
              {
                "kind": "const",
                "type": "string",
                "value": "PerpMarket"
              },
              {
                "kind": "account",
                "type": "publicKey",
                "path": "group"
              },
              {
                "kind": "arg",
                "type": "u16",
                "path": "perp_market_index"
              }
            ]
          }
        },
        {
          "name": "bids",
          "isMut": true,
          "isSigner": false,
          "docs": [
            "Accounts are initialised by client,",
            "anchor discriminator is set first when ix exits,"
          ]
        },
        {
          "name": "asks",
          "isMut": true,
          "isSigner": false
        },
        {
          "name": "eventQueue",
          "isMut": true,
          "isSigner": false
        },
        {
          "name": "payer",
          "isMut": true,
          "isSigner": true
        },
        {
          "name": "systemProgram",
          "isMut": false,
          "isSigner": false
        }
      ],
      "args": [
        {
          "name": "perpMarketIndex",
          "type": "u16"
        },
        {
          "name": "name",
          "type": "string"
        },
        {
          "name": "oracleConfig",
          "type": {
            "defined": "OracleConfigParams"
          }
        },
        {
          "name": "baseDecimals",
          "type": "u8"
        },
        {
          "name": "quoteLotSize",
          "type": "i64"
        },
        {
          "name": "baseLotSize",
          "type": "i64"
        },
        {
          "name": "maintBaseAssetWeight",
          "type": "f32"
        },
        {
          "name": "initBaseAssetWeight",
          "type": "f32"
        },
        {
          "name": "maintBaseLiabWeight",
          "type": "f32"
        },
        {
          "name": "initBaseLiabWeight",
          "type": "f32"
        },
        {
          "name": "maintOverallAssetWeight",
          "type": "f32"
        },
        {
          "name": "initOverallAssetWeight",
          "type": "f32"
        },
        {
          "name": "baseLiquidationFee",
          "type": "f32"
        },
        {
          "name": "makerFee",
          "type": "f32"
        },
        {
          "name": "takerFee",
          "type": "f32"
        },
        {
          "name": "minFunding",
          "type": "f32"
        },
        {
          "name": "maxFunding",
          "type": "f32"
        },
        {
          "name": "impactQuantity",
          "type": "i64"
        },
        {
          "name": "groupInsuranceFund",
          "type": "bool"
        },
        {
          "name": "feePenalty",
          "type": "f32"
        },
        {
          "name": "settleFeeFlat",
          "type": "f32"
        },
        {
          "name": "settleFeeAmountThreshold",
          "type": "f32"
        },
        {
          "name": "settleFeeFractionLowHealth",
          "type": "f32"
        },
        {
          "name": "settleTokenIndex",
          "type": "u16"
        },
        {
          "name": "settlePnlLimitFactor",
          "type": "f32"
        },
        {
          "name": "settlePnlLimitWindowSizeTs",
          "type": "u64"
        },
        {
          "name": "positivePnlLiquidationFee",
          "type": "f32"
        }
      ]
    },
    {
      "name": "perpEditMarket",
      "accounts": [
        {
          "name": "group",
          "isMut": false,
          "isSigner": false
        },
        {
          "name": "admin",
          "isMut": false,
          "isSigner": true
        },
        {
          "name": "perpMarket",
          "isMut": true,
          "isSigner": false
        },
        {
          "name": "oracle",
          "isMut": false,
          "isSigner": false,
          "docs": [
            "The oracle account is optional and only used when reset_stable_price is set.",
            ""
          ]
        }
      ],
      "args": [
        {
          "name": "oracleOpt",
          "type": {
            "option": "publicKey"
          }
        },
        {
          "name": "oracleConfigOpt",
          "type": {
            "option": {
              "defined": "OracleConfigParams"
            }
          }
        },
        {
          "name": "baseDecimalsOpt",
          "type": {
            "option": "u8"
          }
        },
        {
          "name": "maintBaseAssetWeightOpt",
          "type": {
            "option": "f32"
          }
        },
        {
          "name": "initBaseAssetWeightOpt",
          "type": {
            "option": "f32"
          }
        },
        {
          "name": "maintBaseLiabWeightOpt",
          "type": {
            "option": "f32"
          }
        },
        {
          "name": "initBaseLiabWeightOpt",
          "type": {
            "option": "f32"
          }
        },
        {
          "name": "maintOverallAssetWeightOpt",
          "type": {
            "option": "f32"
          }
        },
        {
          "name": "initOverallAssetWeightOpt",
          "type": {
            "option": "f32"
          }
        },
        {
          "name": "baseLiquidationFeeOpt",
          "type": {
            "option": "f32"
          }
        },
        {
          "name": "makerFeeOpt",
          "type": {
            "option": "f32"
          }
        },
        {
          "name": "takerFeeOpt",
          "type": {
            "option": "f32"
          }
        },
        {
          "name": "minFundingOpt",
          "type": {
            "option": "f32"
          }
        },
        {
          "name": "maxFundingOpt",
          "type": {
            "option": "f32"
          }
        },
        {
          "name": "impactQuantityOpt",
          "type": {
            "option": "i64"
          }
        },
        {
          "name": "groupInsuranceFundOpt",
          "type": {
            "option": "bool"
          }
        },
        {
          "name": "feePenaltyOpt",
          "type": {
            "option": "f32"
          }
        },
        {
          "name": "settleFeeFlatOpt",
          "type": {
            "option": "f32"
          }
        },
        {
          "name": "settleFeeAmountThresholdOpt",
          "type": {
            "option": "f32"
          }
        },
        {
          "name": "settleFeeFractionLowHealthOpt",
          "type": {
            "option": "f32"
          }
        },
        {
          "name": "stablePriceDelayIntervalSecondsOpt",
          "type": {
            "option": "u32"
          }
        },
        {
          "name": "stablePriceDelayGrowthLimitOpt",
          "type": {
            "option": "f32"
          }
        },
        {
          "name": "stablePriceGrowthLimitOpt",
          "type": {
            "option": "f32"
          }
        },
        {
          "name": "settlePnlLimitFactorOpt",
          "type": {
            "option": "f32"
          }
        },
        {
          "name": "settlePnlLimitWindowSizeTsOpt",
          "type": {
            "option": "u64"
          }
        },
        {
          "name": "reduceOnlyOpt",
          "type": {
            "option": "bool"
          }
        },
        {
          "name": "resetStablePrice",
          "type": "bool"
        },
        {
          "name": "positivePnlLiquidationFeeOpt",
          "type": {
            "option": "f32"
          }
        },
        {
          "name": "nameOpt",
          "type": {
            "option": "string"
          }
        }
      ]
    },
    {
      "name": "perpCloseMarket",
      "accounts": [
        {
          "name": "group",
          "isMut": false,
          "isSigner": false
        },
        {
          "name": "admin",
          "isMut": false,
          "isSigner": true
        },
        {
          "name": "perpMarket",
          "isMut": true,
          "isSigner": false
        },
        {
          "name": "bids",
          "isMut": true,
          "isSigner": false
        },
        {
          "name": "asks",
          "isMut": true,
          "isSigner": false
        },
        {
          "name": "eventQueue",
          "isMut": true,
          "isSigner": false
        },
        {
          "name": "solDestination",
          "isMut": true,
          "isSigner": false
        },
        {
          "name": "tokenProgram",
          "isMut": false,
          "isSigner": false
        }
      ],
      "args": []
    },
    {
      "name": "perpDeactivatePosition",
      "accounts": [
        {
          "name": "group",
          "isMut": false,
          "isSigner": false
        },
        {
          "name": "account",
          "isMut": true,
          "isSigner": false
        },
        {
          "name": "owner",
          "isMut": false,
          "isSigner": true
        },
        {
          "name": "perpMarket",
          "isMut": false,
          "isSigner": false
        }
      ],
      "args": []
    },
    {
      "name": "perpPlaceOrder",
      "accounts": [
        {
          "name": "group",
          "isMut": false,
          "isSigner": false
        },
        {
          "name": "account",
          "isMut": true,
          "isSigner": false
        },
        {
          "name": "owner",
          "isMut": false,
          "isSigner": true
        },
        {
          "name": "perpMarket",
          "isMut": true,
          "isSigner": false
        },
        {
          "name": "bids",
          "isMut": true,
          "isSigner": false
        },
        {
          "name": "asks",
          "isMut": true,
          "isSigner": false
        },
        {
          "name": "eventQueue",
          "isMut": true,
          "isSigner": false
        },
        {
          "name": "oracle",
          "isMut": false,
          "isSigner": false
        }
      ],
      "args": [
        {
          "name": "side",
          "type": {
            "defined": "Side"
          }
        },
        {
          "name": "priceLots",
          "type": "i64"
        },
        {
          "name": "maxBaseLots",
          "type": "i64"
        },
        {
          "name": "maxQuoteLots",
          "type": "i64"
        },
        {
          "name": "clientOrderId",
          "type": "u64"
        },
        {
          "name": "orderType",
          "type": {
            "defined": "PlaceOrderType"
          }
        },
        {
          "name": "reduceOnly",
          "type": "bool"
        },
        {
          "name": "expiryTimestamp",
          "type": "u64"
        },
        {
          "name": "limit",
          "type": "u8"
        }
      ],
      "returns": {
        "option": "u128"
      }
    },
    {
      "name": "perpPlaceOrderPegged",
      "accounts": [
        {
          "name": "group",
          "isMut": false,
          "isSigner": false
        },
        {
          "name": "account",
          "isMut": true,
          "isSigner": false
        },
        {
          "name": "owner",
          "isMut": false,
          "isSigner": true
        },
        {
          "name": "perpMarket",
          "isMut": true,
          "isSigner": false
        },
        {
          "name": "bids",
          "isMut": true,
          "isSigner": false
        },
        {
          "name": "asks",
          "isMut": true,
          "isSigner": false
        },
        {
          "name": "eventQueue",
          "isMut": true,
          "isSigner": false
        },
        {
          "name": "oracle",
          "isMut": false,
          "isSigner": false
        }
      ],
      "args": [
        {
          "name": "side",
          "type": {
            "defined": "Side"
          }
        },
        {
          "name": "priceOffsetLots",
          "type": "i64"
        },
        {
          "name": "pegLimit",
          "type": "i64"
        },
        {
          "name": "maxBaseLots",
          "type": "i64"
        },
        {
          "name": "maxQuoteLots",
          "type": "i64"
        },
        {
          "name": "clientOrderId",
          "type": "u64"
        },
        {
          "name": "orderType",
          "type": {
            "defined": "PlaceOrderType"
          }
        },
        {
          "name": "reduceOnly",
          "type": "bool"
        },
        {
          "name": "expiryTimestamp",
          "type": "u64"
        },
        {
          "name": "limit",
          "type": "u8"
        },
        {
          "name": "maxOracleStalenessSlots",
          "type": "i32"
        }
      ],
      "returns": {
        "option": "u128"
      }
    },
    {
      "name": "perpCancelOrder",
      "accounts": [
        {
          "name": "group",
          "isMut": false,
          "isSigner": false
        },
        {
          "name": "account",
          "isMut": true,
          "isSigner": false
        },
        {
          "name": "owner",
          "isMut": false,
          "isSigner": true
        },
        {
          "name": "perpMarket",
          "isMut": true,
          "isSigner": false
        },
        {
          "name": "bids",
          "isMut": true,
          "isSigner": false
        },
        {
          "name": "asks",
          "isMut": true,
          "isSigner": false
        }
      ],
      "args": [
        {
          "name": "orderId",
          "type": "u128"
        }
      ]
    },
    {
      "name": "perpCancelOrderByClientOrderId",
      "accounts": [
        {
          "name": "group",
          "isMut": false,
          "isSigner": false
        },
        {
          "name": "account",
          "isMut": true,
          "isSigner": false
        },
        {
          "name": "owner",
          "isMut": false,
          "isSigner": true
        },
        {
          "name": "perpMarket",
          "isMut": true,
          "isSigner": false
        },
        {
          "name": "bids",
          "isMut": true,
          "isSigner": false
        },
        {
          "name": "asks",
          "isMut": true,
          "isSigner": false
        }
      ],
      "args": [
        {
          "name": "clientOrderId",
          "type": "u64"
        }
      ]
    },
    {
      "name": "perpCancelAllOrders",
      "accounts": [
        {
          "name": "group",
          "isMut": false,
          "isSigner": false
        },
        {
          "name": "account",
          "isMut": true,
          "isSigner": false
        },
        {
          "name": "owner",
          "isMut": false,
          "isSigner": true
        },
        {
          "name": "perpMarket",
          "isMut": true,
          "isSigner": false
        },
        {
          "name": "bids",
          "isMut": true,
          "isSigner": false
        },
        {
          "name": "asks",
          "isMut": true,
          "isSigner": false
        }
      ],
      "args": [
        {
          "name": "limit",
          "type": "u8"
        }
      ]
    },
    {
      "name": "perpCancelAllOrdersBySide",
      "accounts": [
        {
          "name": "group",
          "isMut": false,
          "isSigner": false
        },
        {
          "name": "account",
          "isMut": true,
          "isSigner": false
        },
        {
          "name": "owner",
          "isMut": false,
          "isSigner": true
        },
        {
          "name": "perpMarket",
          "isMut": true,
          "isSigner": false
        },
        {
          "name": "bids",
          "isMut": true,
          "isSigner": false
        },
        {
          "name": "asks",
          "isMut": true,
          "isSigner": false
        }
      ],
      "args": [
        {
          "name": "sideOption",
          "type": {
            "option": {
              "defined": "Side"
            }
          }
        },
        {
          "name": "limit",
          "type": "u8"
        }
      ]
    },
    {
      "name": "perpConsumeEvents",
      "accounts": [
        {
          "name": "group",
          "isMut": false,
          "isSigner": false
        },
        {
          "name": "perpMarket",
          "isMut": true,
          "isSigner": false
        },
        {
          "name": "eventQueue",
          "isMut": true,
          "isSigner": false
        }
      ],
      "args": [
        {
          "name": "limit",
          "type": "u64"
        }
      ]
    },
    {
      "name": "perpUpdateFunding",
      "accounts": [
        {
          "name": "group",
          "isMut": false,
          "isSigner": false
        },
        {
          "name": "perpMarket",
          "isMut": true,
          "isSigner": false
        },
        {
          "name": "bids",
          "isMut": true,
          "isSigner": false
        },
        {
          "name": "asks",
          "isMut": true,
          "isSigner": false
        },
        {
          "name": "oracle",
          "isMut": false,
          "isSigner": false
        }
      ],
      "args": []
    },
    {
      "name": "perpSettlePnl",
      "accounts": [
        {
          "name": "group",
          "isMut": false,
          "isSigner": false
        },
        {
          "name": "settler",
          "isMut": true,
          "isSigner": false
        },
        {
          "name": "settlerOwner",
          "isMut": false,
          "isSigner": true
        },
        {
          "name": "perpMarket",
          "isMut": false,
          "isSigner": false
        },
        {
          "name": "accountA",
          "isMut": true,
          "isSigner": false
        },
        {
          "name": "accountB",
          "isMut": true,
          "isSigner": false
        },
        {
          "name": "oracle",
          "isMut": false,
          "isSigner": false
        },
        {
          "name": "settleBank",
          "isMut": true,
          "isSigner": false
        },
        {
          "name": "settleOracle",
          "isMut": false,
          "isSigner": false
        }
      ],
      "args": []
    },
    {
      "name": "perpSettleFees",
      "accounts": [
        {
          "name": "group",
          "isMut": false,
          "isSigner": false
        },
        {
          "name": "perpMarket",
          "isMut": true,
          "isSigner": false
        },
        {
          "name": "account",
          "isMut": true,
          "isSigner": false
        },
        {
          "name": "oracle",
          "isMut": false,
          "isSigner": false
        },
        {
          "name": "settleBank",
          "isMut": true,
          "isSigner": false
        },
        {
          "name": "settleOracle",
          "isMut": false,
          "isSigner": false
        }
      ],
      "args": [
        {
          "name": "maxSettleAmount",
          "type": "u64"
        }
      ]
    },
    {
      "name": "perpLiqBaseOrPositivePnl",
      "accounts": [
        {
          "name": "group",
          "isMut": false,
          "isSigner": false
        },
        {
          "name": "perpMarket",
          "isMut": true,
          "isSigner": false
        },
        {
          "name": "oracle",
          "isMut": false,
          "isSigner": false
        },
        {
          "name": "liqor",
          "isMut": true,
          "isSigner": false
        },
        {
          "name": "liqorOwner",
          "isMut": false,
          "isSigner": true
        },
        {
          "name": "liqee",
          "isMut": true,
          "isSigner": false
        },
        {
          "name": "settleBank",
          "isMut": true,
          "isSigner": false
        },
        {
          "name": "settleVault",
          "isMut": true,
          "isSigner": false
        },
        {
          "name": "settleOracle",
          "isMut": false,
          "isSigner": false
        }
      ],
      "args": [
        {
          "name": "maxBaseTransfer",
          "type": "i64"
        },
        {
          "name": "maxPnlTransfer",
          "type": "u64"
        }
      ]
    },
    {
      "name": "perpLiqForceCancelOrders",
      "accounts": [
        {
          "name": "group",
          "isMut": false,
          "isSigner": false
        },
        {
          "name": "account",
          "isMut": true,
          "isSigner": false
        },
        {
          "name": "perpMarket",
          "isMut": true,
          "isSigner": false
        },
        {
          "name": "bids",
          "isMut": true,
          "isSigner": false
        },
        {
          "name": "asks",
          "isMut": true,
          "isSigner": false
        }
      ],
      "args": [
        {
          "name": "limit",
          "type": "u8"
        }
      ]
    },
    {
      "name": "perpLiqNegativePnlOrBankruptcy",
      "accounts": [
        {
          "name": "group",
          "isMut": false,
          "isSigner": false
        },
        {
          "name": "liqor",
          "isMut": true,
          "isSigner": false
        },
        {
          "name": "liqorOwner",
          "isMut": false,
          "isSigner": true
        },
        {
          "name": "liqee",
          "isMut": true,
          "isSigner": false
        },
        {
          "name": "perpMarket",
          "isMut": true,
          "isSigner": false
        },
        {
          "name": "oracle",
          "isMut": false,
          "isSigner": false
        },
        {
          "name": "settleBank",
          "isMut": true,
          "isSigner": false
        },
        {
          "name": "settleVault",
          "isMut": true,
          "isSigner": false
        },
        {
          "name": "settleOracle",
          "isMut": false,
          "isSigner": false
        },
        {
          "name": "insuranceVault",
          "isMut": true,
          "isSigner": false
        },
        {
          "name": "tokenProgram",
          "isMut": false,
          "isSigner": false
        }
      ],
      "args": [
        {
          "name": "maxLiabTransfer",
          "type": "u64"
        }
      ]
    },
    {
      "name": "altSet",
      "accounts": [
        {
          "name": "group",
          "isMut": true,
          "isSigner": false
        },
        {
          "name": "admin",
          "isMut": false,
          "isSigner": true
        },
        {
          "name": "addressLookupTable",
          "isMut": true,
          "isSigner": false
        }
      ],
      "args": [
        {
          "name": "index",
          "type": "u8"
        }
      ]
    },
    {
      "name": "altExtend",
      "accounts": [
        {
          "name": "group",
          "isMut": false,
          "isSigner": false
        },
        {
          "name": "admin",
          "isMut": false,
          "isSigner": true
        },
        {
          "name": "payer",
          "isMut": false,
          "isSigner": true
        },
        {
          "name": "addressLookupTable",
          "isMut": true,
          "isSigner": false
        }
      ],
      "args": [
        {
          "name": "index",
          "type": "u8"
        },
        {
          "name": "newAddresses",
          "type": {
            "vec": "publicKey"
          }
        }
      ]
    },
    {
      "name": "computeAccountData",
      "accounts": [
        {
          "name": "group",
          "isMut": false,
          "isSigner": false
        },
        {
          "name": "account",
          "isMut": false,
          "isSigner": false
        }
      ],
      "args": []
    },
    {
      "name": "benchmark",
      "docs": [
        "",
        "benchmark",
        ""
      ],
      "accounts": [],
      "args": []
    }
  ],
  "accounts": [
    {
      "name": "Bank",
      "type": {
        "kind": "struct",
        "fields": [
          {
            "name": "group",
            "type": "publicKey"
          },
          {
            "name": "name",
            "type": {
              "array": [
                "u8",
                16
              ]
            }
          },
          {
            "name": "mint",
            "type": "publicKey"
          },
          {
            "name": "vault",
            "type": "publicKey"
          },
          {
            "name": "oracle",
            "type": "publicKey"
          },
          {
            "name": "oracleConfig",
            "type": {
              "defined": "OracleConfig"
            }
          },
          {
            "name": "stablePriceModel",
            "type": {
              "defined": "StablePriceModel"
            }
          },
          {
            "name": "depositIndex",
            "docs": [
              "the index used to scale the value of an IndexedPosition",
              "TODO: should always be >= 0, add checks?"
            ],
            "type": {
              "defined": "I80F48"
            }
          },
          {
            "name": "borrowIndex",
            "type": {
              "defined": "I80F48"
            }
          },
          {
            "name": "indexedDeposits",
            "docs": [
              "deposits/borrows for this bank",
              "",
              "Note that these may become negative. It's perfectly fine for users to borrow one one bank",
              "(increasing indexed_borrows there) and paying back on another (possibly decreasing indexed_borrows",
              "below zero).",
              "",
              "The vault amount is not deducable from these values.",
              "",
              "These become meaningful when summed over all banks (like in update_index_and_rate)."
            ],
            "type": {
              "defined": "I80F48"
            }
          },
          {
            "name": "indexedBorrows",
            "type": {
              "defined": "I80F48"
            }
          },
          {
            "name": "indexLastUpdated",
            "type": "u64"
          },
          {
            "name": "bankRateLastUpdated",
            "type": "u64"
          },
          {
            "name": "avgUtilization",
            "type": {
              "defined": "I80F48"
            }
          },
          {
            "name": "adjustmentFactor",
            "type": {
              "defined": "I80F48"
            }
          },
          {
            "name": "util0",
            "type": {
              "defined": "I80F48"
            }
          },
          {
            "name": "rate0",
            "type": {
              "defined": "I80F48"
            }
          },
          {
            "name": "util1",
            "type": {
              "defined": "I80F48"
            }
          },
          {
            "name": "rate1",
            "type": {
              "defined": "I80F48"
            }
          },
          {
            "name": "maxRate",
            "type": {
              "defined": "I80F48"
            }
          },
          {
            "name": "collectedFeesNative",
            "type": {
              "defined": "I80F48"
            }
          },
          {
            "name": "loanOriginationFeeRate",
            "type": {
              "defined": "I80F48"
            }
          },
          {
            "name": "loanFeeRate",
            "type": {
              "defined": "I80F48"
            }
          },
          {
            "name": "maintAssetWeight",
            "type": {
              "defined": "I80F48"
            }
          },
          {
            "name": "initAssetWeight",
            "type": {
              "defined": "I80F48"
            }
          },
          {
            "name": "maintLiabWeight",
            "type": {
              "defined": "I80F48"
            }
          },
          {
            "name": "initLiabWeight",
            "type": {
              "defined": "I80F48"
            }
          },
          {
            "name": "liquidationFee",
            "type": {
              "defined": "I80F48"
            }
          },
          {
            "name": "dust",
            "type": {
              "defined": "I80F48"
            }
          },
          {
            "name": "flashLoanTokenAccountInitial",
            "type": "u64"
          },
          {
            "name": "flashLoanApprovedAmount",
            "type": "u64"
          },
          {
            "name": "tokenIndex",
            "type": "u16"
          },
          {
            "name": "bump",
            "type": "u8"
          },
          {
            "name": "mintDecimals",
            "type": "u8"
          },
          {
            "name": "bankNum",
            "type": "u32"
          },
          {
            "name": "minVaultToDepositsRatio",
            "docs": [
              "Min fraction of deposits that must remain in the vault when borrowing."
            ],
            "type": "f64"
          },
          {
            "name": "netBorrowLimitWindowSizeTs",
            "docs": [
              "Size in seconds of a net borrows window"
            ],
            "type": "u64"
          },
          {
            "name": "lastNetBorrowsWindowStartTs",
            "docs": [
              "Timestamp at which the last net borrows window started"
            ],
            "type": "u64"
          },
          {
            "name": "netBorrowLimitPerWindowQuote",
            "docs": [
              "Net borrow limit per window in quote native; set to -1 to disable."
            ],
            "type": "i64"
          },
          {
            "name": "netBorrowsInWindow",
            "docs": [
              "Sum of all deposits and borrows in the last window, in native units."
            ],
            "type": "i64"
          },
          {
            "name": "borrowWeightScaleStartQuote",
            "docs": [
              "Soft borrow limit in native quote",
              "",
              "Once the borrows on the bank exceed this quote value, init_liab_weight is scaled up.",
              "Set to f64::MAX to disable.",
              "",
              "See scaled_init_liab_weight()."
            ],
            "type": "f64"
          },
          {
            "name": "depositWeightScaleStartQuote",
            "docs": [
              "Limit for collateral of deposits in native quote",
              "",
              "Once the deposits in the bank exceed this quote value, init_asset_weight is scaled",
              "down to keep the total collateral value constant.",
              "Set to f64::MAX to disable.",
              "",
              "See scaled_init_asset_weight()."
            ],
            "type": "f64"
          },
          {
            "name": "reduceOnly",
            "type": "u8"
          },
          {
            "name": "forceClose",
            "type": "u8"
          },
          {
            "name": "reserved",
            "type": {
              "array": [
                "u8",
                2118
              ]
            }
          }
        ]
      }
    },
    {
      "name": "Group",
      "type": {
        "kind": "struct",
        "fields": [
          {
            "name": "creator",
            "type": "publicKey"
          },
          {
            "name": "groupNum",
            "type": "u32"
          },
          {
            "name": "admin",
            "type": "publicKey"
          },
          {
            "name": "fastListingAdmin",
            "type": "publicKey"
          },
          {
            "name": "mngoTokenIndex",
            "type": "u16"
          },
          {
            "name": "padding",
            "type": {
              "array": [
                "u8",
                2
              ]
            }
          },
          {
            "name": "insuranceVault",
            "type": "publicKey"
          },
          {
            "name": "insuranceMint",
            "type": "publicKey"
          },
          {
            "name": "bump",
            "type": "u8"
          },
          {
            "name": "testing",
            "type": "u8"
          },
          {
            "name": "version",
            "type": "u8"
          },
          {
            "name": "buybackFees",
            "type": "u8"
          },
          {
            "name": "buybackFeesMngoBonusFactor",
            "type": "f32"
          },
          {
            "name": "addressLookupTables",
            "type": {
              "array": [
                "publicKey",
                20
              ]
            }
          },
          {
            "name": "securityAdmin",
            "type": "publicKey"
          },
          {
            "name": "depositLimitQuote",
            "type": "u64"
          },
          {
            "name": "ixGate",
            "type": "u128"
          },
          {
            "name": "buybackFeesSwapMangoAccount",
            "type": "publicKey"
          },
          {
            "name": "buybackFeesExpiryInterval",
            "docs": [
              "Number of seconds after which fees that could be used with the fees buyback feature expire.",
              "",
              "The actual expiry is staggered such that the fees users accumulate are always",
              "available for at least this interval - but may be available for up to twice this time.",
              "",
              "When set to 0, there's no expiry of buyback fees."
            ],
            "type": "u64"
          },
          {
            "name": "reserved",
            "type": {
              "array": [
                "u8",
                1824
              ]
            }
          }
        ]
      }
    },
    {
      "name": "MangoAccount",
      "type": {
        "kind": "struct",
        "fields": [
          {
            "name": "group",
            "type": "publicKey"
          },
          {
            "name": "owner",
            "type": "publicKey"
          },
          {
            "name": "name",
            "type": {
              "array": [
                "u8",
                32
              ]
            }
          },
          {
            "name": "delegate",
            "type": "publicKey"
          },
          {
            "name": "accountNum",
            "type": "u32"
          },
          {
            "name": "beingLiquidated",
            "docs": [
              "Tracks that this account should be liquidated until init_health >= 0.",
              "",
              "Normally accounts can not be liquidated while maint_health >= 0. But when an account",
              "reaches maint_health < 0, liquidators will call a liquidation instruction and thereby",
              "set this flag. Now the account may be liquidated until init_health >= 0.",
              "",
              "Many actions should be disabled while the account is being liquidated, even if",
              "its maint health has recovered to positive. Creating new open orders would, for example,",
              "confuse liquidators."
            ],
            "type": "u8"
          },
          {
            "name": "inHealthRegion",
            "docs": [
              "The account is currently inside a health region marked by HealthRegionBegin...HealthRegionEnd.",
              "",
              "Must never be set after a transaction ends."
            ],
            "type": "u8"
          },
          {
            "name": "bump",
            "type": "u8"
          },
          {
            "name": "padding",
            "type": {
              "array": [
                "u8",
                1
              ]
            }
          },
          {
            "name": "netDeposits",
            "type": "i64"
          },
          {
            "name": "perpSpotTransfers",
            "type": "i64"
          },
          {
            "name": "healthRegionBeginInitHealth",
            "docs": [
              "Init health as calculated during HealthReginBegin, rounded up."
            ],
            "type": "i64"
          },
          {
            "name": "frozenUntil",
            "type": "u64"
          },
          {
            "name": "buybackFeesAccruedCurrent",
            "docs": [
              "Fees usable with the \"fees buyback\" feature.",
              "This tracks the ones that accrued in the current expiry interval."
            ],
            "type": "u64"
          },
          {
            "name": "buybackFeesAccruedPrevious",
            "docs": [
              "Fees buyback amount from the previous expiry interval."
            ],
            "type": "u64"
          },
          {
            "name": "buybackFeesExpiryTimestamp",
            "docs": [
              "End timestamp of the current expiry interval of the buyback fees amount."
            ],
            "type": "u64"
          },
          {
            "name": "reserved",
            "type": {
              "array": [
                "u8",
                208
              ]
            }
          },
          {
            "name": "headerVersion",
            "type": "u8"
          },
          {
            "name": "padding3",
            "type": {
              "array": [
                "u8",
                7
              ]
            }
          },
          {
            "name": "padding4",
            "type": "u32"
          },
          {
            "name": "tokens",
            "type": {
              "vec": {
                "defined": "TokenPosition"
              }
            }
          },
          {
            "name": "padding5",
            "type": "u32"
          },
          {
            "name": "serum3",
            "type": {
              "vec": {
                "defined": "Serum3Orders"
              }
            }
          },
          {
            "name": "padding6",
            "type": "u32"
          },
          {
            "name": "perps",
            "type": {
              "vec": {
                "defined": "PerpPosition"
              }
            }
          },
          {
            "name": "padding7",
            "type": "u32"
          },
          {
            "name": "perpOpenOrders",
            "type": {
              "vec": {
                "defined": "PerpOpenOrder"
              }
            }
          }
        ]
      }
    },
    {
      "name": "MintInfo",
      "type": {
        "kind": "struct",
        "fields": [
          {
            "name": "group",
            "type": "publicKey"
          },
          {
            "name": "tokenIndex",
            "type": "u16"
          },
          {
            "name": "groupInsuranceFund",
            "type": "u8"
          },
          {
            "name": "padding1",
            "type": {
              "array": [
                "u8",
                5
              ]
            }
          },
          {
            "name": "mint",
            "type": "publicKey"
          },
          {
            "name": "banks",
            "type": {
              "array": [
                "publicKey",
                6
              ]
            }
          },
          {
            "name": "vaults",
            "type": {
              "array": [
                "publicKey",
                6
              ]
            }
          },
          {
            "name": "oracle",
            "type": "publicKey"
          },
          {
            "name": "registrationTime",
            "type": "u64"
          },
          {
            "name": "reserved",
            "type": {
              "array": [
                "u8",
                2560
              ]
            }
          }
        ]
      }
    },
    {
      "name": "StubOracle",
      "type": {
        "kind": "struct",
        "fields": [
          {
            "name": "group",
            "type": "publicKey"
          },
          {
            "name": "mint",
            "type": "publicKey"
          },
          {
            "name": "price",
            "type": {
              "defined": "I80F48"
            }
          },
          {
            "name": "lastUpdated",
            "type": "i64"
          },
          {
            "name": "reserved",
            "type": {
              "array": [
                "u8",
                128
              ]
            }
          }
        ]
      }
    },
    {
      "name": "BookSide",
      "type": {
        "kind": "struct",
        "fields": [
          {
            "name": "roots",
            "type": {
              "array": [
                {
                  "defined": "OrderTreeRoot"
                },
                2
              ]
            }
          },
          {
            "name": "reservedRoots",
            "type": {
              "array": [
                {
                  "defined": "OrderTreeRoot"
                },
                4
              ]
            }
          },
          {
            "name": "reserved",
            "type": {
              "array": [
                "u8",
                256
              ]
            }
          },
          {
            "name": "nodes",
            "type": {
              "defined": "OrderTreeNodes"
            }
          }
        ]
      }
    },
    {
      "name": "EventQueue",
      "type": {
        "kind": "struct",
        "fields": [
          {
            "name": "header",
            "type": {
              "defined": "EventQueueHeader"
            }
          },
          {
            "name": "buf",
            "type": {
              "array": [
                {
                  "defined": "AnyEvent"
                },
                488
              ]
            }
          },
          {
            "name": "reserved",
            "type": {
              "array": [
                "u8",
                64
              ]
            }
          }
        ]
      }
    },
    {
      "name": "PerpMarket",
      "type": {
        "kind": "struct",
        "fields": [
          {
            "name": "group",
            "type": "publicKey"
          },
          {
            "name": "settleTokenIndex",
            "docs": [
              "Token index that settlements happen in.",
              "",
              "Currently required to be 0, USDC. In the future settlement",
              "may be allowed to happen in other tokens."
            ],
            "type": "u16"
          },
          {
            "name": "perpMarketIndex",
            "docs": [
              "Index of this perp market. Other data, like the MangoAccount's PerpPosition",
              "reference this market via this index. Unique for this group's perp markets."
            ],
            "type": "u16"
          },
          {
            "name": "blocked1",
            "docs": [
              "Field used to contain the trusted_market flag and is now unused."
            ],
            "type": "u8"
          },
          {
            "name": "groupInsuranceFund",
            "docs": [
              "Is this market covered by the group insurance fund?"
            ],
            "type": "u8"
          },
          {
            "name": "bump",
            "docs": [
              "PDA bump"
            ],
            "type": "u8"
          },
          {
            "name": "baseDecimals",
            "docs": [
              "Number of decimals used for the base token.",
              "",
              "Used to convert the oracle's price into a native/native price."
            ],
            "type": "u8"
          },
          {
            "name": "name",
            "docs": [
              "Name. Trailing zero bytes are ignored."
            ],
            "type": {
              "array": [
                "u8",
                16
              ]
            }
          },
          {
            "name": "bids",
            "docs": [
              "Address of the BookSide account for bids"
            ],
            "type": "publicKey"
          },
          {
            "name": "asks",
            "docs": [
              "Address of the BookSide account for asks"
            ],
            "type": "publicKey"
          },
          {
            "name": "eventQueue",
            "docs": [
              "Address of the EventQueue account"
            ],
            "type": "publicKey"
          },
          {
            "name": "oracle",
            "docs": [
              "Oracle account address"
            ],
            "type": "publicKey"
          },
          {
            "name": "oracleConfig",
            "docs": [
              "Oracle configuration"
            ],
            "type": {
              "defined": "OracleConfig"
            }
          },
          {
            "name": "stablePriceModel",
            "docs": [
              "Maintains a stable price based on the oracle price that is less volatile."
            ],
            "type": {
              "defined": "StablePriceModel"
            }
          },
          {
            "name": "quoteLotSize",
            "docs": [
              "Number of quote native in a quote lot. Must be a power of 10.",
              "",
              "Primarily useful for increasing the tick size on the market: A lot price",
              "of 1 becomes a native price of quote_lot_size/base_lot_size becomes a",
              "ui price of quote_lot_size*base_decimals/base_lot_size/quote_decimals."
            ],
            "type": "i64"
          },
          {
            "name": "baseLotSize",
            "docs": [
              "Number of base native in a base lot. Must be a power of 10.",
              "",
              "Example: If base decimals for the underlying asset is 6, base lot size",
              "is 100 and and base position lots is 10_000 then base position native is",
              "1_000_000 and base position ui is 1."
            ],
            "type": "i64"
          },
          {
            "name": "maintBaseAssetWeight",
            "docs": [
              "These weights apply to the base position. The quote position has",
              "no explicit weight (but may be covered by the overall pnl asset weight)."
            ],
            "type": {
              "defined": "I80F48"
            }
          },
          {
            "name": "initBaseAssetWeight",
            "type": {
              "defined": "I80F48"
            }
          },
          {
            "name": "maintBaseLiabWeight",
            "type": {
              "defined": "I80F48"
            }
          },
          {
            "name": "initBaseLiabWeight",
            "type": {
              "defined": "I80F48"
            }
          },
          {
            "name": "openInterest",
            "docs": [
              "Number of base lot pairs currently active in the market. Always >= 0."
            ],
            "type": "i64"
          },
          {
            "name": "seqNum",
            "docs": [
              "Total number of orders seen"
            ],
            "type": "u64"
          },
          {
            "name": "registrationTime",
            "docs": [
              "Timestamp in seconds that the market was registered at."
            ],
            "type": "u64"
          },
          {
            "name": "minFunding",
            "docs": [
              "Minimal funding rate per day, must be <= 0."
            ],
            "type": {
              "defined": "I80F48"
            }
          },
          {
            "name": "maxFunding",
            "docs": [
              "Maximal funding rate per day, must be >= 0."
            ],
            "type": {
              "defined": "I80F48"
            }
          },
          {
            "name": "impactQuantity",
            "docs": [
              "For funding, get the impact price this many base lots deep into the book."
            ],
            "type": "i64"
          },
          {
            "name": "longFunding",
            "docs": [
              "Current long funding value. Increasing it means that every long base lot",
              "needs to pay that amount of quote native in funding.",
              "",
              "PerpPosition uses and tracks it settle funding. Updated by the perp",
              "keeper instruction."
            ],
            "type": {
              "defined": "I80F48"
            }
          },
          {
            "name": "shortFunding",
            "docs": [
              "See long_funding."
            ],
            "type": {
              "defined": "I80F48"
            }
          },
          {
            "name": "fundingLastUpdated",
            "docs": [
              "timestamp that funding was last updated in"
            ],
            "type": "u64"
          },
          {
            "name": "baseLiquidationFee",
            "docs": [
              "Fees",
              "Fee for base position liquidation"
            ],
            "type": {
              "defined": "I80F48"
            }
          },
          {
            "name": "makerFee",
            "docs": [
              "Fee when matching maker orders. May be negative."
            ],
            "type": {
              "defined": "I80F48"
            }
          },
          {
            "name": "takerFee",
            "docs": [
              "Fee for taker orders, may not be negative."
            ],
            "type": {
              "defined": "I80F48"
            }
          },
          {
            "name": "feesAccrued",
            "docs": [
              "Fees accrued in native quote currency"
            ],
            "type": {
              "defined": "I80F48"
            }
          },
          {
            "name": "feesSettled",
            "docs": [
              "Fees settled in native quote currency"
            ],
            "type": {
              "defined": "I80F48"
            }
          },
          {
            "name": "feePenalty",
            "docs": [
              "Fee (in quote native) to charge for ioc orders"
            ],
            "type": "f32"
          },
          {
            "name": "settleFeeFlat",
            "docs": [
              "In native units of settlement token, given to each settle call above the",
              "settle_fee_amount_threshold."
            ],
            "type": "f32"
          },
          {
            "name": "settleFeeAmountThreshold",
            "docs": [
              "Pnl settlement amount needed to be eligible for the flat fee."
            ],
            "type": "f32"
          },
          {
            "name": "settleFeeFractionLowHealth",
            "docs": [
              "Fraction of pnl to pay out as fee if +pnl account has low health."
            ],
            "type": "f32"
          },
          {
            "name": "settlePnlLimitFactor",
            "docs": [
              "Controls the strictness of the settle limit.",
              "Set to a negative value to disable the limit.",
              "",
              "This factor applies to the settle limit in two ways",
              "- for the unrealized pnl settle limit, the factor is multiplied with the stable perp base value",
              "(i.e. limit_factor * base_native * stable_price)",
              "- when increasing the realized pnl settle limit (stored per PerpPosition), the factor is",
              "multiplied with the stable value of the perp pnl being realized",
              "(i.e. limit_factor * reduced_native * stable_price)",
              "",
              "See also PerpPosition::settle_pnl_limit_realized_trade"
            ],
            "type": "f32"
          },
          {
            "name": "padding3",
            "type": {
              "array": [
                "u8",
                4
              ]
            }
          },
          {
            "name": "settlePnlLimitWindowSizeTs",
            "docs": [
              "Window size in seconds for the perp settlement limit"
            ],
            "type": "u64"
          },
          {
            "name": "reduceOnly",
            "docs": [
              "If true, users may no longer increase their market exposure. Only actions",
              "that reduce their position are still allowed."
            ],
            "type": "u8"
          },
          {
            "name": "padding4",
            "type": {
              "array": [
                "u8",
                7
              ]
            }
          },
          {
            "name": "maintOverallAssetWeight",
            "docs": [
              "Weights for full perp market health, if positive"
            ],
            "type": {
              "defined": "I80F48"
            }
          },
          {
            "name": "initOverallAssetWeight",
            "type": {
              "defined": "I80F48"
            }
          },
          {
            "name": "positivePnlLiquidationFee",
            "type": {
              "defined": "I80F48"
            }
          },
          {
            "name": "reserved",
            "type": {
              "array": [
                "u8",
                1888
              ]
            }
          }
        ]
      }
    },
    {
      "name": "Serum3Market",
      "type": {
        "kind": "struct",
        "fields": [
          {
            "name": "group",
            "type": "publicKey"
          },
          {
            "name": "baseTokenIndex",
            "type": "u16"
          },
          {
            "name": "quoteTokenIndex",
            "type": "u16"
          },
          {
            "name": "reduceOnly",
            "type": "u8"
          },
          {
            "name": "padding1",
            "type": {
              "array": [
                "u8",
                3
              ]
            }
          },
          {
            "name": "name",
            "type": {
              "array": [
                "u8",
                16
              ]
            }
          },
          {
            "name": "serumProgram",
            "type": "publicKey"
          },
          {
            "name": "serumMarketExternal",
            "type": "publicKey"
          },
          {
            "name": "marketIndex",
            "type": "u16"
          },
          {
            "name": "bump",
            "type": "u8"
          },
          {
            "name": "padding2",
            "type": {
              "array": [
                "u8",
                5
              ]
            }
          },
          {
            "name": "registrationTime",
            "type": "u64"
          },
          {
            "name": "reserved",
            "type": {
              "array": [
                "u8",
                128
              ]
            }
          }
        ]
      }
    },
    {
      "name": "Serum3MarketIndexReservation",
      "type": {
        "kind": "struct",
        "fields": [
          {
            "name": "group",
            "type": "publicKey"
          },
          {
            "name": "marketIndex",
            "type": "u16"
          },
          {
            "name": "reserved",
            "type": {
              "array": [
                "u8",
                38
              ]
            }
          }
        ]
      }
    }
  ],
  "types": [
    {
      "name": "InterestRateParams",
      "type": {
        "kind": "struct",
        "fields": [
          {
            "name": "util0",
            "type": "f32"
          },
          {
            "name": "rate0",
            "type": "f32"
          },
          {
            "name": "util1",
            "type": "f32"
          },
          {
            "name": "rate1",
            "type": "f32"
          },
          {
            "name": "maxRate",
            "type": "f32"
          },
          {
            "name": "adjustmentFactor",
            "type": "f32"
          }
        ]
      }
    },
    {
      "name": "Equity",
      "type": {
        "kind": "struct",
        "fields": [
          {
            "name": "tokens",
            "type": {
              "vec": {
                "defined": "TokenEquity"
              }
            }
          },
          {
            "name": "perps",
            "type": {
              "vec": {
                "defined": "PerpEquity"
              }
            }
          }
        ]
      }
    },
    {
      "name": "TokenEquity",
      "type": {
        "kind": "struct",
        "fields": [
          {
            "name": "tokenIndex",
            "type": "u16"
          },
          {
            "name": "value",
            "type": {
              "defined": "I80F48"
            }
          }
        ]
      }
    },
    {
      "name": "PerpEquity",
      "type": {
        "kind": "struct",
        "fields": [
          {
            "name": "perpMarketIndex",
            "type": "u16"
          },
          {
            "name": "value",
            "type": {
              "defined": "I80F48"
            }
          }
        ]
      }
    },
    {
      "name": "Prices",
      "docs": [
        "Information about prices for a bank or perp market."
      ],
      "type": {
        "kind": "struct",
        "fields": [
          {
            "name": "oracle",
            "docs": [
              "The current oracle price"
            ],
            "type": {
              "defined": "I80F48"
            }
          },
          {
            "name": "stable",
            "docs": [
              "A \"stable\" price, provided by StablePriceModel"
            ],
            "type": {
              "defined": "I80F48"
            }
          }
        ]
      }
    },
    {
      "name": "TokenInfo",
      "type": {
        "kind": "struct",
        "fields": [
          {
            "name": "tokenIndex",
            "type": "u16"
          },
          {
            "name": "maintAssetWeight",
            "type": {
              "defined": "I80F48"
            }
          },
          {
            "name": "initAssetWeight",
            "type": {
              "defined": "I80F48"
            }
          },
          {
            "name": "initScaledAssetWeight",
            "type": {
              "defined": "I80F48"
            }
          },
          {
            "name": "maintLiabWeight",
            "type": {
              "defined": "I80F48"
            }
          },
          {
            "name": "initLiabWeight",
            "type": {
              "defined": "I80F48"
            }
          },
          {
            "name": "initScaledLiabWeight",
            "type": {
              "defined": "I80F48"
            }
          },
          {
            "name": "prices",
            "type": {
              "defined": "Prices"
            }
          },
          {
            "name": "balanceNative",
            "type": {
              "defined": "I80F48"
            }
          }
        ]
      }
    },
    {
      "name": "Serum3Info",
      "type": {
        "kind": "struct",
        "fields": [
          {
            "name": "reservedBase",
            "type": {
              "defined": "I80F48"
            }
          },
          {
            "name": "reservedQuote",
            "type": {
              "defined": "I80F48"
            }
          },
          {
            "name": "baseIndex",
            "type": "u64"
          },
          {
            "name": "quoteIndex",
            "type": "u64"
          },
          {
            "name": "marketIndex",
            "type": "u16"
          },
          {
            "name": "hasZeroFunds",
            "docs": [
              "The open orders account has no free or reserved funds"
            ],
            "type": "bool"
          }
        ]
      }
    },
    {
      "name": "PerpInfo",
      "type": {
        "kind": "struct",
        "fields": [
          {
            "name": "perpMarketIndex",
            "type": "u16"
          },
          {
            "name": "maintBaseAssetWeight",
            "type": {
              "defined": "I80F48"
            }
          },
          {
            "name": "initBaseAssetWeight",
            "type": {
              "defined": "I80F48"
            }
          },
          {
            "name": "maintBaseLiabWeight",
            "type": {
              "defined": "I80F48"
            }
          },
          {
            "name": "initBaseLiabWeight",
            "type": {
              "defined": "I80F48"
            }
          },
          {
            "name": "maintOverallAssetWeight",
            "type": {
              "defined": "I80F48"
            }
          },
          {
            "name": "initOverallAssetWeight",
            "type": {
              "defined": "I80F48"
            }
          },
          {
            "name": "baseLotSize",
            "type": "i64"
          },
          {
            "name": "baseLots",
            "type": "i64"
          },
          {
            "name": "bidsBaseLots",
            "type": "i64"
          },
          {
            "name": "asksBaseLots",
            "type": "i64"
          },
          {
            "name": "quote",
            "type": {
              "defined": "I80F48"
            }
          },
          {
            "name": "prices",
            "type": {
              "defined": "Prices"
            }
          },
          {
            "name": "hasOpenOrders",
            "type": "bool"
          },
          {
            "name": "hasOpenFills",
            "type": "bool"
          }
        ]
      }
    },
    {
      "name": "HealthCache",
      "type": {
        "kind": "struct",
        "fields": [
          {
            "name": "tokenInfos",
            "type": {
              "vec": {
                "defined": "TokenInfo"
              }
            }
          },
          {
            "name": "serum3Infos",
            "type": {
              "vec": {
                "defined": "Serum3Info"
              }
            }
          },
          {
            "name": "perpInfos",
            "type": {
              "vec": {
                "defined": "PerpInfo"
              }
            }
          },
          {
            "name": "beingLiquidated",
            "type": "bool"
          }
        ]
      }
    },
    {
      "name": "FlashLoanTokenDetail",
      "type": {
        "kind": "struct",
        "fields": [
          {
            "name": "tokenIndex",
            "type": "u16"
          },
          {
            "name": "changeAmount",
            "type": "i128"
          },
          {
            "name": "loan",
            "type": "i128"
          },
          {
            "name": "loanOriginationFee",
            "type": "i128"
          },
          {
            "name": "depositIndex",
            "type": "i128"
          },
          {
            "name": "borrowIndex",
            "type": "i128"
          },
          {
            "name": "price",
            "type": "i128"
          }
        ]
      }
    },
    {
      "name": "TokenPosition",
      "type": {
        "kind": "struct",
        "fields": [
          {
            "name": "indexedPosition",
            "docs": [
              "The deposit_index (if positive) or borrow_index (if negative) scaled position"
            ],
            "type": {
              "defined": "I80F48"
            }
          },
          {
            "name": "tokenIndex",
            "docs": [
              "index into Group.tokens"
            ],
            "type": "u16"
          },
          {
            "name": "inUseCount",
            "docs": [
              "incremented when a market requires this position to stay alive"
            ],
            "type": "u8"
          },
          {
            "name": "padding",
            "type": {
              "array": [
                "u8",
                5
              ]
            }
          },
          {
            "name": "previousIndex",
            "type": {
              "defined": "I80F48"
            }
          },
          {
            "name": "cumulativeDepositInterest",
            "type": "f64"
          },
          {
            "name": "cumulativeBorrowInterest",
            "type": "f64"
          },
          {
            "name": "reserved",
            "type": {
              "array": [
                "u8",
                128
              ]
            }
          }
        ]
      }
    },
    {
      "name": "Serum3Orders",
      "type": {
        "kind": "struct",
        "fields": [
          {
            "name": "openOrders",
            "type": "publicKey"
          },
          {
            "name": "baseBorrowsWithoutFee",
            "docs": [
              "Tracks the amount of borrows that have flowed into the serum open orders account.",
              "These borrows did not have the loan origination fee applied, and that may happen",
              "later (in serum3_settle_funds) if we can guarantee that the funds were used.",
              "In particular a place-on-book, cancel, settle should not cost fees."
            ],
            "type": "u64"
          },
          {
            "name": "quoteBorrowsWithoutFee",
            "type": "u64"
          },
          {
            "name": "marketIndex",
            "type": "u16"
          },
          {
            "name": "baseTokenIndex",
            "docs": [
              "Store the base/quote token index, so health computations don't need",
              "to get passed the static SerumMarket to find which tokens a market",
              "uses and look up the correct oracles."
            ],
            "type": "u16"
          },
          {
            "name": "quoteTokenIndex",
            "type": "u16"
          },
          {
            "name": "padding",
            "type": {
              "array": [
                "u8",
                2
              ]
            }
          },
          {
            "name": "reserved",
            "type": {
              "array": [
                "u8",
                64
              ]
            }
          }
        ]
      }
    },
    {
      "name": "PerpPosition",
      "type": {
        "kind": "struct",
        "fields": [
          {
            "name": "marketIndex",
            "type": "u16"
          },
          {
            "name": "padding",
            "type": {
              "array": [
                "u8",
                2
              ]
            }
          },
          {
            "name": "settlePnlLimitWindow",
            "docs": [
              "Index of the current settle pnl limit window"
            ],
            "type": "u32"
          },
          {
            "name": "settlePnlLimitSettledInCurrentWindowNative",
            "docs": [
              "Amount of realized trade pnl and unrealized pnl that was already settled this window.",
              "",
              "Will be negative when negative pnl was settled.",
              "",
              "Note that this will be adjusted for bookkeeping reasons when the realized_trade settle",
              "limitchanges and is not useable for actually tracking how much pnl was settled",
              "on balance."
            ],
            "type": "i64"
          },
          {
            "name": "basePositionLots",
            "docs": [
              "Active position size, measured in base lots"
            ],
            "type": "i64"
          },
          {
            "name": "quotePositionNative",
            "docs": [
              "Active position in quote (conversation rate is that of the time the order was settled)",
              "measured in native quote"
            ],
            "type": {
              "defined": "I80F48"
            }
          },
          {
            "name": "quoteRunningNative",
            "docs": [
              "Tracks what the position is to calculate average entry & break even price"
            ],
            "type": "i64"
          },
          {
            "name": "longSettledFunding",
            "docs": [
              "Already settled long funding"
            ],
            "type": {
              "defined": "I80F48"
            }
          },
          {
            "name": "shortSettledFunding",
            "docs": [
              "Already settled short funding"
            ],
            "type": {
              "defined": "I80F48"
            }
          },
          {
            "name": "bidsBaseLots",
            "docs": [
              "Base lots in open bids"
            ],
            "type": "i64"
          },
          {
            "name": "asksBaseLots",
            "docs": [
              "Base lots in open asks"
            ],
            "type": "i64"
          },
          {
            "name": "takerBaseLots",
            "docs": [
              "Amount of base lots on the EventQueue waiting to be processed"
            ],
            "type": "i64"
          },
          {
            "name": "takerQuoteLots",
            "docs": [
              "Amount of quote lots on the EventQueue waiting to be processed"
            ],
            "type": "i64"
          },
          {
            "name": "cumulativeLongFunding",
            "docs": [
              "Cumulative long funding in quote native units.",
              "If the user paid $1 in funding for a long position, this would be 1e6.",
              "Beware of the sign!",
              "",
              "(Display only)"
            ],
            "type": "f64"
          },
          {
            "name": "cumulativeShortFunding",
            "docs": [
              "Cumulative short funding in quote native units",
              "If the user paid $1 in funding for a short position, this would be -1e6.",
              "",
              "(Display only)"
            ],
            "type": "f64"
          },
          {
            "name": "makerVolume",
            "docs": [
              "Cumulative maker volume in quote native units",
              "",
              "(Display only)"
            ],
            "type": "u64"
          },
          {
            "name": "takerVolume",
            "docs": [
              "Cumulative taker volume in quote native units",
              "",
              "(Display only)"
            ],
            "type": "u64"
          },
          {
            "name": "perpSpotTransfers",
            "docs": [
              "Cumulative number of quote native units transfered from the perp position",
              "to the settle token spot position.",
              "",
              "For example, if the user settled $1 of positive pnl into their USDC spot",
              "position, this would be 1e6.",
              "",
              "(Display only)"
            ],
            "type": "i64"
          },
          {
            "name": "avgEntryPricePerBaseLot",
            "docs": [
              "The native average entry price for the base lots of the current position.",
              "Reset to 0 when the base position reaches or crosses 0."
            ],
            "type": "f64"
          },
          {
            "name": "realizedTradePnlNative",
            "docs": [
              "Amount of pnl that was realized by bringing the base position closer to 0.",
              "",
              "The settlement of this type of pnl is limited by settle_pnl_limit_realized_trade.",
              "Settling pnl reduces this value once other_pnl below is exhausted."
            ],
            "type": {
              "defined": "I80F48"
            }
          },
          {
            "name": "realizedOtherPnlNative",
            "docs": [
              "Amount of pnl realized from fees, funding and liquidation.",
              "",
              "This type of realized pnl is always settleable.",
              "Settling pnl reduces this value first."
            ],
            "type": {
              "defined": "I80F48"
            }
          },
          {
            "name": "settlePnlLimitRealizedTrade",
            "docs": [
              "Settle limit contribution from realized pnl.",
              "",
              "Every time pnl is realized, this is increased by a fraction of the stable",
              "value of the realization. It magnitude decreases when realized pnl drops below its value."
            ],
            "type": "i64"
          },
          {
            "name": "realizedPnlForPositionNative",
            "docs": [
              "Trade pnl, fees, funding that were added over the current position's lifetime.",
              "",
              "Reset when the position changes sign or goes to zero.",
              "Not decreased by settling.",
              "",
              "This is tracked for display purposes: this value plus the difference between entry",
              "price and current price of the base position is the overall pnl."
            ],
            "type": {
              "defined": "I80F48"
            }
          },
          {
            "name": "reserved",
            "type": {
              "array": [
                "u8",
                88
              ]
            }
          }
        ]
      }
    },
    {
      "name": "PerpOpenOrder",
      "type": {
        "kind": "struct",
        "fields": [
          {
            "name": "sideAndTree",
            "type": "u8"
          },
          {
            "name": "padding1",
            "type": {
              "array": [
                "u8",
                1
              ]
            }
          },
          {
            "name": "market",
            "type": "u16"
          },
          {
            "name": "padding2",
            "type": {
              "array": [
                "u8",
                4
              ]
            }
          },
          {
            "name": "clientId",
            "type": "u64"
          },
          {
            "name": "id",
            "type": "u128"
          },
          {
            "name": "reserved",
            "type": {
              "array": [
                "u8",
                64
              ]
            }
          }
        ]
      }
    },
    {
      "name": "MangoAccountFixed",
      "type": {
        "kind": "struct",
        "fields": [
          {
            "name": "group",
            "type": "publicKey"
          },
          {
            "name": "owner",
            "type": "publicKey"
          },
          {
            "name": "name",
            "type": {
              "array": [
                "u8",
                32
              ]
            }
          },
          {
            "name": "delegate",
            "type": "publicKey"
          },
          {
            "name": "accountNum",
            "type": "u32"
          },
          {
            "name": "beingLiquidated",
            "type": "u8"
          },
          {
            "name": "inHealthRegion",
            "type": "u8"
          },
          {
            "name": "bump",
            "type": "u8"
          },
          {
            "name": "padding",
            "type": {
              "array": [
                "u8",
                1
              ]
            }
          },
          {
            "name": "netDeposits",
            "type": "i64"
          },
          {
            "name": "perpSpotTransfers",
            "type": "i64"
          },
          {
            "name": "healthRegionBeginInitHealth",
            "type": "i64"
          },
          {
            "name": "frozenUntil",
            "type": "u64"
          },
          {
            "name": "buybackFeesAccruedCurrent",
            "type": "u64"
          },
          {
            "name": "buybackFeesAccruedPrevious",
            "type": "u64"
          },
          {
            "name": "buybackFeesExpiryTimestamp",
            "type": "u64"
          },
          {
            "name": "reserved",
            "type": {
              "array": [
                "u8",
                208
              ]
            }
          }
        ]
      }
    },
    {
      "name": "OracleConfig",
      "type": {
        "kind": "struct",
        "fields": [
          {
            "name": "confFilter",
            "type": {
              "defined": "I80F48"
            }
          },
          {
            "name": "maxStalenessSlots",
            "type": "i64"
          },
          {
            "name": "reserved",
            "type": {
              "array": [
                "u8",
                72
              ]
            }
          }
        ]
      }
    },
    {
      "name": "OracleConfigParams",
      "type": {
        "kind": "struct",
        "fields": [
          {
            "name": "confFilter",
            "type": "f32"
          },
          {
            "name": "maxStalenessSlots",
            "type": {
              "option": "u32"
            }
          }
        ]
      }
    },
    {
      "name": "InnerNode",
      "docs": [
        "InnerNodes and LeafNodes compose the binary tree of orders.",
        "",
        "Each InnerNode has exactly two children, which are either InnerNodes themselves,",
        "or LeafNodes. The children share the top `prefix_len` bits of `key`. The left",
        "child has a 0 in the next bit, and the right a 1."
      ],
      "type": {
        "kind": "struct",
        "fields": [
          {
            "name": "tag",
            "type": "u8"
          },
          {
            "name": "padding",
            "type": {
              "array": [
                "u8",
                3
              ]
            }
          },
          {
            "name": "prefixLen",
            "docs": [
              "number of highest `key` bits that all children share",
              "e.g. if it's 2, the two highest bits of `key` will be the same on all children"
            ],
            "type": "u32"
          },
          {
            "name": "key",
            "docs": [
              "only the top `prefix_len` bits of `key` are relevant"
            ],
            "type": "u128"
          },
          {
            "name": "children",
            "docs": [
              "indexes into `BookSide::nodes`"
            ],
            "type": {
              "array": [
                "u32",
                2
              ]
            }
          },
          {
            "name": "childEarliestExpiry",
            "docs": [
              "The earliest expiry timestamp for the left and right subtrees.",
              "",
              "Needed to be able to find and remove expired orders without having to",
              "iterate through the whole bookside."
            ],
            "type": {
              "array": [
                "u64",
                2
              ]
            }
          },
          {
            "name": "reserved",
            "type": {
              "array": [
                "u8",
                72
              ]
            }
          }
        ]
      }
    },
    {
      "name": "LeafNode",
      "docs": [
        "LeafNodes represent an order in the binary tree"
      ],
      "type": {
        "kind": "struct",
        "fields": [
          {
            "name": "tag",
            "docs": [
              "NodeTag"
            ],
            "type": "u8"
          },
          {
            "name": "ownerSlot",
            "docs": [
              "Index into the owning MangoAccount's PerpOpenOrders"
            ],
            "type": "u8"
          },
          {
            "name": "orderType",
            "docs": [
              "PostOrderType, this was added for TradingView move order"
            ],
            "type": "u8"
          },
          {
            "name": "padding",
            "type": {
              "array": [
                "u8",
                1
              ]
            }
          },
          {
            "name": "timeInForce",
            "docs": [
              "Time in seconds after `timestamp` at which the order expires.",
              "A value of 0 means no expiry."
            ],
            "type": "u16"
          },
          {
            "name": "padding2",
            "type": {
              "array": [
                "u8",
                2
              ]
            }
          },
          {
            "name": "key",
            "docs": [
              "The binary tree key, see new_node_key()"
            ],
            "type": "u128"
          },
          {
            "name": "owner",
            "docs": [
              "Address of the owning MangoAccount"
            ],
            "type": "publicKey"
          },
          {
            "name": "quantity",
            "docs": [
              "Number of base lots to buy or sell, always >=1"
            ],
            "type": "i64"
          },
          {
            "name": "timestamp",
            "docs": [
              "The time the order was placed"
            ],
            "type": "u64"
          },
          {
            "name": "pegLimit",
            "docs": [
              "If the effective price of an oracle pegged order exceeds this limit,",
              "it will be considered invalid and may be removed.",
              "",
              "Only applicable in the oracle_pegged OrderTree"
            ],
            "type": "i64"
          },
          {
            "name": "clientOrderId",
            "docs": [
              "User defined id for this order, used in FillEvents"
            ],
            "type": "u64"
          },
          {
            "name": "reserved",
            "type": {
              "array": [
                "u8",
                32
              ]
            }
          }
        ]
      }
    },
    {
      "name": "AnyNode",
      "type": {
        "kind": "struct",
        "fields": [
          {
            "name": "tag",
            "type": "u8"
          },
          {
            "name": "data",
            "type": {
              "array": [
                "u8",
                119
              ]
            }
          }
        ]
      }
    },
    {
      "name": "OrderTreeRoot",
      "type": {
        "kind": "struct",
        "fields": [
          {
            "name": "maybeNode",
            "type": "u32"
          },
          {
            "name": "leafCount",
            "type": "u32"
          }
        ]
      }
    },
    {
      "name": "OrderTreeNodes",
      "docs": [
        "A binary tree on AnyNode::key()",
        "",
        "The key encodes the price in the top 64 bits."
      ],
      "type": {
        "kind": "struct",
        "fields": [
          {
            "name": "orderTreeType",
            "type": "u8"
          },
          {
            "name": "padding",
            "type": {
              "array": [
                "u8",
                3
              ]
            }
          },
          {
            "name": "bumpIndex",
            "type": "u32"
          },
          {
            "name": "freeListLen",
            "type": "u32"
          },
          {
            "name": "freeListHead",
            "type": "u32"
          },
          {
            "name": "reserved",
            "type": {
              "array": [
                "u8",
                512
              ]
            }
          },
          {
            "name": "nodes",
            "type": {
              "array": [
                {
                  "defined": "AnyNode"
                },
                1024
              ]
            }
          }
        ]
      }
    },
    {
      "name": "EventQueueHeader",
      "type": {
        "kind": "struct",
        "fields": [
          {
            "name": "head",
            "type": "u32"
          },
          {
            "name": "count",
            "type": "u32"
          },
          {
            "name": "seqNum",
            "type": "u64"
          }
        ]
      }
    },
    {
      "name": "AnyEvent",
      "type": {
        "kind": "struct",
        "fields": [
          {
            "name": "eventType",
            "type": "u8"
          },
          {
            "name": "padding",
            "type": {
              "array": [
                "u8",
                207
              ]
            }
          }
        ]
      }
    },
    {
      "name": "FillEvent",
      "type": {
        "kind": "struct",
        "fields": [
          {
            "name": "eventType",
            "type": "u8"
          },
          {
            "name": "takerSide",
            "type": "u8"
          },
          {
            "name": "makerOut",
            "type": "u8"
          },
          {
            "name": "makerSlot",
            "type": "u8"
          },
          {
            "name": "padding",
            "type": {
              "array": [
                "u8",
                4
              ]
            }
          },
          {
            "name": "timestamp",
            "type": "u64"
          },
          {
            "name": "seqNum",
            "type": "u64"
          },
          {
            "name": "maker",
            "type": "publicKey"
          },
          {
            "name": "padding2",
            "type": {
              "array": [
                "u8",
                32
              ]
            }
          },
          {
            "name": "makerTimestamp",
            "type": "u64"
          },
          {
            "name": "taker",
            "type": "publicKey"
          },
          {
            "name": "padding3",
            "type": {
              "array": [
                "u8",
                16
              ]
            }
          },
          {
            "name": "takerClientOrderId",
            "type": "u64"
          },
          {
            "name": "padding4",
            "type": {
              "array": [
                "u8",
                16
              ]
            }
          },
          {
            "name": "price",
            "type": "i64"
          },
          {
            "name": "quantity",
            "type": "i64"
          },
          {
            "name": "makerClientOrderId",
            "type": "u64"
          },
          {
            "name": "makerFee",
            "type": "f32"
          },
          {
            "name": "takerFee",
            "type": "f32"
          },
          {
            "name": "reserved",
            "type": {
              "array": [
                "u8",
                8
              ]
            }
          }
        ]
      }
    },
    {
      "name": "OutEvent",
      "type": {
        "kind": "struct",
        "fields": [
          {
            "name": "eventType",
            "type": "u8"
          },
          {
            "name": "side",
            "type": "u8"
          },
          {
            "name": "ownerSlot",
            "type": "u8"
          },
          {
            "name": "padding0",
            "type": {
              "array": [
                "u8",
                5
              ]
            }
          },
          {
            "name": "timestamp",
            "type": "u64"
          },
          {
            "name": "seqNum",
            "type": "u64"
          },
          {
            "name": "owner",
            "type": "publicKey"
          },
          {
            "name": "quantity",
            "type": "i64"
          },
          {
            "name": "padding1",
            "type": {
              "array": [
                "u8",
                144
              ]
            }
          }
        ]
      }
    },
    {
      "name": "StablePriceModel",
      "docs": [
        "Maintains a \"stable_price\" based on the oracle price.",
        "",
        "The stable price follows the oracle price, but its relative rate of",
        "change is limited (to `stable_growth_limit`) and futher reduced if",
        "the oracle price is far from the `delay_price`.",
        "",
        "Conceptually the `delay_price` is itself a time delayed",
        "(`24 * delay_interval_seconds`, assume 24h) and relative rate of change limited",
        "function of the oracle price. It is implemented as averaging the oracle",
        "price over every `delay_interval_seconds` (assume 1h) and then applying the",
        "`delay_growth_limit` between intervals."
      ],
      "type": {
        "kind": "struct",
        "fields": [
          {
            "name": "stablePrice",
            "docs": [
              "Current stable price to use in health"
            ],
            "type": "f64"
          },
          {
            "name": "lastUpdateTimestamp",
            "type": "u64"
          },
          {
            "name": "delayPrices",
            "docs": [
              "Stored delay_price for each delay_interval.",
              "If we want the delay_price to be 24h delayed, we would store one for each hour.",
              "This is used in a cyclical way: We use the maximally-delayed value at delay_interval_index",
              "and once enough time passes to move to the next delay interval, that gets overwritten and",
              "we use the next one."
            ],
            "type": {
              "array": [
                "f64",
                24
              ]
            }
          },
          {
            "name": "delayAccumulatorPrice",
            "docs": [
              "The delay price is based on an average over each delay_interval. The contributions",
              "to the average are summed up here."
            ],
            "type": "f64"
          },
          {
            "name": "delayAccumulatorTime",
            "docs": [
              "Accumulating the total time for the above average."
            ],
            "type": "u32"
          },
          {
            "name": "delayIntervalSeconds",
            "docs": [
              "Length of a delay_interval"
            ],
            "type": "u32"
          },
          {
            "name": "delayGrowthLimit",
            "docs": [
              "Maximal relative difference between two delay_price in consecutive intervals."
            ],
            "type": "f32"
          },
          {
            "name": "stableGrowthLimit",
            "docs": [
              "Maximal per-second relative difference of the stable price.",
              "It gets further reduced if stable and delay price disagree."
            ],
            "type": "f32"
          },
          {
            "name": "lastDelayIntervalIndex",
            "docs": [
              "The delay_interval_index that update() was last called on."
            ],
            "type": "u8"
          },
          {
            "name": "padding",
            "type": {
              "array": [
                "u8",
                7
              ]
            }
          },
          {
            "name": "reserved",
            "type": {
              "array": [
                "u8",
                48
              ]
            }
          }
        ]
      }
    },
    {
      "name": "TokenIndex",
      "docs": [
        "Nothing in Rust shall use these types. They only exist so that the Anchor IDL",
        "knows about them and typescript can deserialize it."
      ],
      "type": {
        "kind": "struct",
        "fields": [
          {
            "name": "val",
            "type": "u16"
          }
        ]
      }
    },
    {
      "name": "Serum3MarketIndex",
      "type": {
        "kind": "struct",
        "fields": [
          {
            "name": "val",
            "type": "u16"
          }
        ]
      }
    },
    {
      "name": "PerpMarketIndex",
      "type": {
        "kind": "struct",
        "fields": [
          {
            "name": "val",
            "type": "u16"
          }
        ]
      }
    },
    {
      "name": "I80F48",
      "type": {
        "kind": "struct",
        "fields": [
          {
            "name": "val",
            "type": "i128"
          }
        ]
      }
    },
    {
      "name": "FlashLoanType",
      "type": {
        "kind": "enum",
        "variants": [
          {
            "name": "Unknown"
          },
          {
            "name": "Swap"
          }
        ]
      }
    },
    {
      "name": "Serum3SelfTradeBehavior",
      "docs": [
        "Copy paste a bunch of enums so that we could AnchorSerialize & AnchorDeserialize them"
      ],
      "type": {
        "kind": "enum",
        "variants": [
          {
            "name": "DecrementTake"
          },
          {
            "name": "CancelProvide"
          },
          {
            "name": "AbortTransaction"
          }
        ]
      }
    },
    {
      "name": "Serum3OrderType",
      "type": {
        "kind": "enum",
        "variants": [
          {
            "name": "Limit"
          },
          {
            "name": "ImmediateOrCancel"
          },
          {
            "name": "PostOnly"
          }
        ]
      }
    },
    {
      "name": "Serum3Side",
      "type": {
        "kind": "enum",
        "variants": [
          {
            "name": "Bid"
          },
          {
            "name": "Ask"
          }
        ]
      }
    },
    {
      "name": "HealthType",
      "docs": [
        "There are three types of health:",
        "- initial health (\"init\"): users can only open new positions if it's >= 0",
        "- maintenance health (\"maint\"): users get liquidated if it's < 0",
        "- liquidation end health: once liquidation started (see being_liquidated), it",
        "only stops once this is >= 0",
        "",
        "The ordering is",
        "init health <= liquidation end health <= maint health",
        "",
        "The different health types are realized by using different weights and prices:",
        "- init health: init weights with scaling, stable-price adjusted prices",
        "- liq end health: init weights without scaling, oracle prices",
        "- maint health: maint weights, oracle prices",
        ""
      ],
      "type": {
        "kind": "enum",
        "variants": [
          {
            "name": "Init"
          },
          {
            "name": "Maint"
          },
          {
            "name": "LiquidationEnd"
          }
        ]
      }
    },
    {
      "name": "LoanOriginationFeeInstruction",
      "type": {
        "kind": "enum",
        "variants": [
          {
            "name": "Unknown"
          },
          {
            "name": "LiqTokenBankruptcy"
          },
          {
            "name": "LiqTokenWithToken"
          },
          {
            "name": "Serum3LiqForceCancelOrders"
          },
          {
            "name": "Serum3PlaceOrder"
          },
          {
            "name": "Serum3SettleFunds"
          },
          {
            "name": "TokenWithdraw"
          }
        ]
      }
    },
    {
      "name": "IxGate",
      "docs": [
        "Enum for lookup into ix gate",
        "note:",
        "total ix files 56,",
        "ix files included 48,",
        "ix files not included 8,",
        "- Benchmark,",
        "- ComputeAccountData,",
        "- GroupCreate",
        "- GroupEdit",
        "- IxGateSet,",
        "- PerpZeroOut,",
        "- PerpEditMarket,",
        "- TokenEdit,"
      ],
      "type": {
        "kind": "enum",
        "variants": [
          {
            "name": "AccountClose"
          },
          {
            "name": "AccountCreate"
          },
          {
            "name": "AccountEdit"
          },
          {
            "name": "AccountExpand"
          },
          {
            "name": "AccountToggleFreeze"
          },
          {
            "name": "AltExtend"
          },
          {
            "name": "AltSet"
          },
          {
            "name": "FlashLoan"
          },
          {
            "name": "GroupClose"
          },
          {
            "name": "GroupCreate"
          },
          {
            "name": "HealthRegion"
          },
          {
            "name": "PerpCancelAllOrders"
          },
          {
            "name": "PerpCancelAllOrdersBySide"
          },
          {
            "name": "PerpCancelOrder"
          },
          {
            "name": "PerpCancelOrderByClientOrderId"
          },
          {
            "name": "PerpCloseMarket"
          },
          {
            "name": "PerpConsumeEvents"
          },
          {
            "name": "PerpCreateMarket"
          },
          {
            "name": "PerpDeactivatePosition"
          },
          {
            "name": "PerpLiqBaseOrPositivePnl"
          },
          {
            "name": "PerpLiqForceCancelOrders"
          },
          {
            "name": "PerpLiqNegativePnlOrBankruptcy"
          },
          {
            "name": "PerpPlaceOrder"
          },
          {
            "name": "PerpSettleFees"
          },
          {
            "name": "PerpSettlePnl"
          },
          {
            "name": "PerpUpdateFunding"
          },
          {
            "name": "Serum3CancelAllOrders"
          },
          {
            "name": "Serum3CancelOrder"
          },
          {
            "name": "Serum3CloseOpenOrders"
          },
          {
            "name": "Serum3CreateOpenOrders"
          },
          {
            "name": "Serum3DeregisterMarket"
          },
          {
            "name": "Serum3EditMarket"
          },
          {
            "name": "Serum3LiqForceCancelOrders"
          },
          {
            "name": "Serum3PlaceOrder"
          },
          {
            "name": "Serum3RegisterMarket"
          },
          {
            "name": "Serum3SettleFunds"
          },
          {
            "name": "StubOracleClose"
          },
          {
            "name": "StubOracleCreate"
          },
          {
            "name": "StubOracleSet"
          },
          {
            "name": "TokenAddBank"
          },
          {
            "name": "TokenDeposit"
          },
          {
            "name": "TokenDeregister"
          },
          {
            "name": "TokenLiqBankruptcy"
          },
          {
            "name": "TokenLiqWithToken"
          },
          {
            "name": "TokenRegister"
          },
          {
            "name": "TokenRegisterTrustless"
          },
          {
            "name": "TokenUpdateIndexAndRate"
          },
          {
            "name": "TokenWithdraw"
          },
          {
            "name": "AccountBuybackFeesWithMngo"
          },
          {
            "name": "TokenForceCloseBorrowsWithToken"
          }
        ]
      }
    },
    {
      "name": "OracleType",
      "type": {
        "kind": "enum",
        "variants": [
          {
            "name": "Pyth"
          },
          {
            "name": "Stub"
          },
          {
            "name": "SwitchboardV1"
          },
          {
            "name": "SwitchboardV2"
          }
        ]
      }
    },
    {
      "name": "OrderState",
      "type": {
        "kind": "enum",
        "variants": [
          {
            "name": "Valid"
          },
          {
            "name": "Invalid"
          },
          {
            "name": "Skipped"
          }
        ]
      }
    },
    {
      "name": "BookSideOrderTree",
      "type": {
        "kind": "enum",
        "variants": [
          {
            "name": "Fixed"
          },
          {
            "name": "OraclePegged"
          }
        ]
      }
    },
    {
      "name": "NodeTag",
      "type": {
        "kind": "enum",
        "variants": [
          {
            "name": "Uninitialized"
          },
          {
            "name": "InnerNode"
          },
          {
            "name": "LeafNode"
          },
          {
            "name": "FreeNode"
          },
          {
            "name": "LastFreeNode"
          }
        ]
      }
    },
    {
      "name": "PlaceOrderType",
      "type": {
        "kind": "enum",
        "variants": [
          {
            "name": "Limit"
          },
          {
            "name": "ImmediateOrCancel"
          },
          {
            "name": "PostOnly"
          },
          {
            "name": "Market"
          },
          {
            "name": "PostOnlySlide"
          }
        ]
      }
    },
    {
      "name": "PostOrderType",
      "type": {
        "kind": "enum",
        "variants": [
          {
            "name": "Limit"
          },
          {
            "name": "PostOnly"
          },
          {
            "name": "PostOnlySlide"
          }
        ]
      }
    },
    {
      "name": "Side",
      "type": {
        "kind": "enum",
        "variants": [
          {
            "name": "Bid"
          },
          {
            "name": "Ask"
          }
        ]
      }
    },
    {
      "name": "SideAndOrderTree",
      "docs": [
        "SideAndOrderTree is a storage optimization, so we don't need two bytes for the data"
      ],
      "type": {
        "kind": "enum",
        "variants": [
          {
            "name": "BidFixed"
          },
          {
            "name": "AskFixed"
          },
          {
            "name": "BidOraclePegged"
          },
          {
            "name": "AskOraclePegged"
          }
        ]
      }
    },
    {
      "name": "OrderParams",
      "type": {
        "kind": "enum",
        "variants": [
          {
            "name": "Market"
          },
          {
            "name": "ImmediateOrCancel",
            "fields": [
              {
                "name": "price_lots",
                "type": "i64"
              }
            ]
          },
          {
            "name": "Fixed",
            "fields": [
              {
                "name": "price_lots",
                "type": "i64"
              },
              {
                "name": "order_type",
                "type": {
                  "defined": "PostOrderType"
                }
              }
            ]
          },
          {
            "name": "OraclePegged",
            "fields": [
              {
                "name": "price_offset_lots",
                "type": "i64"
              },
              {
                "name": "order_type",
                "type": {
                  "defined": "PostOrderType"
                }
              },
              {
                "name": "peg_limit",
                "type": "i64"
              },
              {
                "name": "max_oracle_staleness_slots",
                "type": "i32"
              }
            ]
          }
        ]
      }
    },
    {
      "name": "OrderTreeType",
      "type": {
        "kind": "enum",
        "variants": [
          {
            "name": "Bids"
          },
          {
            "name": "Asks"
          }
        ]
      }
    },
    {
      "name": "EventType",
      "type": {
        "kind": "enum",
        "variants": [
          {
            "name": "Fill"
          },
          {
            "name": "Out"
          },
          {
            "name": "Liquidate"
          }
        ]
      }
    }
  ],
  "events": [
    {
      "name": "MangoAccountData",
      "fields": [
        {
          "name": "healthCache",
          "type": {
            "defined": "HealthCache"
          },
          "index": false
        },
        {
          "name": "initHealth",
          "type": {
            "defined": "I80F48"
          },
          "index": false
        },
        {
          "name": "maintHealth",
          "type": {
            "defined": "I80F48"
          },
          "index": false
        },
        {
          "name": "equity",
          "type": {
            "defined": "Equity"
          },
          "index": false
        }
      ]
    },
    {
      "name": "PerpBalanceLog",
      "fields": [
        {
          "name": "mangoGroup",
          "type": "publicKey",
          "index": false
        },
        {
          "name": "mangoAccount",
          "type": "publicKey",
          "index": false
        },
        {
          "name": "marketIndex",
          "type": "u16",
          "index": false
        },
        {
          "name": "basePosition",
          "type": "i64",
          "index": false
        },
        {
          "name": "quotePosition",
          "type": "i128",
          "index": false
        },
        {
          "name": "longSettledFunding",
          "type": "i128",
          "index": false
        },
        {
          "name": "shortSettledFunding",
          "type": "i128",
          "index": false
        },
        {
          "name": "longFunding",
          "type": "i128",
          "index": false
        },
        {
          "name": "shortFunding",
          "type": "i128",
          "index": false
        }
      ]
    },
    {
      "name": "TokenBalanceLog",
      "fields": [
        {
          "name": "mangoGroup",
          "type": "publicKey",
          "index": false
        },
        {
          "name": "mangoAccount",
          "type": "publicKey",
          "index": false
        },
        {
          "name": "tokenIndex",
          "type": "u16",
          "index": false
        },
        {
          "name": "indexedPosition",
          "type": "i128",
          "index": false
        },
        {
          "name": "depositIndex",
          "type": "i128",
          "index": false
        },
        {
          "name": "borrowIndex",
          "type": "i128",
          "index": false
        }
      ]
    },
    {
      "name": "FlashLoanLog",
      "fields": [
        {
          "name": "mangoGroup",
          "type": "publicKey",
          "index": false
        },
        {
          "name": "mangoAccount",
          "type": "publicKey",
          "index": false
        },
        {
          "name": "tokenLoanDetails",
          "type": {
            "vec": {
              "defined": "FlashLoanTokenDetail"
            }
          },
          "index": false
        },
        {
          "name": "flashLoanType",
          "type": {
            "defined": "FlashLoanType"
          },
          "index": false
        }
      ]
    },
    {
      "name": "WithdrawLog",
      "fields": [
        {
          "name": "mangoGroup",
          "type": "publicKey",
          "index": false
        },
        {
          "name": "mangoAccount",
          "type": "publicKey",
          "index": false
        },
        {
          "name": "signer",
          "type": "publicKey",
          "index": false
        },
        {
          "name": "tokenIndex",
          "type": "u16",
          "index": false
        },
        {
          "name": "quantity",
          "type": "u64",
          "index": false
        },
        {
          "name": "price",
          "type": "i128",
          "index": false
        }
      ]
    },
    {
      "name": "DepositLog",
      "fields": [
        {
          "name": "mangoGroup",
          "type": "publicKey",
          "index": false
        },
        {
          "name": "mangoAccount",
          "type": "publicKey",
          "index": false
        },
        {
          "name": "signer",
          "type": "publicKey",
          "index": false
        },
        {
          "name": "tokenIndex",
          "type": "u16",
          "index": false
        },
        {
          "name": "quantity",
          "type": "u64",
          "index": false
        },
        {
          "name": "price",
          "type": "i128",
          "index": false
        }
      ]
    },
    {
      "name": "FillLog",
      "fields": [
        {
          "name": "mangoGroup",
          "type": "publicKey",
          "index": false
        },
        {
          "name": "marketIndex",
          "type": "u16",
          "index": false
        },
        {
          "name": "takerSide",
          "type": "u8",
          "index": false
        },
        {
          "name": "makerSlot",
          "type": "u8",
          "index": false
        },
        {
          "name": "makerOut",
          "type": "bool",
          "index": false
        },
        {
          "name": "timestamp",
          "type": "u64",
          "index": false
        },
        {
          "name": "seqNum",
          "type": "u64",
          "index": false
        },
        {
          "name": "maker",
          "type": "publicKey",
          "index": false
        },
        {
          "name": "makerOrderId",
          "type": "u128",
          "index": false
        },
        {
          "name": "makerFee",
          "type": "i128",
          "index": false
        },
        {
          "name": "makerTimestamp",
          "type": "u64",
          "index": false
        },
        {
          "name": "taker",
          "type": "publicKey",
          "index": false
        },
        {
          "name": "takerOrderId",
          "type": "u128",
          "index": false
        },
        {
          "name": "takerClientOrderId",
          "type": "u64",
          "index": false
        },
        {
          "name": "takerFee",
          "type": "i128",
          "index": false
        },
        {
          "name": "price",
          "type": "i64",
          "index": false
        },
        {
          "name": "quantity",
          "type": "i64",
          "index": false
        }
      ]
    },
    {
      "name": "FillLogV2",
      "fields": [
        {
          "name": "mangoGroup",
          "type": "publicKey",
          "index": false
        },
        {
          "name": "marketIndex",
          "type": "u16",
          "index": false
        },
        {
          "name": "takerSide",
          "type": "u8",
          "index": false
        },
        {
          "name": "makerSlot",
          "type": "u8",
          "index": false
        },
        {
          "name": "makerOut",
          "type": "bool",
          "index": false
        },
        {
          "name": "timestamp",
          "type": "u64",
          "index": false
        },
        {
          "name": "seqNum",
          "type": "u64",
          "index": false
        },
        {
          "name": "maker",
          "type": "publicKey",
          "index": false
        },
        {
          "name": "makerClientOrderId",
          "type": "u64",
          "index": false
        },
        {
          "name": "makerFee",
          "type": "f32",
          "index": false
        },
        {
          "name": "makerTimestamp",
          "type": "u64",
          "index": false
        },
        {
          "name": "taker",
          "type": "publicKey",
          "index": false
        },
        {
          "name": "takerClientOrderId",
          "type": "u64",
          "index": false
        },
        {
          "name": "takerFee",
          "type": "f32",
          "index": false
        },
        {
          "name": "price",
          "type": "i64",
          "index": false
        },
        {
          "name": "quantity",
          "type": "i64",
          "index": false
        }
      ]
    },
    {
      "name": "PerpUpdateFundingLog",
      "fields": [
        {
          "name": "mangoGroup",
          "type": "publicKey",
          "index": false
        },
        {
          "name": "marketIndex",
          "type": "u16",
          "index": false
        },
        {
          "name": "longFunding",
          "type": "i128",
          "index": false
        },
        {
          "name": "shortFunding",
          "type": "i128",
          "index": false
        },
        {
          "name": "price",
          "type": "i128",
          "index": false
        },
        {
          "name": "stablePrice",
          "type": "i128",
          "index": false
        },
        {
          "name": "feesAccrued",
          "type": "i128",
          "index": false
        },
        {
          "name": "feesSettled",
          "type": "i128",
          "index": false
        },
        {
          "name": "openInterest",
          "type": "i64",
          "index": false
        },
        {
          "name": "instantaneousFundingRate",
          "type": "i128",
          "index": false
        }
      ]
    },
    {
      "name": "UpdateIndexLog",
      "fields": [
        {
          "name": "mangoGroup",
          "type": "publicKey",
          "index": false
        },
        {
          "name": "tokenIndex",
          "type": "u16",
          "index": false
        },
        {
          "name": "depositIndex",
          "type": "i128",
          "index": false
        },
        {
          "name": "borrowIndex",
          "type": "i128",
          "index": false
        },
        {
          "name": "avgUtilization",
          "type": "i128",
          "index": false
        },
        {
          "name": "price",
          "type": "i128",
          "index": false
        },
        {
          "name": "stablePrice",
          "type": "i128",
          "index": false
        },
        {
          "name": "collectedFees",
          "type": "i128",
          "index": false
        },
        {
          "name": "loanFeeRate",
          "type": "i128",
          "index": false
        },
        {
          "name": "totalBorrows",
          "type": "i128",
          "index": false
        },
        {
          "name": "totalDeposits",
          "type": "i128",
          "index": false
        },
        {
          "name": "borrowRate",
          "type": "i128",
          "index": false
        },
        {
          "name": "depositRate",
          "type": "i128",
          "index": false
        }
      ]
    },
    {
      "name": "UpdateRateLog",
      "fields": [
        {
          "name": "mangoGroup",
          "type": "publicKey",
          "index": false
        },
        {
          "name": "tokenIndex",
          "type": "u16",
          "index": false
        },
        {
          "name": "rate0",
          "type": "i128",
          "index": false
        },
        {
          "name": "rate1",
          "type": "i128",
          "index": false
        },
        {
          "name": "maxRate",
          "type": "i128",
          "index": false
        }
      ]
    },
    {
      "name": "TokenLiqWithTokenLog",
      "fields": [
        {
          "name": "mangoGroup",
          "type": "publicKey",
          "index": false
        },
        {
          "name": "liqee",
          "type": "publicKey",
          "index": false
        },
        {
          "name": "liqor",
          "type": "publicKey",
          "index": false
        },
        {
          "name": "assetTokenIndex",
          "type": "u16",
          "index": false
        },
        {
          "name": "liabTokenIndex",
          "type": "u16",
          "index": false
        },
        {
          "name": "assetTransfer",
          "type": "i128",
          "index": false
        },
        {
          "name": "liabTransfer",
          "type": "i128",
          "index": false
        },
        {
          "name": "assetPrice",
          "type": "i128",
          "index": false
        },
        {
          "name": "liabPrice",
          "type": "i128",
          "index": false
        },
        {
          "name": "bankruptcy",
          "type": "bool",
          "index": false
        }
      ]
    },
    {
      "name": "Serum3OpenOrdersBalanceLog",
      "fields": [
        {
          "name": "mangoGroup",
          "type": "publicKey",
          "index": false
        },
        {
          "name": "mangoAccount",
          "type": "publicKey",
          "index": false
        },
        {
          "name": "baseTokenIndex",
          "type": "u16",
          "index": false
        },
        {
          "name": "quoteTokenIndex",
          "type": "u16",
          "index": false
        },
        {
          "name": "baseTotal",
          "type": "u64",
          "index": false
        },
        {
          "name": "baseFree",
          "type": "u64",
          "index": false
        },
        {
          "name": "quoteTotal",
          "type": "u64",
          "index": false
        },
        {
          "name": "quoteFree",
          "type": "u64",
          "index": false
        },
        {
          "name": "referrerRebatesAccrued",
          "type": "u64",
          "index": false
        }
      ]
    },
    {
      "name": "Serum3OpenOrdersBalanceLogV2",
      "fields": [
        {
          "name": "mangoGroup",
          "type": "publicKey",
          "index": false
        },
        {
          "name": "mangoAccount",
          "type": "publicKey",
          "index": false
        },
        {
          "name": "marketIndex",
          "type": "u16",
          "index": false
        },
        {
          "name": "baseTokenIndex",
          "type": "u16",
          "index": false
        },
        {
          "name": "quoteTokenIndex",
          "type": "u16",
          "index": false
        },
        {
          "name": "baseTotal",
          "type": "u64",
          "index": false
        },
        {
          "name": "baseFree",
          "type": "u64",
          "index": false
        },
        {
          "name": "quoteTotal",
          "type": "u64",
          "index": false
        },
        {
          "name": "quoteFree",
          "type": "u64",
          "index": false
        },
        {
          "name": "referrerRebatesAccrued",
          "type": "u64",
          "index": false
        }
      ]
    },
    {
      "name": "WithdrawLoanOriginationFeeLog",
      "fields": [
        {
          "name": "mangoGroup",
          "type": "publicKey",
          "index": false
        },
        {
          "name": "mangoAccount",
          "type": "publicKey",
          "index": false
        },
        {
          "name": "tokenIndex",
          "type": "u16",
          "index": false
        },
        {
          "name": "loanOriginationFee",
          "type": "i128",
          "index": false
        },
        {
          "name": "instruction",
          "type": {
            "defined": "LoanOriginationFeeInstruction"
          },
          "index": false
        }
      ]
    },
    {
      "name": "TokenLiqBankruptcyLog",
      "fields": [
        {
          "name": "mangoGroup",
          "type": "publicKey",
          "index": false
        },
        {
          "name": "liqee",
          "type": "publicKey",
          "index": false
        },
        {
          "name": "liqor",
          "type": "publicKey",
          "index": false
        },
        {
          "name": "liabTokenIndex",
          "type": "u16",
          "index": false
        },
        {
          "name": "initialLiabNative",
          "type": "i128",
          "index": false
        },
        {
          "name": "liabPrice",
          "type": "i128",
          "index": false
        },
        {
          "name": "insuranceTokenIndex",
          "type": "u16",
          "index": false
        },
        {
          "name": "insuranceTransfer",
          "type": "i128",
          "index": false
        },
        {
          "name": "socializedLoss",
          "type": "i128",
          "index": false
        },
        {
          "name": "startingLiabDepositIndex",
          "type": "i128",
          "index": false
        },
        {
          "name": "endingLiabDepositIndex",
          "type": "i128",
          "index": false
        }
      ]
    },
    {
      "name": "DeactivateTokenPositionLog",
      "fields": [
        {
          "name": "mangoGroup",
          "type": "publicKey",
          "index": false
        },
        {
          "name": "mangoAccount",
          "type": "publicKey",
          "index": false
        },
        {
          "name": "tokenIndex",
          "type": "u16",
          "index": false
        },
        {
          "name": "cumulativeDepositInterest",
          "type": "f64",
          "index": false
        },
        {
          "name": "cumulativeBorrowInterest",
          "type": "f64",
          "index": false
        }
      ]
    },
    {
      "name": "DeactivatePerpPositionLog",
      "fields": [
        {
          "name": "mangoGroup",
          "type": "publicKey",
          "index": false
        },
        {
          "name": "mangoAccount",
          "type": "publicKey",
          "index": false
        },
        {
          "name": "marketIndex",
          "type": "u16",
          "index": false
        },
        {
          "name": "cumulativeLongFunding",
          "type": "f64",
          "index": false
        },
        {
          "name": "cumulativeShortFunding",
          "type": "f64",
          "index": false
        },
        {
          "name": "makerVolume",
          "type": "u64",
          "index": false
        },
        {
          "name": "takerVolume",
          "type": "u64",
          "index": false
        },
        {
          "name": "perpSpotTransfers",
          "type": "i64",
          "index": false
        }
      ]
    },
    {
      "name": "TokenMetaDataLog",
      "fields": [
        {
          "name": "mangoGroup",
          "type": "publicKey",
          "index": false
        },
        {
          "name": "mint",
          "type": "publicKey",
          "index": false
        },
        {
          "name": "tokenIndex",
          "type": "u16",
          "index": false
        },
        {
          "name": "mintDecimals",
          "type": "u8",
          "index": false
        },
        {
          "name": "oracle",
          "type": "publicKey",
          "index": false
        },
        {
          "name": "mintInfo",
          "type": "publicKey",
          "index": false
        }
      ]
    },
    {
      "name": "PerpMarketMetaDataLog",
      "fields": [
        {
          "name": "mangoGroup",
          "type": "publicKey",
          "index": false
        },
        {
          "name": "perpMarket",
          "type": "publicKey",
          "index": false
        },
        {
          "name": "perpMarketIndex",
          "type": "u16",
          "index": false
        },
        {
          "name": "baseDecimals",
          "type": "u8",
          "index": false
        },
        {
          "name": "baseLotSize",
          "type": "i64",
          "index": false
        },
        {
          "name": "quoteLotSize",
          "type": "i64",
          "index": false
        },
        {
          "name": "oracle",
          "type": "publicKey",
          "index": false
        }
      ]
    },
    {
      "name": "Serum3RegisterMarketLog",
      "fields": [
        {
          "name": "mangoGroup",
          "type": "publicKey",
          "index": false
        },
        {
          "name": "serumMarket",
          "type": "publicKey",
          "index": false
        },
        {
          "name": "marketIndex",
          "type": "u16",
          "index": false
        },
        {
          "name": "baseTokenIndex",
          "type": "u16",
          "index": false
        },
        {
          "name": "quoteTokenIndex",
          "type": "u16",
          "index": false
        },
        {
          "name": "serumProgram",
          "type": "publicKey",
          "index": false
        },
        {
          "name": "serumProgramExternal",
          "type": "publicKey",
          "index": false
        }
      ]
    },
    {
      "name": "PerpLiqBaseOrPositivePnlLog",
      "fields": [
        {
          "name": "mangoGroup",
          "type": "publicKey",
          "index": false
        },
        {
          "name": "perpMarketIndex",
          "type": "u16",
          "index": false
        },
        {
          "name": "liqor",
          "type": "publicKey",
          "index": false
        },
        {
          "name": "liqee",
          "type": "publicKey",
          "index": false
        },
        {
          "name": "baseTransfer",
          "type": "i64",
          "index": false
        },
        {
          "name": "quoteTransfer",
          "type": "i128",
          "index": false
        },
        {
          "name": "pnlTransfer",
          "type": "i128",
          "index": false
        },
        {
          "name": "pnlSettleLimitTransfer",
          "type": "i128",
          "index": false
        },
        {
          "name": "price",
          "type": "i128",
          "index": false
        }
      ]
    },
    {
      "name": "PerpLiqBankruptcyLog",
      "fields": [
        {
          "name": "mangoGroup",
          "type": "publicKey",
          "index": false
        },
        {
          "name": "liqee",
          "type": "publicKey",
          "index": false
        },
        {
          "name": "liqor",
          "type": "publicKey",
          "index": false
        },
        {
          "name": "perpMarketIndex",
          "type": "u16",
          "index": false
        },
        {
          "name": "insuranceTransfer",
          "type": "i128",
          "index": false
        },
        {
          "name": "socializedLoss",
          "type": "i128",
          "index": false
        },
        {
          "name": "startingLongFunding",
          "type": "i128",
          "index": false
        },
        {
          "name": "startingShortFunding",
          "type": "i128",
          "index": false
        },
        {
          "name": "endingLongFunding",
          "type": "i128",
          "index": false
        },
        {
          "name": "endingShortFunding",
          "type": "i128",
          "index": false
        }
      ]
    },
    {
      "name": "PerpLiqNegativePnlOrBankruptcyLog",
      "fields": [
        {
          "name": "mangoGroup",
          "type": "publicKey",
          "index": false
        },
        {
          "name": "liqee",
          "type": "publicKey",
          "index": false
        },
        {
          "name": "liqor",
          "type": "publicKey",
          "index": false
        },
        {
          "name": "perpMarketIndex",
          "type": "u16",
          "index": false
        },
        {
          "name": "settlement",
          "type": "i128",
          "index": false
        }
      ]
    },
    {
      "name": "PerpSettlePnlLog",
      "fields": [
        {
          "name": "mangoGroup",
          "type": "publicKey",
          "index": false
        },
        {
          "name": "mangoAccountA",
          "type": "publicKey",
          "index": false
        },
        {
          "name": "mangoAccountB",
          "type": "publicKey",
          "index": false
        },
        {
          "name": "perpMarketIndex",
          "type": "u16",
          "index": false
        },
        {
          "name": "settlement",
          "type": "i128",
          "index": false
        },
        {
          "name": "settler",
          "type": "publicKey",
          "index": false
        },
        {
          "name": "fee",
          "type": "i128",
          "index": false
        }
      ]
    },
    {
      "name": "PerpSettleFeesLog",
      "fields": [
        {
          "name": "mangoGroup",
          "type": "publicKey",
          "index": false
        },
        {
          "name": "mangoAccount",
          "type": "publicKey",
          "index": false
        },
        {
          "name": "perpMarketIndex",
          "type": "u16",
          "index": false
        },
        {
          "name": "settlement",
          "type": "i128",
          "index": false
        }
      ]
    },
    {
      "name": "AccountBuybackFeesWithMngoLog",
      "fields": [
        {
          "name": "mangoGroup",
          "type": "publicKey",
          "index": false
        },
        {
          "name": "mangoAccount",
          "type": "publicKey",
          "index": false
        },
        {
          "name": "buybackFees",
          "type": "i128",
          "index": false
        },
        {
          "name": "buybackMngo",
          "type": "i128",
          "index": false
        },
        {
          "name": "mngoBuybackPrice",
          "type": "i128",
          "index": false
        },
        {
          "name": "oraclePrice",
          "type": "i128",
          "index": false
        }
      ]
    }
  ],
  "errors": [
    {
      "code": 6000,
      "name": "SomeError",
      "msg": ""
    },
    {
      "code": 6001,
      "name": "NotImplementedError",
      "msg": ""
    },
    {
      "code": 6002,
      "name": "MathError",
      "msg": "checked math error"
    },
    {
      "code": 6003,
      "name": "UnexpectedOracle",
      "msg": ""
    },
    {
      "code": 6004,
      "name": "UnknownOracleType",
      "msg": "oracle type cannot be determined"
    },
    {
      "code": 6005,
      "name": "InvalidFlashLoanTargetCpiProgram",
      "msg": ""
    },
    {
      "code": 6006,
      "name": "HealthMustBePositive",
      "msg": "health must be positive"
    },
    {
      "code": 6007,
      "name": "HealthMustBePositiveOrIncrease",
      "msg": "health must be positive or increase"
    },
    {
      "code": 6008,
      "name": "HealthMustBeNegative",
      "msg": "health must be negative"
    },
    {
      "code": 6009,
      "name": "IsBankrupt",
      "msg": "the account is bankrupt"
    },
    {
      "code": 6010,
      "name": "IsNotBankrupt",
      "msg": "the account is not bankrupt"
    },
    {
      "code": 6011,
      "name": "NoFreeTokenPositionIndex",
      "msg": "no free token position index"
    },
    {
      "code": 6012,
      "name": "NoFreeSerum3OpenOrdersIndex",
      "msg": "no free serum3 open orders index"
    },
    {
      "code": 6013,
      "name": "NoFreePerpPositionIndex",
      "msg": "no free perp position index"
    },
    {
      "code": 6014,
      "name": "Serum3OpenOrdersExistAlready",
      "msg": "serum3 open orders exist already"
    },
    {
      "code": 6015,
      "name": "InsufficentBankVaultFunds",
      "msg": "bank vault has insufficent funds"
    },
    {
      "code": 6016,
      "name": "BeingLiquidated",
      "msg": "account is currently being liquidated"
    },
    {
      "code": 6017,
      "name": "InvalidBank",
      "msg": "invalid bank"
    },
    {
      "code": 6018,
      "name": "ProfitabilityMismatch",
      "msg": "account profitability is mismatched"
    },
    {
      "code": 6019,
      "name": "CannotSettleWithSelf",
      "msg": "cannot settle with self"
    },
    {
      "code": 6020,
      "name": "PerpPositionDoesNotExist",
      "msg": "perp position does not exist"
    },
    {
      "code": 6021,
      "name": "MaxSettleAmountMustBeGreaterThanZero",
      "msg": "max settle amount must be greater than zero"
    },
    {
      "code": 6022,
      "name": "HasOpenPerpOrders",
      "msg": "the perp position has open orders or unprocessed fill events"
    },
    {
      "code": 6023,
      "name": "OracleConfidence",
      "msg": "an oracle does not reach the confidence threshold"
    },
    {
      "code": 6024,
      "name": "OracleStale",
      "msg": "an oracle is stale"
    },
    {
      "code": 6025,
      "name": "SettlementAmountMustBePositive",
      "msg": "settlement amount must always be positive"
    },
    {
      "code": 6026,
      "name": "BankBorrowLimitReached",
      "msg": "bank utilization has reached limit"
    },
    {
      "code": 6027,
      "name": "BankNetBorrowsLimitReached",
      "msg": "bank net borrows has reached limit - this is an intermittent error - the limit will reset regularly"
    },
    {
      "code": 6028,
      "name": "TokenPositionDoesNotExist",
      "msg": "token position does not exist"
    },
    {
      "code": 6029,
      "name": "DepositsIntoLiquidatingMustRecover",
      "msg": "token deposits into accounts that are being liquidated must bring their health above the init threshold"
    },
    {
      "code": 6030,
      "name": "TokenInReduceOnlyMode",
      "msg": "token is in reduce only mode"
    },
    {
      "code": 6031,
      "name": "MarketInReduceOnlyMode",
      "msg": "market is in reduce only mode"
    },
    {
      "code": 6032,
      "name": "GroupIsHalted",
      "msg": "group is halted"
    },
    {
      "code": 6033,
      "name": "PerpHasBaseLots",
      "msg": "the perp position has non-zero base lots"
    },
    {
      "code": 6034,
      "name": "HasOpenOrUnsettledSerum3Orders",
      "msg": "there are open or unsettled serum3 orders"
    },
    {
      "code": 6035,
      "name": "HasLiquidatableTokenPosition",
      "msg": "has liquidatable token position"
    },
    {
      "code": 6036,
      "name": "HasLiquidatablePerpBasePosition",
      "msg": "has liquidatable perp base position"
    },
    {
      "code": 6037,
      "name": "HasLiquidatablePositivePerpPnl",
      "msg": "has liquidatable positive perp pnl"
    },
    {
      "code": 6038,
      "name": "AccountIsFrozen",
      "msg": "account is frozen"
    },
    {
      "code": 6039,
      "name": "InitAssetWeightCantBeNegative",
      "msg": "Init Asset Weight can't be negative"
    },
    {
      "code": 6040,
      "name": "HasOpenPerpTakerFills",
      "msg": "has open perp taker fills"
    },
    {
      "code": 6041,
      "name": "DepositLimit",
      "msg": "deposit crosses the current group deposit limit"
    },
    {
      "code": 6042,
      "name": "IxIsDisabled",
      "msg": "instruction is disabled"
    },
    {
      "code": 6043,
      "name": "NoLiquidatablePerpBasePosition",
      "msg": "no liquidatable perp base position"
    },
    {
      "code": 6044,
      "name": "PerpOrderIdNotFound",
      "msg": "perp order id not found on the orderbook"
    },
    {
      "code": 6045,
      "name": "HealthRegionBadInnerInstruction",
      "msg": "HealthRegions allow only specific instructions between Begin and End"
    }
  ]
}<|MERGE_RESOLUTION|>--- conflicted
+++ resolved
@@ -1,9 +1,5 @@
 {
-<<<<<<< HEAD
-  "version": "0.10.0",
-=======
   "version": "0.11.0",
->>>>>>> e612be21
   "name": "mango_v4",
   "instructions": [
     {
@@ -2615,9 +2611,7 @@
         },
         {
           "name": "maxLiabTransfer",
-          "type": {
-            "defined": "I80F48"
-          }
+          "type": "u64"
         }
       ]
     },
@@ -8742,6 +8736,11 @@
       "code": 6045,
       "name": "HealthRegionBadInnerInstruction",
       "msg": "HealthRegions allow only specific instructions between Begin and End"
+    },
+    {
+      "code": 6046,
+      "name": "TokenInForceClose",
+      "msg": "token is in force close"
     }
   ]
 }