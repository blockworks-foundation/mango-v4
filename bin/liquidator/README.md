## Disclaimer

The following open source code contains an an example that documents possible interaction with the smart contract for the purpose of performing liquidations. Please note that the use of this code is at your own risk and responsibility.

1. No Warranty: The code is provided "as is," without any warranty or guarantee of any kind, express or implied. The developers and contributors of this code do not make any representations or warranties regarding its accuracy, reliability, or functionality. The use of this code is solely at your own risk.

2. Limitation of Liability: In no event shall the developers and contributors of this code be liable for any direct, indirect, incidental, special, exemplary, or consequential damages (including, but not limited to, procurement of substitute goods or services, loss of use, data, or profits, or business interruption) arising in any way out of the use, inability to use, or the results of the use of this code, even if advised of the possibility of such damages.

3. Compliance with Laws: It is your responsibility to ensure that the use of this code complies with all applicable laws, regulations, and policies. The developers and contributors of this code shall not be held responsible for any illegal or unauthorized use of the code.

4. User Accountability: You are solely responsible for any actions performed using this code. The developers and contributors of this code shall not be held liable for any misuse, harm, or damages caused by the bot or its actions.

5. Security Considerations: While efforts have been made to ensure the security of this code, the developers and contributors do not guarantee its absolute security. It is recommended that you take appropriate measures to secure the code and any associated systems from potential vulnerabilities or threats.

6. Third-Party Dependencies: This code may rely on third-party libraries, frameworks, or APIs. The developers and contributors of this code are not responsible for the functionality, availability, or security of any third-party components.

By using this open source code, you acknowledge and agree to the above disclaimer. If you do not agree with any part of the disclaimer, refrain from using the code.


## License

See https://github.com/blockworks-foundation/mango-v4/blob/dev/LICENSE

---


Two branches are relevant here:

- `dev`: bleeding edge, may be unstable, could be incompatible with deployed program
- `main`: stable, currently running on the `mainnet-beta` cluster

## Setup Environment

### .env Config file:

A `.env` file can be used to configure the liquidator setup. See `.env.example` for a example.

The environment variables required are

- `LIQOR_MANGO_ACCOUNT` - public key of the mango account
- `LIQOR_OWNER` - private key of the owner of the mango account
- `RPC_URL` - RPC cluster url
- `MIN_HEALTH_RATIO` - minimum health ratio the liquidator should retain (default 50%)

more advanced parameters

- `REBALANCE` - if rebalancing should happen (default true)
- `REBALANCE_SLIPPAGE_BPS` - slippage liquidator should tolerate when offloading tokens (default 100)
<<<<<<< HEAD
- `COMPUTE_LIMIT_FOR_TCS` - compute to request for token conditional swap trigger instructions (default 300k)
=======
- `PRIORITIZATION_MICRO_LAMPORTS` - how much priority fee to pay (default 0)
- `COMPUTE_LIMIT_FOR_LIQUIDATION` - compute to request for liq instructions (default 250k)
- `COMPUTE_LIMIT_FOR_TCS` - compute to request for token conditional swap trigger instructions (default 300k)
- `SNAPSHOT_INTERVAL_SECS` - how frequently to request a full on-chain snapshot (default 5min)
- `PARALLEL_RPC_REQUESTS` - number of allowed parallel rpc calls (default 10)
- `TELEMETRY` - report the liquidator's existence and pubkey occasionally (default true)
- `MOCK_JUPITER` - replace jupiter queries with mocks (for devnet testing only)
>>>>>>> 56eb4890

```shell
cargo run --bin liquidator
```

There is also a dockerfile `Dockerfile.liquidator` available in case one wants to run this in a containerized environment.<|MERGE_RESOLUTION|>--- conflicted
+++ resolved
@@ -46,9 +46,6 @@
 
 - `REBALANCE` - if rebalancing should happen (default true)
 - `REBALANCE_SLIPPAGE_BPS` - slippage liquidator should tolerate when offloading tokens (default 100)
-<<<<<<< HEAD
-- `COMPUTE_LIMIT_FOR_TCS` - compute to request for token conditional swap trigger instructions (default 300k)
-=======
 - `PRIORITIZATION_MICRO_LAMPORTS` - how much priority fee to pay (default 0)
 - `COMPUTE_LIMIT_FOR_LIQUIDATION` - compute to request for liq instructions (default 250k)
 - `COMPUTE_LIMIT_FOR_TCS` - compute to request for token conditional swap trigger instructions (default 300k)
@@ -56,7 +53,6 @@
 - `PARALLEL_RPC_REQUESTS` - number of allowed parallel rpc calls (default 10)
 - `TELEMETRY` - report the liquidator's existence and pubkey occasionally (default true)
 - `MOCK_JUPITER` - replace jupiter queries with mocks (for devnet testing only)
->>>>>>> 56eb4890
 
 ```shell
 cargo run --bin liquidator
