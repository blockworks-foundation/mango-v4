use std::collections::HashMap;
use std::collections::HashSet;
use std::sync::{Arc, RwLock};
use std::time::{Duration, Instant};

use anchor_client::Cluster;
use anyhow::Context;
use clap::Parser;
use mango_v4::state::{PerpMarketIndex, TokenIndex};
use mango_v4_client::AsyncChannelSendUnlessFull;
use mango_v4_client::{
    account_update_stream, chain_data, error_tracking::ErrorTracking, jupiter, keypair_from_cli,
    snapshot_source, websocket_source, Client, MangoClient, MangoClientError, MangoGroupContext,
    TransactionBuilderConfig,
};

use itertools::Itertools;
use solana_sdk::commitment_config::CommitmentConfig;
use solana_sdk::pubkey::Pubkey;
use solana_sdk::signer::Signer;
use tracing::*;

pub mod liquidate;
pub mod metrics;
pub mod rebalance;
pub mod telemetry;
pub mod token_swap_info;
pub mod trigger_tcs;
pub mod util;

use crate::util::{is_mango_account, is_mint_info, is_perp_market};

// jemalloc seems to be better at keeping the memory footprint reasonable over
// longer periods of time
#[global_allocator]
static ALLOC: jemallocator::Jemalloc = jemallocator::Jemalloc;

#[derive(Parser, Debug)]
#[clap()]
struct CliDotenv {
    // When --dotenv <file> is passed, read the specified dotenv file before parsing args
    #[clap(long)]
    dotenv: std::path::PathBuf,

    remaining_args: Vec<std::ffi::OsString>,
}

// Prefer "--rebalance false" over "--no-rebalance" because it works
// better with REBALANCE=false env values.
#[derive(clap::ValueEnum, Clone, Copy, Debug, PartialEq, Eq)]
enum BoolArg {
    True,
    False,
}

#[derive(clap::ValueEnum, Clone, Copy, Debug, PartialEq, Eq)]
enum JupiterVersionArg {
    Mock,
    V4,
    V6,
}

impl From<JupiterVersionArg> for jupiter::Version {
    fn from(a: JupiterVersionArg) -> Self {
        match a {
            JupiterVersionArg::Mock => jupiter::Version::Mock,
            JupiterVersionArg::V4 => jupiter::Version::V4,
            JupiterVersionArg::V6 => jupiter::Version::V6,
        }
    }
}

#[derive(clap::ValueEnum, Clone, Copy, Debug, PartialEq, Eq)]
enum TcsMode {
    BorrowBuy,
    SwapSellIntoBuy,
    SwapCollateralIntoBuy,
}

impl From<TcsMode> for trigger_tcs::Mode {
    fn from(a: TcsMode) -> Self {
        match a {
            TcsMode::BorrowBuy => trigger_tcs::Mode::BorrowBuyToken,
            TcsMode::SwapSellIntoBuy => trigger_tcs::Mode::SwapSellIntoBuy,
            TcsMode::SwapCollateralIntoBuy => trigger_tcs::Mode::SwapCollateralIntoBuy,
        }
    }
}

#[derive(Parser)]
#[clap()]
struct Cli {
    #[clap(short, long, env)]
    rpc_url: String,

    #[clap(long, env)]
    liqor_mango_account: Pubkey,

    #[clap(long, env)]
    liqor_owner: String,

    #[clap(long, env, default_value = "1000")]
    check_interval_ms: u64,

    #[clap(long, env, default_value = "300")]
    snapshot_interval_secs: u64,

    /// how many getMultipleAccounts requests to send in parallel
    #[clap(long, env, default_value = "10")]
    parallel_rpc_requests: usize,

    /// typically 100 is the max number of accounts getMultipleAccounts will retrieve at once
    #[clap(long, env, default_value = "100")]
    get_multiple_accounts_count: usize,

    /// liquidator health ratio should not fall below this value
    #[clap(long, env, default_value = "50")]
    min_health_ratio: f64,

    /// if rebalancing is enabled
    ///
    /// typically only disabled for tests where swaps are unavailable
    #[clap(long, env, value_enum, default_value = "true")]
    rebalance: BoolArg,

    /// max slippage to request on swaps to rebalance spot tokens
    #[clap(long, env, default_value = "100")]
    rebalance_slippage_bps: u64,

    /// tokens to not rebalance (in addition to USDC); use a comma separated list of names
    #[clap(long, env, default_value = "")]
    rebalance_skip_tokens: String,

    /// if taking tcs orders is enabled
    ///
    /// typically only disabled for tests where swaps are unavailable
    #[clap(long, env, value_enum, default_value = "true")]
    take_tcs: BoolArg,

    /// profit margin at which to take tcs orders
    #[clap(long, env, default_value = "0.0005")]
    tcs_profit_fraction: f64,

    /// control how tcs triggering provides buy tokens
    #[clap(long, env, value_enum, default_value = "swap-sell-into-buy")]
    tcs_mode: TcsMode,

    /// prioritize each transaction with this many microlamports/cu
    #[clap(long, env, default_value = "0")]
    prioritization_micro_lamports: u64,

    /// compute limit requested for liquidation instructions
    #[clap(long, env, default_value = "250000")]
    compute_limit_for_liquidation: u32,

    /// compute limit requested for tcs trigger instructions
    #[clap(long, env, default_value = "300000")]
    compute_limit_for_tcs: u32,

    /// control which version of jupiter to use
    #[clap(long, env, value_enum, default_value = "v6")]
    jupiter_version: JupiterVersionArg,

    /// override the url to jupiter v4
    #[clap(long, env, default_value = "https://quote-api.jup.ag/v4")]
    jupiter_v4_url: String,

    /// override the url to jupiter v6
    #[clap(long, env, default_value = "https://quote-api.jup.ag/v6")]
    jupiter_v6_url: String,

<<<<<<< HEAD
=======
    /// provide a jupiter token, currently only for jup v6
    #[clap(long, env, default_value = "")]
    jupiter_token: String,

>>>>>>> bc8bdaed
    /// report liquidator's existence and pubkey
    #[clap(long, env, value_enum, default_value = "true")]
    telemetry: BoolArg,
}

pub fn encode_address(addr: &Pubkey) -> String {
    bs58::encode(&addr.to_bytes()).into_string()
}

#[tokio::main]
async fn main() -> anyhow::Result<()> {
    mango_v4_client::tracing_subscriber_init();

    let args = if let Ok(cli_dotenv) = CliDotenv::try_parse() {
        dotenv::from_path(cli_dotenv.dotenv)?;
        cli_dotenv.remaining_args
    } else {
        dotenv::dotenv().ok();
        std::env::args_os().collect()
    };
    let cli = Cli::parse_from(args);

    let liqor_owner = Arc::new(keypair_from_cli(&cli.liqor_owner));

    let rpc_url = cli.rpc_url;
    let ws_url = rpc_url.replace("https", "wss");

    let rpc_timeout = Duration::from_secs(10);
    let cluster = Cluster::Custom(rpc_url.clone(), ws_url.clone());
    let commitment = CommitmentConfig::processed();
    let client = Client::builder()
        .cluster(cluster.clone())
        .commitment(commitment)
        .fee_payer(Some(liqor_owner.clone()))
        .timeout(Some(rpc_timeout))
        .jupiter_v4_url(cli.jupiter_v4_url)
        .jupiter_v6_url(cli.jupiter_v6_url)
<<<<<<< HEAD
=======
        .jupiter_token(cli.jupiter_token)
>>>>>>> bc8bdaed
        .transaction_builder_config(TransactionBuilderConfig {
            prioritization_micro_lamports: (cli.prioritization_micro_lamports > 0)
                .then_some(cli.prioritization_micro_lamports),
            // Liquidation and tcs triggers set their own budgets, this is a default for other tx
            compute_budget_per_instruction: Some(250_000),
        })
        .build()
        .unwrap();

    // The representation of current on-chain account data
    let chain_data = Arc::new(RwLock::new(chain_data::ChainData::new()));
    // Reading accounts from chain_data
    let account_fetcher = Arc::new(chain_data::AccountFetcher {
        chain_data: chain_data.clone(),
        rpc: client.rpc_async(),
    });

    let mango_account = account_fetcher
        .fetch_fresh_mango_account(&cli.liqor_mango_account)
        .await?;
    let mango_group = mango_account.fixed.group;

    let signer_is_owner = mango_account.fixed.owner == liqor_owner.pubkey();
    if cli.rebalance == BoolArg::True && !signer_is_owner {
        warn!("rebalancing on delegated accounts will be unable to free token positions reliably, withdraw dust manually");
    }

    let group_context = MangoGroupContext::new_from_rpc(&client.rpc_async(), mango_group).await?;

    let mango_oracles = group_context
        .tokens
        .values()
        .map(|value| value.oracle)
        .chain(group_context.perp_markets.values().map(|p| p.oracle))
        .unique()
        .collect::<Vec<Pubkey>>();

    let serum_programs = group_context
        .serum3_markets
        .values()
        .map(|s3| s3.serum_program)
        .unique()
        .collect_vec();

    //
    // feed setup
    //
    // FUTURE: decouple feed setup and liquidator business logic
    // feed should send updates to a channel which liquidator can consume

    info!("startup");

    let metrics = metrics::start();

    let (account_update_sender, account_update_receiver) =
        async_channel::unbounded::<account_update_stream::Message>();

    // Sourcing account and slot data from solana via websockets
    // FUTURE: websocket feed should take which accounts to listen to as an input
    websocket_source::start(
        websocket_source::Config {
            rpc_ws_url: ws_url.clone(),
            serum_programs,
            open_orders_authority: mango_group,
        },
        mango_oracles.clone(),
        account_update_sender.clone(),
    );

    let first_websocket_slot = websocket_source::get_next_create_bank_slot(
        account_update_receiver.clone(),
        Duration::from_secs(10),
    )
    .await?;

    // Getting solana account snapshots via jsonrpc
    // FUTURE: of what to fetch a snapshot - should probably take as an input
    snapshot_source::start(
        snapshot_source::Config {
            rpc_http_url: rpc_url.clone(),
            mango_group,
            get_multiple_accounts_count: cli.get_multiple_accounts_count,
            parallel_rpc_requests: cli.parallel_rpc_requests,
            snapshot_interval: Duration::from_secs(cli.snapshot_interval_secs),
            min_slot: first_websocket_slot + 10,
        },
        mango_oracles,
        account_update_sender,
    );

    start_chain_data_metrics(chain_data.clone(), &metrics);

    let shared_state = Arc::new(RwLock::new(SharedState::default()));

    //
    // mango client setup
    //
    let mango_client = {
        Arc::new(MangoClient::new_detail(
            client,
            cli.liqor_mango_account,
            liqor_owner,
            group_context,
            account_fetcher.clone(),
        )?)
    };

    let token_swap_info_config = token_swap_info::Config {
        quote_index: 0,              // USDC
        quote_amount: 1_000_000_000, // TODO: config, $1000, should be >= tcs_config.max_trigger_quote_amount
        jupiter_version: cli.jupiter_version.into(),
    };

    let token_swap_info_updater = Arc::new(token_swap_info::TokenSwapInfoUpdater::new(
        mango_client.clone(),
        token_swap_info_config,
    ));

    let liq_config = liquidate::Config {
        min_health_ratio: cli.min_health_ratio,
        compute_limit_for_liq_ix: cli.compute_limit_for_liquidation,
        // TODO: config
        refresh_timeout: Duration::from_secs(30),
    };

    let tcs_config = trigger_tcs::Config {
        min_health_ratio: cli.min_health_ratio,
        max_trigger_quote_amount: 1_000_000_000, // TODO: config, $1000
        compute_limit_for_trigger: cli.compute_limit_for_tcs,
        profit_fraction: cli.tcs_profit_fraction,
        collateral_token_index: 0, // USDC
        // TODO: config
        refresh_timeout: Duration::from_secs(30),

        jupiter_version: cli.jupiter_version.into(),
        jupiter_slippage_bps: cli.rebalance_slippage_bps,

        mode: cli.tcs_mode.into(),
        min_buy_fraction: 0.7,
    };

<<<<<<< HEAD
=======
    let mut rebalance_interval = tokio::time::interval(Duration::from_secs(30));
    let (rebalance_trigger_sender, rebalance_trigger_receiver) = async_channel::bounded::<()>(1);
>>>>>>> bc8bdaed
    let rebalance_config = rebalance::Config {
        enabled: cli.rebalance == BoolArg::True,
        slippage_bps: cli.rebalance_slippage_bps,
        // TODO: config
        borrow_settle_excess: 1.05,
        refresh_timeout: Duration::from_secs(30),
        jupiter_version: cli.jupiter_version.into(),
        skip_tokens: cli
            .rebalance_skip_tokens
            .split(',')
            .filter(|v| !v.is_empty())
            .map(|name| mango_client.context.token_by_name(name).token_index)
            .collect(),
        allow_withdraws: signer_is_owner,
    };

    let rebalancer = Arc::new(rebalance::Rebalancer {
        mango_client: mango_client.clone(),
        account_fetcher: account_fetcher.clone(),
        mango_account_address: cli.liqor_mango_account,
        config: rebalance_config,
    });

    let mut liquidation = Box::new(LiquidationState {
        mango_client: mango_client.clone(),
        account_fetcher,
        liquidation_config: liq_config,
        trigger_tcs_config: tcs_config,
        token_swap_info: token_swap_info_updater.clone(),
        errors: ErrorTracking::builder()
            .skip_threshold(2)
            .skip_threshold_for_type(LiqErrorType::Liq, 5)
            .skip_duration(Duration::from_secs(120))
            .build()?,
    });

    info!("main loop");

    // Job to update chain_data and notify the liquidation job when a new check is needed.
    let data_job = tokio::spawn({
        use account_update_stream::Message;

        let shared_state = shared_state.clone();

        let mut metric_account_update_queue_len =
            metrics.register_u64("account_update_queue_length".into());
        let mut metric_mango_accounts = metrics.register_u64("mango_accounts".into());

        let mut mint_infos = HashMap::<TokenIndex, Pubkey>::new();
        let mut oracles = HashSet::<Pubkey>::new();
        let mut perp_markets = HashMap::<PerpMarketIndex, Pubkey>::new();

        async move {
            loop {
                let message = account_update_receiver
                    .recv()
                    .await
                    .expect("channel not closed");
                metric_account_update_queue_len.set(account_update_receiver.len() as u64);

                message.update_chain_data(&mut chain_data.write().unwrap());

                match message {
                    Message::Account(account_write) => {
                        let mut state = shared_state.write().unwrap();
                        if is_mango_account(&account_write.account, &mango_group).is_some() {
                            // e.g. to render debug logs RUST_LOG="liquidator=debug"
                            debug!(
                                "change to mango account {}...",
                                &account_write.pubkey.to_string()[0..3]
                            );

                            // Track all MangoAccounts: we need to iterate over them later
                            state.mango_accounts.insert(account_write.pubkey);
                            metric_mango_accounts.set(state.mango_accounts.len() as u64);
                        }
                    }
                    Message::Snapshot(snapshot) => {
                        let mut state = shared_state.write().unwrap();
                        // Track all mango account pubkeys
                        for update in snapshot.iter() {
                            if is_mango_account(&update.account, &mango_group).is_some() {
                                state.mango_accounts.insert(update.pubkey);
                            }
                            if let Some(mint_info) = is_mint_info(&update.account, &mango_group) {
                                mint_infos.insert(mint_info.token_index, update.pubkey);
                                oracles.insert(mint_info.oracle);
                            }
                            if let Some(perp_market) = is_perp_market(&update.account, &mango_group)
                            {
                                perp_markets.insert(perp_market.perp_market_index, update.pubkey);
                                oracles.insert(perp_market.oracle);
                            }
                        }
                        metric_mango_accounts.set(state.mango_accounts.len() as u64);

                        state.one_snapshot_done = true;
                    }
                    _ => {}
                }
            }
        }
    });

    // Could be refactored to only start the below jobs when the first snapshot is done.
    // But need to take care to abort if the above job aborts beforehand.

<<<<<<< HEAD
=======
    let rebalance_job = tokio::spawn({
        let shared_state = shared_state.clone();
        async move {
            loop {
                tokio::select! {
                    _ = rebalance_interval.tick() => {}
                    _ = rebalance_trigger_receiver.recv() => {}
                }
                if !shared_state.read().unwrap().one_snapshot_done {
                    continue;
                }
                if let Err(err) = rebalancer.zero_all_non_quote().await {
                    error!("failed to rebalance liqor: {:?}", err);

                    // Workaround: We really need a sequence enforcer in the liquidator since we don't want to
                    // accidentally send a similar tx again when we incorrectly believe an earlier one got forked
                    // off. For now, hard sleep on error to avoid the most frequent error cases.
                    tokio::time::sleep(Duration::from_secs(10)).await;
                }
            }
        }
    });

>>>>>>> bc8bdaed
    let liquidation_job = tokio::spawn({
        let mut interval =
            mango_v4_client::delay_interval(Duration::from_millis(cli.check_interval_ms));
        let shared_state = shared_state.clone();
        async move {
            let mut must_rebalance = true;
            let rebalance_delay = Duration::from_secs(5);
            let mut last_rebalance = Instant::now();
            loop {
                interval.tick().await;

                let account_addresses = {
                    let state = shared_state.write().unwrap();
                    if !state.one_snapshot_done {
                        continue;
                    }
                    state.mango_accounts.iter().cloned().collect_vec()
                };

                liquidation.errors.update();

                if must_rebalance || last_rebalance.elapsed() > rebalance_delay {
                    if let Err(err) = liquidation.rebalancer.zero_all_non_quote().await {
                        error!("failed to rebalance liqor: {:?}", err);
                    }
                    must_rebalance = false;
                    last_rebalance = Instant::now();
                }

                let liquidated = liquidation
                    .maybe_liquidate_one(account_addresses.iter())
                    .await;

                let mut took_tcs = false;
                if !liquidated && cli.take_tcs == BoolArg::True {
                    took_tcs = match liquidation
                        .maybe_take_token_conditional_swap(account_addresses.iter())
                        .await
                    {
                        Ok(v) => v,
                        Err(err) => {
                            error!("error during maybe_take_token_conditional_swap: {err}");
                            false
                        }
                    }
                }

<<<<<<< HEAD
                must_rebalance = must_rebalance || liquidated || took_tcs;
=======
                if liquidated || took_tcs {
                    rebalance_trigger_sender.send_unless_full(()).unwrap();
                }
>>>>>>> bc8bdaed
            }
        }
    });

    let token_swap_info_job = tokio::spawn({
        // TODO: configurable interval
<<<<<<< HEAD
        let mut interval = mango_v4_client::delay_interval(Duration::from_secs(60));
        let mut startup_wait = mango_v4_client::delay_interval(Duration::from_secs(1));
=======
        let mut interval = tokio::time::interval(Duration::from_secs(60));
        let mut startup_wait = tokio::time::interval(Duration::from_secs(1));
>>>>>>> bc8bdaed
        let shared_state = shared_state.clone();
        async move {
            loop {
                startup_wait.tick().await;
                if !shared_state.read().unwrap().one_snapshot_done {
                    continue;
                }

                interval.tick().await;
                let token_indexes = token_swap_info_updater
                    .mango_client()
                    .context
                    .tokens
                    .keys()
                    .copied()
                    .collect_vec();
<<<<<<< HEAD
                let mut min_delay = mango_v4_client::delay_interval(Duration::from_secs(1));
=======
                let mut min_delay = tokio::time::interval(Duration::from_secs(1));
>>>>>>> bc8bdaed
                for token_index in token_indexes {
                    min_delay.tick().await;
                    token_swap_info_updater.update_one(token_index).await;
                }
                token_swap_info_updater.log_all();
            }
        }
    });

    let check_changes_for_abort_job =
        tokio::spawn(MangoClient::loop_check_for_context_changes_and_abort(
            mango_client.clone(),
            Duration::from_secs(300),
        ));

    if cli.telemetry == BoolArg::True {
        tokio::spawn(telemetry::report_regularly(
            mango_client,
            cli.min_health_ratio,
        ));
    }

    use futures::StreamExt;
    let mut jobs: futures::stream::FuturesUnordered<_> = vec![
        data_job,
        liquidation_job,
        token_swap_info_job,
        check_changes_for_abort_job,
    ]
    .into_iter()
    .collect();
    jobs.next().await;

    error!("a critical job aborted, exiting");
    Ok(())
}

#[derive(Default)]
struct SharedState {
    /// Addresses of the MangoAccounts belonging to the mango program.
    /// Needed to check health of them all when the cache updates.
    mango_accounts: HashSet<Pubkey>,

    /// Is the first snapshot done? Only start checking account health when it is.
    one_snapshot_done: bool,
}

#[derive(Debug, Clone, Copy, PartialEq, Eq, Hash)]
pub enum LiqErrorType {
    Liq,
    /// Errors that suggest we maybe should skip trying to collect tcs for that pubkey
    TcsCollectionHard,
    /// Recording errors when some tcs have errors during collection but others don't
    TcsCollectionPartial,
    TcsExecution,
}

impl std::fmt::Display for LiqErrorType {
    fn fmt(&self, f: &mut std::fmt::Formatter<'_>) -> std::fmt::Result {
        match self {
            Self::Liq => write!(f, "liq"),
            Self::TcsCollectionHard => write!(f, "tcs-collection-hard"),
            Self::TcsCollectionPartial => write!(f, "tcs-collection-partial"),
            Self::TcsExecution => write!(f, "tcs-execution"),
        }
    }
}

struct LiquidationState {
    mango_client: Arc<MangoClient>,
    account_fetcher: Arc<chain_data::AccountFetcher>,
    token_swap_info: Arc<token_swap_info::TokenSwapInfoUpdater>,
    liquidation_config: liquidate::Config,
    trigger_tcs_config: trigger_tcs::Config,

    errors: ErrorTracking<Pubkey, LiqErrorType>,
}

impl LiquidationState {
    async fn maybe_liquidate_one<'b>(
        &mut self,
        accounts_iter: impl Iterator<Item = &'b Pubkey>,
    ) -> bool {
        use rand::seq::SliceRandom;

        let mut accounts = accounts_iter.collect::<Vec<&Pubkey>>();
        {
            let mut rng = rand::thread_rng();
            accounts.shuffle(&mut rng);
        }

        for pubkey in accounts {
            if self
                .maybe_liquidate_and_log_error(pubkey)
                .await
                .unwrap_or(false)
            {
                return true;
            }
        }

        false
    }

    async fn maybe_liquidate_and_log_error(&mut self, pubkey: &Pubkey) -> anyhow::Result<bool> {
        let now = Instant::now();
        let error_tracking = &mut self.errors;

        // Skip a pubkey if there've been too many errors recently
        if let Some(error_entry) =
            error_tracking.had_too_many_errors(LiqErrorType::Liq, pubkey, now)
        {
            trace!(
                %pubkey,
                error_entry.count,
                "skip checking account for liquidation, had errors recently",
            );
            return Ok(false);
        }

        let result = liquidate::maybe_liquidate_account(
            &self.mango_client,
            &self.account_fetcher,
            pubkey,
            &self.liquidation_config,
        )
        .await;

        if let Err(err) = result.as_ref() {
            // Keep track of pubkeys that had errors
            error_tracking.record(LiqErrorType::Liq, pubkey, err.to_string());

            // Not all errors need to be raised to the user's attention.
            let mut is_error = true;

            // Simulation errors due to liqee precondition failures on the liquidation instructions
            // will commonly happen if our liquidator is late or if there are chain forks.
            match err.downcast_ref::<MangoClientError>() {
                Some(MangoClientError::SendTransactionPreflightFailure { logs, .. }) => {
                    if logs.iter().any(|line| {
                        line.contains("HealthMustBeNegative") || line.contains("IsNotBankrupt")
                    }) {
                        is_error = false;
                    }
                }
                _ => {}
            };
            if is_error {
                error!("liquidating account {}: {:?}", pubkey, err);
            } else {
                trace!("liquidating account {}: {:?}", pubkey, err);
            }
        } else {
            error_tracking.clear(LiqErrorType::Liq, pubkey);
        }

        result
    }

    async fn maybe_take_token_conditional_swap(
        &mut self,
        accounts_iter: impl Iterator<Item = &Pubkey>,
    ) -> anyhow::Result<bool> {
        let accounts = accounts_iter.collect::<Vec<&Pubkey>>();

        let now = Instant::now();
        let now_ts: u64 = std::time::SystemTime::now()
            .duration_since(std::time::UNIX_EPOCH)?
            .as_secs();

        let tcs_context = trigger_tcs::Context {
            mango_client: self.mango_client.clone(),
            account_fetcher: self.account_fetcher.clone(),
            token_swap_info: self.token_swap_info.clone(),
            config: self.trigger_tcs_config.clone(),
            jupiter_quote_cache: Arc::new(trigger_tcs::JupiterQuoteCache::default()),
            now_ts,
        };

        // Find interesting (pubkey, tcsid, volume)
        let mut interesting_tcs = Vec::with_capacity(accounts.len());
        for pubkey in accounts.iter() {
            if let Some(error_entry) =
                self.errors
                    .had_too_many_errors(LiqErrorType::TcsCollectionHard, pubkey, now)
            {
                trace!(
                    %pubkey,
                    error_entry.count,
                    "skip checking account for tcs, had errors recently",
                );
                continue;
            }

            match tcs_context.find_interesting_tcs_for_account(pubkey) {
                Ok(v) => {
                    self.errors.clear(LiqErrorType::TcsCollectionHard, pubkey);
                    if v.is_empty() {
                        self.errors
                            .clear(LiqErrorType::TcsCollectionPartial, pubkey);
                        self.errors.clear(LiqErrorType::TcsExecution, pubkey);
                    } else if v.iter().all(|it| it.is_ok()) {
                        self.errors
                            .clear(LiqErrorType::TcsCollectionPartial, pubkey);
                    } else {
                        for it in v.iter() {
                            if let Err(e) = it {
                                self.errors.record(
                                    LiqErrorType::TcsCollectionPartial,
                                    pubkey,
                                    e.to_string(),
                                );
                            }
                        }
                    }
                    interesting_tcs.extend(v.iter().filter_map(|it| it.as_ref().ok()));
                }
                Err(e) => {
                    self.errors
                        .record(LiqErrorType::TcsCollectionHard, pubkey, e.to_string());
                }
            }
        }
        if interesting_tcs.is_empty() {
            return Ok(false);
        }

        let (txsigs, mut changed_pubkeys) = tcs_context
<<<<<<< HEAD
            .execute_tcs(&mut interesting_tcs, &mut self.errors)
            .await?;
        for pubkey in changed_pubkeys.iter() {
            self.errors.clear(LiqErrorType::TcsExecution, pubkey);
=======
            .execute_tcs(&mut interesting_tcs, &mut self.tcs_execution_errors)
            .await
            .context("execute_tcs")?;
        if txsigs.is_empty() {
            return Ok(false);
>>>>>>> bc8bdaed
        }
        changed_pubkeys.push(self.mango_client.mango_account_address);

        // Force a refresh of affected accounts
        let slot = self
            .account_fetcher
            .transaction_max_slot(&txsigs)
            .await
            .context("transaction_max_slot")?;
        if let Err(e) = self
            .account_fetcher
            .refresh_accounts_via_rpc_until_slot(
                &changed_pubkeys,
                slot,
                self.liquidation_config.refresh_timeout,
            )
            .await
        {
            info!(slot, "could not refresh after tcs execution: {}", e);
        }

        Ok(true)
    }
}

fn start_chain_data_metrics(chain: Arc<RwLock<chain_data::ChainData>>, metrics: &metrics::Metrics) {
    let mut interval = mango_v4_client::delay_interval(Duration::from_secs(600));

    let mut metric_slots_count = metrics.register_u64("chain_data_slots_count".into());
    let mut metric_accounts_count = metrics.register_u64("chain_data_accounts_count".into());
    let mut metric_account_write_count =
        metrics.register_u64("chain_data_account_write_count".into());

    tokio::spawn(async move {
        loop {
            interval.tick().await;
            let chain_lock = chain.read().unwrap();
            metric_slots_count.set(chain_lock.slots_count() as u64);
            metric_accounts_count.set(chain_lock.accounts_count() as u64);
            metric_account_write_count.set(chain_lock.account_writes_count() as u64);
        }
    });
}<|MERGE_RESOLUTION|>--- conflicted
+++ resolved
@@ -169,13 +169,10 @@
     #[clap(long, env, default_value = "https://quote-api.jup.ag/v6")]
     jupiter_v6_url: String,
 
-<<<<<<< HEAD
-=======
     /// provide a jupiter token, currently only for jup v6
     #[clap(long, env, default_value = "")]
     jupiter_token: String,
 
->>>>>>> bc8bdaed
     /// report liquidator's existence and pubkey
     #[clap(long, env, value_enum, default_value = "true")]
     telemetry: BoolArg,
@@ -213,10 +210,7 @@
         .timeout(Some(rpc_timeout))
         .jupiter_v4_url(cli.jupiter_v4_url)
         .jupiter_v6_url(cli.jupiter_v6_url)
-<<<<<<< HEAD
-=======
         .jupiter_token(cli.jupiter_token)
->>>>>>> bc8bdaed
         .transaction_builder_config(TransactionBuilderConfig {
             prioritization_micro_lamports: (cli.prioritization_micro_lamports > 0)
                 .then_some(cli.prioritization_micro_lamports),
@@ -358,11 +352,8 @@
         min_buy_fraction: 0.7,
     };
 
-<<<<<<< HEAD
-=======
     let mut rebalance_interval = tokio::time::interval(Duration::from_secs(30));
     let (rebalance_trigger_sender, rebalance_trigger_receiver) = async_channel::bounded::<()>(1);
->>>>>>> bc8bdaed
     let rebalance_config = rebalance::Config {
         enabled: cli.rebalance == BoolArg::True,
         slippage_bps: cli.rebalance_slippage_bps,
@@ -470,8 +461,6 @@
     // Could be refactored to only start the below jobs when the first snapshot is done.
     // But need to take care to abort if the above job aborts beforehand.
 
-<<<<<<< HEAD
-=======
     let rebalance_job = tokio::spawn({
         let shared_state = shared_state.clone();
         async move {
@@ -495,15 +484,11 @@
         }
     });
 
->>>>>>> bc8bdaed
     let liquidation_job = tokio::spawn({
         let mut interval =
             mango_v4_client::delay_interval(Duration::from_millis(cli.check_interval_ms));
         let shared_state = shared_state.clone();
         async move {
-            let mut must_rebalance = true;
-            let rebalance_delay = Duration::from_secs(5);
-            let mut last_rebalance = Instant::now();
             loop {
                 interval.tick().await;
 
@@ -516,14 +501,6 @@
                 };
 
                 liquidation.errors.update();
-
-                if must_rebalance || last_rebalance.elapsed() > rebalance_delay {
-                    if let Err(err) = liquidation.rebalancer.zero_all_non_quote().await {
-                        error!("failed to rebalance liqor: {:?}", err);
-                    }
-                    must_rebalance = false;
-                    last_rebalance = Instant::now();
-                }
 
                 let liquidated = liquidation
                     .maybe_liquidate_one(account_addresses.iter())
@@ -543,26 +520,17 @@
                     }
                 }
 
-<<<<<<< HEAD
-                must_rebalance = must_rebalance || liquidated || took_tcs;
-=======
                 if liquidated || took_tcs {
                     rebalance_trigger_sender.send_unless_full(()).unwrap();
                 }
->>>>>>> bc8bdaed
             }
         }
     });
 
     let token_swap_info_job = tokio::spawn({
         // TODO: configurable interval
-<<<<<<< HEAD
         let mut interval = mango_v4_client::delay_interval(Duration::from_secs(60));
         let mut startup_wait = mango_v4_client::delay_interval(Duration::from_secs(1));
-=======
-        let mut interval = tokio::time::interval(Duration::from_secs(60));
-        let mut startup_wait = tokio::time::interval(Duration::from_secs(1));
->>>>>>> bc8bdaed
         let shared_state = shared_state.clone();
         async move {
             loop {
@@ -579,11 +547,7 @@
                     .keys()
                     .copied()
                     .collect_vec();
-<<<<<<< HEAD
                 let mut min_delay = mango_v4_client::delay_interval(Duration::from_secs(1));
-=======
-                let mut min_delay = tokio::time::interval(Duration::from_secs(1));
->>>>>>> bc8bdaed
                 for token_index in token_indexes {
                     min_delay.tick().await;
                     token_swap_info_updater.update_one(token_index).await;
@@ -609,6 +573,7 @@
     use futures::StreamExt;
     let mut jobs: futures::stream::FuturesUnordered<_> = vec![
         data_job,
+        rebalance_job,
         liquidation_job,
         token_swap_info_job,
         check_changes_for_abort_job,
@@ -812,18 +777,13 @@
         }
 
         let (txsigs, mut changed_pubkeys) = tcs_context
-<<<<<<< HEAD
             .execute_tcs(&mut interesting_tcs, &mut self.errors)
             .await?;
         for pubkey in changed_pubkeys.iter() {
             self.errors.clear(LiqErrorType::TcsExecution, pubkey);
-=======
-            .execute_tcs(&mut interesting_tcs, &mut self.tcs_execution_errors)
-            .await
-            .context("execute_tcs")?;
+        }
         if txsigs.is_empty() {
             return Ok(false);
->>>>>>> bc8bdaed
         }
         changed_pubkeys.push(self.mango_client.mango_account_address);
 
