--- conflicted
+++ resolved
@@ -90,13 +90,10 @@
     #[clap(long, env, default_value = "0")]
     prioritization_micro_lamports: u64,
 
-<<<<<<< HEAD
-=======
     /// compute limit requested for liquidation instructions
     #[clap(long, env, default_value = "250000")]
     compute_limit_for_liquidation: u32,
 
->>>>>>> 56eb4890
     /// compute limit requested for tcs trigger instructions
     #[clap(long, env, default_value = "300000")]
     compute_limit_for_tcs: u32,
