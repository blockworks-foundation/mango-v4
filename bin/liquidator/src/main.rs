use std::collections::HashMap;
use std::collections::HashSet;
use std::sync::{Arc, RwLock};
use std::time::{Duration, Instant};

use anchor_client::Cluster;
use clap::Parser;
use mango_v4::state::{PerpMarketIndex, TokenIndex};
use mango_v4_client::{
<<<<<<< HEAD
    account_update_stream, chain_data, error_tracking::ErrorTracking, jupiter, keypair_from_cli,
    snapshot_source, websocket_source, Client, MangoClient, MangoClientError, MangoGroupContext,
=======
    account_update_stream, chain_data, jupiter, keypair_from_cli, snapshot_source,
    websocket_source, Client, MangoClient, MangoClientError, MangoGroupContext,
>>>>>>> 899c9570
    TransactionBuilderConfig,
};

use itertools::Itertools;
use solana_sdk::commitment_config::CommitmentConfig;
use solana_sdk::pubkey::Pubkey;
use tracing::*;

pub mod liquidate;
pub mod metrics;
pub mod rebalance;
pub mod telemetry;
pub mod token_swap_info;
pub mod trigger_tcs;
pub mod util;

use crate::util::{is_mango_account, is_mint_info, is_perp_market};

// jemalloc seems to be better at keeping the memory footprint reasonable over
// longer periods of time
#[global_allocator]
static ALLOC: jemallocator::Jemalloc = jemallocator::Jemalloc;

#[derive(Parser, Debug)]
#[clap()]
struct CliDotenv {
    // When --dotenv <file> is passed, read the specified dotenv file before parsing args
    #[clap(long)]
    dotenv: std::path::PathBuf,

    remaining_args: Vec<std::ffi::OsString>,
}

// Prefer "--rebalance false" over "--no-rebalance" because it works
// better with REBALANCE=false env values.
#[derive(clap::ValueEnum, Clone, Copy, Debug, PartialEq, Eq)]
enum BoolArg {
    True,
    False,
}

#[derive(clap::ValueEnum, Clone, Copy, Debug, PartialEq, Eq)]
enum JupiterVersionArg {
    Mock,
    V4,
    V6,
}

impl From<JupiterVersionArg> for jupiter::Version {
    fn from(a: JupiterVersionArg) -> Self {
        match a {
            JupiterVersionArg::Mock => jupiter::Version::Mock,
            JupiterVersionArg::V4 => jupiter::Version::V4,
            JupiterVersionArg::V6 => jupiter::Version::V6,
        }
    }
}

#[derive(Parser)]
#[clap()]
struct Cli {
    #[clap(short, long, env)]
    rpc_url: String,

    #[clap(long, env)]
    liqor_mango_account: Pubkey,

    #[clap(long, env)]
    liqor_owner: String,

    #[clap(long, env, default_value = "1000")]
    check_interval_ms: u64,

    #[clap(long, env, default_value = "300")]
    snapshot_interval_secs: u64,

    /// how many getMultipleAccounts requests to send in parallel
    #[clap(long, env, default_value = "10")]
    parallel_rpc_requests: usize,

    /// typically 100 is the max number of accounts getMultipleAccounts will retrieve at once
    #[clap(long, env, default_value = "100")]
    get_multiple_accounts_count: usize,

    /// liquidator health ratio should not fall below this value
    #[clap(long, env, default_value = "50")]
    min_health_ratio: f64,

    /// if rebalancing is enabled
    ///
    /// typically only disabled for tests where swaps are unavailable
    #[clap(long, env, value_enum, default_value = "true")]
    rebalance: BoolArg,

    /// max slippage to request on swaps to rebalance spot tokens
    #[clap(long, env, default_value = "100")]
    rebalance_slippage_bps: u64,

    /// if taking tcs orders is enabled
    ///
    /// typically only disabled for tests where swaps are unavailable
    #[clap(long, env, value_enum, default_value = "true")]
    take_tcs: BoolArg,

    /// profit margin at which to take tcs orders
    #[clap(long, env, default_value = "0.0005")]
    tcs_profit_fraction: f64,

    /// prioritize each transaction with this many microlamports/cu
    #[clap(long, env, default_value = "0")]
    prioritization_micro_lamports: u64,

    /// compute limit requested for liquidation instructions
    #[clap(long, env, default_value = "250000")]
    compute_limit_for_liquidation: u32,

    /// compute limit requested for tcs trigger instructions
    #[clap(long, env, default_value = "300000")]
    compute_limit_for_tcs: u32,

    /// control which version of jupiter to use
    #[clap(long, env, value_enum, default_value = "v6")]
    jupiter_version: JupiterVersionArg,

    /// report liquidator's existence and pubkey
    #[clap(long, env, value_enum, default_value = "true")]
    telemetry: BoolArg,
}

pub fn encode_address(addr: &Pubkey) -> String {
    bs58::encode(&addr.to_bytes()).into_string()
}

#[tokio::main]
async fn main() -> anyhow::Result<()> {
    mango_v4_client::tracing_subscriber_init();

    let args = if let Ok(cli_dotenv) = CliDotenv::try_parse() {
        dotenv::from_path(cli_dotenv.dotenv)?;
        cli_dotenv.remaining_args
    } else {
        dotenv::dotenv().ok();
        std::env::args_os().collect()
    };
    let cli = Cli::parse_from(args);

    let liqor_owner = Arc::new(keypair_from_cli(&cli.liqor_owner));

    let rpc_url = cli.rpc_url;
    let ws_url = rpc_url.replace("https", "wss");

    let rpc_timeout = Duration::from_secs(10);
    let cluster = Cluster::Custom(rpc_url.clone(), ws_url.clone());
    let commitment = CommitmentConfig::processed();
    let client = Client::new(
        cluster.clone(),
        commitment,
        liqor_owner.clone(),
        Some(rpc_timeout),
        TransactionBuilderConfig {
            prioritization_micro_lamports: (cli.prioritization_micro_lamports > 0)
                .then_some(cli.prioritization_micro_lamports),
            // Liquidation and tcs triggers set their own budgets, this is a default for other tx
            compute_budget_per_instruction: Some(250_000),
        },
    );

    // The representation of current on-chain account data
    let chain_data = Arc::new(RwLock::new(chain_data::ChainData::new()));
    // Reading accounts from chain_data
    let account_fetcher = Arc::new(chain_data::AccountFetcher {
        chain_data: chain_data.clone(),
        rpc: client.rpc_async(),
    });

    let mango_account = account_fetcher
        .fetch_fresh_mango_account(&cli.liqor_mango_account)
        .await?;
    let mango_group = mango_account.fixed.group;

    let group_context = MangoGroupContext::new_from_rpc(&client.rpc_async(), mango_group).await?;

    let mango_oracles = group_context
        .tokens
        .values()
        .map(|value| value.mint_info.oracle)
        .chain(group_context.perp_markets.values().map(|p| p.market.oracle))
        .unique()
        .collect::<Vec<Pubkey>>();

    let serum_programs = group_context
        .serum3_markets
        .values()
        .map(|s3| s3.market.serum_program)
        .unique()
        .collect_vec();

    //
    // feed setup
    //
    // FUTURE: decouple feed setup and liquidator business logic
    // feed should send updates to a channel which liquidator can consume

    info!("startup");

    let metrics = metrics::start();

    let (account_update_sender, account_update_receiver) =
        async_channel::unbounded::<account_update_stream::Message>();

    // Sourcing account and slot data from solana via websockets
    // FUTURE: websocket feed should take which accounts to listen to as an input
    websocket_source::start(
        websocket_source::Config {
            rpc_ws_url: ws_url.clone(),
            serum_programs,
            open_orders_authority: mango_group,
        },
        mango_oracles.clone(),
        account_update_sender.clone(),
    );

    let first_websocket_slot = websocket_source::get_next_create_bank_slot(
        account_update_receiver.clone(),
        Duration::from_secs(10),
    )
    .await?;

    // Getting solana account snapshots via jsonrpc
    // FUTURE: of what to fetch a snapshot - should probably take as an input
    snapshot_source::start(
        snapshot_source::Config {
            rpc_http_url: rpc_url.clone(),
            mango_group,
            get_multiple_accounts_count: cli.get_multiple_accounts_count,
            parallel_rpc_requests: cli.parallel_rpc_requests,
            snapshot_interval: Duration::from_secs(cli.snapshot_interval_secs),
            min_slot: first_websocket_slot + 10,
        },
        mango_oracles,
        account_update_sender,
    );

    start_chain_data_metrics(chain_data.clone(), &metrics);

    let shared_state = Arc::new(RwLock::new(SharedState::default()));

    //
    // mango client setup
    //
    let mango_client = {
        Arc::new(MangoClient::new_detail(
            client,
            cli.liqor_mango_account,
            liqor_owner,
            group_context,
            account_fetcher.clone(),
        )?)
    };

    let token_swap_info_config = token_swap_info::Config {
        quote_index: 0,              // USDC
        quote_amount: 1_000_000_000, // TODO: config, $1000, should be >= tcs_config.max_trigger_quote_amount
        jupiter_version: cli.jupiter_version.into(),
    };

    let token_swap_info_updater = Arc::new(token_swap_info::TokenSwapInfoUpdater::new(
        mango_client.clone(),
        token_swap_info_config,
    ));

    let liq_config = liquidate::Config {
        min_health_ratio: cli.min_health_ratio,
        compute_limit_for_liq_ix: cli.compute_limit_for_liquidation,
        // TODO: config
        refresh_timeout: Duration::from_secs(30),
    };

    let tcs_config = trigger_tcs::Config {
        min_health_ratio: cli.min_health_ratio,
        max_trigger_quote_amount: 1_000_000_000, // TODO: config, $1000
<<<<<<< HEAD
=======
        jupiter_version: cli.jupiter_version.into(),
>>>>>>> 899c9570
        compute_limit_for_trigger: cli.compute_limit_for_tcs,
        profit_fraction: cli.tcs_profit_fraction,
        collateral_token_index: 0, // USDC
        // TODO: config
        refresh_timeout: Duration::from_secs(30),

        jupiter_version: cli.jupiter_version.into(),
        jupiter_slippage_bps: cli.rebalance_slippage_bps,

        // TODO: configurable
        mode: trigger_tcs::Mode::SwapSellIntoBuy,
        min_buy_fraction: 0.7,
    };

    let mut rebalance_interval = tokio::time::interval(Duration::from_secs(5));
    let rebalance_config = rebalance::Config {
        enabled: cli.rebalance == BoolArg::True,
        slippage_bps: cli.rebalance_slippage_bps,
        // TODO: config
        borrow_settle_excess: 1.05,
        refresh_timeout: Duration::from_secs(30),
        jupiter_version: cli.jupiter_version.into(),
    };

    let rebalancer = Arc::new(rebalance::Rebalancer {
        mango_client: mango_client.clone(),
        account_fetcher: account_fetcher.clone(),
        mango_account_address: cli.liqor_mango_account,
        config: rebalance_config,
    });

    let mut liquidation = Box::new(LiquidationState {
        mango_client: mango_client.clone(),
        account_fetcher,
        liquidation_config: liq_config,
        trigger_tcs_config: tcs_config,
        rebalancer: rebalancer.clone(),
        token_swap_info: token_swap_info_updater.clone(),
        liq_errors: ErrorTracking {
            skip_threshold: 5,
            skip_duration: Duration::from_secs(120),
            ..ErrorTracking::default()
        },
        tcs_collection_hard_errors: ErrorTracking {
            skip_threshold: 2,
            skip_duration: Duration::from_secs(120),
            ..ErrorTracking::default()
        },
        tcs_collection_partial_errors: ErrorTracking {
            skip_threshold: 2,
            skip_duration: Duration::from_secs(120),
            ..ErrorTracking::default()
        },
        tcs_execution_errors: ErrorTracking {
            skip_threshold: 2,
            skip_duration: Duration::from_secs(120),
            ..ErrorTracking::default()
        },
        persistent_error_report_interval: Duration::from_secs(300),
        persistent_error_min_duration: Duration::from_secs(300),
        last_persistent_error_report: Instant::now(),
    });

    info!("main loop");

    // Job to update chain_data and notify the liquidation job when a new check is needed.
    let data_job = tokio::spawn({
        use account_update_stream::Message;

        let shared_state = shared_state.clone();

        let mut metric_account_update_queue_len =
            metrics.register_u64("account_update_queue_length".into());
        let mut metric_mango_accounts = metrics.register_u64("mango_accounts".into());

        let mut mint_infos = HashMap::<TokenIndex, Pubkey>::new();
        let mut oracles = HashSet::<Pubkey>::new();
        let mut perp_markets = HashMap::<PerpMarketIndex, Pubkey>::new();

        async move {
            loop {
                let message = account_update_receiver
                    .recv()
                    .await
                    .expect("channel not closed");
                metric_account_update_queue_len.set(account_update_receiver.len() as u64);

                message.update_chain_data(&mut chain_data.write().unwrap());

                match message {
                    Message::Account(account_write) => {
                        let mut state = shared_state.write().unwrap();
                        if is_mango_account(&account_write.account, &mango_group).is_some() {
                            // e.g. to render debug logs RUST_LOG="liquidator=debug"
                            debug!(
                                "change to mango account {}...",
                                &account_write.pubkey.to_string()[0..3]
                            );

                            // Track all MangoAccounts: we need to iterate over them later
                            state.mango_accounts.insert(account_write.pubkey);
                            metric_mango_accounts.set(state.mango_accounts.len() as u64);
                        }
                    }
                    Message::Snapshot(snapshot) => {
                        let mut state = shared_state.write().unwrap();
                        // Track all mango account pubkeys
                        for update in snapshot.iter() {
                            if is_mango_account(&update.account, &mango_group).is_some() {
                                state.mango_accounts.insert(update.pubkey);
                            }
                            if let Some(mint_info) = is_mint_info(&update.account, &mango_group) {
                                mint_infos.insert(mint_info.token_index, update.pubkey);
                                oracles.insert(mint_info.oracle);
                            }
                            if let Some(perp_market) = is_perp_market(&update.account, &mango_group)
                            {
                                perp_markets.insert(perp_market.perp_market_index, update.pubkey);
                                oracles.insert(perp_market.oracle);
                            }
                        }
                        metric_mango_accounts.set(state.mango_accounts.len() as u64);

                        state.one_snapshot_done = true;
                    }
                    _ => {}
                }
            }
        }
    });

    // Could be refactored to only start the below jobs when the first snapshot is done.
    // But need to take care to abort if the above job aborts beforehand.

    let rebalance_job = tokio::spawn({
        let shared_state = shared_state.clone();
        async move {
            loop {
                rebalance_interval.tick().await;
                if !shared_state.read().unwrap().one_snapshot_done {
                    continue;
                }
                if let Err(err) = rebalancer.zero_all_non_quote().await {
                    error!("failed to rebalance liqor: {:?}", err);

                    // Workaround: We really need a sequence enforcer in the liquidator since we don't want to
                    // accidentally send a similar tx again when we incorrectly believe an earlier one got forked
                    // off. For now, hard sleep on error to avoid the most frequent error cases.
                    tokio::time::sleep(Duration::from_secs(10)).await;
                }
            }
        }
    });

    let liquidation_job = tokio::spawn({
        let mut interval = tokio::time::interval(Duration::from_millis(cli.check_interval_ms));
        let shared_state = shared_state.clone();
        async move {
            loop {
                interval.tick().await;

                let account_addresses = {
                    let state = shared_state.write().unwrap();
                    if !state.one_snapshot_done {
                        continue;
                    }
                    state.mango_accounts.iter().cloned().collect_vec()
                };

                liquidation.log_persistent_errors();

                let liquidated = liquidation
                    .maybe_liquidate_one(account_addresses.iter())
                    .await
                    .unwrap();

                let mut took_tcs = false;
                if !liquidated && cli.take_tcs == BoolArg::True {
                    took_tcs = liquidation
                        .maybe_take_token_conditional_swap(account_addresses.iter())
                        .await
                        .unwrap();
                }

                if liquidated || took_tcs {
                    // It's awkward that this rebalance can run in parallel with the one
                    // from the rebalance_job. Ideally we'd get only one at a time/in quick succession.
                    // However, we do want to rebalance after a liquidation before liquidating further.
                    if let Err(err) = liquidation.rebalancer.zero_all_non_quote().await {
                        error!("failed to rebalance liqor: {:?}", err);
                    }
                }
            }
        }
    });

    let token_swap_info_job = tokio::spawn({
        // TODO: configurable interval
        let mut interval = tokio::time::interval(Duration::from_secs(60));
        let mut min_delay = tokio::time::interval(Duration::from_secs(1));
        let shared_state = shared_state.clone();
        async move {
            loop {
                min_delay.tick().await;
                if !shared_state.read().unwrap().one_snapshot_done {
                    continue;
                }

                interval.tick().await;
                let token_indexes = token_swap_info_updater
                    .mango_client()
                    .context
                    .token_indexes_by_name
                    .values()
                    .copied()
                    .collect_vec();
                for token_index in token_indexes {
                    min_delay.tick().await;
                    match token_swap_info_updater.update_one(token_index).await {
                        Ok(()) => {}
                        Err(err) => {
                            warn!(
                                "failed to update token swap info for token {token_index}: {err:?}",
                            );
                        }
                    }
                }
                token_swap_info_updater.log_all();
            }
        }
    });

    if cli.telemetry == BoolArg::True {
        tokio::spawn(telemetry::report_regularly(
            mango_client,
            cli.min_health_ratio,
        ));
    }

    use futures::StreamExt;
    let mut jobs: futures::stream::FuturesUnordered<_> = vec![
        data_job,
        rebalance_job,
        liquidation_job,
        token_swap_info_job,
    ]
    .into_iter()
    .collect();
    jobs.next().await;

    error!("a critical job aborted, exiting");
    Ok(())
}

#[derive(Default)]
struct SharedState {
    /// Addresses of the MangoAccounts belonging to the mango program.
    /// Needed to check health of them all when the cache updates.
    mango_accounts: HashSet<Pubkey>,

    /// Is the first snapshot done? Only start checking account health when it is.
    one_snapshot_done: bool,
}

struct LiquidationState {
    mango_client: Arc<MangoClient>,
    account_fetcher: Arc<chain_data::AccountFetcher>,
    rebalancer: Arc<rebalance::Rebalancer>,
    token_swap_info: Arc<token_swap_info::TokenSwapInfoUpdater>,
    liquidation_config: liquidate::Config,
    trigger_tcs_config: trigger_tcs::Config,

    liq_errors: ErrorTracking,
    /// Errors that suggest we maybe should skip trying to collect tcs for that pubkey
    tcs_collection_hard_errors: ErrorTracking,
    /// Recording errors when some tcs have errors during collection but others don't
    tcs_collection_partial_errors: ErrorTracking,
    tcs_execution_errors: ErrorTracking,
    persistent_error_report_interval: Duration,
    last_persistent_error_report: Instant,
    persistent_error_min_duration: Duration,
}

impl LiquidationState {
    async fn maybe_liquidate_one<'b>(
        &mut self,
        accounts_iter: impl Iterator<Item = &'b Pubkey>,
    ) -> anyhow::Result<bool> {
        use rand::seq::SliceRandom;

        let mut accounts = accounts_iter.collect::<Vec<&Pubkey>>();
        {
            let mut rng = rand::thread_rng();
            accounts.shuffle(&mut rng);
        }

        for pubkey in accounts {
            if self
                .maybe_liquidate_and_log_error(pubkey)
                .await
                .unwrap_or(false)
            {
                return Ok(true);
            }
        }

        Ok(false)
    }

    async fn maybe_liquidate_and_log_error(&mut self, pubkey: &Pubkey) -> anyhow::Result<bool> {
        let now = Instant::now();
        let error_tracking = &mut self.liq_errors;

        // Skip a pubkey if there've been too many errors recently
        if let Some(error_entry) = error_tracking.had_too_many_errors(pubkey, now) {
            trace!(
                %pubkey,
                error_entry.count,
                "skip checking account for liquidation, had errors recently",
            );
            return Ok(false);
        }

        let result = liquidate::maybe_liquidate_account(
            &self.mango_client,
            &self.account_fetcher,
            pubkey,
            &self.liquidation_config,
        )
        .await;

        if let Err(err) = result.as_ref() {
            // Keep track of pubkeys that had errors
            error_tracking.record_error(pubkey, now, err.to_string());

            // Not all errors need to be raised to the user's attention.
            let mut is_error = true;

            // Simulation errors due to liqee precondition failures on the liquidation instructions
            // will commonly happen if our liquidator is late or if there are chain forks.
            match err.downcast_ref::<MangoClientError>() {
                Some(MangoClientError::SendTransactionPreflightFailure { logs, .. }) => {
                    if logs.iter().any(|line| {
                        line.contains("HealthMustBeNegative") || line.contains("IsNotBankrupt")
                    }) {
                        is_error = false;
                    }
                }
                _ => {}
            };
            if is_error {
                error!("liquidating account {}: {:?}", pubkey, err);
            } else {
                trace!("liquidating account {}: {:?}", pubkey, err);
            }
        } else {
            error_tracking.clear_errors(pubkey);
        }

        result
    }

    async fn maybe_take_token_conditional_swap<'b>(
        &mut self,
        accounts_iter: impl Iterator<Item = &'b Pubkey>,
    ) -> anyhow::Result<bool> {
        let accounts = accounts_iter.collect::<Vec<&Pubkey>>();

        let now = Instant::now();
        let now_ts: u64 = std::time::SystemTime::now()
            .duration_since(std::time::UNIX_EPOCH)?
            .as_secs()
            .try_into()?;

        let tcs_context = trigger_tcs::Context {
            mango_client: self.mango_client.clone(),
            account_fetcher: self.account_fetcher.clone(),
            token_swap_info: self.token_swap_info.clone(),
            config: self.trigger_tcs_config.clone(),
            jupiter_quote_cache: Arc::new(trigger_tcs::JupiterQuoteCache::default()),
            now_ts,
        };

        // Find interesting (pubkey, tcsid, volume)
        let mut interesting_tcs = Vec::with_capacity(accounts.len());
        for pubkey in accounts.iter() {
            if let Some(error_entry) = self
                .tcs_collection_hard_errors
                .had_too_many_errors(pubkey, now)
            {
                trace!(
                    %pubkey,
                    error_entry.count,
                    "skip checking account for tcs, had errors recently",
                );
                continue;
            }

            match tcs_context.find_interesting_tcs_for_account(pubkey) {
                Ok(v) => {
                    self.tcs_collection_hard_errors.clear_errors(pubkey);
                    if v.is_empty() {
                        self.tcs_collection_partial_errors.clear_errors(pubkey);
                        self.tcs_execution_errors.clear_errors(pubkey);
                    } else if v.iter().all(|it| it.is_ok()) {
                        self.tcs_collection_partial_errors.clear_errors(pubkey);
                    } else {
                        for it in v.iter() {
                            if let Err(e) = it {
                                info!("error on tcs find_interesting: {:?}", e);
                                self.tcs_collection_partial_errors.record_error(
                                    pubkey,
                                    now,
                                    e.to_string(),
                                );
                            }
                        }
                    }
                    interesting_tcs.extend(v.iter().filter_map(|it| it.as_ref().ok()));
                }
                Err(e) => {
                    self.tcs_collection_hard_errors
                        .record_error(pubkey, now, e.to_string());
                }
            }
        }
        if interesting_tcs.is_empty() {
            return Ok(false);
        }

        let (txsigs, mut changed_pubkeys) = tcs_context
            .execute_tcs(&mut interesting_tcs, &mut self.tcs_execution_errors)
            .await?;
        changed_pubkeys.push(self.mango_client.mango_account_address);

        // Force a refresh of affected accounts
        let slot = self.account_fetcher.transaction_max_slot(&txsigs).await?;
        if let Err(e) = self
            .account_fetcher
            .refresh_accounts_via_rpc_until_slot(
                &changed_pubkeys,
                slot,
                self.liquidation_config.refresh_timeout,
            )
            .await
        {
            info!(slot, "could not refresh after tcs execution: {}", e);
        }

        Ok(true)
    }

    fn log_persistent_errors(&mut self) {
        let now = Instant::now();
        if now.duration_since(self.last_persistent_error_report)
            < self.persistent_error_report_interval
        {
            return;
        }
        self.last_persistent_error_report = now;

        let min_duration = self.persistent_error_min_duration;
        self.liq_errors
            .log_persistent_errors("liquidation", min_duration);
        self.tcs_execution_errors
            .log_persistent_errors("tcs execution", min_duration);
        self.tcs_collection_hard_errors
            .log_persistent_errors("tcs collection hard", min_duration);
        self.tcs_collection_partial_errors
            .log_persistent_errors("tcs collection partial", min_duration);
    }
}

fn start_chain_data_metrics(chain: Arc<RwLock<chain_data::ChainData>>, metrics: &metrics::Metrics) {
    let mut interval = tokio::time::interval(Duration::from_secs(600));

    let mut metric_slots_count = metrics.register_u64("chain_data_slots_count".into());
    let mut metric_accounts_count = metrics.register_u64("chain_data_accounts_count".into());
    let mut metric_account_write_count =
        metrics.register_u64("chain_data_account_write_count".into());

    tokio::spawn(async move {
        loop {
            interval.tick().await;
            let chain_lock = chain.read().unwrap();
            metric_slots_count.set(chain_lock.slots_count() as u64);
            metric_accounts_count.set(chain_lock.accounts_count() as u64);
            metric_account_write_count.set(chain_lock.account_writes_count() as u64);
        }
    });
}<|MERGE_RESOLUTION|>--- conflicted
+++ resolved
@@ -7,13 +7,8 @@
 use clap::Parser;
 use mango_v4::state::{PerpMarketIndex, TokenIndex};
 use mango_v4_client::{
-<<<<<<< HEAD
     account_update_stream, chain_data, error_tracking::ErrorTracking, jupiter, keypair_from_cli,
     snapshot_source, websocket_source, Client, MangoClient, MangoClientError, MangoGroupContext,
-=======
-    account_update_stream, chain_data, jupiter, keypair_from_cli, snapshot_source,
-    websocket_source, Client, MangoClient, MangoClientError, MangoGroupContext,
->>>>>>> 899c9570
     TransactionBuilderConfig,
 };
 
@@ -295,10 +290,6 @@
     let tcs_config = trigger_tcs::Config {
         min_health_ratio: cli.min_health_ratio,
         max_trigger_quote_amount: 1_000_000_000, // TODO: config, $1000
-<<<<<<< HEAD
-=======
-        jupiter_version: cli.jupiter_version.into(),
->>>>>>> 899c9570
         compute_limit_for_trigger: cli.compute_limit_for_tcs,
         profit_fraction: cli.tcs_profit_fraction,
         collateral_token_index: 0, // USDC
