--- conflicted
+++ resolved
@@ -38,152 +38,6 @@
 #[global_allocator]
 static ALLOC: jemallocator::Jemalloc = jemallocator::Jemalloc;
 
-<<<<<<< HEAD
-#[derive(Parser, Debug)]
-#[clap()]
-struct CliDotenv {
-    // When --dotenv <file> is passed, read the specified dotenv file before parsing args
-    #[clap(long)]
-    dotenv: std::path::PathBuf,
-
-    remaining_args: Vec<std::ffi::OsString>,
-}
-
-// Prefer "--rebalance false" over "--no-rebalance" because it works
-// better with REBALANCE=false env values.
-#[derive(clap::ValueEnum, Clone, Copy, Debug, PartialEq, Eq)]
-enum BoolArg {
-    True,
-    False,
-}
-
-#[derive(clap::ValueEnum, Clone, Copy, Debug, PartialEq, Eq)]
-enum JupiterVersionArg {
-    Mock,
-    V4,
-    V6,
-}
-
-impl From<JupiterVersionArg> for jupiter::Version {
-    fn from(a: JupiterVersionArg) -> Self {
-        match a {
-            JupiterVersionArg::Mock => jupiter::Version::Mock,
-            JupiterVersionArg::V4 => jupiter::Version::V4,
-            JupiterVersionArg::V6 => jupiter::Version::V6,
-        }
-    }
-}
-
-#[derive(clap::ValueEnum, Clone, Copy, Debug, PartialEq, Eq)]
-enum TcsMode {
-    BorrowBuy,
-    SwapSellIntoBuy,
-    SwapCollateralIntoBuy,
-}
-
-impl From<TcsMode> for trigger_tcs::Mode {
-    fn from(a: TcsMode) -> Self {
-        match a {
-            TcsMode::BorrowBuy => trigger_tcs::Mode::BorrowBuyToken,
-            TcsMode::SwapSellIntoBuy => trigger_tcs::Mode::SwapSellIntoBuy,
-            TcsMode::SwapCollateralIntoBuy => trigger_tcs::Mode::SwapCollateralIntoBuy,
-        }
-    }
-}
-
-#[derive(Parser)]
-#[clap()]
-struct Cli {
-    #[clap(short, long, env)]
-    rpc_url: String,
-
-    #[clap(long, env)]
-    liqor_mango_account: Pubkey,
-
-    #[clap(long, env)]
-    liqor_owner: String,
-
-    #[clap(long, env, default_value = "1000")]
-    check_interval_ms: u64,
-
-    #[clap(long, env, default_value = "300")]
-    snapshot_interval_secs: u64,
-
-    /// how many getMultipleAccounts requests to send in parallel
-    #[clap(long, env, default_value = "10")]
-    parallel_rpc_requests: usize,
-
-    /// typically 100 is the max number of accounts getMultipleAccounts will retrieve at once
-    #[clap(long, env, default_value = "100")]
-    get_multiple_accounts_count: usize,
-
-    /// liquidator health ratio should not fall below this value
-    #[clap(long, env, default_value = "50")]
-    min_health_ratio: f64,
-
-    /// if rebalancing is enabled
-    ///
-    /// typically only disabled for tests where swaps are unavailable
-    #[clap(long, env, value_enum, default_value = "true")]
-    rebalance: BoolArg,
-
-    /// max slippage to request on swaps to rebalance spot tokens
-    #[clap(long, env, default_value = "100")]
-    rebalance_slippage_bps: u64,
-
-    /// tokens to not rebalance (in addition to USDC); use a comma separated list of names
-    #[clap(long, env, default_value = "")]
-    rebalance_skip_tokens: String,
-
-    /// if taking tcs orders is enabled
-    ///
-    /// typically only disabled for tests where swaps are unavailable
-    #[clap(long, env, value_enum, default_value = "true")]
-    take_tcs: BoolArg,
-
-    /// profit margin at which to take tcs orders
-    #[clap(long, env, default_value = "0.0005")]
-    tcs_profit_fraction: f64,
-
-    /// control how tcs triggering provides buy tokens
-    #[clap(long, env, value_enum, default_value = "swap-sell-into-buy")]
-    tcs_mode: TcsMode,
-
-    /// prioritize each transaction with this many microlamports/cu
-    #[clap(long, env, default_value = "0")]
-    prioritization_micro_lamports: u64,
-
-    /// compute limit requested for liquidation instructions
-    #[clap(long, env, default_value = "250000")]
-    compute_limit_for_liquidation: u32,
-
-    /// compute limit requested for tcs trigger instructions
-    #[clap(long, env, default_value = "300000")]
-    compute_limit_for_tcs: u32,
-
-    /// control which version of jupiter to use
-    #[clap(long, env, value_enum, default_value = "v6")]
-    jupiter_version: JupiterVersionArg,
-
-    /// override the url to jupiter v4
-    #[clap(long, env, default_value = "https://quote-api.jup.ag/v4")]
-    jupiter_v4_url: String,
-
-    /// override the url to jupiter v6
-    #[clap(long, env, default_value = "https://quote-api.jup.ag/v6")]
-    jupiter_v6_url: String,
-
-    /// provide a jupiter token, currently only for jup v6
-    #[clap(long, env, default_value = "")]
-    jupiter_token: String,
-
-    /// report liquidator's existence and pubkey
-    #[clap(long, env, value_enum, default_value = "true")]
-    telemetry: BoolArg,
-}
-
-=======
->>>>>>> a30c5a9e
 pub fn encode_address(addr: &Pubkey) -> String {
     bs58::encode(&addr.to_bytes()).into_string()
 }
@@ -374,14 +228,10 @@
         jupiter_slippage_bps: cli.rebalance_slippage_bps,
 
         mode: cli.tcs_mode.into(),
-<<<<<<< HEAD
-        min_buy_fraction: 0.7,
-=======
         min_buy_fraction: cli.tcs_min_buy_fraction,
 
         only_allowed_tokens: liq_config.only_allowed_tokens.clone(),
         forbidden_tokens: liq_config.forbidden_tokens.clone(),
->>>>>>> a30c5a9e
     };
 
     let mut rebalance_interval = tokio::time::interval(Duration::from_secs(30));
@@ -414,15 +264,12 @@
             .skip_threshold_for_type(LiqErrorType::Liq, 5)
             .skip_duration(Duration::from_secs(120))
             .build()?,
-<<<<<<< HEAD
-=======
         oracle_errors: ErrorTracking::builder()
             .skip_threshold(1)
             .skip_duration(Duration::from_secs(
                 cli.skip_oracle_error_in_logs_duration_secs,
             ))
             .build()?,
->>>>>>> a30c5a9e
     });
 
     info!("main loop");
@@ -536,10 +383,7 @@
                 };
 
                 liquidation.errors.update();
-<<<<<<< HEAD
-=======
                 liquidation.oracle_errors.update();
->>>>>>> a30c5a9e
 
                 let liquidated = liquidation
                     .maybe_liquidate_one(account_addresses.iter())
@@ -564,14 +408,9 @@
     });
 
     let token_swap_info_job = tokio::spawn({
-<<<<<<< HEAD
-        // TODO: configurable interval
-        let mut interval = mango_v4_client::delay_interval(Duration::from_secs(60));
-=======
         let mut interval = mango_v4_client::delay_interval(Duration::from_secs(
             cli.token_swap_refresh_interval_secs,
         ));
->>>>>>> a30c5a9e
         let mut startup_wait = mango_v4_client::delay_interval(Duration::from_secs(1));
         let shared_state = shared_state.clone();
         async move {
@@ -669,10 +508,7 @@
     trigger_tcs_config: trigger_tcs::Config,
 
     errors: ErrorTracking<Pubkey, LiqErrorType>,
-<<<<<<< HEAD
-=======
     oracle_errors: ErrorTracking<TokenIndex, LiqErrorType>,
->>>>>>> a30c5a9e
 }
 
 impl LiquidationState {
