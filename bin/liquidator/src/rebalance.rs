use itertools::Itertools;
use mango_v4::accounts_zerocopy::KeyedAccountSharedData;
use mango_v4::state::{
<<<<<<< HEAD
    Bank, BookSide, MangoAccountValue, PerpPosition, PlaceOrderType, Side, QUOTE_TOKEN_INDEX,
=======
    Bank, BookSide, MangoAccountValue, PerpPosition, PlaceOrderType, Side, TokenIndex,
    QUOTE_TOKEN_INDEX,
>>>>>>> 12d74789
};
use mango_v4_client::{
    chain_data, jupiter, perp_pnl, MangoClient, PerpMarketContext, TokenContext,
    TransactionBuilder, TransactionSize,
};

use {fixed::types::I80F48, solana_sdk::pubkey::Pubkey};

use solana_sdk::signature::Signature;
use std::sync::Arc;
use std::time::Duration;
use tracing::*;

#[derive(Clone)]
pub struct Config {
    pub enabled: bool,
    /// Maximum slippage allowed in Jupiter
    pub slippage_bps: u64,
    /// When closing borrows, the rebalancer can't close token positions exactly.
    /// Instead it purchases too much and then gets rid of the excess in a second step.
    /// If this is 1.05, then it'll swap borrow_value * 1.05 quote token into borrow token.
    pub borrow_settle_excess: f64,
    pub refresh_timeout: Duration,
    pub jupiter_version: jupiter::Version,
<<<<<<< HEAD
=======
    pub skip_tokens: Vec<TokenIndex>,
>>>>>>> 12d74789
}

fn token_bank(
    token: &TokenContext,
    account_fetcher: &chain_data::AccountFetcher,
) -> anyhow::Result<Bank> {
    account_fetcher.fetch::<Bank>(&token.mint_info.first_bank())
}

pub struct Rebalancer {
    pub mango_client: Arc<MangoClient>,
    pub account_fetcher: Arc<chain_data::AccountFetcher>,
    pub mango_account_address: Pubkey,
    pub config: Config,
}

impl Rebalancer {
    pub async fn zero_all_non_quote(&self) -> anyhow::Result<()> {
        if !self.config.enabled {
            return Ok(());
        }

        trace!(
            pubkey = %self.mango_account_address,
            "checking for rebalance"
        );

        self.rebalance_perps().await?;
        self.rebalance_tokens().await?;

        Ok(())
    }

    /// Function to refresh the mango account after the txsig confirmed. Returns false on timeout.
    async fn refresh_mango_account_after_tx(&self, txsig: Signature) -> anyhow::Result<bool> {
        let max_slot = self.account_fetcher.transaction_max_slot(&[txsig]).await?;
        if let Err(e) = self
            .account_fetcher
            .refresh_accounts_via_rpc_until_slot(
                &[self.mango_account_address],
                max_slot,
                self.config.refresh_timeout,
            )
            .await
        {
            // If we don't get fresh data, maybe the tx landed on a fork?
            // Rebalance is technically still ok.
            info!("could not refresh account data: {}", e);
            return Ok(false);
        }
        Ok(true)
    }

    async fn jupiter_quote(
        &self,
        input_mint: Pubkey,
        output_mint: Pubkey,
        amount: u64,
        only_direct_routes: bool,
        jupiter_version: jupiter::Version,
    ) -> anyhow::Result<jupiter::Quote> {
        self.mango_client
            .jupiter()
            .quote(
                input_mint,
                output_mint,
                amount,
                self.config.slippage_bps,
                only_direct_routes,
                jupiter_version,
            )
            .await
    }

    /// Grab three possible routes:
    /// 1. USDC -> output (complex routes)
    /// 2. USDC -> output (direct route only)
    /// 3. SOL -> output (direct route only)
    /// Use 1. if it fits into a tx. Otherwise use the better of 2./3.
    async fn token_swap_buy(
        &self,
        output_mint: Pubkey,
        in_amount_quote: u64,
    ) -> anyhow::Result<(Signature, jupiter::Quote)> {
        let quote_token = self.mango_client.context.token(QUOTE_TOKEN_INDEX);
        let sol_token = self.mango_client.context.token(
            *self
                .mango_client
                .context
                .token_indexes_by_name
                .get("SOL") // TODO: better use mint
                .unwrap(),
        );
        let quote_mint = quote_token.mint_info.mint;
        let sol_mint = sol_token.mint_info.mint;
        let jupiter_version = self.config.jupiter_version;

        let full_route_job = self.jupiter_quote(
            quote_mint,
            output_mint,
            in_amount_quote,
            false,
            jupiter_version,
        );
        let direct_quote_route_job = self.jupiter_quote(
            quote_mint,
            output_mint,
            in_amount_quote,
            true,
            jupiter_version,
        );

        // For the SOL -> output route we need to adjust the in amount by the SOL price
        let sol_price = self
            .account_fetcher
            .fetch_bank_price(&sol_token.mint_info.first_bank())?;
        let in_amount_sol = (I80F48::from(in_amount_quote) / sol_price)
            .ceil()
            .to_num::<u64>();
        let direct_sol_route_job =
            self.jupiter_quote(sol_mint, output_mint, in_amount_sol, true, jupiter_version);

        let mut jobs = vec![full_route_job, direct_quote_route_job, direct_sol_route_job];

        // for v6, add a v4 fallback
        if self.config.jupiter_version == jupiter::Version::V6 {
            jobs.push(self.jupiter_quote(
                quote_mint,
                output_mint,
                in_amount_quote,
                false,
                jupiter::Version::V4,
            ));
        }

        let mut results = futures::future::join_all(jobs).await;
        let full_route = results.remove(0)?;
        let alternatives = results.into_iter().filter_map(|v| v.ok()).collect_vec();

        let (tx_builder, route) = self
            .determine_best_jupiter_tx(
                // If the best_route couldn't be fetched, something is wrong
                &full_route,
                &alternatives,
            )
            .await?;
        let sig = tx_builder
            .send_and_confirm(&self.mango_client.client)
            .await?;
        Ok((sig, route))
    }

    /// Grab three possible routes:
    /// 1. input -> USDC (complex routes)
    /// 2. input -> USDC (direct route only)
    /// 3. input -> SOL (direct route only)
    /// Use 1. if it fits into a tx. Otherwise use the better of 2./3.
    async fn token_swap_sell(
        &self,
        input_mint: Pubkey,
        in_amount: u64,
    ) -> anyhow::Result<(Signature, jupiter::Quote)> {
        let quote_token = self.mango_client.context.token(QUOTE_TOKEN_INDEX);
        let sol_token = self.mango_client.context.token(
            *self
                .mango_client
                .context
                .token_indexes_by_name
                .get("SOL") // TODO: better use mint
                .unwrap(),
        );
        let quote_mint = quote_token.mint_info.mint;
        let sol_mint = sol_token.mint_info.mint;
        let jupiter_version = self.config.jupiter_version;

        let full_route_job =
            self.jupiter_quote(input_mint, quote_mint, in_amount, false, jupiter_version);
        let direct_quote_route_job =
            self.jupiter_quote(input_mint, quote_mint, in_amount, true, jupiter_version);
        let direct_sol_route_job =
            self.jupiter_quote(input_mint, sol_mint, in_amount, true, jupiter_version);

        let mut jobs = vec![full_route_job, direct_quote_route_job, direct_sol_route_job];

        // for v6, add a v4 fallback
        if self.config.jupiter_version == jupiter::Version::V6 {
            jobs.push(self.jupiter_quote(
                input_mint,
                quote_mint,
                in_amount,
                false,
                jupiter::Version::V4,
            ));
        }

        let mut results = futures::future::join_all(jobs).await;
        let full_route = results.remove(0)?;
        let alternatives = results.into_iter().filter_map(|v| v.ok()).collect_vec();

        let (tx_builder, route) = self
            .determine_best_jupiter_tx(
                // If the best_route couldn't be fetched, something is wrong
                &full_route,
                &alternatives,
            )
            .await?;

        let sig = tx_builder
            .send_and_confirm(&self.mango_client.client)
            .await?;
        Ok((sig, route))
    }

    async fn determine_best_jupiter_tx(
        &self,
        full: &jupiter::Quote,
        alternatives: &[jupiter::Quote],
    ) -> anyhow::Result<(TransactionBuilder, jupiter::Quote)> {
        let builder = self
            .mango_client
            .jupiter()
            .prepare_swap_transaction(full)
            .await?;
        let tx_size = builder.transaction_size()?;
        if tx_size.is_ok() {
            return Ok((builder, full.clone()));
        }
        trace!(
            route_label = full.first_route_label(),
            %full.input_mint,
            %full.output_mint,
            ?tx_size,
            limit = ?TransactionSize::limit(),
            "full route does not fit in a tx",
        );

        if alternatives.is_empty() {
            anyhow::bail!(
                "no alternative routes from {} to {}",
                full.input_mint,
                full.output_mint
            );
        }

        let best = alternatives
            .iter()
            .min_by(|a, b| a.price_impact_pct.partial_cmp(&b.price_impact_pct).unwrap())
            .unwrap();
        let builder = self
            .mango_client
            .jupiter()
            .prepare_swap_transaction(best)
            .await?;
        Ok((builder, best.clone()))
    }

    fn mango_account(&self) -> anyhow::Result<Box<MangoAccountValue>> {
        Ok(Box::new(
            self.account_fetcher
                .fetch_mango_account(&self.mango_account_address)?,
        ))
    }

    async fn rebalance_tokens(&self) -> anyhow::Result<()> {
        let account = self.mango_account()?;

        // TODO: configurable?
        let quote_token = self.mango_client.context.token(QUOTE_TOKEN_INDEX);

        for token_position in account.active_token_positions() {
            let token_index = token_position.token_index;
            let token = self.mango_client.context.token(token_index);
            if token_index == quote_token.token_index
                || self.config.skip_tokens.contains(&token_index)
            {
                continue;
            }
            let token_mint = token.mint_info.mint;
            let token_price = self
                .account_fetcher
                .fetch_bank_price(&token.mint_info.first_bank())?;

            // It's not always possible to bring the native balance to 0 through swaps:
            // Consider a price <1. You need to sell a bunch of tokens to get 1 USDC native and
            // similarly will get multiple tokens when buying.
            // Imagine SOL at 0.04 USDC-native per SOL-native: Any amounts below 25 SOL-native
            // would not be worth a single USDC-native.
            //
            // To avoid errors, we consider all amounts below 2 * (1/oracle) dust and don't try
            // to sell them. Instead they will be withdrawn at the end.
            // Purchases will aim to purchase slightly more than is needed, such that we can
            // again withdraw the dust at the end.
            let dust_threshold = I80F48::from(2) / token_price;

            // Some rebalancing can actually change non-USDC positions (rebalancing to SOL)
            // So re-fetch the current token position amount
            let bank = token_bank(token, &self.account_fetcher)?;
            let fresh_amount = || -> anyhow::Result<I80F48> {
                Ok(self
                    .mango_account()?
                    .token_position_and_raw_index(token_index)
                    .map(|(position, _)| position.native(&bank))
                    .unwrap_or(I80F48::ZERO))
            };
            let mut amount = fresh_amount()?;

            trace!(token_index, %amount, %dust_threshold, "checking");
            if amount < 0 {
                // Buy
                let buy_amount =
                    amount.abs().ceil() + (dust_threshold - I80F48::ONE).max(I80F48::ZERO);
                let input_amount =
                    buy_amount * token_price * I80F48::from_num(self.config.borrow_settle_excess);
                let (txsig, route) = self
                    .token_swap_buy(token_mint, input_amount.to_num())
                    .await?;
                let in_token = self
                    .mango_client
                    .context
                    .token_by_mint(&route.input_mint)
                    .unwrap();
                info!(
                    %txsig,
                    "bought {} {} for {} {}",
                    token.native_to_ui(I80F48::from(route.out_amount)),
                    token.name,
                    in_token.native_to_ui(I80F48::from(route.in_amount)),
                    in_token.name,
                );
                if !self.refresh_mango_account_after_tx(txsig).await? {
                    return Ok(());
                }
                amount = fresh_amount()?;
            }

            if amount > dust_threshold {
                // Sell
                let (txsig, route) = self
                    .token_swap_sell(token_mint, amount.to_num::<u64>())
                    .await?;
                let out_token = self
                    .mango_client
                    .context
                    .token_by_mint(&route.output_mint)
                    .unwrap();
                info!(
                    %txsig,
                    "sold {} {} for {} {}",
                    token.native_to_ui(I80F48::from(route.in_amount)),
                    token.name,
                    out_token.native_to_ui(I80F48::from(route.out_amount)),
                    out_token.name,
                );
                if !self.refresh_mango_account_after_tx(txsig).await? {
                    return Ok(());
                }
                amount = fresh_amount()?;
            }

            // Any remainder that could not be sold just gets withdrawn to ensure the
            // TokenPosition is freed up
            if amount > 0 && amount <= dust_threshold && !token_position.is_in_use() {
                let allow_borrow = false;
                let txsig = self
                    .mango_client
                    .token_withdraw(token_mint, u64::MAX, allow_borrow)
                    .await?;
                info!(
                    %txsig,
                    "withdrew {} {} to liqor wallet",
                    token.native_to_ui(amount),
                    token.name,
                );
                if !self.refresh_mango_account_after_tx(txsig).await? {
                    return Ok(());
                }
            } else if amount > dust_threshold {
                anyhow::bail!(
                    "unexpected {} position after rebalance swap: {} native",
                    token.name,
                    amount
                );
            }
        }

        Ok(())
    }

    #[instrument(
        skip_all,
        fields(
            perp_market_name = perp.market.name(),
            base_lots = perp_position.base_position_lots(),
            effective_lots = perp_position.effective_base_position_lots(),
            quote_native = %perp_position.quote_position_native()
        )
    )]
    async fn rebalance_perp(
        &self,
        account: &MangoAccountValue,
        perp: &PerpMarketContext,
        perp_position: &PerpPosition,
    ) -> anyhow::Result<bool> {
        let now_ts: u64 = std::time::SystemTime::now()
            .duration_since(std::time::UNIX_EPOCH)?
            .as_secs();

        let base_lots = perp_position.base_position_lots();
        let effective_lots = perp_position.effective_base_position_lots();
        let quote_native = perp_position.quote_position_native();

        if effective_lots != 0 {
            // send an ioc order to reduce the base position
            let oracle_account_data = self.account_fetcher.fetch_raw(&perp.market.oracle)?;
            let oracle_account =
                KeyedAccountSharedData::new(perp.market.oracle, oracle_account_data);
            let oracle_price = perp.market.oracle_price(&oracle_account, None)?;
            let oracle_price_lots = perp.market.native_price_to_lot(oracle_price);
            let (side, order_price, oo_lots) = if effective_lots > 0 {
                (
                    Side::Ask,
                    oracle_price * (I80F48::ONE - perp.market.base_liquidation_fee),
                    perp_position.asks_base_lots,
                )
            } else {
                (
                    Side::Bid,
                    oracle_price * (I80F48::ONE + perp.market.base_liquidation_fee),
                    perp_position.bids_base_lots,
                )
            };
            let price_lots = perp.market.native_price_to_lot(order_price);
            let max_base_lots = effective_lots.abs() - oo_lots;
            if max_base_lots <= 0 {
                warn!(?side, oo_lots, "cannot place reduce-only order",);
                return Ok(true);
            }

            // Check the orderbook before sending the ioc order to see if we could
            // even match anything. That way we don't need to pay the tx fee and
            // ioc penalty fee unnecessarily.
            let opposite_side_key = match side.invert_side() {
                Side::Bid => perp.market.bids,
                Side::Ask => perp.market.asks,
            };
            let bookside = Box::new(self.account_fetcher.fetch::<BookSide>(&opposite_side_key)?);
            if bookside.quantity_at_price(price_lots, now_ts, oracle_price_lots) <= 0 {
                warn!(
                    other_side = ?side.invert_side(),
                    %order_price,
                    %oracle_price,
                    "no liquidity",
                );
                return Ok(true);
            }

            let txsig = self
                .mango_client
                .perp_place_order(
                    perp_position.market_index,
                    side,
                    price_lots,
                    max_base_lots,
                    i64::MAX,
                    0,
                    PlaceOrderType::ImmediateOrCancel,
                    true, // reduce only
                    0,
                    10,
                    mango_v4::state::SelfTradeBehavior::DecrementTake,
                )
                .await?;
            info!(
                %txsig,
                %order_price,
                "attempt to ioc reduce perp base position"
            );
            if !self.refresh_mango_account_after_tx(txsig).await? {
                return Ok(false);
            }
        } else if base_lots == 0 && quote_native != 0 {
            // settle pnl
            let direction = if quote_native > 0 {
                perp_pnl::Direction::MaxNegative
            } else {
                perp_pnl::Direction::MaxPositive
            };
            let counters = perp_pnl::fetch_top(
                &self.mango_client.context,
                self.account_fetcher.as_ref(),
                perp_position.market_index,
                direction,
                2,
            )
            .await?;
            if counters.is_empty() {
                // If we can't settle some positive PNL because we're lacking a suitable counterparty,
                // then liquidation should continue, even though this step produced no transaction
                info!("could not settle perp pnl on perp market: no counterparty",);
                return Ok(true);
            }
            let (counter_key, counter_acc, _counter_pnl) = counters.first().unwrap();

            let (account_a, account_b) = if quote_native > 0 {
                (
                    (&self.mango_account_address, account),
                    (counter_key, counter_acc),
                )
            } else {
                (
                    (counter_key, counter_acc),
                    (&self.mango_account_address, account),
                )
            };
            let txsig = self
                .mango_client
                .perp_settle_pnl(perp_position.market_index, account_a, account_b)
                .await?;
            info!(%txsig, "settled perp pnl");
            if !self.refresh_mango_account_after_tx(txsig).await? {
                return Ok(false);
            }
        } else if base_lots == 0 && quote_native == 0 {
            // close perp position
            let txsig = self
                .mango_client
                .perp_deactivate_position(perp_position.market_index)
                .await?;
            info!(
                %txsig, "closed perp position"
            );
            if !self.refresh_mango_account_after_tx(txsig).await? {
                return Ok(false);
            }
        } else {
            // maybe we're still waiting for consume_events
            info!("cannot deactivate perp position, waiting for consume events?");
        }
        Ok(true)
    }

    async fn rebalance_perps(&self) -> anyhow::Result<()> {
        let account = self.mango_account()?;

        for perp_position in account.active_perp_positions() {
            let perp = self.mango_client.context.perp(perp_position.market_index);
            if !self.rebalance_perp(&account, perp, perp_position).await? {
                return Ok(());
            }
        }

        Ok(())
    }
}<|MERGE_RESOLUTION|>--- conflicted
+++ resolved
@@ -1,12 +1,8 @@
 use itertools::Itertools;
 use mango_v4::accounts_zerocopy::KeyedAccountSharedData;
 use mango_v4::state::{
-<<<<<<< HEAD
-    Bank, BookSide, MangoAccountValue, PerpPosition, PlaceOrderType, Side, QUOTE_TOKEN_INDEX,
-=======
     Bank, BookSide, MangoAccountValue, PerpPosition, PlaceOrderType, Side, TokenIndex,
     QUOTE_TOKEN_INDEX,
->>>>>>> 12d74789
 };
 use mango_v4_client::{
     chain_data, jupiter, perp_pnl, MangoClient, PerpMarketContext, TokenContext,
@@ -31,10 +27,7 @@
     pub borrow_settle_excess: f64,
     pub refresh_timeout: Duration,
     pub jupiter_version: jupiter::Version,
-<<<<<<< HEAD
-=======
     pub skip_tokens: Vec<TokenIndex>,
->>>>>>> 12d74789
 }
 
 fn token_bank(
