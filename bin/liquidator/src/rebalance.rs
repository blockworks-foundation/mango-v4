--- conflicted
+++ resolved
@@ -144,20 +144,6 @@
             true,
             jupiter_version,
         );
-<<<<<<< HEAD
-
-        // For the SOL -> output route we need to adjust the in amount by the SOL price
-        let sol_price = self
-            .account_fetcher
-            .fetch_bank_price(&sol_token.first_bank())?;
-        let in_amount_sol = (I80F48::from(in_amount_quote) / sol_price)
-            .ceil()
-            .to_num::<u64>();
-        let direct_sol_route_job =
-            self.jupiter_quote(sol_mint, output_mint, in_amount_sol, true, jupiter_version);
-
-        let jobs = vec![full_route_job, direct_quote_route_job, direct_sol_route_job];
-=======
         let mut jobs = vec![full_route_job, direct_quote_route_job];
 
         for in_token_index in &self.config.alternate_jupiter_route_tokens {
@@ -173,7 +159,6 @@
                 self.jupiter_quote(in_token.mint, output_mint, in_amount, true, jupiter_version);
             jobs.push(direct_route_job);
         }
->>>>>>> dc8e903d
 
         let mut results = futures::future::join_all(jobs).await;
         let full_route = results.remove(0)?;
@@ -210,12 +195,6 @@
             self.jupiter_quote(input_mint, quote_mint, in_amount, false, jupiter_version);
         let direct_quote_route_job =
             self.jupiter_quote(input_mint, quote_mint, in_amount, true, jupiter_version);
-<<<<<<< HEAD
-        let direct_sol_route_job =
-            self.jupiter_quote(input_mint, sol_mint, in_amount, true, jupiter_version);
-
-        let jobs = vec![full_route_job, direct_quote_route_job, direct_sol_route_job];
-=======
         let mut jobs = vec![full_route_job, direct_quote_route_job];
 
         for out_token_index in &self.config.alternate_jupiter_route_tokens {
@@ -224,7 +203,6 @@
                 self.jupiter_quote(input_mint, out_token.mint, in_amount, true, jupiter_version);
             jobs.push(direct_route_job);
         }
->>>>>>> dc8e903d
 
         let mut results = futures::future::join_all(jobs).await;
         let full_route = results.remove(0)?;
