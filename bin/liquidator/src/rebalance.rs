--- conflicted
+++ resolved
@@ -5,13 +5,8 @@
     PlaceOrderType, Serum3MarketIndex, Side, TokenIndex, QUOTE_TOKEN_INDEX,
 };
 use mango_v4_client::{
-<<<<<<< HEAD
     chain_data, perp_pnl, swap, MangoClient, MangoGroupContext, PerpMarketContext,
     PreparedInstructions, Serum3MarketContext, TokenContext, TransactionBuilder, TransactionSize,
-=======
-    chain_data, perp_pnl, swap, MangoClient, MangoGroupContext, PerpMarketContext, TokenContext,
-    TransactionBuilder, TransactionSize,
->>>>>>> d08ef26a
 };
 use solana_client::nonblocking::rpc_client::RpcClient;
 
@@ -48,10 +43,7 @@
     pub alternate_sanctum_route_tokens: Vec<TokenIndex>,
     pub allow_withdraws: bool,
     pub use_sanctum: bool,
-<<<<<<< HEAD
     pub use_limit_order: bool,
-=======
->>>>>>> d08ef26a
 }
 
 impl Config {
@@ -199,7 +191,6 @@
 
         let results = futures::future::join_all(jobs).await;
         let routes: Vec<_> = results.into_iter().filter_map(|v| v.ok()).collect_vec();
-<<<<<<< HEAD
 
         let best_route_res = self
             .determine_best_swap_tx(routes, quote_mint, output_mint)
@@ -236,38 +227,6 @@
             .await?;
         tx_builder.append(seq_check_ix);
 
-=======
-
-        let best_route_res = self
-            .determine_best_swap_tx(routes, quote_mint, output_mint)
-            .await;
-
-        let (tx_builder, route) = match best_route_res {
-            Ok(x) => x,
-            Err(e) => {
-                warn!("could not use simple routes because of {}, trying with an alternative one (if configured)", e);
-
-                self.get_jupiter_alt_route(
-                    |in_token_index| {
-                        let (alt_mint, alt_in_amount) =
-                            self.get_alternative_token_amount(in_token_index, in_amount_quote)?;
-                        let swap = self.swap_quote(
-                            alt_mint,
-                            output_mint,
-                            alt_in_amount,
-                            true,
-                            jupiter_version,
-                        );
-                        Ok(swap)
-                    },
-                    quote_mint,
-                    output_mint,
-                )
-                .await?
-            }
-        };
-
->>>>>>> d08ef26a
         let sig = tx_builder
             .send_and_confirm(&self.mango_client.client)
             .await?;
@@ -318,11 +277,7 @@
             .determine_best_swap_tx(routes, input_mint, quote_mint)
             .await;
 
-<<<<<<< HEAD
         let (mut tx_builder, route) = match best_route_res {
-=======
-        let (tx_builder, route) = match best_route_res {
->>>>>>> d08ef26a
             Ok(x) => x,
             Err(e) => {
                 warn!("could not use simple routes because of {}, trying with an alternative one (if configured)", e);
@@ -344,15 +299,12 @@
                 .await?
             }
         };
-<<<<<<< HEAD
 
         let seq_check_ix = self
             .mango_client
             .sequence_check_instruction(&self.mango_account_address, account)
             .await?;
         tx_builder.append(seq_check_ix);
-=======
->>>>>>> d08ef26a
 
         let sig = tx_builder
             .send_and_confirm(&self.mango_client.client)
@@ -524,7 +476,6 @@
             // to sell them. Instead they will be withdrawn at the end.
             // Purchases will aim to purchase slightly more than is needed, such that we can
             // again withdraw the dust at the end.
-<<<<<<< HEAD
             let dust_threshold_res = if self.config.use_limit_order {
                 self.dust_threshold_for_limit_order(token)
                     .await
@@ -539,10 +490,6 @@
                     error!("Cannot rebalance token {}, probably missing USDC market ? - error: {}", token.name, e);
                     continue;
                 };
-=======
-            // 1000 USD-native is $0.001; note that delegates are allowed to withdraw up to DELEGATE_WITHDRAW_MAX ($0.1)
-            let dust_threshold = I80F48::from(1_000) / token_price;
->>>>>>> d08ef26a
 
             // Some rebalancing can actually change non-USDC positions (rebalancing to SOL)
             // So re-fetch the current token position amount
@@ -558,7 +505,6 @@
 
             trace!(token_index, token.name, %amount, %dust_threshold, "checking");
 
-<<<<<<< HEAD
             if self.config.use_limit_order {
                 self.unwind_using_limit_orders(
                     &account,
@@ -579,15 +525,6 @@
                         fresh_amount,
                         amount,
                     )
-=======
-            if amount > dust_threshold {
-                // Sell
-
-                // To avoid creating a borrow when paying flash loan fees, sell only a fraction
-                let input_amount = amount * I80F48::from_num(0.99);
-                let (txsig, route) = self
-                    .token_swap_sell(token_mint, input_amount.to_num::<u64>())
->>>>>>> d08ef26a
                     .await?;
             }
 
@@ -974,11 +911,7 @@
                 return Ok(true);
             }
 
-<<<<<<< HEAD
             let mut ixs = self
-=======
-            let ixs = self
->>>>>>> d08ef26a
                 .mango_client
                 .perp_place_order_instruction(
                     account,
@@ -996,15 +929,12 @@
                 )
                 .await?;
 
-<<<<<<< HEAD
             let seq_check_ix = self
                 .mango_client
                 .sequence_check_instruction(&self.mango_account_address, account)
                 .await?;
             ixs.append(seq_check_ix);
 
-=======
->>>>>>> d08ef26a
             let tx_builder = TransactionBuilder {
                 instructions: ixs.to_instructions(),
                 signers: vec![self.mango_client.authority.clone()],
