use std::collections::HashMap;
use std::sync::{Arc, RwLock};

use itertools::Itertools;
use tracing::*;

use mango_v4::state::TokenIndex;
use mango_v4_client::jupiter;
use mango_v4_client::MangoClient;

pub struct Config {
    pub quote_index: TokenIndex,
    pub quote_amount: u64,
    pub jupiter_version: jupiter::Version,
}

#[derive(Clone)]
pub struct TokenSwapInfo {
    pub last_update: std::time::SystemTime,

    // in USDC per token, not the literal oracle price (which is in USD per token)
    pub quote_per_token_oracle: f64,
    pub quote_per_token_buy: f64,
    pub quote_per_token_sell: f64,
}

impl TokenSwapInfo {
    /// multiplier to the oracle price for executing a buy, so 1.5 would mean buying 50% over oracle price
    pub fn buy_over_oracle(&self) -> f64 {
        self.quote_per_token_buy / self.quote_per_token_oracle
    }

    /// multiplier to the oracle price for executing a sell,
    /// but with the price inverted, so values > 1 mean a worse deal than oracle price
    pub fn sell_over_oracle(&self) -> f64 {
        self.quote_per_token_oracle / self.quote_per_token_sell
    }
}

/// Track the buy/sell slippage for tokens
///
/// Needed to evaluate whether a token conditional swap premium might be good enough
/// without having to query each time.
pub struct TokenSwapInfoUpdater {
    mango_client: Arc<MangoClient>,
    swap_infos: RwLock<HashMap<TokenIndex, TokenSwapInfo>>,
    config: Config,
}

impl TokenSwapInfoUpdater {
    pub fn new(mango_client: Arc<MangoClient>, config: Config) -> Self {
        Self {
            mango_client,
            swap_infos: RwLock::new(HashMap::new()),
            config,
        }
    }

    pub fn mango_client(&self) -> &Arc<MangoClient> {
        &self.mango_client
    }

    fn update(&self, token_index: TokenIndex, slippage: TokenSwapInfo) {
        let mut lock = self.swap_infos.write().unwrap();
        lock.insert(token_index, slippage);
    }

    pub fn swap_info(&self, token_index: TokenIndex) -> Option<TokenSwapInfo> {
        let lock = self.swap_infos.read().unwrap();
        lock.get(&token_index).cloned()
    }

<<<<<<< HEAD
    /// oracle price is how many "in" tokens to pay for one "out" token
    fn price_over_oracle(oracle_price: f64, route: &jupiter::Quote) -> anyhow::Result<f64> {
        let in_amount = route.in_amount as f64;
        let out_amount = route.out_amount as f64;
        let actual_price = in_amount / out_amount;
        Ok(actual_price / oracle_price)
=======
    fn in_per_out_price(route: &jupiter::Quote) -> f64 {
        let in_amount = route.in_amount as f64;
        let out_amount = route.out_amount as f64;
        in_amount / out_amount
>>>>>>> 12d74789
    }

    pub async fn update_one(&self, token_index: TokenIndex) -> anyhow::Result<()> {
        // since we're only quoting, the slippage does not matter
        let slippage = 100;

        let quote_index = self.config.quote_index;
        if token_index == quote_index {
            self.update(
                quote_index,
                TokenSwapInfo {
                    last_update: std::time::SystemTime::now(),
                    quote_per_token_oracle: 1.0,
                    quote_per_token_buy: 1.0,
                    quote_per_token_sell: 1.0,
                },
            );
            return Ok(());
        }

        let token_mint = self.mango_client.context.mint_info(token_index).mint;
        let quote_mint = self.mango_client.context.mint_info(quote_index).mint;

        // these prices are in USD, which doesn't exist on chain
        let token_price = self
            .mango_client
            .bank_oracle_price(token_index)
            .await?
            .to_num::<f64>();
        let quote_price = self
            .mango_client
            .bank_oracle_price(quote_index)
            .await?
            .to_num::<f64>();

        // prices for the pair
<<<<<<< HEAD
        let quote_per_token_price = token_price / quote_price;
        let token_per_quote_price = quote_price / token_price;

        let token_amount = (self.config.quote_amount as f64 * token_per_quote_price) as u64;
=======
        let quote_per_token_oracle = token_price / quote_price;
        let token_per_quote_oracle = quote_price / token_price;

        let token_amount = (self.config.quote_amount as f64 * token_per_quote_oracle) as u64;
>>>>>>> 12d74789
        let sell_route = self
            .mango_client
            .jupiter()
            .quote(
                token_mint,
                quote_mint,
                token_amount,
                slippage,
                false,
                self.config.jupiter_version,
            )
            .await?;
        let buy_route = self
            .mango_client
            .jupiter()
            .quote(
                quote_mint,
                token_mint,
                self.config.quote_amount,
                slippage,
                false,
                self.config.jupiter_version,
            )
            .await?;

<<<<<<< HEAD
        let buy_over_oracle = Self::price_over_oracle(quote_per_token_price, &buy_route)?;
        let sell_over_oracle = Self::price_over_oracle(token_per_quote_price, &sell_route)?;
=======
        let quote_per_token_buy = Self::in_per_out_price(&buy_route);
        let token_per_quote_sell = Self::in_per_out_price(&sell_route);
>>>>>>> 12d74789

        self.update(
            token_index,
            TokenSwapInfo {
                last_update: std::time::SystemTime::now(),
                quote_per_token_oracle,
                quote_per_token_buy,
                quote_per_token_sell: 1.0 / token_per_quote_sell,
            },
        );
        Ok(())
    }

    pub fn log_all(&self) {
        let mut tokens = self
            .mango_client
            .context
            .token_indexes_by_name
            .clone()
            .into_iter()
            .collect_vec();
        tokens.sort_by(|a, b| a.0.cmp(&b.0));
        let infos = self.swap_infos.read().unwrap();

        let mut msg = String::new();
        for (token, token_index) in tokens {
            let info = infos
                .get(&token_index)
                .map(|info| {
                    format!(
                        "oracle {}, buy {}, sell {}",
                        info.quote_per_token_oracle,
                        info.quote_per_token_buy,
                        info.quote_per_token_sell
                    )
                })
                .unwrap_or_else(|| "no data".into());
            msg.push_str(&format!("token {token}, {info}"));
        }
        trace!("swap infos:{}", msg);
    }
}<|MERGE_RESOLUTION|>--- conflicted
+++ resolved
@@ -70,19 +70,10 @@
         lock.get(&token_index).cloned()
     }
 
-<<<<<<< HEAD
-    /// oracle price is how many "in" tokens to pay for one "out" token
-    fn price_over_oracle(oracle_price: f64, route: &jupiter::Quote) -> anyhow::Result<f64> {
-        let in_amount = route.in_amount as f64;
-        let out_amount = route.out_amount as f64;
-        let actual_price = in_amount / out_amount;
-        Ok(actual_price / oracle_price)
-=======
     fn in_per_out_price(route: &jupiter::Quote) -> f64 {
         let in_amount = route.in_amount as f64;
         let out_amount = route.out_amount as f64;
         in_amount / out_amount
->>>>>>> 12d74789
     }
 
     pub async fn update_one(&self, token_index: TokenIndex) -> anyhow::Result<()> {
@@ -119,17 +110,10 @@
             .to_num::<f64>();
 
         // prices for the pair
-<<<<<<< HEAD
-        let quote_per_token_price = token_price / quote_price;
-        let token_per_quote_price = quote_price / token_price;
-
-        let token_amount = (self.config.quote_amount as f64 * token_per_quote_price) as u64;
-=======
         let quote_per_token_oracle = token_price / quote_price;
         let token_per_quote_oracle = quote_price / token_price;
 
         let token_amount = (self.config.quote_amount as f64 * token_per_quote_oracle) as u64;
->>>>>>> 12d74789
         let sell_route = self
             .mango_client
             .jupiter()
@@ -155,13 +139,8 @@
             )
             .await?;
 
-<<<<<<< HEAD
-        let buy_over_oracle = Self::price_over_oracle(quote_per_token_price, &buy_route)?;
-        let sell_over_oracle = Self::price_over_oracle(token_per_quote_price, &sell_route)?;
-=======
         let quote_per_token_buy = Self::in_per_out_price(&buy_route);
         let token_per_quote_sell = Self::in_per_out_price(&sell_route);
->>>>>>> 12d74789
 
         self.update(
             token_index,
