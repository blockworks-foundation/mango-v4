--- conflicted
+++ resolved
@@ -156,11 +156,8 @@
                 cli.interval_consume_events,
                 cli.interval_update_funding,
                 cli.interval_check_new_listings_and_abort,
-<<<<<<< HEAD
                 cli.interval_charge_collateral_fees,
-=======
                 prio_jobs,
->>>>>>> 007cf0da
             )
             .await
         }
