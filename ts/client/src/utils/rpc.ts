--- conflicted
+++ resolved
@@ -6,10 +6,7 @@
   Commitment,
   ComputeBudgetProgram,
   Connection,
-<<<<<<< HEAD
   Keypair,
-=======
->>>>>>> 48993ed1
   MessageV0,
   RpcResponseAndContext,
   SignatureResult,
@@ -31,7 +28,6 @@
   slot: number;
 }
 
-<<<<<<< HEAD
 export interface MangoSignature {
   signature: TransactionSignature;
 }
@@ -65,33 +61,13 @@
   alts: AddressLookupTableAccount[],
   opts?: SendTransactionOpts,
 ): Promise<MangoSignatureStatus>;
-=======
-export type SendTransactionOptions = {
-  alts?: AddressLookupTableAccount[];
-  postSendTxCallback?: ({ txid }: { txid: string }) => void;
-  prioritizationFee?: number;
-  latestBlockhash?: {
-    blockhash: string;
-    lastValidBlockHeight: number;
-  };
-  txConfirmationCommitment?: Commitment;
-  preflightCommitment?: Commitment;
-  additionalSigners?: Signer[];
-  multipleConnections?: Connection[];
-};
->>>>>>> 48993ed1
 
 export async function sendTransaction(
   provider: AnchorProvider,
   ixs: TransactionInstruction[],
   alts: AddressLookupTableAccount[],
-<<<<<<< HEAD
   opts: SendTransactionOpts = {},
 ): Promise<MangoSignatureStatus | MangoSignature> {
-=======
-  opts: SendTransactionOptions = {},
-): Promise<MangoSignatureStatus> {
->>>>>>> 48993ed1
   const connection = provider.connection;
   const latestBlockhash =
     opts.latestBlockhash ??
