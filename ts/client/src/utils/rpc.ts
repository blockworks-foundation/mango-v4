--- conflicted
+++ resolved
@@ -46,19 +46,8 @@
   prioritizationFee: number;
   estimateFee: boolean;
   additionalSigners: Keypair[];
-<<<<<<< HEAD
   postSendTxCallback: (callbackOpts: TxCallbackOptions) => void;
   postTxConfirmationCallback: (callbackOpts: TxCallbackOptions) => void;
-=======
-  postSendTxCallback: ({ txid }: { txid: string }) => void;
-  postTxConfirmationCallback: ({
-    txid,
-    txSignatureBlockHash,
-  }: {
-    txid: string;
-    txSignatureBlockHash: LatestBlockhash;
-  }) => void;
->>>>>>> 09715570
   txConfirmationCommitment: Commitment;
   confirmInBackground: boolean;
   alts: AddressLookupTableAccount[];
