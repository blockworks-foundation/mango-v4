import { AnchorProvider, BN, Program, Wallet } from '@coral-xyz/anchor';
import { OpenOrders, decodeEventQueue } from '@project-serum/serum';
import {
<<<<<<< HEAD
  AnchorProvider,
  BN,
  Program,
  Provider,
  Wallet,
} from '@coral-xyz/anchor';
import { OpenOrders } from '@project-serum/serum';
import {
=======
  createAccount,
>>>>>>> efe4a1ae
  createCloseAccountInstruction,
  createInitializeAccount3Instruction,
  unpackAccount,
} from '@solana/spl-token';
import {
  AccountInfo,
  AccountMeta,
  AddressLookupTableAccount,
  Cluster,
  Commitment,
  ComputeBudgetProgram,
  Connection,
  Keypair,
  MemcmpFilter,
  PublicKey,
  RecentPrioritizationFees,
  SYSVAR_INSTRUCTIONS_PUBKEY,
  SYSVAR_RENT_PUBKEY,
  Signer,
  SystemProgram,
  TransactionInstruction,
} from '@solana/web3.js';
import bs58 from 'bs58';
import copy from 'fast-copy';
import chunk from 'lodash/chunk';
import groupBy from 'lodash/groupBy';
import mapValues from 'lodash/mapValues';
import maxBy from 'lodash/maxBy';
import uniq from 'lodash/uniq';
import { Bank, MintInfo, TokenIndex } from './accounts/bank';
import { Group } from './accounts/group';
import {
  MangoAccount,
  PerpPosition,
  Serum3Orders,
  TokenConditionalSwap,
  TokenConditionalSwapDisplayPriceStyle,
  TokenConditionalSwapIntention,
  TokenPosition,
} from './accounts/mangoAccount';
import { StubOracle } from './accounts/oracle';
import {
  FillEvent,
  OutEvent,
  PerpEventQueue,
  PerpMarket,
  PerpMarketIndex,
  PerpOrderSide,
  PerpOrderType,
  PerpSelfTradeBehavior,
} from './accounts/perp';
import {
  MarketIndex,
  Serum3Market,
  Serum3OrderType,
  Serum3SelfTradeBehavior,
  Serum3Side,
  generateSerum3MarketExternalVaultSignerAddress,
} from './accounts/serum3';
import {
  IxGateParams,
  TokenEditParams,
  TokenRegisterParams,
  buildIxGate,
} from './clientIxParamBuilder';
import {
  MANGO_V4_ID,
  MAX_RECENT_PRIORITY_FEE_ACCOUNTS,
  OPENBOOK_PROGRAM_ID,
  RUST_U64_MAX,
} from './constants';
import { Id } from './ids';
import { IDL, MangoV4 } from './mango_v4';
import { I80F48 } from './numbers/I80F48';
import { FlashLoanType, OracleConfigParams } from './types';
import {
  I64_MAX_BN,
  U64_MAX_BN,
  createAssociatedTokenAccountIdempotentInstruction,
  getAssociatedTokenAddress,
  toNative,
  toNativeSellPerBuyTokenPrice,
} from './utils';
import {
  LatestBlockhash,
  MangoSignatureStatus,
  SendTransactionOpts,
  sendTransaction,
} from './utils/rpc';
import { NATIVE_MINT, TOKEN_PROGRAM_ID } from './utils/spl';

export const DEFAULT_TOKEN_CONDITIONAL_SWAP_COUNT = 8;
export const PERP_SETTLE_PNL_CU_LIMIT = 400000;
export const PERP_SETTLE_FEES_CU_LIMIT = 20000;
export const SERUM_SETTLE_FUNDS_CU_LIMIT = 65000;

export enum AccountRetriever {
  Scanning,
  Fixed,
}

export type IdsSource = 'api' | 'static' | 'get-program-accounts';

export type MangoClientOptions = {
  idsSource?: IdsSource;
  postSendTxCallback?: (callbackOpts: TxCallbackOptions) => void;
  postTxConfirmationCallback?: (callbackOpts: TxCallbackOptions) => void;
  prioritizationFee?: number;
  estimateFee?: boolean;
  txConfirmationCommitment?: Commitment;
  openbookFeesToDao?: boolean;
  prependedGlobalAdditionalInstructions?: TransactionInstruction[];
  multipleConnections?: Connection[];
};

export type TxCallbackOptions = {
  txid: string;
  txSignatureBlockHash: LatestBlockhash;
};

export class MangoClient {
  private idsSource: IdsSource;
  private postSendTxCallback?: (callbackOpts: TxCallbackOptions) => void;
  postTxConfirmationCallback?: (callbackOpts: TxCallbackOptions) => void;
  private prioritizationFee: number;
  private estimateFee: boolean;
  private txConfirmationCommitment: Commitment;
  private openbookFeesToDao: boolean;
  private prependedGlobalAdditionalInstructions: TransactionInstruction[] = [];
  multipleConnections: Connection[] = [];

  constructor(
    public program: Program<MangoV4>,
    public programId: PublicKey,
    public cluster: Cluster,
    public opts: MangoClientOptions = {},
  ) {
    this.idsSource = opts?.idsSource || 'get-program-accounts';
    this.prioritizationFee = opts?.prioritizationFee || 0;
    this.estimateFee = opts?.estimateFee || false;
    this.postSendTxCallback = opts?.postSendTxCallback;
    this.postTxConfirmationCallback = opts?.postTxConfirmationCallback;
    this.openbookFeesToDao = opts?.openbookFeesToDao ?? true;
    this.prependedGlobalAdditionalInstructions =
      opts.prependedGlobalAdditionalInstructions ?? [];
    this.txConfirmationCommitment =
      opts?.txConfirmationCommitment ??
      (program.provider as AnchorProvider).opts.commitment ??
      'processed';
    // TODO: evil side effect, but limited backtraces are a nightmare
    Error.stackTraceLimit = 1000;
    this.multipleConnections = opts?.multipleConnections ?? [];
  }

  /// Convenience accessors
  public get connection(): Connection {
    return this.program.provider.connection;
  }

  public get walletPk(): PublicKey {
    return (this.program.provider as AnchorProvider).wallet.publicKey;
  }

  public async sendAndConfirmTransaction(
    ixs: TransactionInstruction[],
    opts?: SendTransactionOpts,
  ): Promise<MangoSignatureStatus>;

  public async sendAndConfirmTransaction(
    ixs: TransactionInstruction[],
    opts?: { confirmInBackground: true } & SendTransactionOpts,
  ): Promise<MangoSignatureStatus>;

  /// Transactions
  public async sendAndConfirmTransaction(
    ixs: TransactionInstruction[],
    opts: SendTransactionOpts = {},
  ): Promise<MangoSignatureStatus> {
    let prioritizationFee: number;
    if (opts.prioritizationFee) {
      prioritizationFee = opts.prioritizationFee;
    } else if (this.estimateFee || opts.estimateFee) {
      prioritizationFee = await this.estimatePrioritizationFee(ixs);
    } else {
      prioritizationFee = this.prioritizationFee;
    }

    const status = await sendTransaction(
      this.program.provider as AnchorProvider,
      [...this.prependedGlobalAdditionalInstructions, ...ixs],
      opts.alts ?? [],
      {
        postSendTxCallback: this.postSendTxCallback,
        postTxConfirmationCallback: this.postTxConfirmationCallback,
        prioritizationFee,
        txConfirmationCommitment: this.txConfirmationCommitment,
        multipleConnections: this.multipleConnections,
        ...opts,
      },
    );
    return status;
  }

  public async sendAndConfirmTransactionForGroup(
    group: Group,
    ixs: TransactionInstruction[],
    opts?: SendTransactionOpts,
  ): Promise<MangoSignatureStatus>;

  public async sendAndConfirmTransactionForGroup(
    group: Group,
    ixs: TransactionInstruction[],
    opts?: { confirmInBackground: true } & SendTransactionOpts,
  ): Promise<MangoSignatureStatus>;

  public async sendAndConfirmTransactionForGroup(
    group: Group,
    ixs: TransactionInstruction[],
    opts: SendTransactionOpts = {},
  ): Promise<MangoSignatureStatus> {
    return await this.sendAndConfirmTransaction(ixs, {
      alts: group.addressLookupTablesList,
      ...opts,
    });
  }

  public async adminTokenWithdrawFees(
    group: Group,
    bank: Bank,
    tokenAccountPk: PublicKey,
  ): Promise<MangoSignatureStatus> {
    const admin = (this.program.provider as AnchorProvider).wallet.publicKey;
    const ix = await this.program.methods
      .adminTokenWithdrawFees()
      .accounts({
        group: group.publicKey,
        bank: bank.publicKey,
        vault: bank.vault,
        tokenAccount: tokenAccountPk,
        admin,
      })
      .instruction();
    return await this.sendAndConfirmTransaction([ix]);
  }

  public async adminPerpWithdrawFees(
    group: Group,
    perpMarket: PerpMarket,
    tokenAccountPk: PublicKey,
  ): Promise<MangoSignatureStatus> {
    const bank = group.getFirstBankByTokenIndex(perpMarket.settleTokenIndex);
    const admin = (this.program.provider as AnchorProvider).wallet.publicKey;
    const ix = await this.program.methods
      .adminPerpWithdrawFees()
      .accounts({
        group: group.publicKey,
        perpMarket: perpMarket.publicKey,
        bank: bank.publicKey,
        vault: bank.vault,
        tokenAccount: tokenAccountPk,
        admin,
      })
      .instruction();
    return await this.sendAndConfirmTransaction([ix]);
  }

  // Group
  public async groupCreate(
    groupNum: number,
    testing: boolean,
    version: number,
    insuranceMintPk: PublicKey,
  ): Promise<MangoSignatureStatus> {
    const adminPk = (this.program.provider as AnchorProvider).wallet.publicKey;
    const ix = await this.program.methods
      .groupCreate(groupNum, testing ? 1 : 0, version)
      .accounts({
        creator: adminPk,
        payer: adminPk,
        insuranceMint: insuranceMintPk,
      })
      .instruction();
    return await this.sendAndConfirmTransaction([ix]);
  }

  public async groupEdit(
    group: Group,
    admin?: PublicKey,
    fastListingAdmin?: PublicKey,
    securityAdmin?: PublicKey,
    testing?: number,
    version?: number,
    depositLimitQuote?: BN,
    feesPayWithMngo?: boolean,
    feesMngoBonusRate?: number,
    feesSwapMangoAccount?: PublicKey,
    feesMngoTokenIndex?: TokenIndex,
    feesExpiryInterval?: BN,
    allowedFastListingsPerInterval?: number,
    collateralFeeInterval?: BN,
  ): Promise<MangoSignatureStatus> {
    const ix = await this.program.methods
      .groupEdit(
        admin ?? null,
        fastListingAdmin ?? null,
        securityAdmin ?? null,
        testing ?? null,
        version ?? null,
        depositLimitQuote !== undefined ? depositLimitQuote : null,
        feesPayWithMngo ?? null,
        feesMngoBonusRate ?? null,
        feesSwapMangoAccount ?? null,
        feesMngoTokenIndex ?? null,
        feesExpiryInterval ?? null,
        allowedFastListingsPerInterval ?? null,
        collateralFeeInterval ?? null,
      )
      .accounts({
        group: group.publicKey,
        admin: (this.program.provider as AnchorProvider).wallet.publicKey,
      })
      .instruction();
    return await this.sendAndConfirmTransactionForGroup(group, [ix]);
  }

  public async ixGateSet(
    group: Group,
    ixGateParams: IxGateParams,
  ): Promise<MangoSignatureStatus> {
    const ix = await this.program.methods
      .ixGateSet(buildIxGate(ixGateParams))
      .accounts({
        group: group.publicKey,
        admin: (this.program.provider as AnchorProvider).wallet.publicKey,
      })
      .instruction();
    return await this.sendAndConfirmTransactionForGroup(group, [ix]);
  }

  public async groupClose(group: Group): Promise<MangoSignatureStatus> {
    const adminPk = (this.program.provider as AnchorProvider).wallet.publicKey;
    const ix = await this.program.methods
      .groupClose()
      .accounts({
        group: group.publicKey,
        insuranceVault: group.insuranceVault,
        admin: adminPk,
        solDestination: (this.program.provider as AnchorProvider).wallet
          .publicKey,
      })
      .instruction();
    return await this.sendAndConfirmTransactionForGroup(group, [ix]);
  }

  public async getGroup(groupPk: PublicKey): Promise<Group> {
    const groupAccount = await this.program.account.group.fetch(groupPk);
    const group = Group.from(groupPk, groupAccount);
    await group.reloadAll(this);
    return group;
  }

  public async getGroupsForCreator(creatorPk: PublicKey): Promise<Group[]> {
    const filters: MemcmpFilter[] = [
      {
        memcmp: {
          bytes: creatorPk.toBase58(),
          offset: 8,
        },
      },
    ];

    const groups = (await this.program.account.group.all(filters)).map(
      (tuple) => Group.from(tuple.publicKey, tuple.account),
    );
    groups.forEach((group) => group.reloadAll(this));
    return groups;
  }

  public async getGroupForCreator(
    creatorPk: PublicKey,
    groupNum: number,
  ): Promise<Group> {
    const bbuf = Buffer.alloc(4);
    bbuf.writeUInt32LE(groupNum);
    const filters: MemcmpFilter[] = [
      {
        memcmp: {
          bytes: creatorPk.toBase58(),
          offset: 8,
        },
      },
      {
        memcmp: {
          bytes: bs58.encode(bbuf),
          offset: 40,
        },
      },
    ];
    const groups = (await this.program.account.group.all(filters)).map(
      (tuple) => Group.from(tuple.publicKey, tuple.account),
    );
    await groups[0].reloadAll(this);
    return groups[0];
  }

  public async getIds(groupPk: PublicKey): Promise<Id | undefined> {
    switch (this.idsSource) {
      case 'api':
        return await Id.fromApi(groupPk);
      case 'get-program-accounts':
        return undefined;
      case 'static':
        return Id.fromIdsByPk(groupPk);
    }
  }

  // Tokens/Banks

  public async tokenRegister(
    group: Group,
    mintPk: PublicKey,
    oraclePk: PublicKey,
    fallbackOraclePk: PublicKey,
    tokenIndex: number,
    name: string,
    params: TokenRegisterParams,
  ): Promise<MangoSignatureStatus> {
    const ix = await this.program.methods
      .tokenRegister(
        tokenIndex,
        name,
        params.oracleConfig,
        params.interestRateParams,
        params.loanFeeRate,
        params.loanOriginationFeeRate,
        params.maintAssetWeight,
        params.initAssetWeight,
        params.maintLiabWeight,
        params.initLiabWeight,
        params.liquidationFee,
        params.stablePriceDelayIntervalSeconds,
        params.stablePriceDelayGrowthLimit,
        params.stablePriceGrowthLimit,
        params.minVaultToDepositsRatio,
        new BN(params.netBorrowLimitWindowSizeTs),
        new BN(params.netBorrowLimitPerWindowQuote),
        params.borrowWeightScaleStartQuote,
        params.depositWeightScaleStartQuote,
        params.reduceOnly,
        params.tokenConditionalSwapTakerFeeRate,
        params.tokenConditionalSwapMakerFeeRate,
        params.flashLoanSwapFeeRate,
        params.interestCurveScaling,
        params.interestTargetUtilization,
        params.groupInsuranceFund,
        params.depositLimit,
        params.zeroUtilRate,
        params.platformLiquidationFee,
        params.disableAssetLiquidation,
        params.collateralFeePerDay,
      )
      .accounts({
        group: group.publicKey,
        admin: (this.program.provider as AnchorProvider).wallet.publicKey,
        mint: mintPk,
        oracle: oraclePk,
        fallbackOracle: fallbackOraclePk,
        payer: (this.program.provider as AnchorProvider).wallet.publicKey,
        rent: SYSVAR_RENT_PUBKEY,
      })
      .instruction();
    return await this.sendAndConfirmTransactionForGroup(group, [ix]);
  }

  public async tokenRegisterTrustless(
    group: Group,
    mintPk: PublicKey,
    oraclePk: PublicKey,
    tokenIndex: number,
    name: string,
  ): Promise<MangoSignatureStatus> {
    const ix = await this.program.methods
      .tokenRegisterTrustless(tokenIndex, name)
      .accounts({
        group: group.publicKey,
        admin: (this.program.provider as AnchorProvider).wallet.publicKey,
        mint: mintPk,
        oracle: oraclePk,
        payer: (this.program.provider as AnchorProvider).wallet.publicKey,
        rent: SYSVAR_RENT_PUBKEY,
      })
      .instruction();
    return await this.sendAndConfirmTransactionForGroup(group, [ix]);
  }

  public async tokenEdit(
    group: Group,
    mintPk: PublicKey,
    params: TokenEditParams,
  ): Promise<MangoSignatureStatus> {
    const bank = group.getFirstBankByMint(mintPk);
    const mintInfo = group.mintInfosMapByTokenIndex.get(bank.tokenIndex)!;

    const ix = await this.program.methods
      .tokenEdit(
        params.oracle,
        params.oracleConfig,
        params.groupInsuranceFund,
        params.interestRateParams,
        params.loanFeeRate,
        params.loanOriginationFeeRate,
        params.maintAssetWeight,
        params.initAssetWeight,
        params.maintLiabWeight,
        params.initLiabWeight,
        params.liquidationFee,
        params.stablePriceDelayIntervalSeconds,
        params.stablePriceDelayGrowthLimit,
        params.stablePriceGrowthLimit,
        params.minVaultToDepositsRatio,
        params.netBorrowLimitPerWindowQuote !== null
          ? new BN(params.netBorrowLimitPerWindowQuote)
          : null,
        params.netBorrowLimitWindowSizeTs !== null
          ? new BN(params.netBorrowLimitWindowSizeTs)
          : null,
        params.borrowWeightScaleStartQuote,
        params.depositWeightScaleStartQuote,
        params.resetStablePrice ?? false,
        params.resetNetBorrowLimit ?? false,
        params.reduceOnly,
        params.name,
        params.forceClose,
        params.tokenConditionalSwapTakerFeeRate,
        params.tokenConditionalSwapMakerFeeRate,
        params.flashLoanSwapFeeRate,
        params.interestCurveScaling,
        params.interestTargetUtilization,
        params.maintWeightShiftStart,
        params.maintWeightShiftEnd,
        params.maintWeightShiftAssetTarget,
        params.maintWeightShiftLiabTarget,
        params.maintWeightShiftAbort ?? false,
        params.fallbackOracle !== null, // setFallbackOracle
        params.depositLimit,
        params.zeroUtilRate,
        params.platformLiquidationFee,
        params.disableAssetLiquidation,
        params.collateralFeePerDay,
        params.forceWithdraw,
      )
      .accounts({
        group: group.publicKey,
        oracle: params.oracle ?? bank.oracle,
        fallbackOracle: params.fallbackOracle ?? bank.fallbackOracle,
        admin: (this.program.provider as AnchorProvider).wallet.publicKey,
        mintInfo: mintInfo.publicKey,
      })
      .remainingAccounts([
        {
          pubkey: bank.publicKey,
          isWritable: true,
          isSigner: false,
        } as AccountMeta,
      ])
      .instruction();
    return await this.sendAndConfirmTransactionForGroup(group, [ix]);
  }

  public async tokenForceCloseBorrowsWithToken(
    group: Group,
    liqor: MangoAccount,
    liqee: MangoAccount,
    assetTokenIndex: TokenIndex,
    liabTokenIndex: TokenIndex,
    maxLiabTransfer?: number,
  ): Promise<MangoSignatureStatus> {
    const assetBank = group.getFirstBankByTokenIndex(assetTokenIndex);
    const liabBank = group.getFirstBankByTokenIndex(liabTokenIndex);
    const healthRemainingAccounts: PublicKey[] =
      this.buildHealthRemainingAccounts(
        group,
        [liqor, liqee],
        [assetBank, liabBank],
        [],
      );
    const parsedHealthAccounts = healthRemainingAccounts.map(
      (pk) =>
        ({
          pubkey: pk,
          isWritable:
            pk.equals(assetBank.publicKey) || pk.equals(liabBank.publicKey)
              ? true
              : false,
          isSigner: false,
        } as AccountMeta),
    );
    const ix = await this.program.methods
      .tokenForceCloseBorrowsWithToken(
        assetTokenIndex,
        liabTokenIndex,
        maxLiabTransfer
          ? toNative(maxLiabTransfer, liabBank.mintDecimals)
          : U64_MAX_BN,
      )
      .accounts({
        group: group.publicKey,
        liqor: liqor.publicKey,
        liqorOwner: (this.program.provider as AnchorProvider).wallet.publicKey,
        liqee: liqee.publicKey,
      })
      .remainingAccounts(parsedHealthAccounts)
      .instruction();
    return await this.sendAndConfirmTransactionForGroup(group, [ix]);
  }

  public async tokenForceWithdraw(
    group: Group,
    mangoAccount: MangoAccount,
    tokenIndex: TokenIndex,
  ): Promise<MangoSignatureStatus> {
    const bank = group.getFirstBankByTokenIndex(tokenIndex);
    if (!bank.forceWithdraw) {
      throw new Error('Bank is not in force-withdraw mode');
    }

    const ownerAtaTokenAccount = await getAssociatedTokenAddress(
      bank.mint,
      mangoAccount.owner,
      true,
    );
    let alternateOwnerTokenAccount = PublicKey.default;
    const preInstructions: TransactionInstruction[] = [];
    const postInstructions: TransactionInstruction[] = [];

    const ai = await this.connection.getAccountInfo(ownerAtaTokenAccount);

    // ensure withdraws don't fail with missing ATAs
    if (ai == null) {
      preInstructions.push(
        await createAssociatedTokenAccountIdempotentInstruction(
          (this.program.provider as AnchorProvider).wallet.publicKey,
          mangoAccount.owner,
          bank.mint,
        ),
      );

      // wsol case
      if (bank.mint.equals(NATIVE_MINT)) {
        postInstructions.push(
          createCloseAccountInstruction(
            ownerAtaTokenAccount,
            mangoAccount.owner,
            mangoAccount.owner,
          ),
        );
      }
    } else {
      const account = await unpackAccount(ownerAtaTokenAccount, ai);
      // if owner is not same as mango account's owner on the ATA (for whatever reason)
      // then create another token account
      if (!account.owner.equals(mangoAccount.owner)) {
        const kp = Keypair.generate();
        alternateOwnerTokenAccount = kp.publicKey;
        await createAccount(
          this.connection,
          (this.program.provider as AnchorProvider).wallet as any as Signer,
          bank.mint,
          mangoAccount.owner,
          kp,
        );

        // wsol case
        if (bank.mint.equals(NATIVE_MINT)) {
          postInstructions.push(
            createCloseAccountInstruction(
              alternateOwnerTokenAccount,
              mangoAccount.owner,
              mangoAccount.owner,
            ),
          );
        }
      }
    }

    const ix = await this.program.methods
      .tokenForceWithdraw()
      .accounts({
        group: group.publicKey,
        account: mangoAccount.publicKey,
        bank: bank.publicKey,
        vault: bank.vault,
        oracle: bank.oracle,
        ownerAtaTokenAccount,
        alternateOwnerTokenAccount,
      })
      .instruction();
    return await this.sendAndConfirmTransactionForGroup(group, [
      ...preInstructions,
      ix,
      ...postInstructions,
    ]);
  }

  public async tokenDeregister(
    group: Group,
    mintPk: PublicKey,
  ): Promise<MangoSignatureStatus> {
    const bank = group.getFirstBankByMint(mintPk);
    const adminPk = (this.program.provider as AnchorProvider).wallet.publicKey;

    const dustVaultPk = await getAssociatedTokenAddress(bank.mint, adminPk);
    const ai = await this.program.provider.connection.getAccountInfo(
      dustVaultPk,
    );
    const preInstructions: TransactionInstruction[] = [];
    if (!ai) {
      preInstructions.push(
        await createAssociatedTokenAccountIdempotentInstruction(
          adminPk,
          adminPk,
          bank.mint,
        ),
      );
    }

    const ix = await this.program.methods
      .tokenDeregister()
      .accounts({
        group: group.publicKey,
        admin: adminPk,
        mintInfo: group.mintInfosMapByTokenIndex.get(bank.tokenIndex)
          ?.publicKey,
        dustVault: dustVaultPk,
        solDestination: (this.program.provider as AnchorProvider).wallet
          .publicKey,
      })
      .remainingAccounts(
        [bank.publicKey, bank.vault].map(
          (pk) =>
            ({ pubkey: pk, isWritable: true, isSigner: false } as AccountMeta),
        ),
      )
      .instruction();

    return await this.sendAndConfirmTransactionForGroup(group, [
      ...preInstructions,
      ix,
    ]);
  }

  public async getBanksForGroup(group: Group): Promise<Bank[]> {
    return (
      await this.program.account.bank.all([
        {
          memcmp: {
            bytes: group.publicKey.toBase58(),
            offset: 8,
          },
        },
      ])
    ).map((tuple) => Bank.from(tuple.publicKey, tuple.account));
  }

  public async getMintInfosForGroup(group: Group): Promise<MintInfo[]> {
    return (
      await this.program.account.mintInfo.all([
        {
          memcmp: {
            bytes: group.publicKey.toBase58(),
            offset: 8,
          },
        },
      ])
    ).map((tuple) => {
      return MintInfo.from(tuple.publicKey, tuple.account);
    });
  }

  public async getMintInfoForTokenIndex(
    group: Group,
    tokenIndex: TokenIndex,
  ): Promise<MintInfo[]> {
    const tokenIndexBuf = Buffer.alloc(2);
    tokenIndexBuf.writeUInt16LE(tokenIndex);
    return (
      await this.program.account.mintInfo.all([
        {
          memcmp: {
            bytes: group.publicKey.toBase58(),
            offset: 8,
          },
        },
        {
          memcmp: {
            bytes: bs58.encode(tokenIndexBuf),
            offset: 40,
          },
        },
      ])
    ).map((tuple) => {
      return MintInfo.from(tuple.publicKey, tuple.account);
    });
  }

  // Stub Oracle

  public async stubOracleCreate(
    group: Group,
    mintPk: PublicKey,
    price: number,
  ): Promise<MangoSignatureStatus> {
    const stubOracle = Keypair.generate();
    const ix = await this.program.methods
      .stubOracleCreate({ val: I80F48.fromNumber(price).getData() })
      .accounts({
        group: group.publicKey,
        admin: (this.program.provider as AnchorProvider).wallet.publicKey,
        oracle: stubOracle.publicKey,
        mint: mintPk,
        payer: (this.program.provider as AnchorProvider).wallet.publicKey,
      })
      .instruction();
    return await this.sendAndConfirmTransactionForGroup(group, [ix], {
      additionalSigners: [stubOracle],
    });
  }

  public async stubOracleClose(
    group: Group,
    oracle: PublicKey,
  ): Promise<MangoSignatureStatus> {
    const ix = await this.program.methods
      .stubOracleClose()
      .accounts({
        group: group.publicKey,
        oracle: oracle,
        solDestination: (this.program.provider as AnchorProvider).wallet
          .publicKey,
      })
      .instruction();
    return await this.sendAndConfirmTransactionForGroup(group, [ix]);
  }

  public async stubOracleSet(
    group: Group,
    oraclePk: PublicKey,
    price: number,
  ): Promise<MangoSignatureStatus> {
    const ix = await this.program.methods
      .stubOracleSet({ val: I80F48.fromNumber(price).getData() })
      .accounts({
        group: group.publicKey,
        admin: (this.program.provider as AnchorProvider).wallet.publicKey,
        oracle: oraclePk,
      })
      .instruction();
    return await this.sendAndConfirmTransactionForGroup(group, [ix]);
  }

  public async getStubOracle(
    group: Group,
    mintPk?: PublicKey,
  ): Promise<StubOracle[]> {
    const filters = [
      {
        memcmp: {
          bytes: group.publicKey.toBase58(),
          offset: 8,
        },
      },
    ];

    if (mintPk) {
      filters.push({
        memcmp: {
          bytes: mintPk.toBase58(),
          offset: 40,
        },
      });
    }

    return (await this.program.account.stubOracle.all(filters)).map((pa) =>
      StubOracle.from(pa.publicKey, pa.account),
    );
  }

  // MangoAccount

  public async createMangoAccount(
    group: Group,
    accountNumber?: number,
    name?: string,
    tokenCount?: number,
    serum3Count?: number,
    perpCount?: number,
    perpOoCount?: number,
  ): Promise<MangoSignatureStatus> {
    const ix = await this.program.methods
      .accountCreate(
        accountNumber ?? 0,
        tokenCount ?? 8,
        serum3Count ?? 4,
        perpCount ?? 4,
        perpOoCount ?? 32,
        name ?? '',
      )
      .accounts({
        group: group.publicKey,
        owner: (this.program.provider as AnchorProvider).wallet.publicKey,
        payer: (this.program.provider as AnchorProvider).wallet.publicKey,
      })
      .instruction();

    return await this.sendAndConfirmTransactionForGroup(group, [ix]);
  }

  public async expandMangoAccount(
    group: Group,
    account: MangoAccount,
    tokenCount: number,
    serum3Count: number,
    perpCount: number,
    perpOoCount: number,
  ): Promise<MangoSignatureStatus> {
    const ix = await this.program.methods
      .accountExpand(tokenCount, serum3Count, perpCount, perpOoCount)
      .accounts({
        group: group.publicKey,
        account: account.publicKey,
        owner: (this.program.provider as AnchorProvider).wallet.publicKey,
        payer: (this.program.provider as AnchorProvider).wallet.publicKey,
      })
      .instruction();
    return await this.sendAndConfirmTransactionForGroup(group, [ix]);
  }

  public async accountExpandV2(
    group: Group,
    account: MangoAccount,
    tokenCount: number,
    serum3Count: number,
    perpCount: number,
    perpOoCount: number,
    tokenConditionalSwapCount: number,
  ): Promise<MangoSignatureStatus> {
    const ix = await this.accountExpandV2Ix(
      group,
      account,
      tokenCount,
      serum3Count,
      perpCount,
      perpOoCount,
      tokenConditionalSwapCount,
    );
    return await this.sendAndConfirmTransactionForGroup(group, [ix]);
  }

  public async accountExpandV2Ix(
    group: Group,
    account: MangoAccount,
    tokenCount: number,
    serum3Count: number,
    perpCount: number,
    perpOoCount: number,
    tokenConditionalSwapCount: number,
  ): Promise<TransactionInstruction> {
    return await this.program.methods
      .accountExpandV2(
        tokenCount,
        serum3Count,
        perpCount,
        perpOoCount,
        tokenConditionalSwapCount,
      )
      .accounts({
        group: group.publicKey,
        account: account.publicKey,
        owner: (this.program.provider as AnchorProvider).wallet.publicKey,
        payer: (this.program.provider as AnchorProvider).wallet.publicKey,
      })
      .instruction();
  }

  public async editMangoAccount(
    group: Group,
    mangoAccount: MangoAccount,
    name?: string,
    delegate?: PublicKey,
    temporaryDelegate?: PublicKey,
    delegateExpiry?: number,
  ): Promise<MangoSignatureStatus> {
    const ix = await this.program.methods
      .accountEdit(
        name ?? null,
        delegate ?? null,
        temporaryDelegate ?? null,
        delegateExpiry ? new BN(delegateExpiry) : null,
      )
      .accounts({
        group: group.publicKey,
        account: mangoAccount.publicKey,
        owner: (this.program.provider as AnchorProvider).wallet.publicKey,
      })
      .instruction();

    return await this.sendAndConfirmTransactionForGroup(group, [ix]);
  }

  public async toggleMangoAccountFreeze(
    group: Group,
    mangoAccount: MangoAccount,
    freeze: boolean,
  ): Promise<MangoSignatureStatus> {
    const ix = await this.program.methods
      .accountToggleFreeze(freeze)
      .accounts({
        group: group.publicKey,
        account: mangoAccount.publicKey,
        admin: (this.program.provider as AnchorProvider).wallet.publicKey,
      })
      .instruction();
    return await this.sendAndConfirmTransactionForGroup(group, [ix]);
  }

  public async getMangoAccount(
    mangoAccountPk: PublicKey,
    loadSerum3Oo = false,
  ): Promise<MangoAccount> {
    const mangoAccount = await this.getMangoAccountFromPk(mangoAccountPk);
    if (loadSerum3Oo) {
      await mangoAccount?.reloadSerum3OpenOrders(this);
    }
    return mangoAccount;
  }

  private async getMangoAccountFromPk(
    mangoAccountPk: PublicKey,
  ): Promise<MangoAccount> {
    return this.getMangoAccountFromAi(
      mangoAccountPk,
      (await this.program.provider.connection.getAccountInfo(
        mangoAccountPk,
      )) as AccountInfo<Buffer>,
    );
  }

  public getMangoAccountFromAi(
    mangoAccountPk: PublicKey,
    ai: AccountInfo<Buffer>,
  ): MangoAccount {
    const decodedMangoAccount = this.program.coder.accounts.decode(
      'mangoAccount',
      ai.data,
    );

    return MangoAccount.from(mangoAccountPk, decodedMangoAccount);
  }

  public async getMangoAccountWithSlot(
    mangoAccountPk: PublicKey,
    loadSerum3Oo = false,
  ): Promise<{ slot: number; value: MangoAccount } | undefined> {
    const resp =
      await this.program.provider.connection.getAccountInfoAndContext(
        mangoAccountPk,
      );
    if (!resp?.value) return;
    const mangoAccount = await this.getMangoAccountFromAi(
      mangoAccountPk,
      resp.value,
    );
    if (loadSerum3Oo) {
      await mangoAccount?.reloadSerum3OpenOrders(this);
    }
    return { slot: resp.context.slot, value: mangoAccount };
  }

  public async getMangoAccountForOwner(
    group: Group,
    ownerPk: PublicKey,
    accountNumber: number,
    loadSerum3Oo = false,
  ): Promise<MangoAccount | undefined> {
    const mangoAccounts = await this.getMangoAccountsForOwner(
      group,
      ownerPk,
      loadSerum3Oo,
    );
    const foundMangoAccount = mangoAccounts.find(
      (a) => a.accountNum == accountNumber,
    );

    return foundMangoAccount;
  }

  public async getMangoAccountsForOwner(
    group: Group,
    ownerPk: PublicKey,
    loadSerum3Oo = false,
  ): Promise<MangoAccount[]> {
    const discriminatorMemcmp: {
      offset: number;
      bytes: string;
    } = this.program.account.mangoAccount.coder.accounts.memcmp(
      'mangoAccount',
      undefined,
    );

    const accounts = await Promise.all(
      (
        await this.program.provider.connection.getProgramAccounts(
          this.programId,
          {
            filters: [
              {
                memcmp: {
                  bytes: discriminatorMemcmp.bytes,
                  offset: discriminatorMemcmp.offset,
                },
              },
              {
                memcmp: {
                  bytes: group.publicKey.toBase58(),
                  offset: 8,
                },
              },
              {
                memcmp: {
                  bytes: ownerPk.toBase58(),
                  offset: 40,
                },
              },
            ],
          },
        )
      ).map((account) => {
        return this.getMangoAccountFromAi(account.pubkey, account.account);
      }),
    );

    if (loadSerum3Oo) {
      await Promise.all(
        accounts.map(async (a) => await a.reloadSerum3OpenOrders(this)),
      );
    }

    return accounts;
  }

  public async getMangoAccountsForDelegate(
    group: Group,
    delegate: PublicKey,
    loadSerum3Oo = false,
  ): Promise<MangoAccount[]> {
    const discriminatorMemcmp: {
      offset: number;
      bytes: string;
    } = this.program.account.mangoAccount.coder.accounts.memcmp(
      'mangoAccount',
      undefined,
    );

    const accounts = await Promise.all(
      (
        await this.program.provider.connection.getProgramAccounts(
          this.programId,
          {
            filters: [
              {
                memcmp: {
                  bytes: discriminatorMemcmp.bytes,
                  offset: discriminatorMemcmp.offset,
                },
              },
              {
                memcmp: {
                  bytes: group.publicKey.toBase58(),
                  offset: 8,
                },
              },
              {
                memcmp: {
                  bytes: delegate.toBase58(),
                  offset: 104,
                },
              },
            ],
          },
        )
      ).map((account) => {
        return this.getMangoAccountFromAi(account.pubkey, account.account);
      }),
    );

    if (loadSerum3Oo) {
      await Promise.all(
        accounts.map(async (a) => await a.reloadSerum3OpenOrders(this)),
      );
    }

    return accounts;
  }

  public async getAllMangoAccounts(
    group: Group,
    loadSerum3Oo = false,
  ): Promise<MangoAccount[]> {
    const discriminatorMemcmp: {
      offset: number;
      bytes: string;
    } = this.program.account.mangoAccount.coder.accounts.memcmp(
      'mangoAccount',
      undefined,
    );

    const accounts = await Promise.all(
      (
        await this.program.provider.connection.getProgramAccounts(
          this.programId,
          {
            filters: [
              {
                memcmp: {
                  bytes: discriminatorMemcmp.bytes,
                  offset: discriminatorMemcmp.offset,
                },
              },
              {
                memcmp: {
                  bytes: group.publicKey.toBase58(),
                  offset: 8,
                },
              },
            ],
          },
        )
      ).map((account) => {
        return this.getMangoAccountFromAi(account.pubkey, account.account);
      }),
    );

    if (loadSerum3Oo) {
      const ooPks = accounts
        .map((a) => a.serum3Active().map((serum3) => serum3.openOrders))
        .flat();

      const ais: AccountInfo<Buffer>[] = (
        await Promise.all(
          chunk(ooPks, 100).map(
            async (ooPksChunk) =>
              await this.program.provider.connection.getMultipleAccountsInfo(
                ooPksChunk,
              ),
          ),
        )
      ).flat();

      if (ooPks.length != ais.length) {
        throw new Error(`Error in fetch all open orders accounts!`);
      }

      const serum3OosMapByOo = new Map(
        Array.from(
          ais.map((ai, i) => {
            if (ai == null) {
              throw new Error(`Undefined AI for open orders ${ooPks[i]}!`);
            }
            const oo = OpenOrders.fromAccountInfo(
              ooPks[i],
              ai,
              OPENBOOK_PROGRAM_ID[this.cluster],
            );
            return [ooPks[i].toBase58(), oo];
          }),
        ),
      );

      accounts.forEach(
        async (a) => await a.loadSerum3OpenOrders(serum3OosMapByOo),
      );
    }

    return accounts;
  }

  /**
   * Note: this ix doesn't settle liabs, reduce open positions, or withdraw tokens to wallet,
   * it simply closes the account. To close successfully ensure all positions are closed, or
   * use forceClose flag
   * @param group
   * @param mangoAccount
   * @param forceClose
   * @returns
   */
  public async closeMangoAccount(
    group: Group,
    mangoAccount: MangoAccount,
    forceClose = false,
  ): Promise<MangoSignatureStatus> {
    const ix = await this.program.methods
      .accountClose(forceClose)
      .accounts({
        group: group.publicKey,
        account: mangoAccount.publicKey,
        owner: (this.program.provider as AnchorProvider).wallet.publicKey,
        solDestination: mangoAccount.owner,
      })
      .instruction();

    return await this.sendAndConfirmTransactionForGroup(group, [ix]);
  }

  public async emptyAndCloseMangoAccount(
    group: Group,
    mangoAccount: MangoAccount,
  ): Promise<MangoSignatureStatus> {
    // Work on a deep cloned mango account, since we would deactivating positions
    // before deactivation reaches on-chain state in order to simplify building a fresh list
    // of healthRemainingAccounts to each subsequent ix
    const clonedMangoAccount = copy(mangoAccount);
    const instructions: TransactionInstruction[] = [];

    for (const serum3Account of clonedMangoAccount.serum3Active()) {
      const serum3Market = group.serum3MarketsMapByMarketIndex.get(
        serum3Account.marketIndex,
      )!;

      const closeOOIx = await this.serum3CloseOpenOrdersIx(
        group,
        clonedMangoAccount,
        serum3Market.serumMarketExternal,
      );
      instructions.push(closeOOIx);
      serum3Account.marketIndex =
        Serum3Orders.Serum3MarketIndexUnset as MarketIndex;
    }

    for (const pp of clonedMangoAccount.perpActive()) {
      const perpMarketIndex = pp.marketIndex;
      const perpMarket = group.getPerpMarketByMarketIndex(perpMarketIndex);
      const deactivatingPositionIx = await this.perpDeactivatePositionIx(
        group,
        clonedMangoAccount,
        perpMarketIndex,
      );
      instructions.push(deactivatingPositionIx);
      pp.marketIndex = PerpPosition.PerpMarketIndexUnset as PerpMarketIndex;
    }

    for (const tp of clonedMangoAccount.tokensActive()) {
      const bank = group.getFirstBankByTokenIndex(tp.tokenIndex);
      const withdrawIx = await this.tokenWithdrawNativeIx(
        group,
        clonedMangoAccount,
        bank.mint,
        U64_MAX_BN,
        false,
      );
      instructions.push(...withdrawIx);
      tp.tokenIndex = TokenPosition.TokenIndexUnset as TokenIndex;
    }

    const closeIx = await this.program.methods
      .accountClose(false)
      .accounts({
        group: group.publicKey,
        account: clonedMangoAccount.publicKey,
        owner: (this.program.provider as AnchorProvider).wallet.publicKey,
        solDestination: clonedMangoAccount.owner,
      })
      .instruction();
    instructions.push(closeIx);

    return await this.sendAndConfirmTransactionForGroup(group, instructions);
  }

  public async accountBuybackFeesWithMngoIx(
    group: Group,
    mangoAccount: MangoAccount,
    maxBuybackUsd?: number,
  ): Promise<TransactionInstruction> {
    maxBuybackUsd = maxBuybackUsd ?? mangoAccount.getMaxFeesBuybackUi(group);
    return await this.program.methods
      .accountBuybackFeesWithMngo(toNative(maxBuybackUsd, 6))
      .accounts({
        group: group.publicKey,
        account: mangoAccount.publicKey,
        daoAccount: group.buybackFeesSwapMangoAccount,
        mngoBank: group.getFirstBankForMngo().publicKey,
        mngoOracle: group.getFirstBankForMngo().oracle,
        feesBank: group.getFirstBankByTokenIndex(0 as TokenIndex).publicKey,
        feesOracle: group.getFirstBankByTokenIndex(0 as TokenIndex).oracle,
      })
      .instruction();
  }

  public async accountBuybackFeesWithMngo(
    group: Group,
    mangoAccount: MangoAccount,
    maxBuyback?: number,
  ): Promise<MangoSignatureStatus> {
    const ix = await this.accountBuybackFeesWithMngoIx(
      group,
      mangoAccount,
      maxBuyback,
    );
    return await this.sendAndConfirmTransactionForGroup(group, [ix]);
  }

  public async tokenDeposit(
    group: Group,
    mangoAccount: MangoAccount,
    mintPk: PublicKey,
    amount: number,
    reduceOnly = false,
  ): Promise<MangoSignatureStatus> {
    const decimals = group.getMintDecimals(mintPk);
    const nativeAmount = toNative(amount, decimals);
    return await this.tokenDepositNative(
      group,
      mangoAccount,
      mintPk,
      nativeAmount,
      reduceOnly,
    );
  }

  public async tokenDepositNative(
    group: Group,
    mangoAccount: MangoAccount,
    mintPk: PublicKey,
    nativeAmount: BN,
    reduceOnly = false,
    intoExisting = false,
  ): Promise<MangoSignatureStatus> {
    const bank = group.getFirstBankByMint(mintPk);

    const walletPk = this.walletPk;
    const tokenAccountPk = await getAssociatedTokenAddress(
      mintPk,
      walletPk,
      // Allow ATA authority to be a PDA
      true,
    );

    let wrappedSolAccount: PublicKey | undefined;
    let preInstructions: TransactionInstruction[] = [];
    let postInstructions: TransactionInstruction[] = [];
    if (mintPk.equals(NATIVE_MINT)) {
      // Generate a random seed for wrappedSolAccount.
      const seed = Keypair.generate().publicKey.toBase58().slice(0, 32);
      // Calculate a publicKey that will be controlled by the current wallet.
      wrappedSolAccount = await PublicKey.createWithSeed(
        walletPk,
        seed,
        TOKEN_PROGRAM_ID,
      );

      const lamports = nativeAmount.add(new BN(1e7));

      preInstructions = [
        SystemProgram.createAccountWithSeed({
          fromPubkey: walletPk,
          basePubkey: walletPk,
          seed,
          newAccountPubkey: wrappedSolAccount,
          lamports: lamports.toNumber(),
          space: 165,
          programId: TOKEN_PROGRAM_ID,
        }),
        createInitializeAccount3Instruction(
          wrappedSolAccount,
          NATIVE_MINT,
          walletPk,
        ),
      ];
      postInstructions = [
        createCloseAccountInstruction(wrappedSolAccount, walletPk, walletPk),
      ];
    }

    const healthRemainingAccounts: PublicKey[] =
      this.buildHealthRemainingAccounts(group, [mangoAccount], [bank], []);

    const sharedAccounts = {
      group: group.publicKey,
      account: mangoAccount.publicKey,
      bank: bank.publicKey,
      vault: bank.vault,
      oracle: bank.oracle,
      tokenAccount: wrappedSolAccount ?? tokenAccountPk,
      tokenAuthority: walletPk,
    };

    let ixBase;
    if (!intoExisting) {
      ixBase = this.program.methods
        .tokenDeposit(new BN(nativeAmount), reduceOnly)
        .accounts({
          owner: mangoAccount.owner,
          ...sharedAccounts,
        });
    } else {
      ixBase = this.program.methods
        .tokenDepositIntoExisting(new BN(nativeAmount), reduceOnly)
        .accounts(sharedAccounts);
    }

    const ix = await ixBase
      .remainingAccounts(
        healthRemainingAccounts.map(
          (pk) =>
            ({ pubkey: pk, isWritable: false, isSigner: false } as AccountMeta),
        ),
      )
      .instruction();

    return await this.sendAndConfirmTransactionForGroup(group, [
      ...preInstructions,
      ix,
      ...postInstructions,
    ]);
  }

  public async tokenWithdrawAllDepositForAllUnconfidentOrStaleOracles(
    group: Group,
    mangoAccount: MangoAccount,
  ): Promise<MangoSignatureStatus> {
    const nowSlot = await this.connection.getSlot();

    const banksToWithdrawFrom = Array.from(group.banksMapByTokenIndex.values())
      .map((banks) => banks[0])
      .filter((bank) => bank.isOracleStaleOrUnconfident(nowSlot))
      .filter((b) => mangoAccount.getTokenBalanceUi(b) > 0);

    if (banksToWithdrawFrom.length === 0) {
      throw new Error(`No stale oracle or bad confidence oracle deposits!`);
    }

    const ixs = await Promise.all(
      banksToWithdrawFrom.map((bank) => {
        return this.tokenWithdrawNativeIx(
          group,
          mangoAccount,
          bank.mint,
          U64_MAX_BN,
          false,
        );
      }),
    );

    return await this.sendAndConfirmTransactionForGroup(group, ixs.flat());
  }

  /**
   * Withdraw the entire deposit balance for a token, effectively freeing the token position
   *
   * @param group
   * @param mangoAccount
   * @param mintPk
   * @returns
   */
  public async tokenWithdrawAllDepositForMint(
    group: Group,
    mangoAccount: MangoAccount,
    mintPk: PublicKey,
  ): Promise<MangoSignatureStatus> {
    const bank = group.getFirstBankByMint(mintPk);
    const b = mangoAccount.getTokenBalance(bank).toNumber();
    if (b < 0) {
      throw new Error(`Only call this method for deposits and not borrows!`);
    }
    const ixs = await this.tokenWithdrawNativeIx(
      group,
      mangoAccount,
      mintPk,
      U64_MAX_BN,
      false,
    );

    return await this.sendAndConfirmTransactionForGroup(group, ixs);
  }

  public async tokenWithdraw(
    group: Group,
    mangoAccount: MangoAccount,
    mintPk: PublicKey,
    amount: number,
    allowBorrow: boolean,
  ): Promise<MangoSignatureStatus> {
    const nativeAmount = toNative(amount, group.getMintDecimals(mintPk));
    const ixs = await this.tokenWithdrawNativeIx(
      group,
      mangoAccount,
      mintPk,
      nativeAmount,
      allowBorrow,
    );

    return await this.sendAndConfirmTransactionForGroup(group, ixs);
  }

  public async tokenWithdrawNativeIx(
    group: Group,
    mangoAccount: MangoAccount,
    mintPk: PublicKey,
    nativeAmount: BN,
    allowBorrow: boolean,
  ): Promise<TransactionInstruction[]> {
    const bank = group.getFirstBankByMint(mintPk);

    const tokenAccountPk = await getAssociatedTokenAddress(
      bank.mint,
      mangoAccount.owner,
      true,
    );

    // ensure withdraws don't fail with missing ATAs
    const preInstructions: TransactionInstruction[] = [
      await createAssociatedTokenAccountIdempotentInstruction(
        mangoAccount.owner,
        mangoAccount.owner,
        bank.mint,
      ),
    ];

    const postInstructions: TransactionInstruction[] = [];
    if (mintPk.equals(NATIVE_MINT)) {
      postInstructions.push(
        createCloseAccountInstruction(
          tokenAccountPk,
          mangoAccount.owner,
          mangoAccount.owner,
        ),
      );
    }

    const healthRemainingAccounts: PublicKey[] =
      this.buildHealthRemainingAccounts(group, [mangoAccount], [bank], [], []);

    const ix = await this.program.methods
      .tokenWithdraw(new BN(nativeAmount), allowBorrow)
      .accounts({
        group: group.publicKey,
        account: mangoAccount.publicKey,
        owner: mangoAccount.owner,
        bank: bank.publicKey,
        vault: bank.vault,
        oracle: bank.oracle,
        tokenAccount: tokenAccountPk,
      })
      .remainingAccounts(
        healthRemainingAccounts.map(
          (pk) =>
            ({
              pubkey: pk,
              isWritable: false,
              isSigner: false,
            } as AccountMeta),
        ),
      )
      .instruction();

    return [...preInstructions, ix, ...postInstructions];
  }

  public async tokenWithdrawNative(
    group: Group,
    mangoAccount: MangoAccount,
    mintPk: PublicKey,
    nativeAmount: BN,
    allowBorrow: boolean,
  ): Promise<MangoSignatureStatus> {
    const ixs = await this.tokenWithdrawNativeIx(
      group,
      mangoAccount,
      mintPk,
      nativeAmount,
      allowBorrow,
    );
    return await this.sendAndConfirmTransactionForGroup(group, ixs);
  }

  // Serum

  public async serum3RegisterMarket(
    group: Group,
    serum3MarketExternalPk: PublicKey,
    baseBank: Bank,
    quoteBank: Bank,
    marketIndex: number,
    name: string,
    oraclePriceBand: number,
  ): Promise<MangoSignatureStatus> {
    const ix = await this.program.methods
      .serum3RegisterMarket(marketIndex, name, oraclePriceBand)
      .accounts({
        group: group.publicKey,
        admin: (this.program.provider as AnchorProvider).wallet.publicKey,
        serumProgram: OPENBOOK_PROGRAM_ID[this.cluster],
        serumMarketExternal: serum3MarketExternalPk,
        baseBank: baseBank.publicKey,
        quoteBank: quoteBank.publicKey,
        payer: (this.program.provider as AnchorProvider).wallet.publicKey,
      })
      .instruction();
    return await this.sendAndConfirmTransactionForGroup(group, [ix]);
  }

  public async serum3ConsumeEvents(
    group: Group,
    serum3MarketExternalPk: PublicKey,
  ): Promise<MangoSignatureStatus> {
    const serum3MarketExternal = group.serum3ExternalMarketsMap.get(
      serum3MarketExternalPk.toBase58(),
    )!;
    const ai = await this.program.provider.connection.getAccountInfo(
      serum3MarketExternal.decoded.eventQueue,
    );
    const eq = decodeEventQueue(ai!.data);
    const orderedAccounts: PublicKey[] = eq
      .map((e) => e.openOrders)
      .sort((a, b) => a.toBuffer().swap64().compare(b.toBuffer().swap64()));
    if (orderedAccounts.length == 0) {
      throw new Error(`Event queue is empty!`);
    }
    return this.sendAndConfirmTransactionForGroup(group, [
      serum3MarketExternal.makeConsumeEventsInstruction(orderedAccounts, 65535),
    ]);
  }

  public async serum3EditMarketIx(
    group: Group,
    serum3MarketIndex: MarketIndex,
    admin: PublicKey,
    reduceOnly: boolean | null,
    forceClose: boolean | null,
    name: string | null,
    oraclePriceBand: number | null,
  ): Promise<TransactionInstruction> {
    const serum3Market =
      group.serum3MarketsMapByMarketIndex.get(serum3MarketIndex);
    const ix = await this.program.methods
      .serum3EditMarket(reduceOnly, forceClose, name, oraclePriceBand)
      .accounts({
        group: group.publicKey,
        admin: admin,
        market: serum3Market?.publicKey,
      })
      .instruction();
    return ix;
  }

  public async serum3EditMarket(
    group: Group,
    serum3MarketIndex: MarketIndex,
    reduceOnly: boolean | null,
    forceClose: boolean | null,
    name: string | null,
    oraclePriceBand: number | null,
  ): Promise<MangoSignatureStatus> {
    const admin = (this.program.provider as AnchorProvider).wallet.publicKey;
    const ix = await this.serum3EditMarketIx(
      group,
      serum3MarketIndex,
      admin,
      reduceOnly,
      forceClose,
      name,
      oraclePriceBand,
    );
    return await this.sendAndConfirmTransactionForGroup(group, [ix]);
  }

  public async serum3deregisterMarket(
    group: Group,
    externalMarketPk: PublicKey,
  ): Promise<MangoSignatureStatus> {
    const serum3Market = group.serum3MarketsMapByExternal.get(
      externalMarketPk.toBase58(),
    )!;

    const marketIndexBuf = Buffer.alloc(2);
    marketIndexBuf.writeUInt16LE(serum3Market.marketIndex);
    const [indexReservation] = await PublicKey.findProgramAddress(
      [Buffer.from('Serum3Index'), group.publicKey.toBuffer(), marketIndexBuf],
      this.program.programId,
    );

    const ix = await this.program.methods
      .serum3DeregisterMarket()
      .accounts({
        group: group.publicKey,
        serumMarket: serum3Market.publicKey,
        indexReservation,
        solDestination: (this.program.provider as AnchorProvider).wallet
          .publicKey,
      })
      .instruction();
    return await this.sendAndConfirmTransactionForGroup(group, [ix]);
  }

  public async serum3GetMarkets(
    group: Group,
    baseTokenIndex?: number,
    quoteTokenIndex?: number,
  ): Promise<Serum3Market[]> {
    const bumpfbuf = Buffer.alloc(1);
    bumpfbuf.writeUInt8(255);

    const filters: MemcmpFilter[] = [
      {
        memcmp: {
          bytes: group.publicKey.toBase58(),
          offset: 8,
        },
      },
    ];

    if (baseTokenIndex) {
      const bbuf = Buffer.alloc(2);
      bbuf.writeUInt16LE(baseTokenIndex);
      filters.push({
        memcmp: {
          bytes: bs58.encode(bbuf),
          offset: 40,
        },
      });
    }

    if (quoteTokenIndex) {
      const qbuf = Buffer.alloc(2);
      qbuf.writeUInt16LE(quoteTokenIndex);
      filters.push({
        memcmp: {
          bytes: bs58.encode(qbuf),
          offset: 42,
        },
      });
    }

    return (await this.program.account.serum3Market.all(filters)).map((tuple) =>
      Serum3Market.from(tuple.publicKey, tuple.account),
    );
  }

  public async serum3CreateOpenOrders(
    group: Group,
    mangoAccount: MangoAccount,
    externalMarketPk: PublicKey,
  ): Promise<MangoSignatureStatus> {
    const serum3Market: Serum3Market = group.serum3MarketsMapByExternal.get(
      externalMarketPk.toBase58(),
    )!;

    const ix = await this.program.methods
      .serum3CreateOpenOrders()
      .accounts({
        group: group.publicKey,
        account: mangoAccount.publicKey,
        serumMarket: serum3Market.publicKey,
        serumProgram: serum3Market.serumProgram,
        serumMarketExternal: serum3Market.serumMarketExternal,
        owner: (this.program.provider as AnchorProvider).wallet.publicKey,
        payer: (this.program.provider as AnchorProvider).wallet.publicKey,
      })
      .instruction();
    return await this.sendAndConfirmTransactionForGroup(group, [ix]);
  }

  public async serum3CreateOpenOrdersIx(
    group: Group,
    mangoAccount: MangoAccount,
    externalMarketPk: PublicKey,
  ): Promise<TransactionInstruction> {
    const serum3Market: Serum3Market = group.serum3MarketsMapByExternal.get(
      externalMarketPk.toBase58(),
    )!;

    const ix = await this.program.methods
      .serum3CreateOpenOrders()
      .accounts({
        group: group.publicKey,
        account: mangoAccount.publicKey,
        serumMarket: serum3Market.publicKey,
        serumProgram: serum3Market.serumProgram,
        serumMarketExternal: serum3Market.serumMarketExternal,
        owner: (this.program.provider as AnchorProvider).wallet.publicKey,
        payer: (this.program.provider as AnchorProvider).wallet.publicKey,
      })
      .instruction();

    return ix;
  }

  public async serum3CloseOpenOrdersIx(
    group: Group,
    mangoAccount: MangoAccount,
    externalMarketPk: PublicKey,
  ): Promise<TransactionInstruction> {
    const serum3Market = group.serum3MarketsMapByExternal.get(
      externalMarketPk.toBase58(),
    )!;

    return await this.program.methods
      .serum3CloseOpenOrders()
      .accounts({
        group: group.publicKey,
        account: mangoAccount.publicKey,
        serumMarket: serum3Market.publicKey,
        serumProgram: serum3Market.serumProgram,
        serumMarketExternal: serum3Market.serumMarketExternal,
        openOrders: await serum3Market.findOoPda(
          this.programId,
          mangoAccount.publicKey,
        ),
        solDestination: (this.program.provider as AnchorProvider).wallet
          .publicKey,
      })
      .instruction();
  }

  public async serum3CloseOpenOrders(
    group: Group,
    mangoAccount: MangoAccount,
    externalMarketPk: PublicKey,
  ): Promise<MangoSignatureStatus> {
    const ix = await this.serum3CloseOpenOrdersIx(
      group,
      mangoAccount,
      externalMarketPk,
    );

    return await sendTransaction(
      this.program.provider as AnchorProvider,
      [ix],
      group.addressLookupTablesList,
      {
        postSendTxCallback: this.postSendTxCallback,
        postTxConfirmationCallback: this.postTxConfirmationCallback,
      },
    );
  }

  public async serum3LiqForceCancelOrders(
    group: Group,
    mangoAccount: MangoAccount,
    externalMarketPk: PublicKey,
    limit?: number,
  ): Promise<MangoSignatureStatus> {
    const serum3Market = group.serum3MarketsMapByExternal.get(
      externalMarketPk.toBase58(),
    )!;
    const serum3MarketExternal = group.serum3ExternalMarketsMap.get(
      externalMarketPk.toBase58(),
    )!;
    const openOrders = await serum3Market.findOoPda(
      this.programId,
      mangoAccount.publicKey,
    );

    const healthRemainingAccounts: PublicKey[] =
      this.buildHealthRemainingAccounts(
        group,
        [mangoAccount],
        [],
        [],
        [[serum3Market, openOrders]],
      );

    const ix = await this.program.methods
      .serum3LiqForceCancelOrders(limit ?? 10)
      .accounts({
        group: group.publicKey,
        account: mangoAccount.publicKey,
        openOrders,
        serumMarket: serum3Market.publicKey,
        serumProgram: OPENBOOK_PROGRAM_ID[this.cluster],
        serumMarketExternal: serum3Market.serumMarketExternal,
        marketBids: serum3MarketExternal.bidsAddress,
        marketAsks: serum3MarketExternal.asksAddress,
        marketEventQueue: serum3MarketExternal.decoded.eventQueue,
        marketBaseVault: serum3MarketExternal.decoded.baseVault,
        marketQuoteVault: serum3MarketExternal.decoded.quoteVault,
        marketVaultSigner: await generateSerum3MarketExternalVaultSignerAddress(
          this.cluster,
          serum3Market,
          serum3MarketExternal,
        ),
        quoteBank: group.getFirstBankByTokenIndex(serum3Market.quoteTokenIndex)
          .publicKey,
        quoteVault: group.getFirstBankByTokenIndex(serum3Market.quoteTokenIndex)
          .vault,
        baseBank: group.getFirstBankByTokenIndex(serum3Market.baseTokenIndex)
          .publicKey,
        baseVault: group.getFirstBankByTokenIndex(serum3Market.baseTokenIndex)
          .vault,
      })
      .remainingAccounts(
        healthRemainingAccounts.map(
          (pk) =>
            ({ pubkey: pk, isWritable: false, isSigner: false } as AccountMeta),
        ),
      )
      .instruction();

    return await this.sendAndConfirmTransactionForGroup(group, [ix]);
  }

  public async serum3PlaceOrderIx(
    group: Group,
    mangoAccount: MangoAccount,
    externalMarketPk: PublicKey,
    side: Serum3Side,
    price: number,
    size: number,
    selfTradeBehavior: Serum3SelfTradeBehavior,
    orderType: Serum3OrderType,
    clientOrderId: number,
    limit: number,
  ): Promise<TransactionInstruction[]> {
    return await this.serum3PlaceOrderV2Ix(
      group,
      mangoAccount,
      externalMarketPk,
      side,
      price,
      size,
      selfTradeBehavior,
      orderType,
      clientOrderId,
      limit,
    );
  }

  public async serum3PlaceOrderV1Ix(
    group: Group,
    mangoAccount: MangoAccount,
    externalMarketPk: PublicKey,
    side: Serum3Side,
    price: number,
    size: number,
    selfTradeBehavior: Serum3SelfTradeBehavior,
    orderType: Serum3OrderType,
    clientOrderId: number,
    limit: number,
  ): Promise<TransactionInstruction[]> {
    const ixs: TransactionInstruction[] = [];
    const serum3Market = group.serum3MarketsMapByExternal.get(
      externalMarketPk.toBase58(),
    )!;

    let openOrderPk: PublicKey | undefined = undefined;
    const banks: Bank[] = [];
    const openOrdersForMarket: [Serum3Market, PublicKey][] = [];
    if (!mangoAccount.getSerum3Account(serum3Market.marketIndex)) {
      const ix = await this.serum3CreateOpenOrdersIx(
        group,
        mangoAccount,
        serum3Market.serumMarketExternal,
      );
      ixs.push(ix);
      openOrderPk = await serum3Market.findOoPda(
        this.program.programId,
        mangoAccount.publicKey,
      );
      openOrdersForMarket.push([serum3Market, openOrderPk]);
      const baseTokenIndex = serum3Market.baseTokenIndex;
      const quoteTokenIndex = serum3Market.quoteTokenIndex;
      // only include banks if no deposit has been previously made for same token
      banks.push(group.getFirstBankByTokenIndex(quoteTokenIndex));
      banks.push(group.getFirstBankByTokenIndex(baseTokenIndex));
    }

    const healthRemainingAccounts: PublicKey[] =
      this.buildHealthRemainingAccounts(
        group,
        [mangoAccount],
        banks,
        [],
        openOrdersForMarket,
      );

    const serum3MarketExternal = group.serum3ExternalMarketsMap.get(
      externalMarketPk.toBase58(),
    )!;
    const serum3MarketExternalVaultSigner =
      await generateSerum3MarketExternalVaultSignerAddress(
        this.cluster,
        serum3Market,
        serum3MarketExternal,
      );

    const limitPrice = serum3MarketExternal.priceNumberToLots(price);
    const maxBaseQuantity = serum3MarketExternal.baseSizeNumberToLots(size);
    const isTaker = orderType !== Serum3OrderType.postOnly;
    const maxQuoteQuantity = new BN(
      Math.ceil(
        serum3MarketExternal.decoded.quoteLotSize.toNumber() *
          (1 + Math.max(serum3Market.getFeeRates(isTaker), 0)) *
          serum3MarketExternal.baseSizeNumberToLots(size).toNumber() *
          serum3MarketExternal.priceNumberToLots(price).toNumber(),
      ),
    );

    const payerTokenIndex = ((): TokenIndex => {
      if (side == Serum3Side.bid) {
        return serum3Market.quoteTokenIndex;
      } else {
        return serum3Market.baseTokenIndex;
      }
    })();

    const payerBank = group.getFirstBankByTokenIndex(payerTokenIndex);
    const ix = await this.program.methods
      .serum3PlaceOrder(
        side,
        limitPrice,
        maxBaseQuantity,
        maxQuoteQuantity,
        selfTradeBehavior,
        orderType,
        new BN(clientOrderId),
        limit,
      )
      .accounts({
        group: group.publicKey,
        account: mangoAccount.publicKey,
        owner: (this.program.provider as AnchorProvider).wallet.publicKey,
        openOrders:
          openOrderPk ||
          mangoAccount.getSerum3Account(serum3Market.marketIndex)?.openOrders,
        serumMarket: serum3Market.publicKey,
        serumProgram: OPENBOOK_PROGRAM_ID[this.cluster],
        serumMarketExternal: serum3Market.serumMarketExternal,
        marketBids: serum3MarketExternal.bidsAddress,
        marketAsks: serum3MarketExternal.asksAddress,
        marketEventQueue: serum3MarketExternal.decoded.eventQueue,
        marketRequestQueue: serum3MarketExternal.decoded.requestQueue,
        marketBaseVault: serum3MarketExternal.decoded.baseVault,
        marketQuoteVault: serum3MarketExternal.decoded.quoteVault,
        marketVaultSigner: serum3MarketExternalVaultSigner,
        payerBank: payerBank.publicKey,
        payerVault: payerBank.vault,
        payerOracle: payerBank.oracle,
      })
      .remainingAccounts(
        healthRemainingAccounts.map(
          (pk) =>
            ({ pubkey: pk, isWritable: false, isSigner: false } as AccountMeta),
        ),
      )
      .instruction();

    ixs.push(ix);

    return ixs;
  }

  public async serum3PlaceOrderV2Ix(
    group: Group,
    mangoAccount: MangoAccount,
    externalMarketPk: PublicKey,
    side: Serum3Side,
    price: number,
    size: number,
    selfTradeBehavior: Serum3SelfTradeBehavior,
    orderType: Serum3OrderType,
    clientOrderId: number,
    limit: number,
  ): Promise<TransactionInstruction[]> {
    const ixs: TransactionInstruction[] = [];
    const serum3Market = group.serum3MarketsMapByExternal.get(
      externalMarketPk.toBase58(),
    )!;

    let openOrderPk: PublicKey | undefined = undefined;
    const banks: Bank[] = [];
    const openOrdersForMarket: [Serum3Market, PublicKey][] = [];
    if (!mangoAccount.getSerum3Account(serum3Market.marketIndex)) {
      const ix = await this.serum3CreateOpenOrdersIx(
        group,
        mangoAccount,
        serum3Market.serumMarketExternal,
      );
      ixs.push(ix);
      openOrderPk = await serum3Market.findOoPda(
        this.program.programId,
        mangoAccount.publicKey,
      );
      openOrdersForMarket.push([serum3Market, openOrderPk]);
      const baseTokenIndex = serum3Market.baseTokenIndex;
      const quoteTokenIndex = serum3Market.quoteTokenIndex;
      // only include banks if no deposit has been previously made for same token
      banks.push(group.getFirstBankByTokenIndex(quoteTokenIndex));
      banks.push(group.getFirstBankByTokenIndex(baseTokenIndex));
    }

    const healthRemainingAccounts: PublicKey[] =
      this.buildHealthRemainingAccounts(
        group,
        [mangoAccount],
        banks,
        [],
        openOrdersForMarket,
      );

    const serum3MarketExternal = group.serum3ExternalMarketsMap.get(
      externalMarketPk.toBase58(),
    )!;
    const serum3MarketExternalVaultSigner =
      await generateSerum3MarketExternalVaultSignerAddress(
        this.cluster,
        serum3Market,
        serum3MarketExternal,
      );

    const limitPrice = serum3MarketExternal.priceNumberToLots(price);
    const maxBaseQuantity = serum3MarketExternal.baseSizeNumberToLots(size);
    const isTaker = orderType !== Serum3OrderType.postOnly;
    const maxQuoteQuantity = new BN(
      Math.ceil(
        serum3MarketExternal.decoded.quoteLotSize.toNumber() *
          (1 + Math.max(serum3Market.getFeeRates(isTaker), 0)) *
          serum3MarketExternal.baseSizeNumberToLots(size).toNumber() *
          serum3MarketExternal.priceNumberToLots(price).toNumber(),
      ),
    );

    const payerTokenIndex = ((): TokenIndex => {
      if (side == Serum3Side.bid) {
        return serum3Market.quoteTokenIndex;
      } else {
        return serum3Market.baseTokenIndex;
      }
    })();

    const receiverTokenIndex = ((): TokenIndex => {
      if (side == Serum3Side.bid) {
        return serum3Market.baseTokenIndex;
      } else {
        return serum3Market.quoteTokenIndex;
      }
    })();

    const payerBank = group.getFirstBankByTokenIndex(payerTokenIndex);
    const receiverBank = group.getFirstBankByTokenIndex(receiverTokenIndex);
    const ix = await this.program.methods
      .serum3PlaceOrderV2(
        side,
        limitPrice,
        maxBaseQuantity,
        maxQuoteQuantity,
        selfTradeBehavior,
        orderType,
        new BN(clientOrderId),
        limit,
      )
      .accounts({
        group: group.publicKey,
        account: mangoAccount.publicKey,
        owner: (this.program.provider as AnchorProvider).wallet.publicKey,
        openOrders:
          openOrderPk ||
          mangoAccount.getSerum3Account(serum3Market.marketIndex)?.openOrders,
        serumMarket: serum3Market.publicKey,
        serumProgram: OPENBOOK_PROGRAM_ID[this.cluster],
        serumMarketExternal: serum3Market.serumMarketExternal,
        marketBids: serum3MarketExternal.bidsAddress,
        marketAsks: serum3MarketExternal.asksAddress,
        marketEventQueue: serum3MarketExternal.decoded.eventQueue,
        marketRequestQueue: serum3MarketExternal.decoded.requestQueue,
        marketBaseVault: serum3MarketExternal.decoded.baseVault,
        marketQuoteVault: serum3MarketExternal.decoded.quoteVault,
        marketVaultSigner: serum3MarketExternalVaultSigner,
        payerBank: payerBank.publicKey,
        payerVault: payerBank.vault,
        payerOracle: payerBank.oracle,
      })
      .remainingAccounts(
        healthRemainingAccounts.map(
          (pk) =>
            ({
              pubkey: pk,
              isWritable: receiverBank.publicKey.equals(pk) ? true : false,
              isSigner: false,
            } as AccountMeta),
        ),
      )
      .instruction();

    ixs.push(ix);

    return ixs;
  }

  public async serum3PlaceOrder(
    group: Group,
    mangoAccount: MangoAccount,
    externalMarketPk: PublicKey,
    side: Serum3Side,
    price: number,
    size: number,
    selfTradeBehavior: Serum3SelfTradeBehavior,
    orderType: Serum3OrderType,
    clientOrderId: number,
    limit: number,
  ): Promise<MangoSignatureStatus> {
    const placeOrderIxs = await this.serum3PlaceOrderV2Ix(
      group,
      mangoAccount,
      externalMarketPk,
      side,
      price,
      size,
      selfTradeBehavior,
      orderType,
      clientOrderId,
      limit,
    );

    const settleIx = await this.serum3SettleFundsIx(
      group,
      mangoAccount,
      externalMarketPk,
    );

    const ixs = [...placeOrderIxs, settleIx];

    return await this.sendAndConfirmTransactionForGroup(group, ixs);
  }

  public async serum3CancelAllOrdersIx(
    group: Group,
    mangoAccount: MangoAccount,
    externalMarketPk: PublicKey,
    limit?: number,
  ): Promise<TransactionInstruction> {
    const serum3Market = group.serum3MarketsMapByExternal.get(
      externalMarketPk.toBase58(),
    )!;

    const serum3MarketExternal = group.serum3ExternalMarketsMap.get(
      externalMarketPk.toBase58(),
    )!;

    return await this.program.methods
      .serum3CancelAllOrders(limit ? limit : 10)
      .accounts({
        group: group.publicKey,
        account: mangoAccount.publicKey,
        owner: (this.program.provider as AnchorProvider).wallet.publicKey,
        openOrders: await serum3Market.findOoPda(
          this.programId,
          mangoAccount.publicKey,
        ),
        serumMarket: serum3Market.publicKey,
        serumProgram: OPENBOOK_PROGRAM_ID[this.cluster],
        serumMarketExternal: serum3Market.serumMarketExternal,
        marketBids: serum3MarketExternal.bidsAddress,
        marketAsks: serum3MarketExternal.asksAddress,
        marketEventQueue: serum3MarketExternal.decoded.eventQueue,
      })
      .instruction();
  }

  public async serum3CancelAllOrders(
    group: Group,
    mangoAccount: MangoAccount,
    externalMarketPk: PublicKey,
    limit?: number,
  ): Promise<MangoSignatureStatus> {
    const [cancelAllIx, settle] = await Promise.all([
      this.serum3CancelAllOrdersIx(
        group,
        mangoAccount,
        externalMarketPk,
        limit,
      ),
      this.serum3SettleFundsV2Ix(group, mangoAccount, externalMarketPk),
    ]);
    return await this.sendAndConfirmTransactionForGroup(group, [
      cancelAllIx,
      settle,
    ]);
  }

  public async serum3SettleFundsIx(
    group: Group,
    mangoAccount: MangoAccount,
    externalMarketPk: PublicKey,
  ): Promise<TransactionInstruction> {
    if (this.openbookFeesToDao == false) {
      throw new Error(
        `openbookFeesToDao is set to false, please use serum3SettleFundsV2Ix`,
      );
    }

    return await this.serum3SettleFundsV2Ix(
      group,
      mangoAccount,
      externalMarketPk,
    );
  }

  public async serum3SettleFundsV2Ix(
    group: Group,
    mangoAccount: MangoAccount,
    externalMarketPk: PublicKey,
  ): Promise<TransactionInstruction> {
    const serum3Market = group.serum3MarketsMapByExternal.get(
      externalMarketPk.toBase58(),
    )!;
    const serum3MarketExternal = group.serum3ExternalMarketsMap.get(
      externalMarketPk.toBase58(),
    )!;

    const [serum3MarketExternalVaultSigner, openOrderPublicKey] =
      await Promise.all([
        generateSerum3MarketExternalVaultSignerAddress(
          this.cluster,
          serum3Market,
          serum3MarketExternal,
        ),
        serum3Market.findOoPda(this.program.programId, mangoAccount.publicKey),
      ]);

    const ix = await this.program.methods
      .serum3SettleFundsV2(this.openbookFeesToDao)
      .accounts({
        v1: {
          group: group.publicKey,
          account: mangoAccount.publicKey,
          owner: (this.program.provider as AnchorProvider).wallet.publicKey,
          openOrders: openOrderPublicKey,
          serumMarket: serum3Market.publicKey,
          serumProgram: OPENBOOK_PROGRAM_ID[this.cluster],
          serumMarketExternal: serum3Market.serumMarketExternal,
          marketBaseVault: serum3MarketExternal.decoded.baseVault,
          marketQuoteVault: serum3MarketExternal.decoded.quoteVault,
          marketVaultSigner: serum3MarketExternalVaultSigner,
          quoteBank: group.getFirstBankByTokenIndex(
            serum3Market.quoteTokenIndex,
          ).publicKey,
          quoteVault: group.getFirstBankByTokenIndex(
            serum3Market.quoteTokenIndex,
          ).vault,
          baseBank: group.getFirstBankByTokenIndex(serum3Market.baseTokenIndex)
            .publicKey,
          baseVault: group.getFirstBankByTokenIndex(serum3Market.baseTokenIndex)
            .vault,
        },
        v2: {
          quoteOracle: group.getFirstBankByTokenIndex(
            serum3Market.quoteTokenIndex,
          ).oracle,
          baseOracle: group.getFirstBankByTokenIndex(
            serum3Market.baseTokenIndex,
          ).oracle,
        },
      })
      .instruction();

    return ix;
  }

  public async serum3SettleFunds(
    group: Group,
    mangoAccount: MangoAccount,
    externalMarketPk: PublicKey,
  ): Promise<MangoSignatureStatus> {
    const ix = await this.serum3SettleFundsV2Ix(
      group,
      mangoAccount,
      externalMarketPk,
    );

    return await this.sendAndConfirmTransactionForGroup(group, [ix]);
  }

  public async serum3CancelOrderIx(
    group: Group,
    mangoAccount: MangoAccount,
    externalMarketPk: PublicKey,
    side: Serum3Side,
    orderId: BN,
  ): Promise<TransactionInstruction> {
    const serum3Market = group.serum3MarketsMapByExternal.get(
      externalMarketPk.toBase58(),
    )!;

    const serum3MarketExternal = group.serum3ExternalMarketsMap.get(
      externalMarketPk.toBase58(),
    )!;

    const ix = await this.program.methods
      .serum3CancelOrder(side, orderId)
      .accounts({
        group: group.publicKey,
        account: mangoAccount.publicKey,
        openOrders: mangoAccount.getSerum3Account(serum3Market.marketIndex)
          ?.openOrders,
        serumMarket: serum3Market.publicKey,
        serumProgram: OPENBOOK_PROGRAM_ID[this.cluster],
        serumMarketExternal: serum3Market.serumMarketExternal,
        marketBids: serum3MarketExternal.bidsAddress,
        marketAsks: serum3MarketExternal.asksAddress,
        marketEventQueue: serum3MarketExternal.decoded.eventQueue,
      })
      .instruction();

    return ix;
  }

  public async serum3CancelOrder(
    group: Group,
    mangoAccount: MangoAccount,
    externalMarketPk: PublicKey,
    side: Serum3Side,
    orderId: BN,
  ): Promise<MangoSignatureStatus> {
    const ixs = await Promise.all([
      this.serum3CancelOrderIx(
        group,
        mangoAccount,
        externalMarketPk,
        side,
        orderId,
      ),
      this.serum3SettleFundsV2Ix(group, mangoAccount, externalMarketPk),
    ]);

    return await this.sendAndConfirmTransactionForGroup(group, ixs);
  }

  public async serum3CancelOrderByClientIdIx(
    group: Group,
    mangoAccount: MangoAccount,
    externalMarketPk: PublicKey,
    clientOrderId: BN,
  ): Promise<TransactionInstruction> {
    const serum3Market = group.serum3MarketsMapByExternal.get(
      externalMarketPk.toBase58(),
    )!;

    const serum3MarketExternal = group.serum3ExternalMarketsMap.get(
      externalMarketPk.toBase58(),
    )!;

    const ix = await this.program.methods
      .serum3CancelOrderByClientOrderId(clientOrderId)
      .accounts({
        group: group.publicKey,
        account: mangoAccount.publicKey,
        openOrders: mangoAccount.getSerum3Account(serum3Market.marketIndex)
          ?.openOrders,
        serumMarket: serum3Market.publicKey,
        serumProgram: OPENBOOK_PROGRAM_ID[this.cluster],
        serumMarketExternal: serum3Market.serumMarketExternal,
        marketBids: serum3MarketExternal.bidsAddress,
        marketAsks: serum3MarketExternal.asksAddress,
        marketEventQueue: serum3MarketExternal.decoded.eventQueue,
      })
      .instruction();

    return ix;
  }

  public async serum3CancelOrderByClientId(
    group: Group,
    mangoAccount: MangoAccount,
    externalMarketPk: PublicKey,
    clientOrderId: BN,
  ): Promise<MangoSignatureStatus> {
    const ixs = await Promise.all([
      this.serum3CancelOrderByClientIdIx(
        group,
        mangoAccount,
        externalMarketPk,
        clientOrderId,
      ),
      this.serum3SettleFundsV2Ix(group, mangoAccount, externalMarketPk),
    ]);

    return await this.sendAndConfirmTransactionForGroup(group, ixs);
  }

  /// perps

  public async perpCreateMarket(
    group: Group,
    oraclePk: PublicKey,
    perpMarketIndex: number,
    name: string,
    oracleConfig: OracleConfigParams,
    baseDecimals: number,
    quoteLotSize: number,
    baseLotSize: number,
    maintBaseAssetWeight: number,
    initBaseAssetWeight: number,
    maintBaseLiabWeight: number,
    initBaseLiabWeight: number,
    maintOverallAssetWeight: number,
    initOverallAssetWeight: number,
    baseLiquidationFee: number,
    makerFee: number,
    takerFee: number,
    feePenalty: number,
    minFunding: number,
    maxFunding: number,
    impactQuantity: number,
    groupInsuranceFund: boolean,
    settleFeeFlat: number,
    settleFeeAmountThreshold: number,
    settleFeeFractionLowHealth: number,
    settleTokenIndex: number,
    settlePnlLimitFactor: number,
    settlePnlLimitWindowSize: number,
    positivePnlLiquidationFee: number,
    platformLiquidationFee: number,
  ): Promise<MangoSignatureStatus> {
    const bids = new Keypair();
    const asks = new Keypair();
    const eventQueue = new Keypair();

    const bookSideSize = (this.program as any)._coder.accounts.size(
      (this.program.account.bookSide as any)._idlAccount,
    );
    const eventQueueSize = (this.program as any)._coder.accounts.size(
      (this.program.account.eventQueue as any)._idlAccount,
    );

    const ix = await this.program.methods
      .perpCreateMarket(
        perpMarketIndex,
        name,
        oracleConfig,
        baseDecimals,
        new BN(quoteLotSize),
        new BN(baseLotSize),
        maintBaseAssetWeight,
        initBaseAssetWeight,
        maintBaseLiabWeight,
        initBaseLiabWeight,
        maintOverallAssetWeight,
        initOverallAssetWeight,
        baseLiquidationFee,
        makerFee,
        takerFee,
        minFunding,
        maxFunding,
        new BN(impactQuantity),
        groupInsuranceFund,
        feePenalty,
        settleFeeFlat,
        settleFeeAmountThreshold,
        settleFeeFractionLowHealth,
        settleTokenIndex,
        settlePnlLimitFactor,
        new BN(settlePnlLimitWindowSize),
        positivePnlLiquidationFee,
        platformLiquidationFee,
      )
      .accounts({
        group: group.publicKey,
        admin: (this.program.provider as AnchorProvider).wallet.publicKey,
        oracle: oraclePk,
        bids: bids.publicKey,
        asks: asks.publicKey,
        eventQueue: eventQueue.publicKey,
        payer: (this.program.provider as AnchorProvider).wallet.publicKey,
      })
      .instruction();
    const preInstructions = [
      // book sides
      SystemProgram.createAccount({
        programId: this.program.programId,
        space: bookSideSize,
        lamports:
          await this.program.provider.connection.getMinimumBalanceForRentExemption(
            bookSideSize,
          ),
        fromPubkey: (this.program.provider as AnchorProvider).wallet.publicKey,
        newAccountPubkey: bids.publicKey,
      }),
      SystemProgram.createAccount({
        programId: this.program.programId,
        space: bookSideSize,
        lamports:
          await this.program.provider.connection.getMinimumBalanceForRentExemption(
            bookSideSize,
          ),
        fromPubkey: (this.program.provider as AnchorProvider).wallet.publicKey,
        newAccountPubkey: asks.publicKey,
      }),
      // event queue
      SystemProgram.createAccount({
        programId: this.program.programId,
        space: eventQueueSize,
        lamports:
          await this.program.provider.connection.getMinimumBalanceForRentExemption(
            eventQueueSize,
          ),
        fromPubkey: (this.program.provider as AnchorProvider).wallet.publicKey,
        newAccountPubkey: eventQueue.publicKey,
      }),
    ];
    return await this.sendAndConfirmTransactionForGroup(
      group,
      [...preInstructions, ix],
      {
        additionalSigners: [bids, asks, eventQueue],
      },
    );
  }

  public async perpEditMarket(
    group: Group,
    perpMarketIndex: PerpMarketIndex,
    params: PerpEditParams,
  ): Promise<MangoSignatureStatus> {
    const perpMarket = group.getPerpMarketByMarketIndex(perpMarketIndex);

    const ix = await this.program.methods
      .perpEditMarket(
        params.oracle,
        params.oracleConfig,
        params.baseDecimals,
        params.maintBaseAssetWeight,
        params.initBaseAssetWeight,
        params.maintBaseLiabWeight,
        params.initBaseLiabWeight,
        params.maintOverallAssetWeight,
        params.initOverallAssetWeight,
        params.baseLiquidationFee,
        params.makerFee,
        params.takerFee,
        params.minFunding,
        params.maxFunding,
        params.impactQuantity !== null ? new BN(params.impactQuantity) : null,
        params.groupInsuranceFund,
        params.feePenalty,
        params.settleFeeFlat,
        params.settleFeeAmountThreshold,
        params.settleFeeFractionLowHealth,
        params.stablePriceDelayIntervalSeconds,
        params.stablePriceDelayGrowthLimit,
        params.stablePriceGrowthLimit,
        params.settlePnlLimitFactor,
        params.settlePnlLimitWindowSize !== null
          ? new BN(params.settlePnlLimitWindowSize)
          : null,
        params.reduceOnly,
        params.resetStablePrice ?? false,
        params.positivePnlLiquidationFee,
        params.name,
        params.forceClose,
        params.platformLiquidationFee,
      )
      .accounts({
        group: group.publicKey,
        oracle: params.oracle ?? perpMarket.oracle,
        admin: (this.program.provider as AnchorProvider).wallet.publicKey,
        perpMarket: perpMarket.publicKey,
      })
      .instruction();
    return await this.sendAndConfirmTransactionForGroup(group, [ix]);
  }

  public async perpForceClosePosition(
    group: Group,
    perpMarketIndex: PerpMarketIndex,
    accountA: MangoAccount,
    accountB: MangoAccount,
  ): Promise<MangoSignatureStatus> {
    const perpMarket = group.getPerpMarketByMarketIndex(perpMarketIndex);

    const ix = await this.program.methods
      .perpForceClosePosition()
      .accounts({
        group: group.publicKey,
        perpMarket: perpMarket.publicKey,
        accountA: accountA.publicKey,
        accountB: accountB.publicKey,
        oracle: perpMarket.oracle,
      })
      .instruction();
    return await this.sendAndConfirmTransactionForGroup(group, [ix]);
  }

  public async perpCloseMarket(
    group: Group,
    perpMarketIndex: PerpMarketIndex,
  ): Promise<MangoSignatureStatus> {
    const perpMarket = group.getPerpMarketByMarketIndex(perpMarketIndex);

    const ix = await this.program.methods
      .perpCloseMarket()
      .accounts({
        group: group.publicKey,
        admin: (this.program.provider as AnchorProvider).wallet.publicKey,
        perpMarket: perpMarket.publicKey,
        bids: perpMarket.bids,
        asks: perpMarket.asks,
        eventQueue: perpMarket.eventQueue,
        solDestination: (this.program.provider as AnchorProvider).wallet
          .publicKey,
      })
      .instruction();
    return await this.sendAndConfirmTransactionForGroup(group, [ix]);
  }

  public async perpGetMarkets(group: Group): Promise<PerpMarket[]> {
    const bumpfbuf = Buffer.alloc(1);
    bumpfbuf.writeUInt8(255);

    const filters: MemcmpFilter[] = [
      {
        memcmp: {
          bytes: group.publicKey.toBase58(),
          offset: 8,
        },
      },
    ];

    return (await this.program.account.perpMarket.all(filters)).map((tuple) =>
      PerpMarket.from(tuple.publicKey, tuple.account),
    );
  }

  public async perpDeactivatePositionIx(
    group: Group,
    mangoAccount: MangoAccount,
    perpMarketIndex: PerpMarketIndex,
  ): Promise<TransactionInstruction> {
    const perpMarket = group.getPerpMarketByMarketIndex(perpMarketIndex);
    const healthRemainingAccounts: PublicKey[] =
      this.buildHealthRemainingAccounts(group, [mangoAccount], [], []);
    return await this.program.methods
      .perpDeactivatePosition()
      .accounts({
        group: group.publicKey,
        account: mangoAccount.publicKey,
        perpMarket: perpMarket.publicKey,
        owner: (this.program.provider as AnchorProvider).wallet.publicKey,
      })
      .remainingAccounts(
        healthRemainingAccounts.map(
          (pk) =>
            ({ pubkey: pk, isWritable: false, isSigner: false } as AccountMeta),
        ),
      )
      .instruction();
  }

  public async perpDeactivatePosition(
    group: Group,
    mangoAccount: MangoAccount,
    perpMarketIndex: PerpMarketIndex,
  ): Promise<MangoSignatureStatus> {
    const ix = await this.perpDeactivatePositionIx(
      group,
      mangoAccount,
      perpMarketIndex,
    );
    return await this.sendAndConfirmTransactionForGroup(group, [ix]);
  }

  public async perpCloseAll(
    group: Group,
    mangoAccount: MangoAccount,
    slippage = 0.01, // 1%, 100bps
  ): Promise<MangoSignatureStatus> {
    if (mangoAccount.perpActive().length == 0) {
      throw new Error(`No perp positions found.`);
    }

    if (mangoAccount.perpActive().length > 8) {
      // Technically we can fit in 16, 1.6M CU, 100k CU per ix, but lets be conservative
      throw new Error(
        `Can't close more than 8 positions in one tx, due to compute usage limit.`,
      );
    }

    const hrix1 = await this.healthRegionBeginIx(group, mangoAccount);
    const ixs = await Promise.all(
      mangoAccount.perpActive().map(async (pa) => {
        const pm = group.getPerpMarketByMarketIndex(pa.marketIndex);
        const isLong = pa.basePositionLots.gt(new BN(0));

        return await this.perpPlaceOrderV2Ix(
          group,
          mangoAccount,
          pa.marketIndex,
          isLong ? PerpOrderSide.ask : PerpOrderSide.bid,
          pm.uiPrice * (isLong ? 1 - slippage : 1 + slippage), // Try to cross the spread to guarantee matching
          Math.abs(pa.getBasePositionUi(pm) * 1.01), // Send a larger size to ensure full order is closed
          undefined,
          Date.now(),
          PerpOrderType.immediateOrCancel,
          PerpSelfTradeBehavior.decrementTake,
          true, // Reduce only
          undefined,
          undefined,
        );
      }),
    );
    const hrix2 = await this.healthRegionEndIx(group, mangoAccount);

    return await this.sendAndConfirmTransactionForGroup(
      group,
      [hrix1, ...ixs, hrix2],
      {
        estimateFee: true,
      },
    );
  }

  // perpPlaceOrder ix returns an optional, custom order id,
  // but, since we use a customer tx sender, this method
  // doesn't return it
  public async perpPlaceOrder(
    group: Group,
    mangoAccount: MangoAccount,
    perpMarketIndex: PerpMarketIndex,
    side: PerpOrderSide,
    price: number,
    quantity: number,
    maxQuoteQuantity?: number,
    clientOrderId?: number,
    orderType?: PerpOrderType,
    reduceOnly?: boolean,
    expiryTimestamp?: number,
    limit?: number,
  ): Promise<MangoSignatureStatus> {
    const ix = await this.perpPlaceOrderV2Ix(
      group,
      mangoAccount,
      perpMarketIndex,
      side,
      price,
      quantity,
      maxQuoteQuantity,
      clientOrderId,
      orderType,
      PerpSelfTradeBehavior.decrementTake,
      reduceOnly,
      expiryTimestamp,
      limit,
    );

    return await this.sendAndConfirmTransactionForGroup(group, [ix]);
  }

  public async perpPlaceOrderIx(
    group: Group,
    mangoAccount: MangoAccount,
    perpMarketIndex: PerpMarketIndex,
    side: PerpOrderSide,
    price: number,
    quantity: number,
    maxQuoteQuantity?: number,
    clientOrderId?: number,
    orderType?: PerpOrderType,
    reduceOnly?: boolean,
    expiryTimestamp?: number,
    limit?: number,
  ): Promise<TransactionInstruction> {
    const perpMarket = group.getPerpMarketByMarketIndex(perpMarketIndex);
    const healthRemainingAccounts: PublicKey[] =
      this.buildHealthRemainingAccounts(
        group,
        [mangoAccount],
        // Settlement token bank, because a position for it may be created
        [group.getFirstBankForPerpSettlement()],
        [perpMarket],
      );
    return await this.program.methods
      .perpPlaceOrder(
        side,
        perpMarket.uiPriceToLots(price),
        perpMarket.uiBaseToLots(quantity),
        maxQuoteQuantity
          ? perpMarket.uiQuoteToLots(maxQuoteQuantity)
          : I64_MAX_BN,
        new BN(clientOrderId ? clientOrderId : Date.now()),
        orderType ? orderType : PerpOrderType.limit,
        reduceOnly ? reduceOnly : false,
        new BN(expiryTimestamp ? expiryTimestamp : 0),
        limit ? limit : 10,
      )
      .accounts({
        group: group.publicKey,
        account: mangoAccount.publicKey,
        perpMarket: perpMarket.publicKey,
        bids: perpMarket.bids,
        asks: perpMarket.asks,
        eventQueue: perpMarket.eventQueue,
        oracle: perpMarket.oracle,
        owner: (this.program.provider as AnchorProvider).wallet.publicKey,
      })
      .remainingAccounts(
        healthRemainingAccounts.map(
          (pk) =>
            ({ pubkey: pk, isWritable: false, isSigner: false } as AccountMeta),
        ),
      )
      .instruction();
  }

  public async perpPlaceOrderV2Ix(
    group: Group,
    mangoAccount: MangoAccount,
    perpMarketIndex: PerpMarketIndex,
    side: PerpOrderSide,
    price: number,
    quantity: number,
    maxQuoteQuantity?: number,
    clientOrderId?: number,
    orderType?: PerpOrderType,
    selfTradeBehavior?: PerpSelfTradeBehavior,
    reduceOnly?: boolean,
    expiryTimestamp?: number,
    limit?: number,
  ): Promise<TransactionInstruction> {
    const perpMarket = group.getPerpMarketByMarketIndex(perpMarketIndex);
    const healthRemainingAccounts: PublicKey[] =
      this.buildHealthRemainingAccounts(
        group,
        [mangoAccount],
        // Settlement token bank, because a position for it may be created
        [group.getFirstBankForPerpSettlement()],
        [perpMarket],
      );
    return await this.program.methods
      .perpPlaceOrderV2(
        side,
        perpMarket.uiPriceToLots(price),
        perpMarket.uiBaseToLots(quantity),
        maxQuoteQuantity
          ? perpMarket.uiQuoteToLots(maxQuoteQuantity)
          : I64_MAX_BN,
        new BN(clientOrderId ? clientOrderId : Date.now()),
        orderType ?? PerpOrderType.limit,
        selfTradeBehavior ?? PerpSelfTradeBehavior.decrementTake,
        reduceOnly ?? false,
        new BN(expiryTimestamp ? expiryTimestamp : 0),
        limit ?? 10,
      )
      .accounts({
        group: group.publicKey,
        account: mangoAccount.publicKey,
        perpMarket: perpMarket.publicKey,
        bids: perpMarket.bids,
        asks: perpMarket.asks,
        eventQueue: perpMarket.eventQueue,
        oracle: perpMarket.oracle,
        owner: (this.program.provider as AnchorProvider).wallet.publicKey,
      })
      .remainingAccounts(
        healthRemainingAccounts.map(
          (pk) =>
            ({ pubkey: pk, isWritable: false, isSigner: false } as AccountMeta),
        ),
      )
      .instruction();
  }

  public async perpPlaceOrderPegged(
    group: Group,
    mangoAccount: MangoAccount,
    perpMarketIndex: PerpMarketIndex,
    side: PerpOrderSide,
    priceOffset: number,
    quantity: number,
    pegLimit?: number,
    maxQuoteQuantity?: number,
    clientOrderId?: number,
    orderType?: PerpOrderType,
    reduceOnly?: boolean,
    expiryTimestamp?: number,
    limit?: number,
  ): Promise<MangoSignatureStatus> {
    const ix = await this.perpPlaceOrderPeggedV2Ix(
      group,
      mangoAccount,
      perpMarketIndex,
      side,
      priceOffset,
      quantity,
      pegLimit,
      maxQuoteQuantity,
      clientOrderId,
      orderType,
      PerpSelfTradeBehavior.decrementTake,
      reduceOnly,
      expiryTimestamp,
      limit,
    );

    return await this.sendAndConfirmTransactionForGroup(group, [ix]);
  }

  public async perpPlaceOrderPeggedIx(
    group: Group,
    mangoAccount: MangoAccount,
    perpMarketIndex: PerpMarketIndex,
    side: PerpOrderSide,
    priceOffset: number,
    quantity: number,
    pegLimit?: number,
    maxQuoteQuantity?: number,
    clientOrderId?: number,
    orderType?: PerpOrderType,
    reduceOnly?: boolean,
    expiryTimestamp?: number,
    limit?: number,
  ): Promise<TransactionInstruction> {
    const perpMarket = group.getPerpMarketByMarketIndex(perpMarketIndex);
    const healthRemainingAccounts: PublicKey[] =
      this.buildHealthRemainingAccounts(
        group,
        [mangoAccount],
        // Settlement token bank, because a position for it may be created
        [group.getFirstBankForPerpSettlement()],
        [perpMarket],
      );
    return await this.program.methods
      .perpPlaceOrderPegged(
        side,
        perpMarket.uiPriceToLots(priceOffset),
        pegLimit ? perpMarket.uiPriceToLots(pegLimit) : new BN(-1),
        perpMarket.uiBaseToLots(quantity),
        maxQuoteQuantity
          ? perpMarket.uiQuoteToLots(maxQuoteQuantity)
          : I64_MAX_BN,
        new BN(clientOrderId ?? Date.now()),
        orderType ? orderType : PerpOrderType.limit,
        reduceOnly ? reduceOnly : false,
        new BN(expiryTimestamp ?? 0),
        limit ? limit : 10,
        -1,
      )
      .accounts({
        group: group.publicKey,
        account: mangoAccount.publicKey,
        perpMarket: perpMarket.publicKey,
        bids: perpMarket.bids,
        asks: perpMarket.asks,
        eventQueue: perpMarket.eventQueue,
        oracle: perpMarket.oracle,
        owner: (this.program.provider as AnchorProvider).wallet.publicKey,
      })
      .remainingAccounts(
        healthRemainingAccounts.map(
          (pk) =>
            ({ pubkey: pk, isWritable: false, isSigner: false } as AccountMeta),
        ),
      )
      .instruction();
  }

  public async perpPlaceOrderPeggedV2Ix(
    group: Group,
    mangoAccount: MangoAccount,
    perpMarketIndex: PerpMarketIndex,
    side: PerpOrderSide,
    priceOffset: number,
    quantity: number,
    pegLimit?: number,
    maxQuoteQuantity?: number,
    clientOrderId?: number,
    orderType?: PerpOrderType,
    selfTradeBehavior?: PerpSelfTradeBehavior,
    reduceOnly?: boolean,
    expiryTimestamp?: number,
    limit?: number,
  ): Promise<TransactionInstruction> {
    const perpMarket = group.getPerpMarketByMarketIndex(perpMarketIndex);
    const healthRemainingAccounts: PublicKey[] =
      this.buildHealthRemainingAccounts(
        group,
        [mangoAccount],
        // Settlement token bank, because a position for it may be created
        [group.getFirstBankForPerpSettlement()],
        [perpMarket],
      );
    return await this.program.methods
      .perpPlaceOrderPeggedV2(
        side,
        perpMarket.uiPriceToLots(priceOffset),
        pegLimit ? perpMarket.uiPriceToLots(pegLimit) : new BN(-1),
        perpMarket.uiBaseToLots(quantity),
        maxQuoteQuantity
          ? perpMarket.uiQuoteToLots(maxQuoteQuantity)
          : I64_MAX_BN,
        new BN(clientOrderId ?? Date.now()),
        orderType ?? PerpOrderType.limit,
        selfTradeBehavior ?? PerpSelfTradeBehavior.decrementTake,
        reduceOnly ?? false,
        new BN(expiryTimestamp ?? 0),
        limit ?? 10,
        -1,
      )
      .accounts({
        group: group.publicKey,
        account: mangoAccount.publicKey,
        perpMarket: perpMarket.publicKey,
        bids: perpMarket.bids,
        asks: perpMarket.asks,
        eventQueue: perpMarket.eventQueue,
        oracle: perpMarket.oracle,
        owner: (this.program.provider as AnchorProvider).wallet.publicKey,
      })
      .remainingAccounts(
        healthRemainingAccounts.map(
          (pk) =>
            ({ pubkey: pk, isWritable: false, isSigner: false } as AccountMeta),
        ),
      )
      .instruction();
  }

  public async perpCancelOrderByClientOrderIdIx(
    group: Group,
    mangoAccount: MangoAccount,
    perpMarketIndex: PerpMarketIndex,
    clientOrderId: BN,
  ): Promise<TransactionInstruction> {
    const perpMarket = group.getPerpMarketByMarketIndex(perpMarketIndex);
    return await this.program.methods
      .perpCancelOrderByClientOrderId(new BN(clientOrderId))
      .accounts({
        group: group.publicKey,
        account: mangoAccount.publicKey,
        owner: (this.program.provider as AnchorProvider).wallet.publicKey,
        perpMarket: perpMarket.publicKey,
        bids: perpMarket.bids,
        asks: perpMarket.asks,
      })
      .instruction();
  }

  public async perpCancelOrderIx(
    group: Group,
    mangoAccount: MangoAccount,
    perpMarketIndex: PerpMarketIndex,
    orderId: BN,
  ): Promise<TransactionInstruction> {
    const perpMarket = group.getPerpMarketByMarketIndex(perpMarketIndex);
    return await this.program.methods
      .perpCancelOrder(new BN(orderId))
      .accounts({
        group: group.publicKey,
        account: mangoAccount.publicKey,
        owner: (this.program.provider as AnchorProvider).wallet.publicKey,
        perpMarket: perpMarket.publicKey,
        bids: perpMarket.bids,
        asks: perpMarket.asks,
      })
      .instruction();
  }

  public async perpCancelOrder(
    group: Group,
    mangoAccount: MangoAccount,
    perpMarketIndex: PerpMarketIndex,
    orderId: BN,
  ): Promise<MangoSignatureStatus> {
    const ix = await this.perpCancelOrderIx(
      group,
      mangoAccount,
      perpMarketIndex,
      orderId,
    );

    return await this.sendAndConfirmTransactionForGroup(group, [ix]);
  }

  public async perpCancelAllOrders(
    group: Group,
    mangoAccount: MangoAccount,
    perpMarketIndex: PerpMarketIndex,
    limit: number,
  ): Promise<MangoSignatureStatus> {
    const ix = await this.perpCancelAllOrdersIx(
      group,
      mangoAccount,
      perpMarketIndex,
      limit,
    );

    return await this.sendAndConfirmTransactionForGroup(group, [ix]);
  }

  public async perpCancelAllOrdersIx(
    group: Group,
    mangoAccount: MangoAccount,
    perpMarketIndex: PerpMarketIndex,
    limit: number,
  ): Promise<TransactionInstruction> {
    const perpMarket = group.getPerpMarketByMarketIndex(perpMarketIndex);
    return await this.program.methods
      .perpCancelAllOrders(limit)
      .accounts({
        group: group.publicKey,
        account: mangoAccount.publicKey,
        perpMarket: perpMarket.publicKey,
        bids: perpMarket.bids,
        asks: perpMarket.asks,
        owner: (this.program.provider as AnchorProvider).wallet.publicKey,
      })
      .instruction();
  }

  async settleAll(
    client: MangoClient,
    group: Group,
    mangoAccount: MangoAccount,
    allMangoAccounts?: MangoAccount[],
  ): Promise<MangoSignatureStatus> {
    if (!allMangoAccounts) {
      allMangoAccounts = await client.getAllMangoAccounts(group, true);
    }

    const ixs1 = new Array<TransactionInstruction>();
    // This is optimistic, since we might find the same opponent candidate for all markets,
    // and they have might not be able to settle at some point due to safety limits
    // Future: correct way to do is, to apply the settlement on a copy and then move to next position
    for (const pa of mangoAccount.perpActive()) {
      const pm = group.getPerpMarketByMarketIndex(pa.marketIndex);
      const candidates = await pm.getSettlePnlCandidates(
        client,
        group,
        allMangoAccounts,
        pa.getUnsettledPnlUi(pm) > 0 ? 'negative' : 'positive',
        2,
      );
      if (candidates.length == 0) {
        continue;
      }
      ixs1.push(
        // Takes ~250k CU
        await this.perpSettlePnlIx(
          group,
          pa.getUnsettledPnlUi(pm) > 0 ? mangoAccount : candidates[0].account,
          pa.getUnsettledPnlUi(pm) < 0 ? candidates[0].account : mangoAccount,
          mangoAccount,
          pm.perpMarketIndex,
        ),
      );
      ixs1.push(
        // Takes ~20k CU
        await this.perpSettleFeesIx(
          group,
          mangoAccount,
          pm.perpMarketIndex,
          undefined,
        ),
      );
    }

    const ixs2 = await Promise.all(
      mangoAccount.serum3Active().map((s) => {
        const serum3Market = group.getSerum3MarketByMarketIndex(s.marketIndex);
        // Takes ~65k CU
        return this.serum3SettleFundsV2Ix(
          group,
          mangoAccount,
          serum3Market.serumMarketExternal,
        );
      }),
    );

    if (
      mangoAccount.perpActive().length *
        (PERP_SETTLE_PNL_CU_LIMIT + PERP_SETTLE_FEES_CU_LIMIT) +
        mangoAccount.serum3Active().length * SERUM_SETTLE_FUNDS_CU_LIMIT >
      1600000
    ) {
      throw new Error(
        `Too many perp positions and serum open orders to settle in one tx! Please try settling individually!`,
      );
    }

    return await this.sendAndConfirmTransactionForGroup(
      group,
      [
        ComputeBudgetProgram.setComputeUnitLimit({
          units:
            mangoAccount.perpActive().length *
              (PERP_SETTLE_PNL_CU_LIMIT + PERP_SETTLE_FEES_CU_LIMIT) +
            mangoAccount.serum3Active().length * SERUM_SETTLE_FUNDS_CU_LIMIT,
        }),
        ...ixs1,
        ...ixs2,
      ],
      {
        estimateFee: true,
      },
    );
  }

  async perpSettlePnlAndFees(
    group: Group,
    profitableAccount: MangoAccount,
    unprofitableAccount: MangoAccount,
    accountToSettleFeesFor: MangoAccount,
    settler: MangoAccount,
    perpMarketIndex: PerpMarketIndex,
    maxSettleAmount?: number,
  ): Promise<MangoSignatureStatus> {
    return await this.sendAndConfirmTransactionForGroup(group, [
      ComputeBudgetProgram.setComputeUnitLimit({
        units: PERP_SETTLE_PNL_CU_LIMIT + PERP_SETTLE_FEES_CU_LIMIT,
      }),
      await this.perpSettlePnlIx(
        group,
        profitableAccount,
        unprofitableAccount,
        settler,
        perpMarketIndex,
      ),
      await this.perpSettleFeesIx(
        group,
        accountToSettleFeesFor,
        perpMarketIndex,
        maxSettleAmount,
      ),
    ]);
  }

  async perpSettlePnl(
    group: Group,
    profitableAccount: MangoAccount,
    unprofitableAccount: MangoAccount,
    settler: MangoAccount,
    perpMarketIndex: PerpMarketIndex,
  ): Promise<MangoSignatureStatus> {
    return await this.sendAndConfirmTransactionForGroup(group, [
      ComputeBudgetProgram.setComputeUnitLimit({
        units: PERP_SETTLE_PNL_CU_LIMIT,
      }),
      await this.perpSettlePnlIx(
        group,
        profitableAccount,
        unprofitableAccount,
        settler,
        perpMarketIndex,
      ),
    ]);
  }

  async perpSettlePnlIx(
    group: Group,
    profitableAccount: MangoAccount,
    unprofitableAccount: MangoAccount,
    settler: MangoAccount,
    perpMarketIndex: PerpMarketIndex,
  ): Promise<TransactionInstruction> {
    const perpMarket = group.getPerpMarketByMarketIndex(perpMarketIndex);
    const healthRemainingAccounts: PublicKey[] =
      this.buildHealthRemainingAccounts(
        group,
        [profitableAccount, unprofitableAccount],
        [group.getFirstBankForPerpSettlement()],
        [perpMarket],
      );
    const bank = group.banksMapByTokenIndex.get(0 as TokenIndex)![0];
    return await this.program.methods
      .perpSettlePnl()
      .accounts({
        group: group.publicKey,
        accountA: profitableAccount.publicKey,
        accountB: unprofitableAccount.publicKey,
        perpMarket: perpMarket.publicKey,
        oracle: perpMarket.oracle,
        settleOracle: bank.oracle,
        settleBank: bank.publicKey,
        settler: settler.publicKey,
        settlerOwner: (this.program.provider as AnchorProvider).wallet
          .publicKey,
      })
      .remainingAccounts(
        healthRemainingAccounts.map(
          (pk) =>
            ({ pubkey: pk, isWritable: false, isSigner: false } as AccountMeta),
        ),
      )
      .instruction();
  }

  async perpSettleFees(
    group: Group,
    account: MangoAccount,
    perpMarketIndex: PerpMarketIndex,
    maxSettleAmount?: number,
  ): Promise<MangoSignatureStatus> {
    return await this.sendAndConfirmTransactionForGroup(group, [
      await this.perpSettleFeesIx(
        group,
        account,
        perpMarketIndex,
        maxSettleAmount,
      ),
    ]);
  }

  async perpSettleFeesIx(
    group: Group,
    account: MangoAccount,
    perpMarketIndex: PerpMarketIndex,
    maxSettleAmount?: number,
  ): Promise<TransactionInstruction> {
    const perpMarket = group.getPerpMarketByMarketIndex(perpMarketIndex);
    const healthRemainingAccounts: PublicKey[] =
      this.buildHealthRemainingAccounts(
        group,
        [account], // Account must be unprofitable
        [group.getFirstBankForPerpSettlement()],
        [perpMarket],
      );
    const bank = group.banksMapByTokenIndex.get(0 as TokenIndex)![0];
    return await this.program.methods
      .perpSettleFees(
        maxSettleAmount ? toNative(maxSettleAmount, 6) : RUST_U64_MAX(),
      )
      .accounts({
        group: group.publicKey,
        account: account.publicKey,
        perpMarket: perpMarket.publicKey,
        oracle: perpMarket.oracle,
        settleOracle: bank.oracle,
        settleBank: bank.publicKey,
      })
      .remainingAccounts(
        healthRemainingAccounts.map(
          (pk) =>
            ({ pubkey: pk, isWritable: false, isSigner: false } as AccountMeta),
        ),
      )
      .instruction();
  }

  public async perpConsumeEvents(
    group: Group,
    perpMarketIndex: PerpMarketIndex,
    accounts: PublicKey[],
    limit: number,
  ): Promise<MangoSignatureStatus> {
    return await this.sendAndConfirmTransactionForGroup(group, [
      await this.perpConsumeEventsIx(group, perpMarketIndex, accounts, limit),
    ]);
  }

  public async perpConsumeEventsIx(
    group: Group,
    perpMarketIndex: PerpMarketIndex,
    accounts: PublicKey[],
    limit: number,
  ): Promise<TransactionInstruction> {
    const perpMarket = group.getPerpMarketByMarketIndex(perpMarketIndex);
    return await this.program.methods
      .perpConsumeEvents(new BN(limit))
      .accounts({
        group: group.publicKey,
        perpMarket: perpMarket.publicKey,
        eventQueue: perpMarket.eventQueue,
      })
      .remainingAccounts(
        accounts.map(
          (pk) =>
            ({ pubkey: pk, isWritable: true, isSigner: false } as AccountMeta),
        ),
      )
      .instruction();
  }

  public async perpConsumeAllEvents(
    group: Group,
    perpMarketIndex: PerpMarketIndex,
  ): Promise<void> {
    const limit = 8;
    const perpMarket = group.getPerpMarketByMarketIndex(perpMarketIndex);
    const eventQueue = await perpMarket.loadEventQueue(this);
    const unconsumedEvents = eventQueue.getUnconsumedEvents();
    while (unconsumedEvents.length > 0) {
      const events = unconsumedEvents.splice(0, limit);
      const accounts = events
        .map((ev) => {
          switch (ev.eventType) {
            case PerpEventQueue.FILL_EVENT_TYPE: {
              const fill = <FillEvent>ev;
              return [fill.maker, fill.taker];
            }
            case PerpEventQueue.OUT_EVENT_TYPE: {
              const out = <OutEvent>ev;
              return [out.owner];
            }
            case PerpEventQueue.LIQUIDATE_EVENT_TYPE:
              return [];
            default:
              throw new Error(`Unknown event with eventType ${ev.eventType}!`);
          }
        })
        .flat();

      await this.perpConsumeEvents(group, perpMarketIndex, accounts, limit);
    }
  }

  public async perpUpdateFundingIx(
    group: Group,
    perpMarket: PerpMarket,
  ): Promise<TransactionInstruction> {
    return await this.program.methods
      .perpUpdateFunding()
      .accounts({
        group: group.publicKey,
        perpMarket: perpMarket.publicKey,
        bids: perpMarket.bids,
        asks: perpMarket.asks,
        oracle: perpMarket.oracle,
      })
      .instruction();
  }

  public async marginTrade({
    group,
    mangoAccount,
    inputMintPk,
    amountIn,
    outputMintPk,
    userDefinedInstructions,
    userDefinedAlts = [],
    // margin trade is a general function
    // set flash_loan_type to FlashLoanType.swap if you desire the transaction to be recorded as a swap
    flashLoanType,
  }: {
    group: Group;
    mangoAccount: MangoAccount;
    inputMintPk: PublicKey;
    amountIn: number;
    outputMintPk: PublicKey;
    userDefinedInstructions: TransactionInstruction[];
    userDefinedAlts: AddressLookupTableAccount[];
    flashLoanType: FlashLoanType;
  }): Promise<MangoSignatureStatus> {
    const isDelegate = (
      this.program.provider as AnchorProvider
    ).wallet.publicKey.equals(mangoAccount.delegate);
    const swapExecutingWallet = isDelegate
      ? mangoAccount.delegate
      : mangoAccount.owner;

    const inputBank: Bank = group.getFirstBankByMint(inputMintPk);
    const outputBank: Bank = group.getFirstBankByMint(outputMintPk);

    const healthRemainingAccounts: PublicKey[] =
      this.buildHealthRemainingAccounts(
        group,
        [mangoAccount],
        [inputBank, outputBank],
        [],
      );
    const parsedHealthAccounts = healthRemainingAccounts.map(
      (pk) =>
        ({
          pubkey: pk,
          isWritable: false,
          isSigner: false,
        } as AccountMeta),
    );

    /*
     * Find or create associated token accounts
     */
    const inputTokenAccountPk = await getAssociatedTokenAddress(
      inputBank.mint,
      swapExecutingWallet,
      true,
    );
    const inputTokenAccExists =
      await this.program.provider.connection.getAccountInfo(
        inputTokenAccountPk,
      );
    const preInstructions: TransactionInstruction[] = [];
    if (!inputTokenAccExists) {
      preInstructions.push(
        await createAssociatedTokenAccountIdempotentInstruction(
          swapExecutingWallet,
          swapExecutingWallet,
          inputBank.mint,
        ),
      );
    }

    const outputTokenAccountPk = await getAssociatedTokenAddress(
      outputBank.mint,
      swapExecutingWallet,
      true,
    );
    const outputTokenAccExists =
      await this.program.provider.connection.getAccountInfo(
        outputTokenAccountPk,
      );
    if (!outputTokenAccExists) {
      preInstructions.push(
        await createAssociatedTokenAccountIdempotentInstruction(
          swapExecutingWallet,
          swapExecutingWallet,
          outputBank.mint,
        ),
      );
    }

    const inputBankAccount = {
      pubkey: inputBank.publicKey,
      isWritable: true,
      isSigner: false,
    };
    const outputBankAccount = {
      pubkey: outputBank.publicKey,
      isWritable: true,
      isSigner: false,
    };
    const inputBankVault = {
      pubkey: inputBank.vault,
      isWritable: true,
      isSigner: false,
    };
    const outputBankVault = {
      pubkey: outputBank.vault,
      isWritable: true,
      isSigner: false,
    };
    const inputATA = {
      pubkey: inputTokenAccountPk,
      isWritable: true,
      isSigner: false,
    };
    const outputATA = {
      pubkey: outputTokenAccountPk,
      isWritable: false,
      isSigner: false,
    };
    const groupAM = {
      pubkey: group.publicKey,
      isWritable: false,
      isSigner: false,
    };

    const flashLoanEndIx = await this.program.methods
      .flashLoanEndV2(2, flashLoanType)
      .accounts({
        account: mangoAccount.publicKey,
        owner: (this.program.provider as AnchorProvider).wallet.publicKey,
      })
      .remainingAccounts([
        ...parsedHealthAccounts,
        inputBankVault,
        outputBankVault,
        inputATA,
        {
          isWritable: true,
          pubkey: outputTokenAccountPk,
          isSigner: false,
        },
        groupAM,
      ])
      .instruction();

    const flashLoanBeginIx = await this.program.methods
      .flashLoanBegin([
        toNative(amountIn, inputBank.mintDecimals),
        new BN(
          0,
        ) /* we don't care about borrowing the target amount, this is just a dummy */,
      ])
      .accounts({
        account: mangoAccount.publicKey,
        owner: (this.program.provider as AnchorProvider).wallet.publicKey,
        instructions: SYSVAR_INSTRUCTIONS_PUBKEY,
      })
      .remainingAccounts([
        inputBankAccount,
        outputBankAccount,
        inputBankVault,
        outputBankVault,
        inputATA,
        outputATA,
        groupAM,
      ])
      .instruction();

    return await this.sendAndConfirmTransactionForGroup(
      group,
      [
        ...preInstructions,
        flashLoanBeginIx,
        ...userDefinedInstructions,
        flashLoanEndIx,
      ],
      { alts: [...group.addressLookupTablesList, ...userDefinedAlts] },
    );
  }

  public async tokenUpdateIndexAndRate(
    group: Group,
    mintPk: PublicKey,
  ): Promise<MangoSignatureStatus> {
    return await this.sendAndConfirmTransactionForGroup(group, [
      await this.tokenUpdateIndexAndRateIx(group, mintPk),
    ]);
  }

  public async tokenUpdateIndexAndRateIx(
    group: Group,
    mintPk: PublicKey,
  ): Promise<TransactionInstruction> {
    const bank = group.getFirstBankByMint(mintPk);
    const mintInfo = group.mintInfosMapByMint.get(mintPk.toString())!;

    return await this.program.methods
      .tokenUpdateIndexAndRate()
      .accounts({
        group: group.publicKey,
        mintInfo: mintInfo.publicKey,
        oracle: mintInfo.oracle,
        instructions: SYSVAR_INSTRUCTIONS_PUBKEY,
      })
      .remainingAccounts([
        {
          pubkey: bank.publicKey,
          isWritable: true,
          isSigner: false,
        } as AccountMeta,
      ])
      .instruction();
  }

  /// liquidations

  public async liqTokenWithToken(
    group: Group,
    liqor: MangoAccount,
    liqee: MangoAccount,
    assetMintPk: PublicKey,
    liabMintPk: PublicKey,
    maxLiabTransfer: number,
  ): Promise<MangoSignatureStatus> {
    const assetBank: Bank = group.getFirstBankByMint(assetMintPk);
    const liabBank: Bank = group.getFirstBankByMint(liabMintPk);

    const healthRemainingAccounts: PublicKey[] =
      this.buildHealthRemainingAccounts(
        group,
        [liqor, liqee],
        [assetBank, liabBank],
        [],
      );

    const parsedHealthAccounts = healthRemainingAccounts.map(
      (pk) =>
        ({
          pubkey: pk,
          isWritable:
            pk.equals(assetBank.publicKey) || pk.equals(liabBank.publicKey)
              ? true
              : false,
          isSigner: false,
        } as AccountMeta),
    );

    const ix = await this.program.methods
      .liqTokenWithToken(assetBank.tokenIndex, liabBank.tokenIndex, {
        val: I80F48.fromNumber(maxLiabTransfer).getData(),
      })
      .accounts({
        group: group.publicKey,
        liqor: liqor.publicKey,
        liqee: liqee.publicKey,
        liqorOwner: liqor.owner,
      })
      .remainingAccounts(parsedHealthAccounts)
      .instruction();

    return await this.sendAndConfirmTransactionForGroup(group, [ix]);
  }

  public async tcsTakeProfitOnDeposit(
    group: Group,
    account: MangoAccount,
    sellBank: Bank,
    buyBank: Bank,
    thresholdPrice: number,
    thresholdPriceInSellPerBuyToken: boolean,
    maxSell: number | null,
    pricePremium: number | null,
    expiryTimestamp: number | null,
  ): Promise<MangoSignatureStatus> {
    const ixs = await this.tcsTakeProfitOnDepositIx(
      group,
      account,
      sellBank,
      buyBank,
      thresholdPrice,
      thresholdPriceInSellPerBuyToken,
      maxSell,
      pricePremium,
      expiryTimestamp,
    );
    return await this.sendAndConfirmTransactionForGroup(group, ixs);
  }

  public async tcsTakeProfitOnDepositIx(
    group: Group,
    account: MangoAccount,
    sellBank: Bank,
    buyBank: Bank,
    thresholdPrice: number,
    thresholdPriceInSellPerBuyToken: boolean,
    maxSell: number | null,
    pricePremium: number | null,
    expiryTimestamp: number | null,
  ): Promise<TransactionInstruction[]> {
    if (account.getTokenBalanceUi(sellBank) < 0) {
      throw new Error(
        `Only allowed to take profits on deposits! Current balance ${account.getTokenBalanceUi(
          sellBank,
        )}`,
      );
    }

    if (!thresholdPriceInSellPerBuyToken) {
      thresholdPrice = 1 / thresholdPrice;
    }
    const thresholdPriceNativeNative = toNativeSellPerBuyTokenPrice(
      thresholdPrice,
      sellBank,
      buyBank,
    );
    const lowerLimit = 0;
    const upperLimit = thresholdPriceNativeNative;
    console.log(thresholdPriceNativeNative);

    return await this.tokenConditionalSwapCreatePremiumAuctionIx(
      group,
      account,
      sellBank,
      buyBank,
      lowerLimit,
      upperLimit,
      Number.MAX_SAFE_INTEGER,
      maxSell ?? account.getTokenBalanceUi(sellBank),
      'TakeProfitOnDeposit',
      pricePremium,
      true,
      false,
      expiryTimestamp,
      thresholdPriceInSellPerBuyToken,
      120,
      2,
      10,
    );
  }

  public async tcsStopLossOnDeposit(
    group: Group,
    account: MangoAccount,
    sellBank: Bank,
    buyBank: Bank,
    thresholdPrice: number,
    thresholdPriceInSellPerBuyToken: boolean,
    maxSell: number | null,
    pricePremium: number | null,
    expiryTimestamp: number | null,
  ): Promise<MangoSignatureStatus> {
    const ixs = await this.tcsStopLossOnDepositIx(
      group,
      account,
      sellBank,
      buyBank,
      thresholdPrice,
      thresholdPriceInSellPerBuyToken,
      maxSell,
      pricePremium,
      expiryTimestamp,
    );
    return await this.sendAndConfirmTransactionForGroup(group, ixs);
  }

  public async tcsStopLossOnDepositIx(
    group: Group,
    account: MangoAccount,
    sellBank: Bank,
    buyBank: Bank,
    thresholdPrice: number,
    thresholdPriceInSellPerBuyToken: boolean,
    maxSell: number | null,
    pricePremium: number | null,
    expiryTimestamp: number | null,
  ): Promise<TransactionInstruction[]> {
    if (account.getTokenBalanceUi(sellBank) < 0) {
      throw new Error(
        `Only allowed to set a stop loss on deposits! Current balance ${account.getTokenBalanceUi(
          sellBank,
        )}`,
      );
    }

    if (!thresholdPriceInSellPerBuyToken) {
      thresholdPrice = 1 / thresholdPrice;
    }
    const thresholdPriceNativeNative = toNativeSellPerBuyTokenPrice(
      thresholdPrice,
      sellBank,
      buyBank,
    );
    const lowerLimit = thresholdPriceNativeNative;
    const upperLimit = Number.MAX_SAFE_INTEGER;

    return await this.tokenConditionalSwapCreatePremiumAuctionIx(
      group,
      account,
      sellBank,
      buyBank,
      lowerLimit,
      upperLimit,
      Number.MAX_SAFE_INTEGER,
      maxSell ?? account.getTokenBalanceUi(sellBank),
      'StopLossOnDeposit',
      pricePremium,
      true,
      false,
      expiryTimestamp,
      thresholdPriceInSellPerBuyToken,
      120,
      2,
      10,
    );
  }

  public async tcsTakeProfitOnBorrow(
    group: Group,
    account: MangoAccount,
    sellBank: Bank,
    buyBank: Bank,
    thresholdPrice: number,
    thresholdPriceInSellPerBuyToken: boolean,
    maxBuyUi: number | null,
    pricePremium: number | null,
    allowMargin: boolean | null,
    expiryTimestamp: number | null,
  ): Promise<MangoSignatureStatus> {
    const ixs = await this.tcsTakeProfitOnBorrowIx(
      group,
      account,
      sellBank,
      buyBank,
      thresholdPrice,
      thresholdPriceInSellPerBuyToken,
      maxBuyUi,
      pricePremium,
      allowMargin,
      expiryTimestamp,
    );
    return await this.sendAndConfirmTransactionForGroup(group, ixs);
  }

  public async tcsTakeProfitOnBorrowIx(
    group: Group,
    account: MangoAccount,
    sellBank: Bank,
    buyBank: Bank,
    thresholdPrice: number,
    thresholdPriceInSellPerBuyToken: boolean,
    maxBuyUi: number | null,
    pricePremium: number | null,
    allowMargin: boolean | null,
    expiryTimestamp: number | null,
  ): Promise<TransactionInstruction[]> {
    if (account.getTokenBalanceUi(buyBank) > 0) {
      throw new Error(
        `Only allowed to take profits on borrows! Current balance ${account.getTokenBalanceUi(
          buyBank,
        )}`,
      );
    }

    if (!thresholdPriceInSellPerBuyToken) {
      thresholdPrice = 1 / thresholdPrice;
    }
    const thresholdPriceNativeNative = toNativeSellPerBuyTokenPrice(
      thresholdPrice,
      sellBank,
      buyBank,
    );
    const lowerLimit = 0;
    const upperLimit = thresholdPriceNativeNative;

    return await this.tokenConditionalSwapCreatePremiumAuctionIx(
      group,
      account,
      sellBank,
      buyBank,
      lowerLimit,
      upperLimit,
      maxBuyUi ?? -account.getTokenBalanceUi(buyBank),
      Number.MAX_SAFE_INTEGER,
      'TakeProfitOnBorrow',
      pricePremium,
      false,
      allowMargin ?? false,
      expiryTimestamp,
      thresholdPriceInSellPerBuyToken,
      120,
      2,
      10,
    );
  }

  public async tcsStopLossOnBorrow(
    group: Group,
    account: MangoAccount,
    sellBank: Bank,
    buyBank: Bank,
    thresholdPrice: number,
    thresholdPriceInSellPerBuyToken: boolean,
    maxBuyUi: number | null,
    pricePremium: number | null,
    allowMargin: boolean | null,
    expiryTimestamp: number | null,
  ): Promise<MangoSignatureStatus> {
    const ixs = await this.tcsStopLossOnBorrowIx(
      group,
      account,
      sellBank,
      buyBank,
      thresholdPrice,
      thresholdPriceInSellPerBuyToken,
      maxBuyUi,
      pricePremium,
      allowMargin,
      expiryTimestamp,
    );
    return await this.sendAndConfirmTransactionForGroup(group, ixs);
  }

  public async tcsStopLossOnBorrowIx(
    group: Group,
    account: MangoAccount,
    sellBank: Bank,
    buyBank: Bank,
    thresholdPrice: number,
    thresholdPriceInSellPerBuyToken: boolean,
    maxBuyUi: number | null,
    pricePremium: number | null,
    allowMargin: boolean | null,
    expiryTimestamp: number | null,
  ): Promise<TransactionInstruction[]> {
    if (account.getTokenBalanceUi(buyBank) > 0) {
      throw new Error(
        `Only allowed to set stop loss on borrows! Current balance ${account.getTokenBalanceUi(
          buyBank,
        )}`,
      );
    }

    if (!thresholdPriceInSellPerBuyToken) {
      thresholdPrice = 1 / thresholdPrice;
    }
    const thresholdPriceNativeNative = toNativeSellPerBuyTokenPrice(
      thresholdPrice,
      sellBank,
      buyBank,
    );
    const lowerLimit = thresholdPriceNativeNative;
    const upperLimit = Number.MAX_SAFE_INTEGER;

    return await this.tokenConditionalSwapCreatePremiumAuctionIx(
      group,
      account,
      sellBank,
      buyBank,
      lowerLimit,
      upperLimit,
      maxBuyUi ?? -account.getTokenBalanceUi(buyBank),
      Number.MAX_SAFE_INTEGER,
      'StopLossOnBorrow',
      pricePremium,
      false,
      allowMargin ?? false,
      expiryTimestamp,
      thresholdPriceInSellPerBuyToken,
      120,
      2,
      10,
    );
  }

  public async tokenConditionalSwapCreateIx(
    group: Group,
    account: MangoAccount,
    sellBank: Bank,
    buyBank: Bank,
    lowerLimitNativeNative: number,
    upperLimitNativeNative: number,
    maxBuy: number,
    maxSell: number,
    tcsIntention:
      | 'TakeProfitOnDeposit'
      | 'StopLossOnDeposit'
      | 'TakeProfitOnBorrow'
      | 'StopLossOnBorrow'
      | null,
    pricePremium: number | null,
    allowCreatingDeposits: boolean,
    allowCreatingBorrows: boolean,
    expiryTimestamp: number | null,
    displayPriceInSellTokenPerBuyToken: boolean,
  ): Promise<TransactionInstruction[]> {
    const maxBuyNative =
      maxBuy == Number.MAX_SAFE_INTEGER
        ? U64_MAX_BN
        : toNative(maxBuy, buyBank.mintDecimals);
    const maxSellNative =
      maxSell == Number.MAX_SAFE_INTEGER
        ? U64_MAX_BN
        : toNative(maxSell, sellBank.mintDecimals);
    pricePremium = TokenConditionalSwap.computePremium(
      group,
      buyBank,
      sellBank,
      maxBuyNative,
      maxSellNative,
      maxBuy,
      maxSell,
    );
    const pricePremiumRate = pricePremium / 100;

    let intention: TokenConditionalSwapIntention;
    switch (tcsIntention) {
      case 'StopLossOnBorrow':
      case 'StopLossOnDeposit':
        intention = TokenConditionalSwapIntention.stopLoss;
        break;
      case 'TakeProfitOnBorrow':
      case 'TakeProfitOnDeposit':
        intention = TokenConditionalSwapIntention.takeProfit;
        break;
      default:
        intention = TokenConditionalSwapIntention.unknown;
        break;
    }

    return await this.tokenConditionalSwapCreateRawIx(
      group,
      account,
      buyBank.mint,
      sellBank.mint,
      maxBuyNative,
      maxSellNative,
      expiryTimestamp,
      lowerLimitNativeNative,
      upperLimitNativeNative,
      pricePremiumRate,
      allowCreatingDeposits,
      allowCreatingBorrows,
      displayPriceInSellTokenPerBuyToken
        ? TokenConditionalSwapDisplayPriceStyle.sellTokenPerBuyToken
        : TokenConditionalSwapDisplayPriceStyle.buyTokenPerSellToken,
      intention,
    );
  }

  public async tokenConditionalSwapCreate(
    group: Group,
    account: MangoAccount,
    sellBank: Bank,
    buyBank: Bank,
    lowerLimitNativeNative: number,
    upperLimitNativeNative: number,
    maxBuy: number,
    maxSell: number,
    tcsIntention:
      | 'TakeProfitOnDeposit'
      | 'StopLossOnDeposit'
      | 'TakeProfitOnBorrow'
      | 'StopLossOnBorrow'
      | null,
    pricePremium: number | null,
    allowCreatingDeposits: boolean,
    allowCreatingBorrows: boolean,
    expiryTimestamp: number | null,
    displayPriceInSellTokenPerBuyToken: boolean,
  ): Promise<MangoSignatureStatus> {
    const maxBuyNative =
      maxBuy == Number.MAX_SAFE_INTEGER
        ? U64_MAX_BN
        : toNative(maxBuy, buyBank.mintDecimals);
    const maxSellNative =
      maxSell == Number.MAX_SAFE_INTEGER
        ? U64_MAX_BN
        : toNative(maxSell, sellBank.mintDecimals);
    pricePremium = TokenConditionalSwap.computePremium(
      group,
      buyBank,
      sellBank,
      maxBuyNative,
      maxSellNative,
      maxBuy,
      maxSell,
    );
    const pricePremiumRate = pricePremium > 0 ? pricePremium / 100 : 0.03;

    let intention: TokenConditionalSwapIntention;
    switch (tcsIntention) {
      case 'StopLossOnBorrow':
      case 'StopLossOnDeposit':
        intention = TokenConditionalSwapIntention.stopLoss;
        break;
      case 'TakeProfitOnBorrow':
      case 'TakeProfitOnDeposit':
        intention = TokenConditionalSwapIntention.takeProfit;
        break;
      default:
        intention = TokenConditionalSwapIntention.unknown;
        break;
    }

    return await this.tokenConditionalSwapCreateRaw(
      group,
      account,
      buyBank.mint,
      sellBank.mint,
      maxBuyNative,
      maxSellNative,
      expiryTimestamp,
      lowerLimitNativeNative,
      upperLimitNativeNative,
      pricePremiumRate,
      allowCreatingDeposits,
      allowCreatingBorrows,
      displayPriceInSellTokenPerBuyToken
        ? TokenConditionalSwapDisplayPriceStyle.sellTokenPerBuyToken
        : TokenConditionalSwapDisplayPriceStyle.buyTokenPerSellToken,
      intention,
    );
  }

  public async tokenConditionalSwapCreateLinearAuctionIx(
    group: Group,
    account: MangoAccount,
    sellBank: Bank,
    buyBank: Bank,
    priceStart: number,
    priceEnd: number,
    maxBuy: number,
    maxSell: number,
    allowCreatingDeposits: boolean,
    allowCreatingBorrows: boolean,
    displayPriceInSellTokenPerBuyToken: boolean,
    startTimestamp: number,
    durationSeconds: number,
    expiryTimestamp: number | null,
  ): Promise<TransactionInstruction[]> {
    let maxBuyNative, maxSellNative;
    if (maxBuy == Number.MAX_SAFE_INTEGER) {
      maxBuyNative = U64_MAX_BN;
    } else {
      maxBuyNative = toNative(maxBuy, buyBank.mintDecimals);
    }
    if (maxSell == Number.MAX_SAFE_INTEGER) {
      maxSellNative = U64_MAX_BN;
    } else {
      maxSellNative = toNative(maxSell, sellBank.mintDecimals);
    }

    const priceStartNative = toNativeSellPerBuyTokenPrice(
      priceStart,
      sellBank,
      buyBank,
    );
    const priceEndNative = toNativeSellPerBuyTokenPrice(
      priceEnd,
      sellBank,
      buyBank,
    );

    const tcsIx = await this.program.methods
      .tokenConditionalSwapCreateLinearAuction(
        maxBuyNative,
        maxSellNative,
        expiryTimestamp !== null ? new BN(expiryTimestamp) : U64_MAX_BN,
        priceStartNative,
        priceEndNative,
        allowCreatingDeposits,
        allowCreatingBorrows,
        displayPriceInSellTokenPerBuyToken
          ? TokenConditionalSwapDisplayPriceStyle.sellTokenPerBuyToken
          : TokenConditionalSwapDisplayPriceStyle.buyTokenPerSellToken,
        new BN(startTimestamp),
        new BN(durationSeconds),
      )
      .accounts({
        group: group.publicKey,
        account: account.publicKey,
        authority: (this.program.provider as AnchorProvider).wallet.publicKey,
        buyBank: buyBank.publicKey,
        sellBank: sellBank.publicKey,
      })
      .instruction();

    const ixs: TransactionInstruction[] = [];
    if (account.tokenConditionalSwaps.length == 0) {
      ixs.push(
        await this.accountExpandV2Ix(
          group,
          account,
          account.tokens.length,
          account.serum3.length,
          account.perps.length,
          account.perpOpenOrders.length,
          DEFAULT_TOKEN_CONDITIONAL_SWAP_COUNT,
        ),
      );
    }
    ixs.push(tcsIx);

    return ixs;
  }

  public async tokenConditionalSwapCreateLinearAuction(
    group: Group,
    account: MangoAccount,
    sellBank: Bank,
    buyBank: Bank,
    priceStart: number,
    priceEnd: number,
    maxBuy: number,
    maxSell: number,
    allowCreatingDeposits: boolean,
    allowCreatingBorrows: boolean,
    displayPriceInSellTokenPerBuyToken: boolean,
    startTimestamp: number,
    durationSeconds: number,
    expiryTimestamp: number | null,
  ): Promise<MangoSignatureStatus> {
    const ixs = await this.tokenConditionalSwapCreateLinearAuctionIx(
      group,
      account,
      sellBank,
      buyBank,
      priceStart,
      priceEnd,
      maxBuy,
      maxSell,
      allowCreatingDeposits,
      allowCreatingBorrows,
      displayPriceInSellTokenPerBuyToken,
      startTimestamp,
      durationSeconds,
      expiryTimestamp,
    );
    return await this.sendAndConfirmTransactionForGroup(group, ixs);
  }

  public async tokenConditionalSwapCreatePremiumAuctionIx(
    group: Group,
    account: MangoAccount,
    sellBank: Bank,
    buyBank: Bank,
    lowerLimitNative: number,
    upperLimitNative: number,
    maxBuy: number,
    maxSell: number,
    tcsIntention:
      | 'TakeProfitOnDeposit'
      | 'StopLossOnDeposit'
      | 'TakeProfitOnBorrow'
      | 'StopLossOnBorrow'
      | null,
    maxPricePremiumPercent: number | null,
    allowCreatingDeposits: boolean,
    allowCreatingBorrows: boolean,
    expiryTimestamp: number | null,
    displayPriceInSellTokenPerBuyToken: boolean,
    durationSeconds,
    premiumMultiplier = 1,
    extraPricePremiumBps = 0,
  ): Promise<TransactionInstruction[]> {
    let maxBuyNative, maxSellNative, buyAmountInUsd, sellAmountInUsd;
    if (maxBuy == Number.MAX_SAFE_INTEGER) {
      maxBuyNative = U64_MAX_BN;
    } else {
      buyAmountInUsd = maxBuy * buyBank.uiPrice;
      maxBuyNative = toNative(maxBuy, buyBank.mintDecimals);
    }
    if (maxSell == Number.MAX_SAFE_INTEGER) {
      maxSellNative = U64_MAX_BN;
    } else {
      sellAmountInUsd = maxSell * sellBank.uiPrice;
      maxSellNative = toNative(maxSell, sellBank.mintDecimals);
    }

    // Used for computing optimal premium
    let liqorTcsChunkSizeInUsd = Math.min(buyAmountInUsd, sellAmountInUsd);
    if (liqorTcsChunkSizeInUsd > 5000) {
      liqorTcsChunkSizeInUsd = 5000;
    }
    // For small TCS swaps, reduce chunk size to 1000 USD
    else {
      liqorTcsChunkSizeInUsd = 1000;
    }

    // TODO: The max premium should likely be computed differently
    if (!maxPricePremiumPercent) {
      const buyTokenPriceImpact = group.getPriceImpactByTokenIndex(
        buyBank.tokenIndex,
        liqorTcsChunkSizeInUsd,
      );
      const sellTokenPriceImpact = group.getPriceImpactByTokenIndex(
        sellBank.tokenIndex,
        liqorTcsChunkSizeInUsd,
      );

      if (buyTokenPriceImpact <= 0 || sellTokenPriceImpact <= 0) {
        throw new Error(
          `Error compitong slippage/premium for token conditional swap!`,
        );
      }

      maxPricePremiumPercent =
        ((1 + buyTokenPriceImpact / 100) * (1 + sellTokenPriceImpact / 100) -
          1) *
        100;
    }
    let maxPricePremiumRate = maxPricePremiumPercent / 100;
    maxPricePremiumRate =
      maxPricePremiumRate * premiumMultiplier + extraPricePremiumBps / 10000;

    let intention: TokenConditionalSwapIntention;
    switch (tcsIntention) {
      case 'StopLossOnBorrow':
      case 'StopLossOnDeposit':
        intention = TokenConditionalSwapIntention.stopLoss;
        break;
      case 'TakeProfitOnBorrow':
      case 'TakeProfitOnDeposit':
        intention = TokenConditionalSwapIntention.takeProfit;
        break;
      default:
        intention = TokenConditionalSwapIntention.unknown;
        break;
    }

    const tcsIx = await this.program.methods
      .tokenConditionalSwapCreatePremiumAuction(
        maxBuyNative,
        maxSellNative,
        expiryTimestamp !== null ? new BN(expiryTimestamp) : U64_MAX_BN,
        lowerLimitNative,
        upperLimitNative,
        maxPricePremiumRate,
        allowCreatingDeposits,
        allowCreatingBorrows,
        displayPriceInSellTokenPerBuyToken
          ? TokenConditionalSwapDisplayPriceStyle.sellTokenPerBuyToken
          : TokenConditionalSwapDisplayPriceStyle.buyTokenPerSellToken,
        intention,
        new BN(durationSeconds),
      )
      .accounts({
        group: group.publicKey,
        account: account.publicKey,
        authority: (this.program.provider as AnchorProvider).wallet.publicKey,
        buyBank: buyBank.publicKey,
        sellBank: sellBank.publicKey,
      })
      .instruction();

    const ixs: TransactionInstruction[] = [];
    if (account.tokenConditionalSwaps.length == 0) {
      ixs.push(
        await this.accountExpandV2Ix(
          group,
          account,
          account.tokens.length,
          account.serum3.length,
          account.perps.length,
          account.perpOpenOrders.length,
          DEFAULT_TOKEN_CONDITIONAL_SWAP_COUNT,
        ),
      );
    }
    ixs.push(tcsIx);

    return ixs;
  }
  public async tokenConditionalSwapCreatePremiumAuction(
    group: Group,
    account: MangoAccount,
    sellBank: Bank,
    buyBank: Bank,
    lowerLimit: number,
    upperLimit: number,
    maxBuy: number,
    maxSell: number,
    tcsIntention:
      | 'TakeProfitOnDeposit'
      | 'StopLossOnDeposit'
      | 'TakeProfitOnBorrow'
      | 'StopLossOnBorrow'
      | null,
    maxPricePremiumPercent: number | null,
    allowCreatingDeposits: boolean,
    allowCreatingBorrows: boolean,
    expiryTimestamp: number | null,
    displayPriceInSellTokenPerBuyToken: boolean,
    durationSeconds: number,
  ): Promise<MangoSignatureStatus> {
    const ixs = await this.tokenConditionalSwapCreatePremiumAuctionIx(
      group,
      account,
      sellBank,
      buyBank,
      lowerLimit,
      upperLimit,
      maxBuy,
      maxSell,
      tcsIntention,
      maxPricePremiumPercent,
      allowCreatingDeposits,
      allowCreatingBorrows,
      expiryTimestamp,
      displayPriceInSellTokenPerBuyToken,
      durationSeconds,
    );
    return await this.sendAndConfirmTransactionForGroup(group, ixs);
  }

  public async tokenConditionalSwapCreateRaw(
    group: Group,
    account: MangoAccount,
    buyMintPk: PublicKey,
    sellMintPk: PublicKey,
    maxBuy: BN,
    maxSell: BN,
    expiryTimestamp: number | null,
    priceLowerLimit: number,
    priceUpperLimit: number,
    pricePremiumRate: number,
    allowCreatingDeposits: boolean,
    allowCreatingBorrows: boolean,
    priceDisplayStyle: TokenConditionalSwapDisplayPriceStyle,
    intention: TokenConditionalSwapIntention,
  ): Promise<MangoSignatureStatus> {
    const ixs = await this.tokenConditionalSwapCreateRawIx(
      group,
      account,
      buyMintPk,
      sellMintPk,
      maxBuy,
      maxSell,
      expiryTimestamp,
      priceLowerLimit,
      priceUpperLimit,
      pricePremiumRate,
      allowCreatingDeposits,
      allowCreatingBorrows,
      priceDisplayStyle,
      intention,
    );
    return await this.sendAndConfirmTransactionForGroup(group, ixs);
  }

  public async tokenConditionalSwapCreateRawIx(
    group: Group,
    account: MangoAccount,
    buyMintPk: PublicKey,
    sellMintPk: PublicKey,
    maxBuy: BN,
    maxSell: BN,
    expiryTimestamp: number | null,
    priceLowerLimit: number,
    priceUpperLimit: number,
    pricePremiumRate: number,
    allowCreatingDeposits: boolean,
    allowCreatingBorrows: boolean,
    priceDisplayStyle: TokenConditionalSwapDisplayPriceStyle,
    intention: TokenConditionalSwapIntention,
  ): Promise<TransactionInstruction[]> {
    const buyBank: Bank = group.getFirstBankByMint(buyMintPk);
    const sellBank: Bank = group.getFirstBankByMint(sellMintPk);
    const tcsIx = await this.program.methods
      .tokenConditionalSwapCreateV2(
        maxBuy,
        maxSell,
        expiryTimestamp !== null ? new BN(expiryTimestamp) : U64_MAX_BN,
        priceLowerLimit,
        priceUpperLimit,
        pricePremiumRate,
        allowCreatingDeposits,
        allowCreatingBorrows,
        priceDisplayStyle,
        intention,
      )
      .accounts({
        group: group.publicKey,
        account: account.publicKey,
        authority: (this.program.provider as AnchorProvider).wallet.publicKey,
        buyBank: buyBank.publicKey,
        sellBank: sellBank.publicKey,
      })
      .instruction();

    const ixs: TransactionInstruction[] = [];
    if (account.tokenConditionalSwaps.length == 0) {
      ixs.push(
        await this.accountExpandV2Ix(
          group,
          account,
          account.tokens.length,
          account.serum3.length,
          account.perps.length,
          account.perpOpenOrders.length,
          DEFAULT_TOKEN_CONDITIONAL_SWAP_COUNT,
        ),
      );
    }
    ixs.push(tcsIx);

    return ixs;
  }

  public async tokenConditionalSwapCancelIx(
    group: Group,
    account: MangoAccount,
    tokenConditionalSwapId: BN,
  ): Promise<TransactionInstruction> {
    const tokenConditionalSwapIndex = account.tokenConditionalSwaps.findIndex(
      (tcs) => tcs.id.eq(tokenConditionalSwapId),
    );
    if (tokenConditionalSwapIndex == -1) {
      throw new Error('tcs with id not found');
    }
    const tcs = account.tokenConditionalSwaps[tokenConditionalSwapIndex];

    const buyBank = group.banksMapByTokenIndex.get(tcs.buyTokenIndex)![0];
    const sellBank = group.banksMapByTokenIndex.get(tcs.sellTokenIndex)![0];

    return this.program.methods
      .tokenConditionalSwapCancel(
        tokenConditionalSwapIndex,
        new BN(tokenConditionalSwapId),
      )
      .accounts({
        group: group.publicKey,
        account: account.publicKey,
        authority: (this.program.provider as AnchorProvider).wallet.publicKey,
        buyBank: buyBank.publicKey,
        sellBank: sellBank.publicKey,
      })
      .instruction();
  }

  public async tokenConditionalSwapCancel(
    group: Group,
    account: MangoAccount,
    tokenConditionalSwapId: BN,
  ): Promise<MangoSignatureStatus> {
    const ix = await this.tokenConditionalSwapCancelIx(
      group,
      account,
      tokenConditionalSwapId,
    );
    return await this.sendAndConfirmTransactionForGroup(group, [ix]);
  }

  public async tokenConditionalSwapCancelAll(
    group: Group,
    account: MangoAccount,
  ): Promise<MangoSignatureStatus> {
    const ixs = await Promise.all(
      account.tokenConditionalSwaps
        .filter((tcs) => tcs.isConfigured)
        .map(async (tcs, i) => {
          const buyBank = group.banksMapByTokenIndex.get(tcs.buyTokenIndex)![0];
          const sellBank = group.banksMapByTokenIndex.get(
            tcs.sellTokenIndex,
          )![0];
          return await this.program.methods
            .tokenConditionalSwapCancel(i, new BN(tcs.id))
            .accounts({
              group: group.publicKey,
              account: account.publicKey,
              authority: (this.program.provider as AnchorProvider).wallet
                .publicKey,
              buyBank: buyBank.publicKey,
              sellBank: sellBank.publicKey,
            })
            .instruction();
        }),
    );

    return await this.sendAndConfirmTransactionForGroup(group, ixs);
  }

  public async tokenConditionalSwapTrigger(
    group: Group,
    liqee: MangoAccount,
    liqor: MangoAccount,
    tokenConditionalSwapId: BN,
    maxBuyTokenToLiqee: number,
    maxSellTokenToLiqor: number,
  ): Promise<MangoSignatureStatus> {
    const ix = await this.tokenConditionalSwapTriggerIx(
      group,
      liqee,
      liqor,
      tokenConditionalSwapId,
      maxBuyTokenToLiqee,
      maxSellTokenToLiqor,
    );

    return await this.sendAndConfirmTransactionForGroup(group, [ix]);
  }

  public async tokenConditionalSwapTriggerIx(
    group: Group,
    liqee: MangoAccount,
    liqor: MangoAccount,
    tokenConditionalSwapId: BN,
    maxBuyTokenToLiqee: number,
    maxSellTokenToLiqor: number,
  ): Promise<TransactionInstruction> {
    const tokenConditionalSwapIndex = liqee.tokenConditionalSwaps.findIndex(
      (tcs) => tcs.id.eq(tokenConditionalSwapId),
    );
    if (tokenConditionalSwapIndex == -1) {
      throw new Error('tcs with id not found');
    }
    const tcs = liqee.tokenConditionalSwaps[tokenConditionalSwapIndex];

    const buyBank = group.banksMapByTokenIndex.get(tcs.buyTokenIndex)![0];
    const sellBank = group.banksMapByTokenIndex.get(tcs.sellTokenIndex)![0];

    const healthRemainingAccounts: PublicKey[] =
      this.buildHealthRemainingAccounts(
        group,
        [liqor, liqee],
        [buyBank, sellBank],
        [],
      );

    const parsedHealthAccounts = healthRemainingAccounts.map(
      (pk) =>
        ({
          pubkey: pk,
          isWritable:
            pk.equals(buyBank.publicKey) || pk.equals(sellBank.publicKey)
              ? true
              : false,
          isSigner: false,
        } as AccountMeta),
    );

    return this.program.methods
      .tokenConditionalSwapTrigger(
        tokenConditionalSwapIndex,
        new BN(tokenConditionalSwapId),
        new BN(maxBuyTokenToLiqee),
        new BN(maxSellTokenToLiqor),
      )
      .accounts({
        group: group.publicKey,
        liqee: liqee.publicKey,
        liqor: liqor.publicKey,
        liqorAuthority: (this.program.provider as AnchorProvider).wallet
          .publicKey,
      })
      .remainingAccounts(parsedHealthAccounts)
      .instruction();
  }

  public async altSet(
    group: Group,
    addressLookupTable: PublicKey,
    index: number,
  ): Promise<MangoSignatureStatus> {
    const ix = await this.program.methods
      .altSet(index)
      .accounts({
        group: group.publicKey,
        admin: (this.program.provider as AnchorProvider).wallet.publicKey,
        addressLookupTable,
      })
      .instruction();

    return await this.sendAndConfirmTransactionForGroup(group, [ix]);
  }

  public async altExtend(
    group: Group,
    addressLookupTable: PublicKey,
    index: number,
    pks: PublicKey[],
  ): Promise<MangoSignatureStatus> {
    const ix = await this.program.methods
      .altExtend(index, pks)
      .accounts({
        group: group.publicKey,
        admin: (this.program.provider as AnchorProvider).wallet.publicKey,
        payer: (this.program.provider as AnchorProvider).wallet.publicKey,
        addressLookupTable,
      })
      .instruction();
    return await this.sendAndConfirmTransactionForGroup(group, [ix]);
  }

  public async healthRegionBeginIx(
    group: Group,
    account: MangoAccount,
    banks: Bank[] = [],
    perpMarkets: PerpMarket[] = [],
  ): Promise<TransactionInstruction> {
    const healthRemainingAccounts: PublicKey[] =
      this.buildHealthRemainingAccounts(
        group,
        [account],
        [...banks],
        [...perpMarkets],
      );
    const parsedHealthAccounts = healthRemainingAccounts.map(
      (pk) =>
        ({
          pubkey: pk,
          isWritable: false,
          isSigner: false,
        } as AccountMeta),
    );

    return await this.program.methods
      .healthRegionBegin()
      .accounts({
        group: group.publicKey,
        account: account.publicKey,
        instructions: SYSVAR_INSTRUCTIONS_PUBKEY,
      })
      .remainingAccounts(parsedHealthAccounts)
      .instruction();
  }

  public async healthRegionEndIx(
    group: Group,
    account: MangoAccount,
    banks: Bank[] = [],
    perpMarkets: PerpMarket[] = [],
  ): Promise<TransactionInstruction> {
    const healthRemainingAccounts: PublicKey[] =
      this.buildHealthRemainingAccounts(
        group,
        [account],
        [...banks],
        [...perpMarkets],
      );
    const parsedHealthAccounts = healthRemainingAccounts.map(
      (pk) =>
        ({
          pubkey: pk,
          isWritable: false,
          isSigner: false,
        } as AccountMeta),
    );

    return await this.program.methods
      .healthRegionEnd()
      .accounts({ account: account.publicKey })
      .remainingAccounts(parsedHealthAccounts)
      .instruction();
  }

  /// static

  static connect(
    provider: Provider,
    cluster: Cluster,
    programId: PublicKey,
    opts?: MangoClientOptions,
  ): MangoClient {
    const idl = IDL;

    return new MangoClient(
      new Program<MangoV4>(idl as MangoV4, programId, provider),
      programId,
      cluster,
      opts,
    );
  }

  /**
   * Connect with defaults,
   *  - random ephemeral keypair,
   *  - fetch ids using gPa
   *  - connects to mainnet-beta
   *  - uses well known program Id
   * @param clusterUrl
   * @returns
   */
  static connectDefault(clusterUrl: string): MangoClient {
    const idl = IDL;

    const options = AnchorProvider.defaultOptions();
    const connection = new Connection(clusterUrl, options);

    return new MangoClient(
      new Program<MangoV4>(
        idl as MangoV4,
        MANGO_V4_ID['mainnet-beta'],
        new AnchorProvider(connection, new Wallet(new Keypair()), options),
      ),
      MANGO_V4_ID['mainnet-beta'],
      'mainnet-beta' as Cluster,
      {
        idsSource: 'get-program-accounts',
      },
    );
  }

  static connectForGroupName(
    provider: Provider,
    groupName: string,
  ): MangoClient {
    const idl = IDL;

    const id = Id.fromIdsByName(groupName);

    return new MangoClient(
      new Program<MangoV4>(
        idl as MangoV4,
        new PublicKey(id.mangoProgramId),
        provider,
      ),
      new PublicKey(id.mangoProgramId),
      id.cluster,
    );
  }

  /**
   * Builds health remaining accounts.
   *
   * For single mango account it builds a list of PublicKeys
   * which is compatbile with Fixed account retriever.
   *
   * For multiple mango accounts it uses same logic as for fixed
   * but packing all banks, then perp markets, and then serum oo accounts, which
   * should always be compatible with Scanning account retriever.
   *
   * @param group
   * @param mangoAccounts
   * @param banks - banks in which new positions might be opened
   * @param perpMarkets - markets in which new positions might be opened
   * @param openOrdersForMarket - markets in which new positions might be opened
   * @returns
   */
  buildHealthRemainingAccounts(
    group: Group,
    mangoAccounts: MangoAccount[],
    // Banks and markets for whom positions don't exist on mango account,
    // but user would potentially open new positions.
    banks: Bank[] = [],
    perpMarkets: PerpMarket[] = [],
    openOrdersForMarket: [Serum3Market, PublicKey][] = [],
  ): PublicKey[] {
    const healthRemainingAccounts: PublicKey[] = [];

    const tokenPositionIndices = mangoAccounts
      .map((mangoAccount) => mangoAccount.tokens.map((t) => t.tokenIndex))
      .flat();
    for (const bank of banks) {
      const tokenPositionExists =
        tokenPositionIndices.indexOf(bank.tokenIndex) > -1;
      if (!tokenPositionExists) {
        const inactiveTokenPosition = tokenPositionIndices.findIndex(
          (index) => index === TokenPosition.TokenIndexUnset,
        );
        if (inactiveTokenPosition != -1) {
          tokenPositionIndices[inactiveTokenPosition] = bank.tokenIndex;
        } else {
          throw new Error(
            `All token positions are occupied, either expand mango account, or close an existing token position, e.g. by withdrawing token deposits, or repaying all borrows!`,
          );
        }
      }
    }
    const mintInfos = uniq(
      tokenPositionIndices
        .filter((tokenIndex) => tokenIndex !== TokenPosition.TokenIndexUnset)
        .map((tokenIndex) => group.mintInfosMapByTokenIndex.get(tokenIndex)!),
      (mintInfo) => {
        mintInfo.tokenIndex;
      },
    );
    healthRemainingAccounts.push(
      ...mintInfos.map((mintInfo) => mintInfo.firstBank()),
    );
    healthRemainingAccounts.push(
      ...mintInfos.map((mintInfo) => mintInfo.oracle),
    );

    // Insert any extra perp markets in the free perp position slots
    const perpPositionsMarketIndices = mangoAccounts
      .map((mangoAccount) => mangoAccount.perps.map((p) => p.marketIndex))
      .flat();
    for (const perpMarket of perpMarkets) {
      const perpPositionExists =
        perpPositionsMarketIndices.indexOf(perpMarket.perpMarketIndex) > -1;
      if (!perpPositionExists) {
        const inactivePerpPosition = perpPositionsMarketIndices.findIndex(
          (perpIdx) => perpIdx === PerpPosition.PerpMarketIndexUnset,
        );
        if (inactivePerpPosition != -1) {
          perpPositionsMarketIndices[inactivePerpPosition] =
            perpMarket.perpMarketIndex;
        }
      }
    }
    const allPerpMarkets = uniq(
      perpPositionsMarketIndices
        .filter(
          (perpMarktIndex) =>
            perpMarktIndex !== PerpPosition.PerpMarketIndexUnset,
        )
        .map((perpIdx) => group.getPerpMarketByMarketIndex(perpIdx)!),
      (pm) => pm.perpMarketIndex,
    );
    healthRemainingAccounts.push(
      ...allPerpMarkets.map((perp) => perp.publicKey),
    );
    healthRemainingAccounts.push(...allPerpMarkets.map((perp) => perp.oracle));

    // Insert any extra open orders accounts in the cooresponding free serum market slot
    const serumPositionMarketIndices = mangoAccounts
      .map((mangoAccount) =>
        mangoAccount.serum3.map((s) => ({
          marketIndex: s.marketIndex,
          openOrders: s.openOrders,
        })),
      )
      .flat();
    for (const [serum3Market, openOrderPk] of openOrdersForMarket) {
      const ooPositionExists =
        serumPositionMarketIndices.findIndex(
          (i) => i.marketIndex === serum3Market.marketIndex,
        ) > -1;
      if (!ooPositionExists) {
        const inactiveSerumPosition = serumPositionMarketIndices.findIndex(
          (serumPos) =>
            serumPos.marketIndex === Serum3Orders.Serum3MarketIndexUnset,
        );
        if (inactiveSerumPosition != -1) {
          serumPositionMarketIndices[inactiveSerumPosition].marketIndex =
            serum3Market.marketIndex;
          serumPositionMarketIndices[inactiveSerumPosition].openOrders =
            openOrderPk;
        }
      }
    }

    healthRemainingAccounts.push(
      ...serumPositionMarketIndices
        .filter(
          (serumPosition) =>
            serumPosition.marketIndex !== Serum3Orders.Serum3MarketIndexUnset,
        )
        .map((serumPosition) => serumPosition.openOrders),
    );

    return healthRemainingAccounts;
  }

  public async modifyPerpOrder(
    group: Group,
    mangoAccount: MangoAccount,
    perpMarketIndex: PerpMarketIndex,
    orderId: BN,
    side: PerpOrderSide,
    price: number,
    quantity: number,
    maxQuoteQuantity?: number,
    clientOrderId?: number,
    orderType?: PerpOrderType,
    reduceOnly?: boolean,
    expiryTimestamp?: number,
    limit?: number,
  ): Promise<MangoSignatureStatus> {
    const transactionInstructions: TransactionInstruction[] = [];
    const [cancelOrderIx, placeOrderIx] = await Promise.all([
      this.perpCancelOrderIx(group, mangoAccount, perpMarketIndex, orderId),
      this.perpPlaceOrderIx(
        group,
        mangoAccount,
        perpMarketIndex,
        side,
        price,
        quantity,
        maxQuoteQuantity,
        clientOrderId,
        orderType,
        reduceOnly,
        expiryTimestamp,
        limit,
      ),
    ]);
    transactionInstructions.push(cancelOrderIx, placeOrderIx);

    return await this.sendAndConfirmTransactionForGroup(
      group,
      transactionInstructions,
    );
  }
  public async modifySerum3Order(
    group: Group,
    orderId: BN,
    mangoAccount: MangoAccount,
    externalMarketPk: PublicKey,
    side: Serum3Side,
    price: number,
    size: number,
    selfTradeBehavior: Serum3SelfTradeBehavior,
    orderType: Serum3OrderType,
    clientOrderId: number,
    limit: number,
  ): Promise<MangoSignatureStatus> {
    const transactionInstructions: TransactionInstruction[] = [];
    const [cancelOrderIx, settleIx, placeOrderIx] = await Promise.all([
      this.serum3CancelOrderIx(
        group,
        mangoAccount,
        externalMarketPk,
        side,
        orderId,
      ),
      this.serum3SettleFundsV2Ix(group, mangoAccount, externalMarketPk),
      this.serum3PlaceOrderV2Ix(
        group,
        mangoAccount,
        externalMarketPk,
        side,
        price,
        size,
        selfTradeBehavior,
        orderType,
        clientOrderId,
        limit,
      ),
    ]);
    transactionInstructions.push(cancelOrderIx, settleIx, ...placeOrderIx);

    return await this.sendAndConfirmTransactionForGroup(
      group,
      transactionInstructions,
    );
  }

  /**
   * Returns an estimate of a prioritization fee for a set of instructions.
   *
   * The estimate is based on the median fees of writable accounts that will be involved in the transaction.
   *
   * @param ixs - the instructions that make up the transaction
   * @returns prioritizationFeeEstimate -- in microLamports
   */
  public async estimatePrioritizationFee(
    ixs: TransactionInstruction[],
  ): Promise<number> {
    const writableAccounts = ixs
      .map((x) => x.keys.filter((a) => a.isWritable).map((k) => k.pubkey))
      .flat();
    const uniqueWritableAccounts = uniq(
      writableAccounts.map((x) => x.toBase58()),
    )
      .map((a) => new PublicKey(a))
      .slice(0, MAX_RECENT_PRIORITY_FEE_ACCOUNTS);

    const priorityFees = await this.connection.getRecentPrioritizationFees({
      lockedWritableAccounts: uniqueWritableAccounts,
    });

    if (priorityFees.length < 1) {
      return 1;
    }

    // get max priority fee per slot (and sort by slot from old to new)
    const maxFeeBySlot = mapValues(groupBy(priorityFees, 'slot'), (items) =>
      maxBy(items, 'prioritizationFee'),
    );
    const maximumFees = Object.values(maxFeeBySlot).sort(
      (a: RecentPrioritizationFees, b: RecentPrioritizationFees) =>
        a.slot - b.slot,
    ) as RecentPrioritizationFees[];

    // get median of last 20 fees
    const recentFees = maximumFees.slice(Math.max(maximumFees.length - 20, 0));
    const mid = Math.floor(recentFees.length / 2);
    const medianFee =
      recentFees.length % 2 !== 0
        ? recentFees[mid].prioritizationFee
        : (recentFees[mid - 1].prioritizationFee +
            recentFees[mid].prioritizationFee) /
          2;

    return Math.max(1, Math.ceil(medianFee));
  }
}<|MERGE_RESOLUTION|>--- conflicted
+++ resolved
@@ -1,18 +1,13 @@
-import { AnchorProvider, BN, Program, Wallet } from '@coral-xyz/anchor';
-import { OpenOrders, decodeEventQueue } from '@project-serum/serum';
 import {
-<<<<<<< HEAD
   AnchorProvider,
   BN,
   Program,
   Provider,
   Wallet,
 } from '@coral-xyz/anchor';
-import { OpenOrders } from '@project-serum/serum';
+import { OpenOrders, decodeEventQueue } from '@project-serum/serum';
 import {
-=======
   createAccount,
->>>>>>> efe4a1ae
   createCloseAccountInstruction,
   createInitializeAccount3Instruction,
   unpackAccount,
@@ -74,6 +69,7 @@
 } from './accounts/serum3';
 import {
   IxGateParams,
+  PerpEditParams,
   TokenEditParams,
   TokenRegisterParams,
   buildIxGate,
