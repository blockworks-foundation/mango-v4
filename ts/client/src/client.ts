--- conflicted
+++ resolved
@@ -1666,15 +1666,9 @@
     initBaseAssetWeight: number,
     maintBaseLiabWeight: number,
     initBaseLiabWeight: number,
-<<<<<<< HEAD
-    maintPnlAssetWeight: number,
-    initPnlAssetWeight: number,
-    baseLiquidationFee: number,
-=======
     maintOverallAssetWeight: number,
     initOverallAssetWeight: number,
-    liquidationFee: number,
->>>>>>> bac15698
+    baseLiquidationFee: number,
     makerFee: number,
     takerFee: number,
     feePenalty: number,
@@ -1713,15 +1707,9 @@
         initBaseAssetWeight,
         maintBaseLiabWeight,
         initBaseLiabWeight,
-<<<<<<< HEAD
-        maintPnlAssetWeight,
-        initPnlAssetWeight,
-        baseLiquidationFee,
-=======
         maintOverallAssetWeight,
         initOverallAssetWeight,
-        liquidationFee,
->>>>>>> bac15698
+        baseLiquidationFee,
         makerFee,
         takerFee,
         minFunding,
@@ -1803,15 +1791,9 @@
         params.initBaseAssetWeight,
         params.maintBaseLiabWeight,
         params.initBaseLiabWeight,
-<<<<<<< HEAD
-        params.maintPnlAssetWeight,
-        params.initPnlAssetWeight,
-        params.baseLiquidationFee,
-=======
         params.maintOverallAssetWeight,
         params.initOverallAssetWeight,
-        params.liquidationFee,
->>>>>>> bac15698
+        params.baseLiquidationFee,
         params.makerFee,
         params.takerFee,
         params.minFunding,
