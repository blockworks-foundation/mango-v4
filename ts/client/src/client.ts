import { AnchorProvider, BN, Program, Provider, web3 } from '@project-serum/anchor';
import { getFeeRates, getFeeTier } from '@project-serum/serum';
import { Order } from '@project-serum/serum/lib/market';
import {
  closeAccount,
  initializeAccount,
  WRAPPED_SOL_MINT,
} from '@project-serum/serum/lib/token-instructions';
import {
  ASSOCIATED_TOKEN_PROGRAM_ID,
  Token,
  TOKEN_PROGRAM_ID,
} from '@solana/spl-token';
import {
  AccountMeta,
  Cluster,
  Keypair,
  LAMPORTS_PER_SOL,
  MemcmpFilter,
  PublicKey,
  Signer,
  SystemProgram,
  SYSVAR_INSTRUCTIONS_PUBKEY,
  SYSVAR_RENT_PUBKEY,
  Transaction,
  TransactionInstruction,
  TransactionSignature,
} from '@solana/web3.js';
import bs58 from 'bs58';
import { Bank, MintInfo } from './accounts/bank';
import { Group } from './accounts/group';
import { I80F48 } from './accounts/I80F48';
import {
  AccountSize,
  MangoAccount,
  MangoAccountData,
} from './accounts/mangoAccount';
import { StubOracle } from './accounts/oracle';
import { OrderType, PerpMarket, Side } from './accounts/perp';
import {
  Serum3Market,
  Serum3OrderType,
  Serum3SelfTradeBehavior,
  Serum3Side,
} from './accounts/serum3';
import { SERUM3_PROGRAM_ID } from './constants';
import { Id } from './ids';
import { IDL, MangoV4 } from './mango_v4';
import { FlashLoanWithdraw } from './types';
import {
  getAssociatedTokenAddress,
  I64_MAX_BN,
  toNativeDecimals,
  toU64,
} from './utils';
import { simulate } from './utils/anchor';

// TODO: replace ui values with native as input wherever possible
// TODO: replace token/market names with token or market indices
export class MangoClient {
  constructor(
    public program: Program<MangoV4>,
    public programId: PublicKey,
    public cluster: Cluster,
    public groupName?: string,
  ) {
    // TODO: evil side effect, but limited backtraces are a nightmare
    Error.stackTraceLimit = 1000;
  }

  /// public

  // Group

  public async groupCreate(
    groupNum: number,
    testing: boolean,
    insuranceMintPk: PublicKey,
  ): Promise<TransactionSignature> {
    const adminPk = (this.program.provider as AnchorProvider).wallet.publicKey;
    return await this.program.methods
      .groupCreate(groupNum, testing ? 1 : 0)
      .accounts({
        admin: adminPk,
        payer: adminPk,
        insuranceMint: insuranceMintPk,
      })
      .rpc();
  }

  public async groupClose(group: Group): Promise<TransactionSignature> {
    const adminPk = (this.program.provider as AnchorProvider).wallet.publicKey;
    return await this.program.methods
      .groupClose()
      .accounts({
        group: group.publicKey,
        admin: adminPk,
        solDestination: (this.program.provider as AnchorProvider).wallet
          .publicKey,
      })
      .rpc();
  }

  public async getGroup(groupPk: PublicKey): Promise<Group> {
    const groupAccount = await this.program.account.group.fetch(groupPk);
    const group = Group.from(groupPk, groupAccount);
    await group.reloadAll(this);
    return group;
  }

  public async getGroupForAdmin(
    adminPk: PublicKey,
    groupNum?: number,
  ): Promise<Group> {
    const filters: MemcmpFilter[] = [
      {
        memcmp: {
          bytes: adminPk.toBase58(),
          offset: 8,
        },
      },
    ];

    if (groupNum) {
      const bbuf = Buffer.alloc(4);
      bbuf.writeUInt32LE(groupNum);
      filters.push({
        memcmp: {
          bytes: bs58.encode(bbuf),
          offset: 40,
        },
      });
    }

    const groups = (await this.program.account.group.all(filters)).map(
      (tuple) => Group.from(tuple.publicKey, tuple.account),
    );
    await groups[0].reloadAll(this);
    return groups[0];
  }

  // Tokens/Banks

  public async tokenRegister(
    group: Group,
    mintPk: PublicKey,
    oraclePk: PublicKey,
    oracleConfFilter: number,
    tokenIndex: number,
    name: string,
    adjustmentFactor: number,
    util0: number,
    rate0: number,
    util1: number,
    rate1: number,
    maxRate: number,
    loanFeeRate: number,
    loanOriginationFeeRate: number,
    maintAssetWeight: number,
    initAssetWeight: number,
    maintLiabWeight: number,
    initLiabWeight: number,
    liquidationFee: number,
  ): Promise<TransactionSignature> {
    return await this.program.methods
      .tokenRegister(
        tokenIndex,
        new BN(0),
        name,
        {
          confFilter: {
            val: I80F48.fromNumber(oracleConfFilter).getData(),
          },
        } as any, // future: nested custom types dont typecheck, fix if possible?
        { adjustmentFactor, util0, rate0, util1, rate1, maxRate },
        loanFeeRate,
        loanOriginationFeeRate,
        maintAssetWeight,
        initAssetWeight,
        maintLiabWeight,
        initLiabWeight,
        liquidationFee,
      )
      .accounts({
        group: group.publicKey,
        admin: (this.program.provider as AnchorProvider).wallet.publicKey,
        mint: mintPk,
        oracle: oraclePk,
        payer: (this.program.provider as AnchorProvider).wallet.publicKey,
        rent: SYSVAR_RENT_PUBKEY,
      })
      .rpc();
  }

  public async tokenEdit(
    group: Group,
    tokenName: string,
    oracle: PublicKey,
    oracleConfFilter: number,
    adjustmentFactor: number,
    util0: number,
    rate0: number,
    util1: number,
    rate1: number,
    maxRate: number,
    loanFeeRate: number,
    loanOriginationFeeRate: number,
    maintAssetWeight: number,
    initAssetWeight: number,
    maintLiabWeight: number,
    initLiabWeight: number,
    liquidationFee: number,
  ): Promise<TransactionSignature> {
    const bank = group.banksMap.get(tokenName)!;
    const mintInfo = group.mintInfosMap.get(bank.tokenIndex)!;

    return await this.program.methods
      .tokenEdit(
        new BN(0),
        oracle,
        {
          confFilter: {
            val: I80F48.fromNumber(oracleConfFilter).getData(),
          },
        } as any, // future: nested custom types dont typecheck, fix if possible?
        { adjustmentFactor, util0, rate0, util1, rate1, maxRate },
        loanFeeRate,
        loanOriginationFeeRate,
        maintAssetWeight,
        initAssetWeight,
        maintLiabWeight,
        initLiabWeight,
        liquidationFee,
      )
      .accounts({
        group: group.publicKey,
        admin: (this.program.provider as AnchorProvider).wallet.publicKey,
        mintInfo: mintInfo.publicKey,
      })
      .remainingAccounts([
        {
          pubkey: bank.publicKey,
          isWritable: true,
          isSigner: false,
        } as AccountMeta,
      ])
      .rpc({ skipPreflight: true });
  }

  public async tokenDeregister(
    group: Group,
    tokenName: string,
  ): Promise<TransactionSignature> {
    const bank = group.banksMap.get(tokenName)!;
    const adminPk = (this.program.provider as AnchorProvider).wallet.publicKey;

    const dustVaultPk = await getAssociatedTokenAddress(bank.mint, adminPk);
    const ai = await this.program.provider.connection.getAccountInfo(
      dustVaultPk,
    );
    if (!ai) {
      const tx = new Transaction();
      tx.add(
        Token.createAssociatedTokenAccountInstruction(
          ASSOCIATED_TOKEN_PROGRAM_ID,
          TOKEN_PROGRAM_ID,
          bank.mint,
          dustVaultPk,
          adminPk,
          adminPk,
        ),
      );
      await this.program.provider.sendAndConfirm(tx);
    }

    return await this.program.methods
      .tokenDeregister(bank.tokenIndex)
      .accounts({
        group: group.publicKey,
        admin: adminPk,
        mintInfo: group.mintInfosMap.get(bank.tokenIndex)?.publicKey,
        dustVault: dustVaultPk,
        solDestination: (this.program.provider as AnchorProvider).wallet
          .publicKey,
      })
      .remainingAccounts(
        [bank.publicKey, bank.vault].map(
          (pk) =>
            ({ pubkey: pk, isWritable: true, isSigner: false } as AccountMeta),
        ),
      )
      .rpc();
  }

  public async getBanksForGroup(group: Group): Promise<Bank[]> {
    return (
      await this.program.account.bank.all([
        {
          memcmp: {
            bytes: group.publicKey.toBase58(),
            offset: 8,
          },
        },
      ])
    ).map((tuple) => Bank.from(tuple.publicKey, tuple.account));
  }

  public async getMintInfosForGroup(group: Group): Promise<MintInfo[]> {
    return (
      await this.program.account.mintInfo.all([
        {
          memcmp: {
            bytes: group.publicKey.toBase58(),
            offset: 8,
          },
        },
      ])
    ).map((tuple) => {
      return MintInfo.from(tuple.publicKey, tuple.account);
    });
  }

  public async getMintInfoForTokenIndex(
    group: Group,
    tokenIndex: number,
  ): Promise<MintInfo[]> {
    const tokenIndexBuf = Buffer.alloc(2);
    tokenIndexBuf.writeUInt16LE(tokenIndex);
    return (
      await this.program.account.mintInfo.all([
        {
          memcmp: {
            bytes: group.publicKey.toBase58(),
            offset: 8,
          },
        },
        {
          memcmp: {
            bytes: bs58.encode(tokenIndexBuf),
            offset: 40,
          },
        },
      ])
    ).map((tuple) => {
      return MintInfo.from(tuple.publicKey, tuple.account);
    });
  }

  // Stub Oracle

  public async stubOracleCreate(
    group: Group,
    mintPk: PublicKey,
    price: number,
  ): Promise<TransactionSignature> {
    return await this.program.methods
      .stubOracleCreate({ val: I80F48.fromNumber(price).getData() })
      .accounts({
        group: group.publicKey,
        admin: (this.program.provider as AnchorProvider).wallet.publicKey,
        tokenMint: mintPk,
        payer: (this.program.provider as AnchorProvider).wallet.publicKey,
      })
      .rpc();
  }

  public async stubOracleClose(
    group: Group,
    oracle: PublicKey,
  ): Promise<TransactionSignature> {
    return await this.program.methods
      .stubOracleClose()
      .accounts({
        group: group.publicKey,
        oracle: oracle,
        solDestination: (this.program.provider as AnchorProvider).wallet
          .publicKey,
      })
      .rpc();
  }

  public async stubOracleSet(
    group: Group,
    oraclePk: PublicKey,
    price: number,
  ): Promise<TransactionSignature> {
    return await this.program.methods
      .stubOracleSet({ val: I80F48.fromNumber(price).getData() })
      .accounts({
        group: group.publicKey,
        admin: (this.program.provider as AnchorProvider).wallet.publicKey,
        oracle: oraclePk,
        payer: (this.program.provider as AnchorProvider).wallet.publicKey,
      })
      .rpc();
  }

  public async getStubOracle(
    group: Group,
    mintPk?: PublicKey,
  ): Promise<StubOracle[]> {
    const filters = [
      {
        memcmp: {
          bytes: group.publicKey.toBase58(),
          offset: 8,
        },
      },
    ];

    if (mintPk) {
      filters.push({
        memcmp: {
          bytes: mintPk.toBase58(),
          offset: 40,
        },
      });
    }

    return (await this.program.account.stubOracle.all(filters)).map((pa) =>
      StubOracle.from(pa.publicKey, pa.account),
    );
  }

  // MangoAccount

  public async getOrCreateMangoAccount(
    group: Group,
    ownerPk: PublicKey,
    payer: web3.Keypair,
    accountNumber?: number,
<<<<<<< HEAD
    name?: string
  ): Promise<MangoAccount> {
    let mangoAccounts = await this.getMangoAccountForOwner(group, ownerPk);
    if (mangoAccounts.length === 0) {
      await this.createMangoAccount(group, ownerPk, payer, accountNumber ?? 0, name ?? '', );
=======
    accountSize?: AccountSize,
    name?: string,
  ): Promise<MangoAccount> {
    let mangoAccounts = await this.getMangoAccountForOwner(group, ownerPk);
    if (mangoAccounts.length === 0) {
      await this.createMangoAccount(
        group,
        accountNumber ?? 0,
        accountSize ?? AccountSize.small,
        name ?? '',
      );
>>>>>>> 0b2e1e6e
      mangoAccounts = await this.getMangoAccountForOwner(group, ownerPk);
    }
    return mangoAccounts[0];
  }

  public async createMangoAccount(
    group: Group,
    ownerPk: PublicKey,
    payer: web3.Keypair,
    accountNumber: number,
<<<<<<< HEAD
    name?: string
=======
    accountSize: AccountSize,
    name?: string,
>>>>>>> 0b2e1e6e
  ): Promise<TransactionSignature> {
    return await this.program.methods
      .accountCreate(accountNumber, accountSize, name ?? '')
      .accounts({
        group: group.publicKey,
        owner: ownerPk,
        payer: payer.publicKey,
      })
      .signers([payer])
      .rpc();
  }

  public async expandMangoAccount(
    group: Group,
    account: MangoAccount,
  ): Promise<TransactionSignature> {
    return await this.program.methods
      .accountExpand()
      .accounts({
        group: group.publicKey,
        account: account.publicKey,
        owner: (this.program.provider as AnchorProvider).wallet.publicKey,
        payer: (this.program.provider as AnchorProvider).wallet.publicKey,
      })
      .rpc();
  }

  public async editMangoAccount(
    group: Group,
    mangoAccount: MangoAccount,
    name?: string,
    delegate?: PublicKey,
  ): Promise<TransactionSignature> {
    return await this.program.methods
      .accountEdit(name, delegate)
      .accounts({
        group: group.publicKey,
        account: mangoAccount.publicKey,
        owner: (this.program.provider as AnchorProvider).wallet.publicKey,
      })
      .rpc({ skipPreflight: true });
  }

  public async getMangoAccount(mangoAccount: MangoAccount) {
    return MangoAccount.from(
      mangoAccount.publicKey,
      await this.program.account.mangoAccount.fetch(mangoAccount.publicKey),
    );
  }

  public async getMangoAccountForOwner(
    group: Group,
    ownerPk: PublicKey,
  ): Promise<MangoAccount[]> {
    return (
      await this.program.account.mangoAccount.all([
        {
          memcmp: {
            bytes: group.publicKey.toBase58(),
            offset: 8,
          },
        },
        {
          memcmp: {
            bytes: ownerPk.toBase58(),
            offset: 40,
          },
        },
      ])
    ).map((pa) => {
      return MangoAccount.from(pa.publicKey, pa.account);
    });
  }

  public async closeMangoAccount(
    group: Group,
    mangoAccount: MangoAccount,
  ): Promise<TransactionSignature> {
    return await this.program.methods
      .accountClose()
      .accounts({
        group: group.publicKey,
        account: mangoAccount.publicKey,
        owner: (this.program.provider as AnchorProvider).wallet.publicKey,
        solDestination: mangoAccount.owner,
      })
      .rpc();
  }

  public async computeAccountData(
    group: Group,
    mangoAccount: MangoAccount,
  ): Promise<MangoAccountData> {
    const healthRemainingAccounts: PublicKey[] =
      this.buildHealthRemainingAccounts(group, mangoAccount);

    // Use our custom simulate fn in utils/anchor.ts so signing the tx is not required
    this.program.provider.simulate = simulate;

    const res = await this.program.methods
      .computeAccountData()
      .accounts({
        group: group.publicKey,
        account: mangoAccount.publicKey,
      })
      .remainingAccounts(
        healthRemainingAccounts.map(
          (pk) =>
            ({ pubkey: pk, isWritable: false, isSigner: false } as AccountMeta),
        ),
      )
      .simulate();

    return MangoAccountData.from(
      res.events.find((event) => (event.name = 'MangoAccountData')).data as any,
    );
  }

  public async tokenDeposit(
    group: Group,
    mangoAccount: MangoAccount,
    tokenName: string,
    amount: number,
    signer: Signer
  ) {
    const bank = group.banksMap.get(tokenName)!;

    const tokenAccountPk = await getAssociatedTokenAddress(
      bank.mint,
      mangoAccount.owner,
    );

    let wrappedSolAccount: Keypair | undefined;
    let preInstructions: TransactionInstruction[] = [];
    let postInstructions: TransactionInstruction[] = [];
    let additionalSigners: Signer[] = [];
    if (bank.mint.equals(WRAPPED_SOL_MINT)) {
      wrappedSolAccount = new Keypair();
      const lamports = Math.round(amount * LAMPORTS_PER_SOL) + 1e7;

      preInstructions = [
        SystemProgram.createAccount({
          fromPubkey: mangoAccount.owner,
          newAccountPubkey: wrappedSolAccount.publicKey,
          lamports,
          space: 165,
          programId: TOKEN_PROGRAM_ID,
        }),
        initializeAccount({
          account: wrappedSolAccount.publicKey,
          mint: WRAPPED_SOL_MINT,
          owner: mangoAccount.owner,
        }),
      ];
      postInstructions = [
        closeAccount({
          source: wrappedSolAccount.publicKey,
          destination: mangoAccount.owner,
          owner: mangoAccount.owner,
        }),
      ];
      additionalSigners.push(wrappedSolAccount);
    }

    const healthRemainingAccounts: PublicKey[] =
      this.buildHealthRemainingAccounts(group, mangoAccount, [bank]);

    return await this.program.methods
      .tokenDeposit(toNativeDecimals(amount, bank.mintDecimals))
      .accounts({
        group: group.publicKey,
        account: mangoAccount.publicKey,
        bank: bank.publicKey,
        vault: bank.vault,
        tokenAccount: wrappedSolAccount?.publicKey ?? tokenAccountPk,
        tokenAuthority: mangoAccount.owner,
      })
      .remainingAccounts(
        healthRemainingAccounts.map(
          (pk) =>
            ({ pubkey: pk, isWritable: false, isSigner: false } as AccountMeta),
        ),
      )
      .preInstructions(preInstructions)
      .postInstructions(postInstructions)
      .signers([signer].concat(additionalSigners))
      .rpc({ skipPreflight: true });
  }

  /**
   * @deprecated
   */
  public async tokenWithdraw(
    group: Group,
    mangoAccount: MangoAccount,
    tokenName: string,
    amount: number,
    allowBorrow: boolean,
  ) {
    const bank = group.banksMap.get(tokenName)!;

    const tokenAccountPk = await getAssociatedTokenAddress(
      bank.mint,
      mangoAccount.owner,
    );

    const healthRemainingAccounts: PublicKey[] =
      this.buildHealthRemainingAccounts(group, mangoAccount, [bank]);

    return await this.program.methods
      .tokenWithdraw(toNativeDecimals(amount, bank.mintDecimals), allowBorrow)
      .accounts({
        group: group.publicKey,
        account: mangoAccount.publicKey,
        bank: bank.publicKey,
        vault: bank.vault,
        tokenAccount: tokenAccountPk,
      })
      .remainingAccounts(
        healthRemainingAccounts.map(
          (pk) =>
            ({ pubkey: pk, isWritable: false, isSigner: false } as AccountMeta),
        ),
      )
      .rpc({ skipPreflight: true });
  }

  public async tokenWithdraw2(
    group: Group,
    mangoAccount: MangoAccount,
    tokenName: string,
    nativeAmount: number,
    allowBorrow: boolean,
    signer: Signer
  ) {
    const bank = group.banksMap.get(tokenName)!;

    const tokenAccountPk = await getAssociatedTokenAddress(
      bank.mint,
      mangoAccount.owner,
    );

    const healthRemainingAccounts: PublicKey[] =
      this.buildHealthRemainingAccounts(group, mangoAccount, [bank]);

    return await this.program.methods
      .tokenWithdraw(toNativeDecimals(nativeAmount, bank.mintDecimals), allowBorrow)
      .accounts({
        group: group.publicKey,
        account: mangoAccount.publicKey,
        bank: bank.publicKey,
        vault: bank.vault,
        tokenAccount: tokenAccountPk,
        owner: mangoAccount.owner
      })
      .remainingAccounts(
        healthRemainingAccounts.map(
          (pk) =>
            ({ pubkey: pk, isWritable: false, isSigner: false } as AccountMeta),
        ),
      )
      .signers([signer])
      .rpc({ skipPreflight: true });
  }

  // Serum

  public async serum3RegisterMarket(
    group: Group,
    serum3MarketExternalPk: PublicKey,
    baseBank: Bank,
    quoteBank: Bank,
    marketIndex: number,
    name: string,
  ): Promise<TransactionSignature> {
    return await this.program.methods
      .serum3RegisterMarket(marketIndex, name)
      .accounts({
        group: group.publicKey,
        admin: (this.program.provider as AnchorProvider).wallet.publicKey,
        serumProgram: SERUM3_PROGRAM_ID[this.cluster],
        serumMarketExternal: serum3MarketExternalPk,
        baseBank: baseBank.publicKey,
        quoteBank: quoteBank.publicKey,
        payer: (this.program.provider as AnchorProvider).wallet.publicKey,
      })
      .rpc();
  }

  public async serum3deregisterMarket(
    group: Group,
    serum3MarketName: string,
  ): Promise<TransactionSignature> {
    const serum3Market = group.serum3MarketsMap.get(serum3MarketName)!;

    return await this.program.methods
      .serum3DeregisterMarket()
      .accounts({
        group: group.publicKey,
        serumMarket: serum3Market.publicKey,
        solDestination: (this.program.provider as AnchorProvider).wallet
          .publicKey,
      })
      .rpc();
  }

  public async serum3GetMarkets(
    group: Group,
    baseTokenIndex?: number,
    quoteTokenIndex?: number,
  ): Promise<Serum3Market[]> {
    const bumpfbuf = Buffer.alloc(1);
    bumpfbuf.writeUInt8(255);

    const filters: MemcmpFilter[] = [
      {
        memcmp: {
          bytes: group.publicKey.toBase58(),
          offset: 8,
        },
      },
    ];

    if (baseTokenIndex) {
      const bbuf = Buffer.alloc(2);
      bbuf.writeUInt16LE(baseTokenIndex);
      filters.push({
        memcmp: {
          bytes: bs58.encode(bbuf),
          offset: 40,
        },
      });
    }

    if (quoteTokenIndex) {
      const qbuf = Buffer.alloc(2);
      qbuf.writeUInt16LE(quoteTokenIndex);
      filters.push({
        memcmp: {
          bytes: bs58.encode(qbuf),
          offset: 42,
        },
      });
    }

    return (await this.program.account.serum3Market.all(filters)).map((tuple) =>
      Serum3Market.from(tuple.publicKey, tuple.account),
    );
  }

  public async serum3CreateOpenOrders(
    group: Group,
    mangoAccount: MangoAccount,
    marketName: string,
  ): Promise<TransactionSignature> {
    const serum3Market: Serum3Market = group.serum3MarketsMap.get(marketName)!;

    return await this.program.methods
      .serum3CreateOpenOrders()
      .accounts({
        group: group.publicKey,
        account: mangoAccount.publicKey,
        serumMarket: serum3Market.publicKey,
        serumProgram: serum3Market.serumProgram,
        serumMarketExternal: serum3Market.serumMarketExternal,
        owner: (this.program.provider as AnchorProvider).wallet.publicKey,
        payer: (this.program.provider as AnchorProvider).wallet.publicKey,
      })
      .rpc();
  }

  public async serum3CloseOpenOrders(
    group: Group,
    mangoAccount: MangoAccount,
    serum3MarketName: string,
  ): Promise<TransactionSignature> {
    const serum3Market = group.serum3MarketsMap.get(serum3MarketName)!;

    let openOrders = mangoAccount.serum3.find(
      (account) => account.marketIndex === serum3Market.marketIndex,
    )?.openOrders;

    return await this.program.methods
      .serum3CloseOpenOrders()
      .accounts({
        group: group.publicKey,
        account: mangoAccount.publicKey,
        serumMarket: serum3Market.publicKey,
        serumProgram: serum3Market.serumProgram,
        serumMarketExternal: serum3Market.serumMarketExternal,
        openOrders,
        solDestination: (this.program.provider as AnchorProvider).wallet
          .publicKey,
      })
      .rpc();
  }

  public async serum3PlaceOrder(
    group: Group,
    mangoAccount: MangoAccount,
    serum3MarketName: string,
    side: Serum3Side,
    price: number,
    size: number,
    selfTradeBehavior: Serum3SelfTradeBehavior,
    orderType: Serum3OrderType,
    clientOrderId: number,
    limit: number,
  ) {
    const serum3Market = group.serum3MarketsMap.get(serum3MarketName)!;

    if (!mangoAccount.findSerum3Account(serum3Market.marketIndex)) {
      await this.serum3CreateOpenOrders(group, mangoAccount, 'BTC/USDC');
      mangoAccount = await this.getMangoAccount(mangoAccount);
    }

    const serum3MarketExternal =
      group.serum3MarketExternalsMap.get(serum3MarketName)!;

    const serum3MarketExternalVaultSigner =
      await PublicKey.createProgramAddress(
        [
          serum3Market.serumMarketExternal.toBuffer(),
          serum3MarketExternal.decoded.vaultSignerNonce.toArrayLike(
            Buffer,
            'le',
            8,
          ),
        ],
        SERUM3_PROGRAM_ID[this.cluster],
      );

    const healthRemainingAccounts: PublicKey[] =
      this.buildHealthRemainingAccounts(group, mangoAccount);

    const limitPrice = serum3MarketExternal.priceNumberToLots(price);
    const maxBaseQuantity = serum3MarketExternal.baseSizeNumberToLots(size);
    const feeTier = getFeeTier(0, 0 /** TODO: fix msrm/srm balance */);
    const rates = getFeeRates(feeTier);
    const maxQuoteQuantity = new BN(
      serum3MarketExternal.decoded.quoteLotSize.toNumber() *
        (1 + rates.taker) /** TODO: fix taker/maker */,
    ).mul(
      serum3MarketExternal
        .baseSizeNumberToLots(size)
        .mul(serum3MarketExternal.priceNumberToLots(price)),
    );

    return await this.program.methods
      .serum3PlaceOrder(
        side,
        limitPrice,
        maxBaseQuantity,
        maxQuoteQuantity,
        selfTradeBehavior,
        orderType,
        new BN(clientOrderId),
        limit,
      )
      .accounts({
        group: group.publicKey,
        account: mangoAccount.publicKey,
        owner: (this.program.provider as AnchorProvider).wallet.publicKey,
        openOrders: mangoAccount.findSerum3Account(serum3Market.marketIndex)
          ?.openOrders,
        serumMarket: serum3Market.publicKey,
        serumProgram: SERUM3_PROGRAM_ID[this.cluster],
        serumMarketExternal: serum3Market.serumMarketExternal,
        marketBids: serum3MarketExternal.bidsAddress,
        marketAsks: serum3MarketExternal.asksAddress,
        marketEventQueue: serum3MarketExternal.decoded.eventQueue,
        marketRequestQueue: serum3MarketExternal.decoded.requestQueue,
        marketBaseVault: serum3MarketExternal.decoded.baseVault,
        marketQuoteVault: serum3MarketExternal.decoded.quoteVault,
        marketVaultSigner: serum3MarketExternalVaultSigner,
        quoteBank: group.findBank(serum3Market.quoteTokenIndex)?.publicKey,
        quoteVault: group.findBank(serum3Market.quoteTokenIndex)?.vault,
        baseBank: group.findBank(serum3Market.baseTokenIndex)?.publicKey,
        baseVault: group.findBank(serum3Market.baseTokenIndex)?.vault,
      })
      .remainingAccounts(
        healthRemainingAccounts.map(
          (pk) =>
            ({ pubkey: pk, isWritable: false, isSigner: false } as AccountMeta),
        ),
      )
      .rpc();
  }

  async serum3CancelAllorders(
    group: Group,
    mangoAccount: MangoAccount,
    serum3MarketName: string,
    limit: number,
  ) {
    const serum3Market = group.serum3MarketsMap.get(serum3MarketName)!;

    const serum3MarketExternal =
      group.serum3MarketExternalsMap.get(serum3MarketName)!;

    return await this.program.methods
      .serum3CancelAllOrders(limit)
      .accounts({
        group: group.publicKey,
        account: mangoAccount.publicKey,
        owner: (this.program.provider as AnchorProvider).wallet.publicKey,
        openOrders: mangoAccount.findSerum3Account(serum3Market.marketIndex)
          ?.openOrders,
        serumMarket: serum3Market.publicKey,
        serumProgram: SERUM3_PROGRAM_ID[this.cluster],
        serumMarketExternal: serum3Market.serumMarketExternal,
        marketBids: serum3MarketExternal.bidsAddress,
        marketAsks: serum3MarketExternal.asksAddress,
        marketEventQueue: serum3MarketExternal.decoded.eventQueue,
      })
      .rpc();
  }

  async serum3SettleFunds(
    group: Group,
    mangoAccount: MangoAccount,
    serum3MarketName: string,
  ): Promise<TransactionSignature> {
    const serum3Market = group.serum3MarketsMap.get(serum3MarketName)!;

    const serum3MarketExternal =
      group.serum3MarketExternalsMap.get(serum3MarketName)!;

    const serum3MarketExternalVaultSigner =
      // TODO: put into a helper method, and remove copy pasta
      await PublicKey.createProgramAddress(
        [
          serum3Market.serumMarketExternal.toBuffer(),
          serum3MarketExternal.decoded.vaultSignerNonce.toArrayLike(
            Buffer,
            'le',
            8,
          ),
        ],
        SERUM3_PROGRAM_ID[this.cluster],
      );

    return await this.program.methods
      .serum3SettleFunds()
      .accounts({
        group: group.publicKey,
        account: mangoAccount.publicKey,
        owner: (this.program.provider as AnchorProvider).wallet.publicKey,
        openOrders: mangoAccount.findSerum3Account(serum3Market.marketIndex)
          ?.openOrders,
        serumMarket: serum3Market.publicKey,
        serumProgram: SERUM3_PROGRAM_ID[this.cluster],
        serumMarketExternal: serum3Market.serumMarketExternal,
        marketBaseVault: serum3MarketExternal.decoded.baseVault,
        marketQuoteVault: serum3MarketExternal.decoded.quoteVault,
        marketVaultSigner: serum3MarketExternalVaultSigner,
        quoteBank: group.findBank(serum3Market.quoteTokenIndex)?.publicKey,
        quoteVault: group.findBank(serum3Market.quoteTokenIndex)?.vault,
        baseBank: group.findBank(serum3Market.baseTokenIndex)?.publicKey,
        baseVault: group.findBank(serum3Market.baseTokenIndex)?.vault,
      })
      .rpc();
  }

  async serum3CancelOrder(
    group: Group,
    mangoAccount: MangoAccount,
    serum3MarketName: string,
    side: Serum3Side,
    orderId: BN,
  ): Promise<TransactionSignature> {
    const serum3Market = group.serum3MarketsMap.get(serum3MarketName)!;

    const serum3MarketExternal =
      group.serum3MarketExternalsMap.get(serum3MarketName)!;

    return await this.program.methods
      .serum3CancelOrder(side, orderId)
      .accounts({
        group: group.publicKey,
        account: mangoAccount.publicKey,
        openOrders: mangoAccount.findSerum3Account(serum3Market.marketIndex)
          ?.openOrders,
        serumMarket: serum3Market.publicKey,
        serumProgram: SERUM3_PROGRAM_ID[this.cluster],
        serumMarketExternal: serum3Market.serumMarketExternal,
        marketBids: serum3MarketExternal.bidsAddress,
        marketAsks: serum3MarketExternal.asksAddress,
        marketEventQueue: serum3MarketExternal.decoded.eventQueue,
      })
      .rpc();
  }

  async getSerum3Orders(
    group: Group,
    serum3MarketName: string,
  ): Promise<Order[]> {
    const serum3MarketExternal =
      group.serum3MarketExternalsMap.get(serum3MarketName)!;

    // TODO: filter for mango account
    return await serum3MarketExternal.loadOrdersForOwner(
      this.program.provider.connection,
      group.publicKey,
    );
  }

  /// perps

  async perpCreateMarket(
    group: Group,
    oraclePk: PublicKey,
    perpMarketIndex: number,
    name: string,
    oracleConfFilter: number,
    baseTokenIndex: number,
    baseTokenDecimals: number,
    quoteTokenIndex: number,
    quoteLotSize: number,
    baseLotSize: number,
    maintAssetWeight: number,
    initAssetWeight: number,
    maintLiabWeight: number,
    initLiabWeight: number,
    liquidationFee: number,
    makerFee: number,
    takerFee: number,
    minFunding: number,
    maxFunding: number,
    impactQuantity: number,
  ): Promise<TransactionSignature> {
    const bids = new Keypair();
    const asks = new Keypair();
    const eventQueue = new Keypair();

    return await this.program.methods
      .perpCreateMarket(
        perpMarketIndex,
        name,
        {
          confFilter: {
            val: I80F48.fromNumber(oracleConfFilter).getData(),
          },
        } as any, // future: nested custom types dont typecheck, fix if possible?
        baseTokenIndex,
        baseTokenDecimals,
        new BN(quoteLotSize),
        new BN(baseLotSize),
        maintAssetWeight,
        initAssetWeight,
        maintLiabWeight,
        initLiabWeight,
        liquidationFee,
        makerFee,
        takerFee,
        minFunding,
        maxFunding,
        new BN(impactQuantity),
      )
      .accounts({
        group: group.publicKey,
        admin: (this.program.provider as AnchorProvider).wallet.publicKey,
        oracle: oraclePk,
        bids: bids.publicKey,
        asks: asks.publicKey,
        eventQueue: eventQueue.publicKey,
        payer: (this.program.provider as AnchorProvider).wallet.publicKey,
      })
      .preInstructions([
        // TODO: try to pick up sizes of bookside and eventqueue from IDL, so we can stay in sync with program
        SystemProgram.createAccount({
          programId: this.program.programId,
          space: 8 + 90136,
          lamports:
            await this.program.provider.connection.getMinimumBalanceForRentExemption(
              90144,
            ),
          fromPubkey: (this.program.provider as AnchorProvider).wallet
            .publicKey,
          newAccountPubkey: bids.publicKey,
        }),
        SystemProgram.createAccount({
          programId: this.program.programId,
          space: 8 + 90136,
          lamports:
            await this.program.provider.connection.getMinimumBalanceForRentExemption(
              90144,
            ),
          fromPubkey: (this.program.provider as AnchorProvider).wallet
            .publicKey,
          newAccountPubkey: asks.publicKey,
        }),
        SystemProgram.createAccount({
          programId: this.program.programId,
          space: 8 + 102416,
          lamports:
            await this.program.provider.connection.getMinimumBalanceForRentExemption(
              102424,
            ),
          fromPubkey: (this.program.provider as AnchorProvider).wallet
            .publicKey,
          newAccountPubkey: eventQueue.publicKey,
        }),
      ])
      .signers([bids, asks, eventQueue])
      .rpc();
  }

  async perpEditMarket(
    group: Group,
    perpMarketName: string,
    oracle: PublicKey,
    oracleConfFilter: number,
    baseTokenIndex: number,
    baseTokenDecimals: number,
    maintAssetWeight: number,
    initAssetWeight: number,
    maintLiabWeight: number,
    initLiabWeight: number,
    liquidationFee: number,
    makerFee: number,
    takerFee: number,
    minFunding: number,
    maxFunding: number,
    impactQuantity: number,
  ): Promise<TransactionSignature> {
    const perpMarket = group.perpMarketsMap.get(perpMarketName)!;

    return await this.program.methods
      .perpEditMarket(
        oracle,
        {
          confFilter: {
            val: I80F48.fromNumber(oracleConfFilter).getData(),
          },
        } as any, // future: nested custom types dont typecheck, fix if possible?
        baseTokenIndex,
        baseTokenDecimals,
        maintAssetWeight,
        initAssetWeight,
        maintLiabWeight,
        initLiabWeight,
        liquidationFee,
        makerFee,
        takerFee,
        minFunding,
        maxFunding,
        new BN(impactQuantity),
      )
      .accounts({
        group: group.publicKey,
        admin: (this.program.provider as AnchorProvider).wallet.publicKey,
        perpMarket: perpMarket.publicKey,
      })
      .rpc();
  }

  async perpCloseMarket(
    group: Group,
    perpMarketName: string,
  ): Promise<TransactionSignature> {
    const perpMarket = group.perpMarketsMap.get(perpMarketName)!;

    return await this.program.methods
      .perpCloseMarket()
      .accounts({
        group: group.publicKey,
        admin: (this.program.provider as AnchorProvider).wallet.publicKey,
        perpMarket: perpMarket.publicKey,
        asks: perpMarket.asks,
        bids: perpMarket.bids,
        eventQueue: perpMarket.eventQueue,
        solDestination: (this.program.provider as AnchorProvider).wallet
          .publicKey,
      })
      .rpc();
  }

  public async perpGetMarkets(
    group: Group,
    baseTokenIndex?: number,
  ): Promise<PerpMarket[]> {
    const bumpfbuf = Buffer.alloc(1);
    bumpfbuf.writeUInt8(255);

    const filters: MemcmpFilter[] = [
      {
        memcmp: {
          bytes: group.publicKey.toBase58(),
          offset: 8,
        },
      },
    ];

    if (baseTokenIndex) {
      const bbuf = Buffer.alloc(2);
      bbuf.writeUInt16LE(baseTokenIndex);
      filters.push({
        memcmp: {
          bytes: bs58.encode(bbuf),
          offset: 40,
        },
      });
    }

    return (await this.program.account.perpMarket.all(filters)).map((tuple) =>
      PerpMarket.from(tuple.publicKey, tuple.account),
    );
  }

  async perpPlaceOrder(
    group: Group,
    mangoAccount: MangoAccount,
    perpMarketName: string,
    side: Side,
    price: number,
    quantity: number,
    maxQuoteQuantity: number,
    clientOrderId: number,
    orderType: OrderType,
    expiryTimestamp: number,
    limit: number,
  ) {
    const perpMarket = group.perpMarketsMap.get(perpMarketName)!;

    const healthRemainingAccounts: PublicKey[] =
      this.buildHealthRemainingAccounts(group, mangoAccount);

    let [nativePrice, nativeQuantity] = perpMarket.uiToNativePriceQuantity(
      price,
      quantity,
    );

    const maxQuoteQuantityLots = maxQuoteQuantity
      ? perpMarket.uiQuoteToLots(maxQuoteQuantity)
      : I64_MAX_BN;

    await this.program.methods
      .perpPlaceOrder(
        side,
        nativePrice,
        nativeQuantity,
        maxQuoteQuantityLots,
        new BN(clientOrderId),
        orderType,
        new BN(expiryTimestamp),
        limit,
      )
      .accounts({
        group: group.publicKey,
        account: mangoAccount.publicKey,
        perpMarket: perpMarket.publicKey,
        asks: perpMarket.asks,
        bids: perpMarket.bids,
        eventQueue: perpMarket.eventQueue,
        oracle: perpMarket.oracle,
        owner: (this.program.provider as AnchorProvider).wallet.publicKey,
      })
      .remainingAccounts(
        healthRemainingAccounts.map(
          (pk) =>
            ({ pubkey: pk, isWritable: false, isSigner: false } as AccountMeta),
        ),
      )
      .rpc();
  }

  public async marginTrade({
    group,
    mangoAccount,
    inputToken,
    amountIn,
    outputToken,
    userDefinedInstructions,
  }: {
    group: Group;
    mangoAccount: MangoAccount;
    inputToken: string;
    amountIn: number;
    outputToken: string;
    userDefinedInstructions: TransactionInstruction[];
  }): Promise<TransactionSignature> {
    const inputBank = group.banksMap.get(inputToken);
    const outputBank = group.banksMap.get(outputToken);

    if (!inputBank || !outputBank) throw new Error('Invalid token');

    const healthRemainingAccounts: PublicKey[] =
      this.buildHealthRemainingAccounts(group, mangoAccount, [
        inputBank,
        outputBank,
      ]);
    const parsedHealthAccounts = healthRemainingAccounts.map(
      (pk) =>
        ({
          pubkey: pk,
          isWritable:
            pk.equals(inputBank.publicKey) || pk.equals(outputBank.publicKey)
              ? true
              : false,
          isSigner: false,
        } as AccountMeta),
    );

    /*
     * Find or create associated token accounts
     */
    let inputTokenAccountPk = await getAssociatedTokenAddress(
      inputBank.mint,
      mangoAccount.owner,
    );
    const inputTokenAccExists =
      await this.program.provider.connection.getAccountInfo(
        inputTokenAccountPk,
      );
    let preInstructions = [];
    if (!inputTokenAccExists) {
      preInstructions.push(
        Token.createAssociatedTokenAccountInstruction(
          mangoAccount.owner,
          inputTokenAccountPk,
          mangoAccount.owner,
          inputBank.mint,
          TOKEN_PROGRAM_ID,
          ASSOCIATED_TOKEN_PROGRAM_ID,
        ),
      );
    }

    let outputTokenAccountPk = await getAssociatedTokenAddress(
      outputBank.mint,
      mangoAccount.owner,
    );
    const outputTokenAccExists =
      await this.program.provider.connection.getAccountInfo(
        outputTokenAccountPk,
      );
    if (!outputTokenAccExists) {
      preInstructions.push(
        Token.createAssociatedTokenAccountInstruction(
          mangoAccount.owner,
          outputTokenAccountPk,
          mangoAccount.owner,
          outputBank.mint,
          TOKEN_PROGRAM_ID,
          ASSOCIATED_TOKEN_PROGRAM_ID,
        ),
      );
    }

    /*
     * Transfer input token to users wallet, then concat the passed in instructions
     */
    const nativeInputAmount = toU64(
      amountIn,
      inputBank.mintDecimals,
    ).toNumber();
    const instructions: TransactionInstruction[] = [];

    const transferIx = Token.createTransferInstruction(
      TOKEN_PROGRAM_ID,
      inputBank.vault,
      inputTokenAccountPk,
      inputBank.publicKey,
      [],
      nativeInputAmount,
    );
    const inputBankKey = transferIx.keys[2];
    transferIx.keys[2] = { ...inputBankKey, isWritable: true, isSigner: false };
    instructions.push(transferIx);

    instructions.concat(userDefinedInstructions);

    const transferIx2 = Token.createTransferInstruction(
      TOKEN_PROGRAM_ID,
      outputTokenAccountPk,
      outputBank.vault,
      mangoAccount.owner,
      [],
      0, // todo: use this for testing, this should be the amount to transfer back
    );
    instructions.push(transferIx2);

    /*
     * Create object of amounts that will be withdrawn from bank vaults
     */
    const targetRemainingAccounts = instructions
      .map((ix) => [
        {
          pubkey: ix.programId,
          isWritable: false,
          isSigner: false,
        } as AccountMeta,
        ...ix.keys,
      ])
      .flat();

    const vaultIndex = targetRemainingAccounts
      .map((x) => x.pubkey.toString())
      .lastIndexOf(inputBank.vault.toString());

    const withdraws: FlashLoanWithdraw[] = [
      {
        index: vaultIndex,
        amount: toU64(amountIn, inputBank.mintDecimals),
      },
    ];

    /*
     * Build cpi data objects for instructions
     */
    let cpiDatas = [];
    for (const [index, ix] of instructions.entries()) {
      if (index === 0) {
        cpiDatas.push({
          accountStart: new BN(parsedHealthAccounts.length),
          data: ix.data,
        });
      } else {
        cpiDatas.push({
          accountStart: cpiDatas[index - 1].accountStart.add(
            new BN(instructions[index - 1].keys.length + 1),
          ),
          data: ix.data,
        });
      }
    }

    if (preInstructions.length) {
      const tx = new Transaction();
      for (const ix of preInstructions) {
        tx.add(ix);
      }

      await this.program.provider.sendAndConfirm(tx);
    }

    return await this.program.methods
      .flashLoan(withdraws, cpiDatas)
      .accounts({
        group: group.publicKey,
        account: mangoAccount.publicKey,
        owner: (this.program.provider as AnchorProvider).wallet.publicKey,
      })
      .remainingAccounts([...parsedHealthAccounts, ...targetRemainingAccounts])
      .rpc({ skipPreflight: true });
  }

  public async marginTrade3({
    group,
    mangoAccount,
    inputToken,
    amountIn,
    outputToken,
    userDefinedInstructions,
  }: {
    group: Group;
    mangoAccount: MangoAccount;
    inputToken: string;
    amountIn: number;
    outputToken: string;
    userDefinedInstructions: TransactionInstruction[];
  }): Promise<TransactionSignature> {
    const inputBank = group.banksMap.get(inputToken);
    const outputBank = group.banksMap.get(outputToken);

    if (!inputBank || !outputBank) throw new Error('Invalid token');

    const healthRemainingAccounts: PublicKey[] =
      this.buildHealthRemainingAccounts(group, mangoAccount, [
        inputBank,
        outputBank,
      ]);
    const parsedHealthAccounts = healthRemainingAccounts.map(
      (pk) =>
        ({
          pubkey: pk,
          isWritable: false,
          isSigner: false,
        } as AccountMeta),
    );
    console.log('1');

    /*
     * Find or create associated token accounts
     */
    let inputTokenAccountPk = await getAssociatedTokenAddress(
      inputBank.mint,
      mangoAccount.owner,
    );
    const inputTokenAccExists =
      await this.program.provider.connection.getAccountInfo(
        inputTokenAccountPk,
      );
    let preInstructions = [];
    if (!inputTokenAccExists) {
      preInstructions.push(
        Token.createAssociatedTokenAccountInstruction(
          mangoAccount.owner,
          inputTokenAccountPk,
          mangoAccount.owner,
          inputBank.mint,
          TOKEN_PROGRAM_ID,
          ASSOCIATED_TOKEN_PROGRAM_ID,
        ),
      );
    }

    let outputTokenAccountPk = await getAssociatedTokenAddress(
      outputBank.mint,
      mangoAccount.owner,
    );
    const outputTokenAccExists =
      await this.program.provider.connection.getAccountInfo(
        outputTokenAccountPk,
      );
    if (!outputTokenAccExists) {
      preInstructions.push(
        Token.createAssociatedTokenAccountInstruction(
          mangoAccount.owner,
          outputTokenAccountPk,
          mangoAccount.owner,
          outputBank.mint,
          TOKEN_PROGRAM_ID,
          ASSOCIATED_TOKEN_PROGRAM_ID,
        ),
      );
    }
    console.log('2');

    if (preInstructions.length) {
      const tx = new Transaction();
      for (const ix of preInstructions) {
        tx.add(ix);
      }
      console.log('preInstructions', preInstructions);

      await this.program.provider.sendAndConfirm(tx);
    }
    console.log('3');

    const inputBankAccount = {
      pubkey: inputBank.publicKey,
      isWritable: true,
      isSigner: false,
    };
    const outputBankAccount = {
      pubkey: outputBank.publicKey,
      isWritable: true,
      isSigner: false,
    };
    const inputBankVault = {
      pubkey: inputBank.vault,
      isWritable: true,
      isSigner: false,
    };
    const outputBankVault = {
      pubkey: outputBank.vault,
      isWritable: true,
      isSigner: false,
    };
    const inputATA = {
      pubkey: inputTokenAccountPk,
      isWritable: true,
      isSigner: false,
    };
    const outputATA = {
      pubkey: outputTokenAccountPk,
      isWritable: false,
      isSigner: false,
    };

    const flashLoanEndIx = await this.program.methods
      .flashLoan3End()
      .accounts({
        account: mangoAccount.publicKey,
        owner: (this.program.provider as AnchorProvider).wallet.publicKey,
      })
      .remainingAccounts([
        ...parsedHealthAccounts,
        inputBankVault,
        outputBankVault,
        inputATA,
        {
          isWritable: true,
          pubkey: outputTokenAccountPk,
          isSigner: false,
        },
      ])
      .instruction();
    console.log('4');

    // userDefinedInstructions.push(flashLoanEndIx);

    const flashLoanBeginIx = await this.program.methods
      .flashLoan3Begin([
        toNativeDecimals(amountIn, inputBank.mintDecimals),
        new BN(
          0,
        ) /* we don't care about borrowing the target amount, this is just a dummy */,
      ])
      .accounts({
        group: group.publicKey,
        instructions: SYSVAR_INSTRUCTIONS_PUBKEY,
      })
      .remainingAccounts([
        inputBankAccount,
        outputBankAccount,
        inputBankVault,
        outputBankVault,
        inputATA,
        outputATA,
      ])
      .instruction();

    const tx = new Transaction();
    tx.add(flashLoanBeginIx);
    for (const i of userDefinedInstructions) {
      tx.add(i);
    }
    tx.add(flashLoanEndIx);
    return this.program.provider.sendAndConfirm(tx);
  }

  /// liquidations
  // public async liqTokenWithToken(group: Group, liqor: MangoAccount, liqee: MangoAccount, liqorOwner: Signer, assetTokenName: string, liabTokenName: string, maxLiabTransfer: number) {
  //   let assetBank = group.banksMap.get(assetTokenName)!;
  //   let liabBank = group.banksMap.get(liabTokenName)!;

  //   console.log(`asset index ${assetBank.tokenIndex}`);
  //   console.log(`liab index ${liabBank.tokenIndex}`);


  //   const healthRemainingAccounts: PublicKey[] =
  //   this.buildHealthRemainingAccounts(group, [liqor, liqee], [assetBank, liabBank]);


  //   return await this.program.methods
  //   .liqTokenWithToken(assetBank.tokenIndex, liabBank.tokenIndex, { val: I80F48.fromNumber(maxLiabTransfer).getData()})
  //   .accounts({
  //     group: group.publicKey,
  //     liqor: liqor.publicKey,
  //     liqorOwner: liqorOwner.publicKey,
  //     liqee: liqee.publicKey
  //   })
  //   .remainingAccounts(
  //     healthRemainingAccounts.map(
  //       (pk) =>
  //         ({ pubkey: pk, isWritable: false, isSigner: false } as AccountMeta),
  //     ),
  //   )
  //   .signers([liqorOwner])
  //   .rpc()
  // }

  /// static

  static connect(
    provider: Provider,
    cluster: Cluster,
    programId: PublicKey,
  ): MangoClient {
    // TODO: use IDL on chain or in repository? decide...
    // Alternatively we could fetch IDL from chain.
    // const idl = await Program.fetchIdl(MANGO_V4_ID, provider);
    let idl = IDL;

    return new MangoClient(
      new Program<MangoV4>(idl as MangoV4, programId, provider),
      programId,
      cluster,
    );
  }

  static connectForGroupName(
    provider: Provider,
    groupName: string,
  ): MangoClient {
    // TODO: use IDL on chain or in repository? decide...
    // Alternatively we could fetch IDL from chain.
    // const idl = await Program.fetchIdl(MANGO_V4_ID, provider);
    let idl = IDL;

    const id = Id.fromIds(groupName);

    return new MangoClient(
      new Program<MangoV4>(
        idl as MangoV4,
        new PublicKey(id.mangoProgramId),
        provider,
      ),
      new PublicKey(id.mangoProgramId),
      id.cluster,
      groupName,
    );
  }

  /// private

  public buildHealthRemainingAccounts(
    group: Group,
    mangoAccount: MangoAccount,
    banks?: Bank[] /** TODO for serum3PlaceOrder we are just ingoring this atm */,
  ) {
    const healthRemainingAccounts: PublicKey[] = [];

    const tokenIndices = mangoAccount.tokens
      .filter((token) => token.tokenIndex !== 65535)
      .map((token) => token.tokenIndex);

    if (banks?.length) {
      for (const bank of banks) {
        tokenIndices.push(bank.tokenIndex);
      }
    }

    const mintInfos = [...new Set(tokenIndices)].map(
      (tokenIndex) => group.mintInfosMap.get(tokenIndex)!,
    );
    healthRemainingAccounts.push(
      ...mintInfos.map((mintInfo) => mintInfo.firstBank()),
    );
    healthRemainingAccounts.push(
      ...mintInfos.map((mintInfo) => mintInfo.oracle),
    );
    healthRemainingAccounts.push(
      ...mangoAccount.serum3
        .filter((serum3Account) => serum3Account.marketIndex !== 65535)
        .map((serum3Account) => serum3Account.openOrders),
    );
    healthRemainingAccounts.push(
      ...mangoAccount.perps
        .filter((perp) => perp.marketIndex !== 65535)
        .map(
          (perp) =>
            Array.from(group.perpMarketsMap.values()).filter(
              (perpMarket) => perpMarket.perpMarketIndex === perp.marketIndex,
            )[0].publicKey,
        ),
    );

    return healthRemainingAccounts;
  }
}<|MERGE_RESOLUTION|>--- conflicted
+++ resolved
@@ -429,13 +429,6 @@
     ownerPk: PublicKey,
     payer: web3.Keypair,
     accountNumber?: number,
-<<<<<<< HEAD
-    name?: string
-  ): Promise<MangoAccount> {
-    let mangoAccounts = await this.getMangoAccountForOwner(group, ownerPk);
-    if (mangoAccounts.length === 0) {
-      await this.createMangoAccount(group, ownerPk, payer, accountNumber ?? 0, name ?? '', );
-=======
     accountSize?: AccountSize,
     name?: string,
   ): Promise<MangoAccount> {
@@ -443,11 +436,12 @@
     if (mangoAccounts.length === 0) {
       await this.createMangoAccount(
         group,
+        ownerPk,
+        payer,
         accountNumber ?? 0,
         accountSize ?? AccountSize.small,
         name ?? '',
       );
->>>>>>> 0b2e1e6e
       mangoAccounts = await this.getMangoAccountForOwner(group, ownerPk);
     }
     return mangoAccounts[0];
@@ -458,12 +452,8 @@
     ownerPk: PublicKey,
     payer: web3.Keypair,
     accountNumber: number,
-<<<<<<< HEAD
-    name?: string
-=======
     accountSize: AccountSize,
     name?: string,
->>>>>>> 0b2e1e6e
   ): Promise<TransactionSignature> {
     return await this.program.methods
       .accountCreate(accountNumber, accountSize, name ?? '')
@@ -639,7 +629,7 @@
         bank: bank.publicKey,
         vault: bank.vault,
         tokenAccount: wrappedSolAccount?.publicKey ?? tokenAccountPk,
-        tokenAuthority: mangoAccount.owner,
+        tokenAuthority: mangoAccount.owner
       })
       .remainingAccounts(
         healthRemainingAccounts.map(
@@ -695,7 +685,7 @@
     group: Group,
     mangoAccount: MangoAccount,
     tokenName: string,
-    nativeAmount: number,
+    amount: number,
     allowBorrow: boolean,
     signer: Signer
   ) {
@@ -710,7 +700,7 @@
       this.buildHealthRemainingAccounts(group, mangoAccount, [bank]);
 
     return await this.program.methods
-      .tokenWithdraw(toNativeDecimals(nativeAmount, bank.mintDecimals), allowBorrow)
+      .tokenWithdraw(toNativeDecimals(amount, bank.mintDecimals), allowBorrow)
       .accounts({
         group: group.publicKey,
         account: mangoAccount.publicKey,
@@ -1687,36 +1677,19 @@
     tx.add(flashLoanEndIx);
     return this.program.provider.sendAndConfirm(tx);
   }
-
   /// liquidations
-  // public async liqTokenWithToken(group: Group, liqor: MangoAccount, liqee: MangoAccount, liqorOwner: Signer, assetTokenName: string, liabTokenName: string, maxLiabTransfer: number) {
-  //   let assetBank = group.banksMap.get(assetTokenName)!;
-  //   let liabBank = group.banksMap.get(liabTokenName)!;
-
-  //   console.log(`asset index ${assetBank.tokenIndex}`);
-  //   console.log(`liab index ${liabBank.tokenIndex}`);
-
-
-  //   const healthRemainingAccounts: PublicKey[] =
-  //   this.buildHealthRemainingAccounts(group, [liqor, liqee], [assetBank, liabBank]);
-
-
+
+  // TODO
+  // async liqTokenWithToken(
+  //   assetTokenIndex: number,
+  //   liabTokenIndex: number,
+  //   maxLiabTransfer: number,
+  // ): Promise<TransactionSignature> {
   //   return await this.program.methods
-  //   .liqTokenWithToken(assetBank.tokenIndex, liabBank.tokenIndex, { val: I80F48.fromNumber(maxLiabTransfer).getData()})
-  //   .accounts({
-  //     group: group.publicKey,
-  //     liqor: liqor.publicKey,
-  //     liqorOwner: liqorOwner.publicKey,
-  //     liqee: liqee.publicKey
-  //   })
-  //   .remainingAccounts(
-  //     healthRemainingAccounts.map(
-  //       (pk) =>
-  //         ({ pubkey: pk, isWritable: false, isSigner: false } as AccountMeta),
-  //     ),
-  //   )
-  //   .signers([liqorOwner])
-  //   .rpc()
+  //     .liqTokenWithToken(assetTokenIndex, liabTokenIndex, {
+  //       val: I80F48.fromNumber(maxLiabTransfer).getData(),
+  //     })
+  //     .rpc();
   // }
 
   /// static
