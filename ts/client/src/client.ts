import {
  AnchorProvider,
  BN,
  Instruction,
  Program,
  Provider,
  Wallet,
} from '@coral-xyz/anchor';
import * as borsh from '@coral-xyz/borsh';
import { OpenOrders, decodeEventQueue } from '@project-serum/serum';
import {
  createCloseAccountInstruction,
  createInitializeAccount3Instruction,
} from '@solana/spl-token';
import {
  AccountInfo,
  AccountMeta,
  AddressLookupTableAccount,
  Cluster,
  Commitment,
  ComputeBudgetProgram,
  Connection,
  Keypair,
  MemcmpFilter,
  PublicKey,
  RecentPrioritizationFees,
  SYSVAR_INSTRUCTIONS_PUBKEY,
  SYSVAR_RENT_PUBKEY,
  SystemProgram,
  TransactionInstruction,
  TransactionSignature,
} from '@solana/web3.js';
import bs58 from 'bs58';
import chunk from 'lodash/chunk';
import copy from 'fast-copy';
import groupBy from 'lodash/groupBy';
import mapValues from 'lodash/mapValues';
import maxBy from 'lodash/maxBy';
import uniq from 'lodash/uniq';
import { Bank, MintInfo, TokenIndex } from './accounts/bank';
import { Group } from './accounts/group';
import {
  MangoAccount,
  PerpPosition,
  Serum3Orders,
  TokenConditionalSwap,
  TokenConditionalSwapDisplayPriceStyle,
  TokenConditionalSwapDto,
  TokenConditionalSwapIntention,
  TokenPosition,
} from './accounts/mangoAccount';
import { StubOracle } from './accounts/oracle';
import {
  FillEvent,
  OutEvent,
  PerpEventQueue,
  PerpMarket,
  PerpMarketIndex,
  PerpOrderSide,
  PerpOrderType,
  PerpSelfTradeBehavior,
} from './accounts/perp';
import {
  MarketIndex,
  Serum3Market,
  Serum3OrderType,
  Serum3SelfTradeBehavior,
  Serum3Side,
  generateSerum3MarketExternalVaultSignerAddress,
} from './accounts/serum3';
import {
  IxGateParams,
  PerpEditParams,
  TokenEditParams,
  TokenRegisterParams,
  buildIxGate,
} from './clientIxParamBuilder';
import {
  MANGO_V4_ID,
  MAX_RECENT_PRIORITY_FEE_ACCOUNTS,
  OPENBOOK_PROGRAM_ID,
  RUST_U64_MAX,
} from './constants';
import { Id } from './ids';
import { IDL, MangoV4 } from './mango_v4';
import { I80F48 } from './numbers/I80F48';
import { FlashLoanType, OracleConfigParams } from './types';
import {
  I64_MAX_BN,
  U64_MAX_BN,
  createAssociatedTokenAccountIdempotentInstruction,
  getAssociatedTokenAddress,
  toNative,
  toNativeSellPerBuyTokenPrice,
} from './utils';
import {
  LatestBlockhash,
  MangoSignatureStatus,
  SendTransactionOpts,
  sendTransaction,
} from './utils/rpc';
import { NATIVE_MINT, TOKEN_PROGRAM_ID } from './utils/spl';

export const DEFAULT_TOKEN_CONDITIONAL_SWAP_COUNT = 8;
export const PERP_SETTLE_PNL_CU_LIMIT = 400000;
export const PERP_SETTLE_FEES_CU_LIMIT = 20000;
export const SERUM_SETTLE_FUNDS_CU_LIMIT = 65000;

export enum AccountRetriever {
  Scanning,
  Fixed,
}

export type IdsSource = 'api' | 'static' | 'get-program-accounts';

export type MangoClientOptions = {
  idsSource?: IdsSource;
  postSendTxCallback?: (callbackOpts: TxCallbackOptions) => void;
  postTxConfirmationCallback?: (callbackOpts: TxCallbackOptions) => void;
  prioritizationFee?: number;
  estimateFee?: boolean;
  txConfirmationCommitment?: Commitment;
  openbookFeesToDao?: boolean;
  prependedGlobalAdditionalInstructions?: TransactionInstruction[];
  multipleConnections?: Connection[];
};

export type TxCallbackOptions = {
  txid: string;
  txSignatureBlockHash: LatestBlockhash;
};

export class MangoClient {
  private idsSource: IdsSource;
  private postSendTxCallback?: (callbackOpts: TxCallbackOptions) => void;
  postTxConfirmationCallback?: (callbackOpts: TxCallbackOptions) => void;
  private prioritizationFee: number;
  private estimateFee: boolean;
  private txConfirmationCommitment: Commitment;
  private openbookFeesToDao: boolean;
  private prependedGlobalAdditionalInstructions: TransactionInstruction[] = [];
  multipleConnections: Connection[] = [];

  constructor(
    public program: Program<MangoV4>,
    public programId: PublicKey,
    public cluster: Cluster,
    public opts: MangoClientOptions = {},
  ) {
    this.idsSource = opts?.idsSource || 'get-program-accounts';
    this.prioritizationFee = opts?.prioritizationFee || 0;
    this.estimateFee = opts?.estimateFee || false;
    this.postSendTxCallback = opts?.postSendTxCallback;
    this.postTxConfirmationCallback = opts?.postTxConfirmationCallback;
    this.openbookFeesToDao = opts?.openbookFeesToDao ?? true;
    this.prependedGlobalAdditionalInstructions =
      opts.prependedGlobalAdditionalInstructions ?? [];
    this.txConfirmationCommitment =
      opts?.txConfirmationCommitment ??
      (program.provider as AnchorProvider).opts.commitment ??
      'processed';
    // TODO: evil side effect, but limited backtraces are a nightmare
    Error.stackTraceLimit = 1000;
    this.multipleConnections = opts?.multipleConnections ?? [];
  }

  /// Convenience accessors
  public get connection(): Connection {
    return this.program.provider.connection;
  }

  public get walletPk(): PublicKey {
    return (this.program.provider as AnchorProvider).wallet.publicKey;
  }

  public async sendAndConfirmTransaction(
    ixs: TransactionInstruction[],
    opts?: SendTransactionOpts,
  ): Promise<MangoSignatureStatus>;

  public async sendAndConfirmTransaction(
    ixs: TransactionInstruction[],
    opts?: { confirmInBackground: true } & SendTransactionOpts,
  ): Promise<MangoSignatureStatus>;

  /// Transactions
  public async sendAndConfirmTransaction(
    ixs: TransactionInstruction[],
    opts: SendTransactionOpts = {},
  ): Promise<MangoSignatureStatus> {
    let prioritizationFee: number;
    if (opts.prioritizationFee) {
      prioritizationFee = opts.prioritizationFee;
    } else if (this.estimateFee || opts.estimateFee) {
      prioritizationFee = await this.estimatePrioritizationFee(ixs);
    } else {
      prioritizationFee = this.prioritizationFee;
    }

    const status = await sendTransaction(
      this.program.provider as AnchorProvider,
      [...this.prependedGlobalAdditionalInstructions, ...ixs],
      opts.alts ?? [],
      {
        postSendTxCallback: this.postSendTxCallback,
        postTxConfirmationCallback: this.postTxConfirmationCallback,
        prioritizationFee,
        txConfirmationCommitment: this.txConfirmationCommitment,
        multipleConnections: this.multipleConnections,
        ...opts,
      },
    );
    return status;
  }

  public async sendAndConfirmTransactionForGroup(
    group: Group,
    ixs: TransactionInstruction[],
    opts?: SendTransactionOpts,
  ): Promise<MangoSignatureStatus>;

  public async sendAndConfirmTransactionForGroup(
    group: Group,
    ixs: TransactionInstruction[],
    opts?: { confirmInBackground: true } & SendTransactionOpts,
  ): Promise<MangoSignatureStatus>;

  public async sendAndConfirmTransactionForGroup(
    group: Group,
    ixs: TransactionInstruction[],
    opts: SendTransactionOpts = {},
  ): Promise<MangoSignatureStatus> {
    return await this.sendAndConfirmTransaction(ixs, {
      alts: group.addressLookupTablesList,
      ...opts,
    });
  }

  public async adminTokenWithdrawFees(
    group: Group,
    bank: Bank,
    tokenAccountPk: PublicKey,
  ): Promise<MangoSignatureStatus> {
    const admin = (this.program.provider as AnchorProvider).wallet.publicKey;
    const ix = await this.program.methods
      .adminTokenWithdrawFees()
      .accounts({
        group: group.publicKey,
        bank: bank.publicKey,
        vault: bank.vault,
        tokenAccount: tokenAccountPk,
        admin,
      })
      .instruction();
    return await this.sendAndConfirmTransaction([ix]);
  }

  public async adminPerpWithdrawFees(
    group: Group,
    perpMarket: PerpMarket,
    tokenAccountPk: PublicKey,
  ): Promise<MangoSignatureStatus> {
    const bank = group.getFirstBankByTokenIndex(perpMarket.settleTokenIndex);
    const admin = (this.program.provider as AnchorProvider).wallet.publicKey;
    const ix = await this.program.methods
      .adminPerpWithdrawFees()
      .accounts({
        group: group.publicKey,
        perpMarket: perpMarket.publicKey,
        bank: bank.publicKey,
        vault: bank.vault,
        tokenAccount: tokenAccountPk,
        admin,
      })
      .instruction();
    return await this.sendAndConfirmTransaction([ix]);
  }

  // Group
  public async groupCreate(
    groupNum: number,
    testing: boolean,
    version: number,
    insuranceMintPk: PublicKey,
  ): Promise<MangoSignatureStatus> {
    const adminPk = (this.program.provider as AnchorProvider).wallet.publicKey;
    const ix = await this.program.methods
      .groupCreate(groupNum, testing ? 1 : 0, version)
      .accounts({
        creator: adminPk,
        payer: adminPk,
        insuranceMint: insuranceMintPk,
      })
      .instruction();
    return await this.sendAndConfirmTransaction([ix]);
  }

  public async groupEdit(
    group: Group,
    admin?: PublicKey,
    fastListingAdmin?: PublicKey,
    securityAdmin?: PublicKey,
    testing?: number,
    version?: number,
    depositLimitQuote?: BN,
    feesPayWithMngo?: boolean,
    feesMngoBonusRate?: number,
    feesSwapMangoAccount?: PublicKey,
    feesMngoTokenIndex?: TokenIndex,
    feesExpiryInterval?: BN,
    allowedFastListingsPerInterval?: number,
    collateralFeeInterval?: BN,
  ): Promise<MangoSignatureStatus> {
    const ix = await this.program.methods
      .groupEdit(
        admin ?? null,
        fastListingAdmin ?? null,
        securityAdmin ?? null,
        testing ?? null,
        version ?? null,
        depositLimitQuote !== undefined ? depositLimitQuote : null,
        feesPayWithMngo ?? null,
        feesMngoBonusRate ?? null,
        feesSwapMangoAccount ?? null,
        feesMngoTokenIndex ?? null,
        feesExpiryInterval ?? null,
        allowedFastListingsPerInterval ?? null,
        collateralFeeInterval ?? null,
      )
      .accounts({
        group: group.publicKey,
        admin: (this.program.provider as AnchorProvider).wallet.publicKey,
      })
      .instruction();
    return await this.sendAndConfirmTransactionForGroup(group, [ix]);
  }

  public async ixGateSet(
    group: Group,
    ixGateParams: IxGateParams,
  ): Promise<MangoSignatureStatus> {
    const ix = await this.program.methods
      .ixGateSet(buildIxGate(ixGateParams))
      .accounts({
        group: group.publicKey,
        admin: (this.program.provider as AnchorProvider).wallet.publicKey,
      })
      .instruction();
    return await this.sendAndConfirmTransactionForGroup(group, [ix]);
  }

  public async groupClose(group: Group): Promise<MangoSignatureStatus> {
    const adminPk = (this.program.provider as AnchorProvider).wallet.publicKey;
    const ix = await this.program.methods
      .groupClose()
      .accounts({
        group: group.publicKey,
        insuranceVault: group.insuranceVault,
        admin: adminPk,
        solDestination: (this.program.provider as AnchorProvider).wallet
          .publicKey,
      })
      .instruction();
    return await this.sendAndConfirmTransactionForGroup(group, [ix]);
  }

  public async getGroup(groupPk: PublicKey): Promise<Group> {
    const groupAccount = await this.program.account.group.fetch(groupPk);
    const group = Group.from(groupPk, groupAccount);
    await group.reloadAll(this);
    return group;
  }

  public async getGroupsForCreator(creatorPk: PublicKey): Promise<Group[]> {
    const filters: MemcmpFilter[] = [
      {
        memcmp: {
          bytes: creatorPk.toBase58(),
          offset: 8,
        },
      },
    ];

    const groups = (await this.program.account.group.all(filters)).map(
      (tuple) => Group.from(tuple.publicKey, tuple.account),
    );
    groups.forEach((group) => group.reloadAll(this));
    return groups;
  }

  public async getGroupForCreator(
    creatorPk: PublicKey,
    groupNum: number,
  ): Promise<Group> {
    const bbuf = Buffer.alloc(4);
    bbuf.writeUInt32LE(groupNum);
    const filters: MemcmpFilter[] = [
      {
        memcmp: {
          bytes: creatorPk.toBase58(),
          offset: 8,
        },
      },
      {
        memcmp: {
          bytes: bs58.encode(bbuf),
          offset: 40,
        },
      },
    ];
    const groups = (await this.program.account.group.all(filters)).map(
      (tuple) => Group.from(tuple.publicKey, tuple.account),
    );
    await groups[0].reloadAll(this);
    return groups[0];
  }

  public async getIds(groupPk: PublicKey): Promise<Id | undefined> {
    switch (this.idsSource) {
      case 'api':
        return await Id.fromApi(groupPk);
      case 'get-program-accounts':
        return undefined;
      case 'static':
        return Id.fromIdsByPk(groupPk);
    }
  }

  // Tokens/Banks

  public async tokenRegister(
    group: Group,
    mintPk: PublicKey,
    oraclePk: PublicKey,
    fallbackOraclePk: PublicKey,
    tokenIndex: number,
    name: string,
    params: TokenRegisterParams,
  ): Promise<MangoSignatureStatus> {
    const ix = await this.program.methods
      .tokenRegister(
        tokenIndex,
        name,
        params.oracleConfig,
        params.interestRateParams,
        params.loanFeeRate,
        params.loanOriginationFeeRate,
        params.maintAssetWeight,
        params.initAssetWeight,
        params.maintLiabWeight,
        params.initLiabWeight,
        params.liquidationFee,
        params.stablePriceDelayIntervalSeconds,
        params.stablePriceDelayGrowthLimit,
        params.stablePriceGrowthLimit,
        params.minVaultToDepositsRatio,
        new BN(params.netBorrowLimitWindowSizeTs),
        new BN(params.netBorrowLimitPerWindowQuote),
        params.borrowWeightScaleStartQuote,
        params.depositWeightScaleStartQuote,
        params.reduceOnly,
        params.tokenConditionalSwapTakerFeeRate,
        params.tokenConditionalSwapMakerFeeRate,
        params.flashLoanSwapFeeRate,
        params.interestCurveScaling,
        params.interestTargetUtilization,
        params.groupInsuranceFund,
        params.depositLimit,
        params.zeroUtilRate,
        params.platformLiquidationFee,
        params.disableAssetLiquidation,
        params.collateralFeePerDay,
      )
      .accounts({
        group: group.publicKey,
        admin: (this.program.provider as AnchorProvider).wallet.publicKey,
        mint: mintPk,
        oracle: oraclePk,
        fallbackOracle: fallbackOraclePk,
        payer: (this.program.provider as AnchorProvider).wallet.publicKey,
        rent: SYSVAR_RENT_PUBKEY,
      })
      .instruction();
    return await this.sendAndConfirmTransactionForGroup(group, [ix]);
  }

  public async tokenRegisterTrustless(
    group: Group,
    mintPk: PublicKey,
    oraclePk: PublicKey,
    tokenIndex: number,
    name: string,
  ): Promise<MangoSignatureStatus> {
    const ix = await this.program.methods
      .tokenRegisterTrustless(tokenIndex, name)
      .accounts({
        group: group.publicKey,
        admin: (this.program.provider as AnchorProvider).wallet.publicKey,
        mint: mintPk,
        oracle: oraclePk,
        payer: (this.program.provider as AnchorProvider).wallet.publicKey,
        rent: SYSVAR_RENT_PUBKEY,
      })
      .instruction();
    return await this.sendAndConfirmTransactionForGroup(group, [ix]);
  }

  public async tokenEdit(
    group: Group,
    mintPk: PublicKey,
    params: TokenEditParams,
  ): Promise<MangoSignatureStatus> {
    const bank = group.getFirstBankByMint(mintPk);
    const mintInfo = group.mintInfosMapByTokenIndex.get(bank.tokenIndex)!;

    const ix = await this.program.methods
      .tokenEdit(
        params.oracle,
        params.oracleConfig,
        params.groupInsuranceFund,
        params.interestRateParams,
        params.loanFeeRate,
        params.loanOriginationFeeRate,
        params.maintAssetWeight,
        params.initAssetWeight,
        params.maintLiabWeight,
        params.initLiabWeight,
        params.liquidationFee,
        params.stablePriceDelayIntervalSeconds,
        params.stablePriceDelayGrowthLimit,
        params.stablePriceGrowthLimit,
        params.minVaultToDepositsRatio,
        params.netBorrowLimitPerWindowQuote !== null
          ? new BN(params.netBorrowLimitPerWindowQuote)
          : null,
        params.netBorrowLimitWindowSizeTs !== null
          ? new BN(params.netBorrowLimitWindowSizeTs)
          : null,
        params.borrowWeightScaleStartQuote,
        params.depositWeightScaleStartQuote,
        params.resetStablePrice ?? false,
        params.resetNetBorrowLimit ?? false,
        params.reduceOnly,
        params.name,
        params.forceClose,
        params.tokenConditionalSwapTakerFeeRate,
        params.tokenConditionalSwapMakerFeeRate,
        params.flashLoanSwapFeeRate,
        params.interestCurveScaling,
        params.interestTargetUtilization,
        params.maintWeightShiftStart,
        params.maintWeightShiftEnd,
        params.maintWeightShiftAssetTarget,
        params.maintWeightShiftLiabTarget,
        params.maintWeightShiftAbort ?? false,
        params.fallbackOracle !== null, // setFallbackOracle
        params.depositLimit,
        params.zeroUtilRate,
        params.platformLiquidationFee,
        params.disableAssetLiquidation,
        params.collateralFeePerDay,
      )
      .accounts({
        group: group.publicKey,
        oracle: params.oracle ?? bank.oracle,
        fallbackOracle: params.fallbackOracle ?? bank.fallbackOracle,
        admin: (this.program.provider as AnchorProvider).wallet.publicKey,
        mintInfo: mintInfo.publicKey,
      })
      .remainingAccounts([
        {
          pubkey: bank.publicKey,
          isWritable: true,
          isSigner: false,
        } as AccountMeta,
      ])
      .instruction();
    return await this.sendAndConfirmTransactionForGroup(group, [ix]);
  }

  public async tokenForceCloseBorrowsWithToken(
    group: Group,
    liqor: MangoAccount,
    liqee: MangoAccount,
    assetTokenIndex: TokenIndex,
    liabTokenIndex: TokenIndex,
    maxLiabTransfer?: number,
  ): Promise<MangoSignatureStatus> {
    const assetBank = group.getFirstBankByTokenIndex(assetTokenIndex);
    const liabBank = group.getFirstBankByTokenIndex(liabTokenIndex);
    const healthRemainingAccounts: PublicKey[] =
      this.buildHealthRemainingAccounts(
        group,
        [liqor, liqee],
        [assetBank, liabBank],
        [],
      );
    const parsedHealthAccounts = healthRemainingAccounts.map(
      (pk) =>
        ({
          pubkey: pk,
          isWritable:
            pk.equals(assetBank.publicKey) || pk.equals(liabBank.publicKey)
              ? true
              : false,
          isSigner: false,
        } as AccountMeta),
    );
    const ix = await this.program.methods
      .tokenForceCloseBorrowsWithToken(
        assetTokenIndex,
        liabTokenIndex,
        maxLiabTransfer
          ? toNative(maxLiabTransfer, liabBank.mintDecimals)
          : U64_MAX_BN,
      )
      .accounts({
        group: group.publicKey,
        liqor: liqor.publicKey,
        liqorOwner: (this.program.provider as AnchorProvider).wallet.publicKey,
        liqee: liqee.publicKey,
      })
      .remainingAccounts(parsedHealthAccounts)
      .instruction();
    return await this.sendAndConfirmTransactionForGroup(group, [ix]);
  }

  public async tokenDeregister(
    group: Group,
    mintPk: PublicKey,
  ): Promise<MangoSignatureStatus> {
    const bank = group.getFirstBankByMint(mintPk);
    const adminPk = (this.program.provider as AnchorProvider).wallet.publicKey;

    const dustVaultPk = await getAssociatedTokenAddress(bank.mint, adminPk);
    const ai = await this.program.provider.connection.getAccountInfo(
      dustVaultPk,
    );
    const preInstructions: TransactionInstruction[] = [];
    if (!ai) {
      preInstructions.push(
        await createAssociatedTokenAccountIdempotentInstruction(
          adminPk,
          adminPk,
          bank.mint,
        ),
      );
    }

    const ix = await this.program.methods
      .tokenDeregister()
      .accounts({
        group: group.publicKey,
        admin: adminPk,
        mintInfo: group.mintInfosMapByTokenIndex.get(bank.tokenIndex)
          ?.publicKey,
        dustVault: dustVaultPk,
        solDestination: (this.program.provider as AnchorProvider).wallet
          .publicKey,
      })
      .remainingAccounts(
        [bank.publicKey, bank.vault].map(
          (pk) =>
            ({ pubkey: pk, isWritable: true, isSigner: false } as AccountMeta),
        ),
      )
      .instruction();

    return await this.sendAndConfirmTransactionForGroup(group, [
      ...preInstructions,
      ix,
    ]);
  }

  public async getBanksForGroup(group: Group): Promise<Bank[]> {
    return (
      await this.program.account.bank.all([
        {
          memcmp: {
            bytes: group.publicKey.toBase58(),
            offset: 8,
          },
        },
      ])
    ).map((tuple) => Bank.from(tuple.publicKey, tuple.account));
  }

  public async getMintInfosForGroup(group: Group): Promise<MintInfo[]> {
    return (
      await this.program.account.mintInfo.all([
        {
          memcmp: {
            bytes: group.publicKey.toBase58(),
            offset: 8,
          },
        },
      ])
    ).map((tuple) => {
      return MintInfo.from(tuple.publicKey, tuple.account);
    });
  }

  public async getMintInfoForTokenIndex(
    group: Group,
    tokenIndex: TokenIndex,
  ): Promise<MintInfo[]> {
    const tokenIndexBuf = Buffer.alloc(2);
    tokenIndexBuf.writeUInt16LE(tokenIndex);
    return (
      await this.program.account.mintInfo.all([
        {
          memcmp: {
            bytes: group.publicKey.toBase58(),
            offset: 8,
          },
        },
        {
          memcmp: {
            bytes: bs58.encode(tokenIndexBuf),
            offset: 40,
          },
        },
      ])
    ).map((tuple) => {
      return MintInfo.from(tuple.publicKey, tuple.account);
    });
  }

  // Stub Oracle

  public async stubOracleCreate(
    group: Group,
    mintPk: PublicKey,
    price: number,
  ): Promise<MangoSignatureStatus> {
    const stubOracle = Keypair.generate();
    const ix = await this.program.methods
      .stubOracleCreate({ val: I80F48.fromNumber(price).getData() })
      .accounts({
        group: group.publicKey,
        admin: (this.program.provider as AnchorProvider).wallet.publicKey,
        oracle: stubOracle.publicKey,
        mint: mintPk,
        payer: (this.program.provider as AnchorProvider).wallet.publicKey,
      })
      .instruction();
    return await this.sendAndConfirmTransactionForGroup(group, [ix], {
      additionalSigners: [stubOracle],
    });
  }

  public async stubOracleClose(
    group: Group,
    oracle: PublicKey,
  ): Promise<MangoSignatureStatus> {
    const ix = await this.program.methods
      .stubOracleClose()
      .accounts({
        group: group.publicKey,
        oracle: oracle,
        solDestination: (this.program.provider as AnchorProvider).wallet
          .publicKey,
      })
      .instruction();
    return await this.sendAndConfirmTransactionForGroup(group, [ix]);
  }

  public async stubOracleSet(
    group: Group,
    oraclePk: PublicKey,
    price: number,
  ): Promise<MangoSignatureStatus> {
    const ix = await this.program.methods
      .stubOracleSet({ val: I80F48.fromNumber(price).getData() })
      .accounts({
        group: group.publicKey,
        admin: (this.program.provider as AnchorProvider).wallet.publicKey,
        oracle: oraclePk,
      })
      .instruction();
    return await this.sendAndConfirmTransactionForGroup(group, [ix]);
  }

  public async getStubOracle(
    group: Group,
    mintPk?: PublicKey,
  ): Promise<StubOracle[]> {
    const filters = [
      {
        memcmp: {
          bytes: group.publicKey.toBase58(),
          offset: 8,
        },
      },
    ];

    if (mintPk) {
      filters.push({
        memcmp: {
          bytes: mintPk.toBase58(),
          offset: 40,
        },
      });
    }

    return (await this.program.account.stubOracle.all(filters)).map((pa) =>
      StubOracle.from(pa.publicKey, pa.account),
    );
  }

  // MangoAccount

  public async createMangoAccount(
    group: Group,
    accountNumber?: number,
    name?: string,
    tokenCount?: number,
    serum3Count?: number,
    perpCount?: number,
    perpOoCount?: number,
  ): Promise<MangoSignatureStatus> {
    const ix = await this.program.methods
      .accountCreate(
        accountNumber ?? 0,
        tokenCount ?? 8,
        serum3Count ?? 4,
        perpCount ?? 4,
        perpOoCount ?? 32,
        name ?? '',
      )
      .accounts({
        group: group.publicKey,
        owner: (this.program.provider as AnchorProvider).wallet.publicKey,
        payer: (this.program.provider as AnchorProvider).wallet.publicKey,
      })
      .instruction();

    return await this.sendAndConfirmTransactionForGroup(group, [ix]);
  }

  public async expandMangoAccount(
    group: Group,
    account: MangoAccount,
    tokenCount: number,
    serum3Count: number,
    perpCount: number,
    perpOoCount: number,
  ): Promise<MangoSignatureStatus> {
    const ix = await this.program.methods
      .accountExpand(tokenCount, serum3Count, perpCount, perpOoCount)
      .accounts({
        group: group.publicKey,
        account: account.publicKey,
        owner: (this.program.provider as AnchorProvider).wallet.publicKey,
        payer: (this.program.provider as AnchorProvider).wallet.publicKey,
      })
      .instruction();
    return await this.sendAndConfirmTransactionForGroup(group, [ix]);
  }

  public async accountExpandV2(
    group: Group,
    account: MangoAccount,
    tokenCount: number,
    serum3Count: number,
    perpCount: number,
    perpOoCount: number,
    tokenConditionalSwapCount: number,
  ): Promise<MangoSignatureStatus> {
    const ix = await this.accountExpandV2Ix(
      group,
      account,
      tokenCount,
      serum3Count,
      perpCount,
      perpOoCount,
      tokenConditionalSwapCount,
    );
    return await this.sendAndConfirmTransactionForGroup(group, [ix]);
  }

  public async accountExpandV2Ix(
    group: Group,
    account: MangoAccount,
    tokenCount: number,
    serum3Count: number,
    perpCount: number,
    perpOoCount: number,
    tokenConditionalSwapCount: number,
  ): Promise<TransactionInstruction> {
    return await this.program.methods
      .accountExpandV2(
        tokenCount,
        serum3Count,
        perpCount,
        perpOoCount,
        tokenConditionalSwapCount,
      )
      .accounts({
        group: group.publicKey,
        account: account.publicKey,
        owner: (this.program.provider as AnchorProvider).wallet.publicKey,
        payer: (this.program.provider as AnchorProvider).wallet.publicKey,
      })
      .instruction();
  }

  public async editMangoAccount(
    group: Group,
    mangoAccount: MangoAccount,
    name?: string,
    delegate?: PublicKey,
    temporaryDelegate?: PublicKey,
    delegateExpiry?: number,
  ): Promise<MangoSignatureStatus> {
    const ix = await this.program.methods
      .accountEdit(
        name ?? null,
        delegate ?? null,
        temporaryDelegate ?? null,
        delegateExpiry ? new BN(delegateExpiry) : null,
      )
      .accounts({
        group: group.publicKey,
        account: mangoAccount.publicKey,
        owner: (this.program.provider as AnchorProvider).wallet.publicKey,
      })
      .instruction();

    return await this.sendAndConfirmTransactionForGroup(group, [ix]);
  }

  public async toggleMangoAccountFreeze(
    group: Group,
    mangoAccount: MangoAccount,
    freeze: boolean,
  ): Promise<MangoSignatureStatus> {
    const ix = await this.program.methods
      .accountToggleFreeze(freeze)
      .accounts({
        group: group.publicKey,
        account: mangoAccount.publicKey,
        admin: (this.program.provider as AnchorProvider).wallet.publicKey,
      })
      .instruction();
    return await this.sendAndConfirmTransactionForGroup(group, [ix]);
  }

  public async getMangoAccount(
    mangoAccountPk: PublicKey,
    loadSerum3Oo = false,
  ): Promise<MangoAccount> {
    const mangoAccount = await this.getMangoAccountFromPk(mangoAccountPk);
    if (loadSerum3Oo) {
      await mangoAccount?.reloadSerum3OpenOrders(this);
    }
    return mangoAccount;
  }

  private async getMangoAccountFromPk(
    mangoAccountPk: PublicKey,
  ): Promise<MangoAccount> {
    return this.getMangoAccountFromAi(
      mangoAccountPk,
      (await this.program.provider.connection.getAccountInfo(
        mangoAccountPk,
      )) as AccountInfo<Buffer>,
    );
  }

  public getMangoAccountFromAi(
    mangoAccountPk: PublicKey,
    ai: AccountInfo<Buffer>,
  ): MangoAccount {
    const decodedMangoAccount = this.program.coder.accounts.decode(
      'mangoAccount',
      ai.data,
    );

    return MangoAccount.from(mangoAccountPk, decodedMangoAccount);
  }

  public async getMangoAccountWithSlot(
    mangoAccountPk: PublicKey,
    loadSerum3Oo = false,
  ): Promise<{ slot: number; value: MangoAccount } | undefined> {
    const resp =
      await this.program.provider.connection.getAccountInfoAndContext(
        mangoAccountPk,
      );
    if (!resp?.value) return;
    const mangoAccount = await this.getMangoAccountFromAi(
      mangoAccountPk,
      resp.value,
    );
    if (loadSerum3Oo) {
      await mangoAccount?.reloadSerum3OpenOrders(this);
    }
    return { slot: resp.context.slot, value: mangoAccount };
  }

  public async getMangoAccountForOwner(
    group: Group,
    ownerPk: PublicKey,
    accountNumber: number,
    loadSerum3Oo = false,
  ): Promise<MangoAccount | undefined> {
    const mangoAccounts = await this.getMangoAccountsForOwner(
      group,
      ownerPk,
      loadSerum3Oo,
    );
    const foundMangoAccount = mangoAccounts.find(
      (a) => a.accountNum == accountNumber,
    );

    return foundMangoAccount;
  }

  public async getMangoAccountsForOwner(
    group: Group,
    ownerPk: PublicKey,
    loadSerum3Oo = false,
  ): Promise<MangoAccount[]> {
    const discriminatorMemcmp: {
      offset: number;
      bytes: string;
    } = this.program.account.mangoAccount.coder.accounts.memcmp(
      'mangoAccount',
      undefined,
    );

    const accounts = await Promise.all(
      (
        await this.program.provider.connection.getProgramAccounts(
          this.programId,
          {
            filters: [
              {
                memcmp: {
                  bytes: discriminatorMemcmp.bytes,
                  offset: discriminatorMemcmp.offset,
                },
              },
              {
                memcmp: {
                  bytes: group.publicKey.toBase58(),
                  offset: 8,
                },
              },
              {
                memcmp: {
                  bytes: ownerPk.toBase58(),
                  offset: 40,
                },
              },
            ],
          },
        )
      ).map((account) => {
        return this.getMangoAccountFromAi(account.pubkey, account.account);
      }),
    );

    if (loadSerum3Oo) {
      await Promise.all(
        accounts.map(async (a) => await a.reloadSerum3OpenOrders(this)),
      );
    }

    return accounts;
  }

  public async getMangoAccountsForDelegate(
    group: Group,
    delegate: PublicKey,
    loadSerum3Oo = false,
  ): Promise<MangoAccount[]> {
    const discriminatorMemcmp: {
      offset: number;
      bytes: string;
    } = this.program.account.mangoAccount.coder.accounts.memcmp(
      'mangoAccount',
      undefined,
    );

    const accounts = await Promise.all(
      (
        await this.program.provider.connection.getProgramAccounts(
          this.programId,
          {
            filters: [
              {
                memcmp: {
                  bytes: discriminatorMemcmp.bytes,
                  offset: discriminatorMemcmp.offset,
                },
              },
              {
                memcmp: {
                  bytes: group.publicKey.toBase58(),
                  offset: 8,
                },
              },
              {
                memcmp: {
                  bytes: delegate.toBase58(),
                  offset: 104,
                },
              },
            ],
          },
        )
      ).map((account) => {
        return this.getMangoAccountFromAi(account.pubkey, account.account);
      }),
    );

    if (loadSerum3Oo) {
      await Promise.all(
        accounts.map(async (a) => await a.reloadSerum3OpenOrders(this)),
      );
    }

    return accounts;
  }

  public async getAllMangoAccounts(
    group: Group,
    loadSerum3Oo = false,
  ): Promise<MangoAccount[]> {
    const discriminatorMemcmp: {
      offset: number;
      bytes: string;
    } = this.program.account.mangoAccount.coder.accounts.memcmp(
      'mangoAccount',
      undefined,
    );

    const accounts = await Promise.all(
      (
        await this.program.provider.connection.getProgramAccounts(
          this.programId,
          {
            filters: [
              {
                memcmp: {
                  bytes: discriminatorMemcmp.bytes,
                  offset: discriminatorMemcmp.offset,
                },
              },
              {
                memcmp: {
                  bytes: group.publicKey.toBase58(),
                  offset: 8,
                },
              },
            ],
          },
        )
      ).map((account) => {
        return this.getMangoAccountFromAi(account.pubkey, account.account);
      }),
    );

    if (loadSerum3Oo) {
      const ooPks = accounts
        .map((a) => a.serum3Active().map((serum3) => serum3.openOrders))
        .flat();

      const ais: AccountInfo<Buffer>[] = (
        await Promise.all(
          chunk(ooPks, 100).map(
            async (ooPksChunk) =>
              await this.program.provider.connection.getMultipleAccountsInfo(
                ooPksChunk,
              ),
          ),
        )
      ).flat();

      if (ooPks.length != ais.length) {
        throw new Error(`Error in fetch all open orders accounts!`);
      }

      const serum3OosMapByOo = new Map(
        Array.from(
          ais.map((ai, i) => {
            if (ai == null) {
              throw new Error(`Undefined AI for open orders ${ooPks[i]}!`);
            }
            const oo = OpenOrders.fromAccountInfo(
              ooPks[i],
              ai,
              OPENBOOK_PROGRAM_ID[this.cluster],
            );
            return [ooPks[i].toBase58(), oo];
          }),
        ),
      );

      accounts.forEach(
        async (a) => await a.loadSerum3OpenOrders(serum3OosMapByOo),
      );
    }

    return accounts;
  }

  /**
   * Note: this ix doesn't settle liabs, reduce open positions, or withdraw tokens to wallet,
   * it simply closes the account. To close successfully ensure all positions are closed, or
   * use forceClose flag
   * @param group
   * @param mangoAccount
   * @param forceClose
   * @returns
   */
  public async closeMangoAccount(
    group: Group,
    mangoAccount: MangoAccount,
    forceClose = false,
  ): Promise<MangoSignatureStatus> {
    const ix = await this.program.methods
      .accountClose(forceClose)
      .accounts({
        group: group.publicKey,
        account: mangoAccount.publicKey,
        owner: (this.program.provider as AnchorProvider).wallet.publicKey,
        solDestination: mangoAccount.owner,
      })
      .instruction();

    return await this.sendAndConfirmTransactionForGroup(group, [ix]);
  }

  public async emptyAndCloseMangoAccount(
    group: Group,
    mangoAccount: MangoAccount,
  ): Promise<MangoSignatureStatus> {
    // Work on a deep cloned mango account, since we would deactivating positions
    // before deactivation reaches on-chain state in order to simplify building a fresh list
    // of healthRemainingAccounts to each subsequent ix
    const clonedMangoAccount = copy(mangoAccount);
    const instructions: TransactionInstruction[] = [];

    for (const serum3Account of clonedMangoAccount.serum3Active()) {
      const serum3Market = group.serum3MarketsMapByMarketIndex.get(
        serum3Account.marketIndex,
      )!;

      const closeOOIx = await this.serum3CloseOpenOrdersIx(
        group,
        clonedMangoAccount,
        serum3Market.serumMarketExternal,
      );
      instructions.push(closeOOIx);
      serum3Account.marketIndex =
        Serum3Orders.Serum3MarketIndexUnset as MarketIndex;
    }

    for (const pp of clonedMangoAccount.perpActive()) {
      const perpMarketIndex = pp.marketIndex;
      const perpMarket = group.getPerpMarketByMarketIndex(perpMarketIndex);
      const deactivatingPositionIx = await this.perpDeactivatePositionIx(
        group,
        clonedMangoAccount,
        perpMarketIndex,
      );
      instructions.push(deactivatingPositionIx);
      pp.marketIndex = PerpPosition.PerpMarketIndexUnset as PerpMarketIndex;
    }

    for (const tp of clonedMangoAccount.tokensActive()) {
      const bank = group.getFirstBankByTokenIndex(tp.tokenIndex);
      const withdrawIx = await this.tokenWithdrawNativeIx(
        group,
        clonedMangoAccount,
        bank.mint,
        U64_MAX_BN,
        false,
      );
      instructions.push(...withdrawIx);
      tp.tokenIndex = TokenPosition.TokenIndexUnset as TokenIndex;
    }

    const closeIx = await this.program.methods
      .accountClose(false)
      .accounts({
        group: group.publicKey,
        account: clonedMangoAccount.publicKey,
        owner: (this.program.provider as AnchorProvider).wallet.publicKey,
        solDestination: clonedMangoAccount.owner,
      })
      .instruction();
    instructions.push(closeIx);

    return await this.sendAndConfirmTransactionForGroup(group, instructions);
  }

  public async accountBuybackFeesWithMngoIx(
    group: Group,
    mangoAccount: MangoAccount,
    maxBuybackUsd?: number,
  ): Promise<TransactionInstruction> {
    maxBuybackUsd = maxBuybackUsd ?? mangoAccount.getMaxFeesBuybackUi(group);
    return await this.program.methods
      .accountBuybackFeesWithMngo(toNative(maxBuybackUsd, 6))
      .accounts({
        group: group.publicKey,
        account: mangoAccount.publicKey,
        daoAccount: group.buybackFeesSwapMangoAccount,
        mngoBank: group.getFirstBankForMngo().publicKey,
        mngoOracle: group.getFirstBankForMngo().oracle,
        feesBank: group.getFirstBankByTokenIndex(0 as TokenIndex).publicKey,
        feesOracle: group.getFirstBankByTokenIndex(0 as TokenIndex).oracle,
      })
      .instruction();
  }

  public async accountBuybackFeesWithMngo(
    group: Group,
    mangoAccount: MangoAccount,
    maxBuyback?: number,
  ): Promise<MangoSignatureStatus> {
    const ix = await this.accountBuybackFeesWithMngoIx(
      group,
      mangoAccount,
      maxBuyback,
    );
    return await this.sendAndConfirmTransactionForGroup(group, [ix]);
  }

  public async tokenDeposit(
    group: Group,
    mangoAccount: MangoAccount,
    mintPk: PublicKey,
    amount: number,
    reduceOnly = false,
  ): Promise<MangoSignatureStatus> {
    const decimals = group.getMintDecimals(mintPk);
    const nativeAmount = toNative(amount, decimals);
    return await this.tokenDepositNative(
      group,
      mangoAccount,
      mintPk,
      nativeAmount,
      reduceOnly,
    );
  }

  public async tokenDepositNative(
    group: Group,
    mangoAccount: MangoAccount,
    mintPk: PublicKey,
    nativeAmount: BN,
    reduceOnly = false,
<<<<<<< HEAD
    intoExisting = false,
  ): Promise<MangoSignature> {
    const bank = group.getFirstBankByMint(mintPk);

    const walletPk = this.walletPk;
    const tokenAccountPk = await getAssociatedTokenAddress(mintPk, walletPk);
=======
  ): Promise<MangoSignatureStatus> {
    const bank = group.getFirstBankByMint(mintPk);

    const tokenAccountPk = await getAssociatedTokenAddress(
      mintPk,
      mangoAccount.owner,
      // Allow ATA authority to be a PDA
      true,
    );
>>>>>>> 4cce7aad

    let wrappedSolAccount: PublicKey | undefined;
    let preInstructions: TransactionInstruction[] = [];
    let postInstructions: TransactionInstruction[] = [];
    if (mintPk.equals(NATIVE_MINT)) {
      // Generate a random seed for wrappedSolAccount.
      const seed = Keypair.generate().publicKey.toBase58().slice(0, 32);
      // Calculate a publicKey that will be controlled by the current wallet.
      wrappedSolAccount = await PublicKey.createWithSeed(
        walletPk,
        seed,
        TOKEN_PROGRAM_ID,
      );

      const lamports = nativeAmount.add(new BN(1e7));

      preInstructions = [
        SystemProgram.createAccountWithSeed({
          fromPubkey: walletPk,
          basePubkey: walletPk,
          seed,
          newAccountPubkey: wrappedSolAccount,
          lamports: lamports.toNumber(),
          space: 165,
          programId: TOKEN_PROGRAM_ID,
        }),
        createInitializeAccount3Instruction(
          wrappedSolAccount,
          NATIVE_MINT,
          walletPk,
        ),
      ];
      postInstructions = [
        createCloseAccountInstruction(wrappedSolAccount, walletPk, walletPk),
      ];
    }

    const healthRemainingAccounts: PublicKey[] =
      this.buildHealthRemainingAccounts(group, [mangoAccount], [bank], []);

    const sharedAccounts = {
      group: group.publicKey,
      account: mangoAccount.publicKey,
      bank: bank.publicKey,
      vault: bank.vault,
      oracle: bank.oracle,
      tokenAccount: wrappedSolAccount ?? tokenAccountPk,
      tokenAuthority: walletPk,
    };

    let ixBase;
    if (!intoExisting) {
      ixBase = this.program.methods
        .tokenDeposit(new BN(nativeAmount), reduceOnly)
        .accounts({
          owner: mangoAccount.owner,
          ...sharedAccounts,
        });
    } else {
      ixBase = this.program.methods
        .tokenDepositIntoExisting(new BN(nativeAmount), reduceOnly)
        .accounts(sharedAccounts);
    }

    const ix = await ixBase
      .remainingAccounts(
        healthRemainingAccounts.map(
          (pk) =>
            ({ pubkey: pk, isWritable: false, isSigner: false } as AccountMeta),
        ),
      )
      .instruction();

    return await this.sendAndConfirmTransactionForGroup(group, [
      ...preInstructions,
      ix,
      ...postInstructions,
    ]);
  }

  public async tokenWithdrawAllDepositForAllUnconfidentOrStaleOracles(
    group: Group,
    mangoAccount: MangoAccount,
  ): Promise<MangoSignatureStatus> {
    const nowSlot = await this.connection.getSlot();

    const banksToWithdrawFrom = Array.from(group.banksMapByTokenIndex.values())
      .map((banks) => banks[0])
      .filter((bank) => bank.isOracleStaleOrUnconfident(nowSlot))
      .filter((b) => mangoAccount.getTokenBalanceUi(b) > 0);

    if (banksToWithdrawFrom.length === 0) {
      throw new Error(`No stale oracle or bad confidence oracle deposits!`);
    }

    const ixs = await Promise.all(
      banksToWithdrawFrom.map((bank) => {
        return this.tokenWithdrawNativeIx(
          group,
          mangoAccount,
          bank.mint,
          U64_MAX_BN,
          false,
        );
      }),
    );

    return await this.sendAndConfirmTransactionForGroup(group, ixs.flat());
  }

  /**
   * Withdraw the entire deposit balance for a token, effectively freeing the token position
   *
   * @param group
   * @param mangoAccount
   * @param mintPk
   * @returns
   */
  public async tokenWithdrawAllDepositForMint(
    group: Group,
    mangoAccount: MangoAccount,
    mintPk: PublicKey,
  ): Promise<MangoSignatureStatus> {
    const bank = group.getFirstBankByMint(mintPk);
    const b = mangoAccount.getTokenBalance(bank).toNumber();
    if (b < 0) {
      throw new Error(`Only call this method for deposits and not borrows!`);
    }
    const ixs = await this.tokenWithdrawNativeIx(
      group,
      mangoAccount,
      mintPk,
      U64_MAX_BN,
      false,
    );

    return await this.sendAndConfirmTransactionForGroup(group, ixs);
  }

  public async tokenWithdraw(
    group: Group,
    mangoAccount: MangoAccount,
    mintPk: PublicKey,
    amount: number,
    allowBorrow: boolean,
  ): Promise<MangoSignatureStatus> {
    const nativeAmount = toNative(amount, group.getMintDecimals(mintPk));
    const ixs = await this.tokenWithdrawNativeIx(
      group,
      mangoAccount,
      mintPk,
      nativeAmount,
      allowBorrow,
    );

    return await this.sendAndConfirmTransactionForGroup(group, ixs);
  }

  public async tokenWithdrawNativeIx(
    group: Group,
    mangoAccount: MangoAccount,
    mintPk: PublicKey,
    nativeAmount: BN,
    allowBorrow: boolean,
  ): Promise<TransactionInstruction[]> {
    const bank = group.getFirstBankByMint(mintPk);

    const tokenAccountPk = await getAssociatedTokenAddress(
      bank.mint,
      mangoAccount.owner,
      true,
    );

    // ensure withdraws don't fail with missing ATAs
    const preInstructions: TransactionInstruction[] = [
      await createAssociatedTokenAccountIdempotentInstruction(
        mangoAccount.owner,
        mangoAccount.owner,
        bank.mint,
      ),
    ];

    const postInstructions: TransactionInstruction[] = [];
    if (mintPk.equals(NATIVE_MINT)) {
      postInstructions.push(
        createCloseAccountInstruction(
          tokenAccountPk,
          mangoAccount.owner,
          mangoAccount.owner,
        ),
      );
    }

    const healthRemainingAccounts: PublicKey[] =
      this.buildHealthRemainingAccounts(group, [mangoAccount], [bank], [], []);

    const ix = await this.program.methods
      .tokenWithdraw(new BN(nativeAmount), allowBorrow)
      .accounts({
        group: group.publicKey,
        account: mangoAccount.publicKey,
        owner: mangoAccount.owner,
        bank: bank.publicKey,
        vault: bank.vault,
        oracle: bank.oracle,
        tokenAccount: tokenAccountPk,
      })
      .remainingAccounts(
        healthRemainingAccounts.map(
          (pk) =>
            ({
              pubkey: pk,
              isWritable: false,
              isSigner: false,
            } as AccountMeta),
        ),
      )
      .instruction();

    return [...preInstructions, ix, ...postInstructions];
  }

  public async tokenWithdrawNative(
    group: Group,
    mangoAccount: MangoAccount,
    mintPk: PublicKey,
    nativeAmount: BN,
    allowBorrow: boolean,
  ): Promise<MangoSignatureStatus> {
    const ixs = await this.tokenWithdrawNativeIx(
      group,
      mangoAccount,
      mintPk,
      nativeAmount,
      allowBorrow,
    );
    return await this.sendAndConfirmTransactionForGroup(group, ixs);
  }

  // Serum

  public async serum3RegisterMarket(
    group: Group,
    serum3MarketExternalPk: PublicKey,
    baseBank: Bank,
    quoteBank: Bank,
    marketIndex: number,
    name: string,
    oraclePriceBand: number,
  ): Promise<MangoSignatureStatus> {
    const ix = await this.program.methods
      .serum3RegisterMarket(marketIndex, name, oraclePriceBand)
      .accounts({
        group: group.publicKey,
        admin: (this.program.provider as AnchorProvider).wallet.publicKey,
        serumProgram: OPENBOOK_PROGRAM_ID[this.cluster],
        serumMarketExternal: serum3MarketExternalPk,
        baseBank: baseBank.publicKey,
        quoteBank: quoteBank.publicKey,
        payer: (this.program.provider as AnchorProvider).wallet.publicKey,
      })
      .instruction();
    return await this.sendAndConfirmTransactionForGroup(group, [ix]);
  }

  public async serum3ConsumeEvents(
    group: Group,
    serum3MarketExternalPk: PublicKey,
  ): Promise<MangoSignatureStatus> {
    const serum3MarketExternal = group.serum3ExternalMarketsMap.get(
      serum3MarketExternalPk.toBase58(),
    )!;
    const ai = await this.program.provider.connection.getAccountInfo(
      serum3MarketExternal.decoded.eventQueue,
    );
    const eq = decodeEventQueue(ai!.data);
    const orderedAccounts: PublicKey[] = eq
      .map((e) => e.openOrders)
      .sort((a, b) => a.toBuffer().swap64().compare(b.toBuffer().swap64()));
    if (orderedAccounts.length == 0) {
      throw new Error(`Event queue is empty!`);
    }
    return this.sendAndConfirmTransactionForGroup(group, [
      serum3MarketExternal.makeConsumeEventsInstruction(orderedAccounts, 65535),
    ]);
  }

  public async serum3EditMarketIx(
    group: Group,
    serum3MarketIndex: MarketIndex,
    admin: PublicKey,
    reduceOnly: boolean | null,
    forceClose: boolean | null,
    name: string | null,
    oraclePriceBand: number | null,
  ): Promise<TransactionInstruction> {
    const serum3Market =
      group.serum3MarketsMapByMarketIndex.get(serum3MarketIndex);
    const ix = await this.program.methods
      .serum3EditMarket(reduceOnly, forceClose, name, oraclePriceBand)
      .accounts({
        group: group.publicKey,
        admin: admin,
        market: serum3Market?.publicKey,
      })
      .instruction();
    return ix;
  }

  public async serum3EditMarket(
    group: Group,
    serum3MarketIndex: MarketIndex,
    reduceOnly: boolean | null,
    forceClose: boolean | null,
    name: string | null,
    oraclePriceBand: number | null,
  ): Promise<MangoSignatureStatus> {
    const admin = (this.program.provider as AnchorProvider).wallet.publicKey;
    const ix = await this.serum3EditMarketIx(
      group,
      serum3MarketIndex,
      admin,
      reduceOnly,
      forceClose,
      name,
      oraclePriceBand,
    );
    return await this.sendAndConfirmTransactionForGroup(group, [ix]);
  }

  public async serum3deregisterMarket(
    group: Group,
    externalMarketPk: PublicKey,
  ): Promise<MangoSignatureStatus> {
    const serum3Market = group.serum3MarketsMapByExternal.get(
      externalMarketPk.toBase58(),
    )!;

    const marketIndexBuf = Buffer.alloc(2);
    marketIndexBuf.writeUInt16LE(serum3Market.marketIndex);
    const [indexReservation] = await PublicKey.findProgramAddress(
      [Buffer.from('Serum3Index'), group.publicKey.toBuffer(), marketIndexBuf],
      this.program.programId,
    );

    const ix = await this.program.methods
      .serum3DeregisterMarket()
      .accounts({
        group: group.publicKey,
        serumMarket: serum3Market.publicKey,
        indexReservation,
        solDestination: (this.program.provider as AnchorProvider).wallet
          .publicKey,
      })
      .instruction();
    return await this.sendAndConfirmTransactionForGroup(group, [ix]);
  }

  public async serum3GetMarkets(
    group: Group,
    baseTokenIndex?: number,
    quoteTokenIndex?: number,
  ): Promise<Serum3Market[]> {
    const bumpfbuf = Buffer.alloc(1);
    bumpfbuf.writeUInt8(255);

    const filters: MemcmpFilter[] = [
      {
        memcmp: {
          bytes: group.publicKey.toBase58(),
          offset: 8,
        },
      },
    ];

    if (baseTokenIndex) {
      const bbuf = Buffer.alloc(2);
      bbuf.writeUInt16LE(baseTokenIndex);
      filters.push({
        memcmp: {
          bytes: bs58.encode(bbuf),
          offset: 40,
        },
      });
    }

    if (quoteTokenIndex) {
      const qbuf = Buffer.alloc(2);
      qbuf.writeUInt16LE(quoteTokenIndex);
      filters.push({
        memcmp: {
          bytes: bs58.encode(qbuf),
          offset: 42,
        },
      });
    }

    return (await this.program.account.serum3Market.all(filters)).map((tuple) =>
      Serum3Market.from(tuple.publicKey, tuple.account),
    );
  }

  public async serum3CreateOpenOrders(
    group: Group,
    mangoAccount: MangoAccount,
    externalMarketPk: PublicKey,
  ): Promise<MangoSignatureStatus> {
    const serum3Market: Serum3Market = group.serum3MarketsMapByExternal.get(
      externalMarketPk.toBase58(),
    )!;

    const ix = await this.program.methods
      .serum3CreateOpenOrders()
      .accounts({
        group: group.publicKey,
        account: mangoAccount.publicKey,
        serumMarket: serum3Market.publicKey,
        serumProgram: serum3Market.serumProgram,
        serumMarketExternal: serum3Market.serumMarketExternal,
        owner: (this.program.provider as AnchorProvider).wallet.publicKey,
        payer: (this.program.provider as AnchorProvider).wallet.publicKey,
      })
      .instruction();
    return await this.sendAndConfirmTransactionForGroup(group, [ix]);
  }

  public async serum3CreateOpenOrdersIx(
    group: Group,
    mangoAccount: MangoAccount,
    externalMarketPk: PublicKey,
  ): Promise<TransactionInstruction> {
    const serum3Market: Serum3Market = group.serum3MarketsMapByExternal.get(
      externalMarketPk.toBase58(),
    )!;

    const ix = await this.program.methods
      .serum3CreateOpenOrders()
      .accounts({
        group: group.publicKey,
        account: mangoAccount.publicKey,
        serumMarket: serum3Market.publicKey,
        serumProgram: serum3Market.serumProgram,
        serumMarketExternal: serum3Market.serumMarketExternal,
        owner: (this.program.provider as AnchorProvider).wallet.publicKey,
        payer: (this.program.provider as AnchorProvider).wallet.publicKey,
      })
      .instruction();

    return ix;
  }

  public async serum3CloseOpenOrdersIx(
    group: Group,
    mangoAccount: MangoAccount,
    externalMarketPk: PublicKey,
  ): Promise<TransactionInstruction> {
    const serum3Market = group.serum3MarketsMapByExternal.get(
      externalMarketPk.toBase58(),
    )!;

    return await this.program.methods
      .serum3CloseOpenOrders()
      .accounts({
        group: group.publicKey,
        account: mangoAccount.publicKey,
        serumMarket: serum3Market.publicKey,
        serumProgram: serum3Market.serumProgram,
        serumMarketExternal: serum3Market.serumMarketExternal,
        openOrders: await serum3Market.findOoPda(
          this.programId,
          mangoAccount.publicKey,
        ),
        solDestination: (this.program.provider as AnchorProvider).wallet
          .publicKey,
      })
      .instruction();
  }

  public async serum3CloseOpenOrders(
    group: Group,
    mangoAccount: MangoAccount,
    externalMarketPk: PublicKey,
  ): Promise<MangoSignatureStatus> {
    const ix = await this.serum3CloseOpenOrdersIx(
      group,
      mangoAccount,
      externalMarketPk,
    );

    return await sendTransaction(
      this.program.provider as AnchorProvider,
      [ix],
      group.addressLookupTablesList,
      {
        postSendTxCallback: this.postSendTxCallback,
        postTxConfirmationCallback: this.postTxConfirmationCallback,
      },
    );
  }

  public async serum3LiqForceCancelOrders(
    group: Group,
    mangoAccount: MangoAccount,
    externalMarketPk: PublicKey,
    limit?: number,
  ): Promise<MangoSignatureStatus> {
    const serum3Market = group.serum3MarketsMapByExternal.get(
      externalMarketPk.toBase58(),
    )!;
    const serum3MarketExternal = group.serum3ExternalMarketsMap.get(
      externalMarketPk.toBase58(),
    )!;
    const openOrders = await serum3Market.findOoPda(
      this.programId,
      mangoAccount.publicKey,
    );

    const healthRemainingAccounts: PublicKey[] =
      this.buildHealthRemainingAccounts(
        group,
        [mangoAccount],
        [],
        [],
        [[serum3Market, openOrders]],
      );

    const ix = await this.program.methods
      .serum3LiqForceCancelOrders(limit ?? 10)
      .accounts({
        group: group.publicKey,
        account: mangoAccount.publicKey,
        openOrders,
        serumMarket: serum3Market.publicKey,
        serumProgram: OPENBOOK_PROGRAM_ID[this.cluster],
        serumMarketExternal: serum3Market.serumMarketExternal,
        marketBids: serum3MarketExternal.bidsAddress,
        marketAsks: serum3MarketExternal.asksAddress,
        marketEventQueue: serum3MarketExternal.decoded.eventQueue,
        marketBaseVault: serum3MarketExternal.decoded.baseVault,
        marketQuoteVault: serum3MarketExternal.decoded.quoteVault,
        marketVaultSigner: await generateSerum3MarketExternalVaultSignerAddress(
          this.cluster,
          serum3Market,
          serum3MarketExternal,
        ),
        quoteBank: group.getFirstBankByTokenIndex(serum3Market.quoteTokenIndex)
          .publicKey,
        quoteVault: group.getFirstBankByTokenIndex(serum3Market.quoteTokenIndex)
          .vault,
        baseBank: group.getFirstBankByTokenIndex(serum3Market.baseTokenIndex)
          .publicKey,
        baseVault: group.getFirstBankByTokenIndex(serum3Market.baseTokenIndex)
          .vault,
      })
      .remainingAccounts(
        healthRemainingAccounts.map(
          (pk) =>
            ({ pubkey: pk, isWritable: false, isSigner: false } as AccountMeta),
        ),
      )
      .instruction();

    return await this.sendAndConfirmTransactionForGroup(group, [ix]);
  }

  public async serum3PlaceOrderIx(
    group: Group,
    mangoAccount: MangoAccount,
    externalMarketPk: PublicKey,
    side: Serum3Side,
    price: number,
    size: number,
    selfTradeBehavior: Serum3SelfTradeBehavior,
    orderType: Serum3OrderType,
    clientOrderId: number,
    limit: number,
  ): Promise<TransactionInstruction[]> {
    return await this.serum3PlaceOrderV2Ix(
      group,
      mangoAccount,
      externalMarketPk,
      side,
      price,
      size,
      selfTradeBehavior,
      orderType,
      clientOrderId,
      limit,
    );
  }

  public async serum3PlaceOrderV1Ix(
    group: Group,
    mangoAccount: MangoAccount,
    externalMarketPk: PublicKey,
    side: Serum3Side,
    price: number,
    size: number,
    selfTradeBehavior: Serum3SelfTradeBehavior,
    orderType: Serum3OrderType,
    clientOrderId: number,
    limit: number,
  ): Promise<TransactionInstruction[]> {
    const ixs: TransactionInstruction[] = [];
    const serum3Market = group.serum3MarketsMapByExternal.get(
      externalMarketPk.toBase58(),
    )!;

    let openOrderPk: PublicKey | undefined = undefined;
    const banks: Bank[] = [];
    const openOrdersForMarket: [Serum3Market, PublicKey][] = [];
    if (!mangoAccount.getSerum3Account(serum3Market.marketIndex)) {
      const ix = await this.serum3CreateOpenOrdersIx(
        group,
        mangoAccount,
        serum3Market.serumMarketExternal,
      );
      ixs.push(ix);
      openOrderPk = await serum3Market.findOoPda(
        this.program.programId,
        mangoAccount.publicKey,
      );
      openOrdersForMarket.push([serum3Market, openOrderPk]);
      const baseTokenIndex = serum3Market.baseTokenIndex;
      const quoteTokenIndex = serum3Market.quoteTokenIndex;
      // only include banks if no deposit has been previously made for same token
      banks.push(group.getFirstBankByTokenIndex(quoteTokenIndex));
      banks.push(group.getFirstBankByTokenIndex(baseTokenIndex));
    }

    const healthRemainingAccounts: PublicKey[] =
      this.buildHealthRemainingAccounts(
        group,
        [mangoAccount],
        banks,
        [],
        openOrdersForMarket,
      );

    const serum3MarketExternal = group.serum3ExternalMarketsMap.get(
      externalMarketPk.toBase58(),
    )!;
    const serum3MarketExternalVaultSigner =
      await generateSerum3MarketExternalVaultSignerAddress(
        this.cluster,
        serum3Market,
        serum3MarketExternal,
      );

    const limitPrice = serum3MarketExternal.priceNumberToLots(price);
    const maxBaseQuantity = serum3MarketExternal.baseSizeNumberToLots(size);
    const isTaker = orderType !== Serum3OrderType.postOnly;
    const maxQuoteQuantity = new BN(
      Math.ceil(
        serum3MarketExternal.decoded.quoteLotSize.toNumber() *
          (1 + Math.max(serum3Market.getFeeRates(isTaker), 0)) *
          serum3MarketExternal.baseSizeNumberToLots(size).toNumber() *
          serum3MarketExternal.priceNumberToLots(price).toNumber(),
      ),
    );

    const payerTokenIndex = ((): TokenIndex => {
      if (side == Serum3Side.bid) {
        return serum3Market.quoteTokenIndex;
      } else {
        return serum3Market.baseTokenIndex;
      }
    })();

    const payerBank = group.getFirstBankByTokenIndex(payerTokenIndex);
    const ix = await this.program.methods
      .serum3PlaceOrder(
        side,
        limitPrice,
        maxBaseQuantity,
        maxQuoteQuantity,
        selfTradeBehavior,
        orderType,
        new BN(clientOrderId),
        limit,
      )
      .accounts({
        group: group.publicKey,
        account: mangoAccount.publicKey,
        owner: (this.program.provider as AnchorProvider).wallet.publicKey,
        openOrders:
          openOrderPk ||
          mangoAccount.getSerum3Account(serum3Market.marketIndex)?.openOrders,
        serumMarket: serum3Market.publicKey,
        serumProgram: OPENBOOK_PROGRAM_ID[this.cluster],
        serumMarketExternal: serum3Market.serumMarketExternal,
        marketBids: serum3MarketExternal.bidsAddress,
        marketAsks: serum3MarketExternal.asksAddress,
        marketEventQueue: serum3MarketExternal.decoded.eventQueue,
        marketRequestQueue: serum3MarketExternal.decoded.requestQueue,
        marketBaseVault: serum3MarketExternal.decoded.baseVault,
        marketQuoteVault: serum3MarketExternal.decoded.quoteVault,
        marketVaultSigner: serum3MarketExternalVaultSigner,
        payerBank: payerBank.publicKey,
        payerVault: payerBank.vault,
        payerOracle: payerBank.oracle,
      })
      .remainingAccounts(
        healthRemainingAccounts.map(
          (pk) =>
            ({ pubkey: pk, isWritable: false, isSigner: false } as AccountMeta),
        ),
      )
      .instruction();

    ixs.push(ix);

    return ixs;
  }

  public async serum3PlaceOrderV2Ix(
    group: Group,
    mangoAccount: MangoAccount,
    externalMarketPk: PublicKey,
    side: Serum3Side,
    price: number,
    size: number,
    selfTradeBehavior: Serum3SelfTradeBehavior,
    orderType: Serum3OrderType,
    clientOrderId: number,
    limit: number,
  ): Promise<TransactionInstruction[]> {
    const ixs: TransactionInstruction[] = [];
    const serum3Market = group.serum3MarketsMapByExternal.get(
      externalMarketPk.toBase58(),
    )!;

    let openOrderPk: PublicKey | undefined = undefined;
    const banks: Bank[] = [];
    const openOrdersForMarket: [Serum3Market, PublicKey][] = [];
    if (!mangoAccount.getSerum3Account(serum3Market.marketIndex)) {
      const ix = await this.serum3CreateOpenOrdersIx(
        group,
        mangoAccount,
        serum3Market.serumMarketExternal,
      );
      ixs.push(ix);
      openOrderPk = await serum3Market.findOoPda(
        this.program.programId,
        mangoAccount.publicKey,
      );
      openOrdersForMarket.push([serum3Market, openOrderPk]);
      const baseTokenIndex = serum3Market.baseTokenIndex;
      const quoteTokenIndex = serum3Market.quoteTokenIndex;
      // only include banks if no deposit has been previously made for same token
      banks.push(group.getFirstBankByTokenIndex(quoteTokenIndex));
      banks.push(group.getFirstBankByTokenIndex(baseTokenIndex));
    }

    const healthRemainingAccounts: PublicKey[] =
      this.buildHealthRemainingAccounts(
        group,
        [mangoAccount],
        banks,
        [],
        openOrdersForMarket,
      );

    const serum3MarketExternal = group.serum3ExternalMarketsMap.get(
      externalMarketPk.toBase58(),
    )!;
    const serum3MarketExternalVaultSigner =
      await generateSerum3MarketExternalVaultSignerAddress(
        this.cluster,
        serum3Market,
        serum3MarketExternal,
      );

    const limitPrice = serum3MarketExternal.priceNumberToLots(price);
    const maxBaseQuantity = serum3MarketExternal.baseSizeNumberToLots(size);
    const isTaker = orderType !== Serum3OrderType.postOnly;
    const maxQuoteQuantity = new BN(
      Math.ceil(
        serum3MarketExternal.decoded.quoteLotSize.toNumber() *
          (1 + Math.max(serum3Market.getFeeRates(isTaker), 0)) *
          serum3MarketExternal.baseSizeNumberToLots(size).toNumber() *
          serum3MarketExternal.priceNumberToLots(price).toNumber(),
      ),
    );

    const payerTokenIndex = ((): TokenIndex => {
      if (side == Serum3Side.bid) {
        return serum3Market.quoteTokenIndex;
      } else {
        return serum3Market.baseTokenIndex;
      }
    })();

    const receiverTokenIndex = ((): TokenIndex => {
      if (side == Serum3Side.bid) {
        return serum3Market.baseTokenIndex;
      } else {
        return serum3Market.quoteTokenIndex;
      }
    })();

    const payerBank = group.getFirstBankByTokenIndex(payerTokenIndex);
    const receiverBank = group.getFirstBankByTokenIndex(receiverTokenIndex);
    const ix = await this.program.methods
      .serum3PlaceOrderV2(
        side,
        limitPrice,
        maxBaseQuantity,
        maxQuoteQuantity,
        selfTradeBehavior,
        orderType,
        new BN(clientOrderId),
        limit,
      )
      .accounts({
        group: group.publicKey,
        account: mangoAccount.publicKey,
        owner: (this.program.provider as AnchorProvider).wallet.publicKey,
        openOrders:
          openOrderPk ||
          mangoAccount.getSerum3Account(serum3Market.marketIndex)?.openOrders,
        serumMarket: serum3Market.publicKey,
        serumProgram: OPENBOOK_PROGRAM_ID[this.cluster],
        serumMarketExternal: serum3Market.serumMarketExternal,
        marketBids: serum3MarketExternal.bidsAddress,
        marketAsks: serum3MarketExternal.asksAddress,
        marketEventQueue: serum3MarketExternal.decoded.eventQueue,
        marketRequestQueue: serum3MarketExternal.decoded.requestQueue,
        marketBaseVault: serum3MarketExternal.decoded.baseVault,
        marketQuoteVault: serum3MarketExternal.decoded.quoteVault,
        marketVaultSigner: serum3MarketExternalVaultSigner,
        payerBank: payerBank.publicKey,
        payerVault: payerBank.vault,
        payerOracle: payerBank.oracle,
      })
      .remainingAccounts(
        healthRemainingAccounts.map(
          (pk) =>
            ({
              pubkey: pk,
              isWritable: receiverBank.publicKey.equals(pk) ? true : false,
              isSigner: false,
            } as AccountMeta),
        ),
      )
      .instruction();

    ixs.push(ix);

    return ixs;
  }

  public async serum3PlaceOrder(
    group: Group,
    mangoAccount: MangoAccount,
    externalMarketPk: PublicKey,
    side: Serum3Side,
    price: number,
    size: number,
    selfTradeBehavior: Serum3SelfTradeBehavior,
    orderType: Serum3OrderType,
    clientOrderId: number,
    limit: number,
  ): Promise<MangoSignatureStatus> {
    const placeOrderIxs = await this.serum3PlaceOrderV2Ix(
      group,
      mangoAccount,
      externalMarketPk,
      side,
      price,
      size,
      selfTradeBehavior,
      orderType,
      clientOrderId,
      limit,
    );

    const settleIx = await this.serum3SettleFundsIx(
      group,
      mangoAccount,
      externalMarketPk,
    );

    const ixs = [...placeOrderIxs, settleIx];

    return await this.sendAndConfirmTransactionForGroup(group, ixs);
  }

  public async serum3CancelAllOrdersIx(
    group: Group,
    mangoAccount: MangoAccount,
    externalMarketPk: PublicKey,
    limit?: number,
  ): Promise<TransactionInstruction> {
    const serum3Market = group.serum3MarketsMapByExternal.get(
      externalMarketPk.toBase58(),
    )!;

    const serum3MarketExternal = group.serum3ExternalMarketsMap.get(
      externalMarketPk.toBase58(),
    )!;

    return await this.program.methods
      .serum3CancelAllOrders(limit ? limit : 10)
      .accounts({
        group: group.publicKey,
        account: mangoAccount.publicKey,
        owner: (this.program.provider as AnchorProvider).wallet.publicKey,
        openOrders: await serum3Market.findOoPda(
          this.programId,
          mangoAccount.publicKey,
        ),
        serumMarket: serum3Market.publicKey,
        serumProgram: OPENBOOK_PROGRAM_ID[this.cluster],
        serumMarketExternal: serum3Market.serumMarketExternal,
        marketBids: serum3MarketExternal.bidsAddress,
        marketAsks: serum3MarketExternal.asksAddress,
        marketEventQueue: serum3MarketExternal.decoded.eventQueue,
      })
      .instruction();
  }

  public async serum3CancelAllOrders(
    group: Group,
    mangoAccount: MangoAccount,
    externalMarketPk: PublicKey,
    limit?: number,
  ): Promise<MangoSignatureStatus> {
    return await this.sendAndConfirmTransactionForGroup(group, [
      await this.serum3CancelAllOrdersIx(
        group,
        mangoAccount,
        externalMarketPk,
        limit,
      ),
    ]);
  }

  public async serum3SettleFundsIx(
    group: Group,
    mangoAccount: MangoAccount,
    externalMarketPk: PublicKey,
  ): Promise<TransactionInstruction> {
    if (this.openbookFeesToDao == false) {
      throw new Error(
        `openbookFeesToDao is set to false, please use serum3SettleFundsV2Ix`,
      );
    }

    return await this.serum3SettleFundsV2Ix(
      group,
      mangoAccount,
      externalMarketPk,
    );
  }

  public async serum3SettleFundsV2Ix(
    group: Group,
    mangoAccount: MangoAccount,
    externalMarketPk: PublicKey,
  ): Promise<TransactionInstruction> {
    const serum3Market = group.serum3MarketsMapByExternal.get(
      externalMarketPk.toBase58(),
    )!;
    const serum3MarketExternal = group.serum3ExternalMarketsMap.get(
      externalMarketPk.toBase58(),
    )!;

    const [serum3MarketExternalVaultSigner, openOrderPublicKey] =
      await Promise.all([
        generateSerum3MarketExternalVaultSignerAddress(
          this.cluster,
          serum3Market,
          serum3MarketExternal,
        ),
        serum3Market.findOoPda(this.program.programId, mangoAccount.publicKey),
      ]);

    const ix = await this.program.methods
      .serum3SettleFundsV2(this.openbookFeesToDao)
      .accounts({
        v1: {
          group: group.publicKey,
          account: mangoAccount.publicKey,
          owner: (this.program.provider as AnchorProvider).wallet.publicKey,
          openOrders: openOrderPublicKey,
          serumMarket: serum3Market.publicKey,
          serumProgram: OPENBOOK_PROGRAM_ID[this.cluster],
          serumMarketExternal: serum3Market.serumMarketExternal,
          marketBaseVault: serum3MarketExternal.decoded.baseVault,
          marketQuoteVault: serum3MarketExternal.decoded.quoteVault,
          marketVaultSigner: serum3MarketExternalVaultSigner,
          quoteBank: group.getFirstBankByTokenIndex(
            serum3Market.quoteTokenIndex,
          ).publicKey,
          quoteVault: group.getFirstBankByTokenIndex(
            serum3Market.quoteTokenIndex,
          ).vault,
          baseBank: group.getFirstBankByTokenIndex(serum3Market.baseTokenIndex)
            .publicKey,
          baseVault: group.getFirstBankByTokenIndex(serum3Market.baseTokenIndex)
            .vault,
        },
        v2: {
          quoteOracle: group.getFirstBankByTokenIndex(
            serum3Market.quoteTokenIndex,
          ).oracle,
          baseOracle: group.getFirstBankByTokenIndex(
            serum3Market.baseTokenIndex,
          ).oracle,
        },
      })
      .instruction();

    return ix;
  }

  public async serum3SettleFunds(
    group: Group,
    mangoAccount: MangoAccount,
    externalMarketPk: PublicKey,
  ): Promise<MangoSignatureStatus> {
    const ix = await this.serum3SettleFundsV2Ix(
      group,
      mangoAccount,
      externalMarketPk,
    );

    return await this.sendAndConfirmTransactionForGroup(group, [ix]);
  }

  public async serum3CancelOrderIx(
    group: Group,
    mangoAccount: MangoAccount,
    externalMarketPk: PublicKey,
    side: Serum3Side,
    orderId: BN,
  ): Promise<TransactionInstruction> {
    const serum3Market = group.serum3MarketsMapByExternal.get(
      externalMarketPk.toBase58(),
    )!;

    const serum3MarketExternal = group.serum3ExternalMarketsMap.get(
      externalMarketPk.toBase58(),
    )!;

    const ix = await this.program.methods
      .serum3CancelOrder(side, orderId)
      .accounts({
        group: group.publicKey,
        account: mangoAccount.publicKey,
        openOrders: mangoAccount.getSerum3Account(serum3Market.marketIndex)
          ?.openOrders,
        serumMarket: serum3Market.publicKey,
        serumProgram: OPENBOOK_PROGRAM_ID[this.cluster],
        serumMarketExternal: serum3Market.serumMarketExternal,
        marketBids: serum3MarketExternal.bidsAddress,
        marketAsks: serum3MarketExternal.asksAddress,
        marketEventQueue: serum3MarketExternal.decoded.eventQueue,
      })
      .instruction();

    return ix;
  }

  public async serum3CancelOrder(
    group: Group,
    mangoAccount: MangoAccount,
    externalMarketPk: PublicKey,
    side: Serum3Side,
    orderId: BN,
  ): Promise<MangoSignatureStatus> {
    const ixs = await Promise.all([
      this.serum3CancelOrderIx(
        group,
        mangoAccount,
        externalMarketPk,
        side,
        orderId,
      ),
      this.serum3SettleFundsV2Ix(group, mangoAccount, externalMarketPk),
    ]);

    return await this.sendAndConfirmTransactionForGroup(group, ixs);
  }

  public async serum3CancelOrderByClientIdIx(
    group: Group,
    mangoAccount: MangoAccount,
    externalMarketPk: PublicKey,
    clientOrderId: BN,
  ): Promise<TransactionInstruction> {
    const serum3Market = group.serum3MarketsMapByExternal.get(
      externalMarketPk.toBase58(),
    )!;

    const serum3MarketExternal = group.serum3ExternalMarketsMap.get(
      externalMarketPk.toBase58(),
    )!;

    const ix = await this.program.methods
      .serum3CancelOrderByClientOrderId(clientOrderId)
      .accounts({
        group: group.publicKey,
        account: mangoAccount.publicKey,
        openOrders: mangoAccount.getSerum3Account(serum3Market.marketIndex)
          ?.openOrders,
        serumMarket: serum3Market.publicKey,
        serumProgram: OPENBOOK_PROGRAM_ID[this.cluster],
        serumMarketExternal: serum3Market.serumMarketExternal,
        marketBids: serum3MarketExternal.bidsAddress,
        marketAsks: serum3MarketExternal.asksAddress,
        marketEventQueue: serum3MarketExternal.decoded.eventQueue,
      })
      .instruction();

    return ix;
  }

  public async serum3CancelOrderByClientId(
    group: Group,
    mangoAccount: MangoAccount,
    externalMarketPk: PublicKey,
    clientOrderId: BN,
  ): Promise<MangoSignatureStatus> {
    const ixs = await Promise.all([
      this.serum3CancelOrderByClientIdIx(
        group,
        mangoAccount,
        externalMarketPk,
        clientOrderId,
      ),
      this.serum3SettleFundsV2Ix(group, mangoAccount, externalMarketPk),
    ]);

    return await this.sendAndConfirmTransactionForGroup(group, ixs);
  }

  /// perps

  public async perpCreateMarket(
    group: Group,
    oraclePk: PublicKey,
    perpMarketIndex: number,
    name: string,
    oracleConfig: OracleConfigParams,
    baseDecimals: number,
    quoteLotSize: number,
    baseLotSize: number,
    maintBaseAssetWeight: number,
    initBaseAssetWeight: number,
    maintBaseLiabWeight: number,
    initBaseLiabWeight: number,
    maintOverallAssetWeight: number,
    initOverallAssetWeight: number,
    baseLiquidationFee: number,
    makerFee: number,
    takerFee: number,
    feePenalty: number,
    minFunding: number,
    maxFunding: number,
    impactQuantity: number,
    groupInsuranceFund: boolean,
    settleFeeFlat: number,
    settleFeeAmountThreshold: number,
    settleFeeFractionLowHealth: number,
    settleTokenIndex: number,
    settlePnlLimitFactor: number,
    settlePnlLimitWindowSize: number,
    positivePnlLiquidationFee: number,
    platformLiquidationFee: number,
  ): Promise<MangoSignatureStatus> {
    const bids = new Keypair();
    const asks = new Keypair();
    const eventQueue = new Keypair();

    const bookSideSize = (this.program as any)._coder.accounts.size(
      (this.program.account.bookSide as any)._idlAccount,
    );
    const eventQueueSize = (this.program as any)._coder.accounts.size(
      (this.program.account.eventQueue as any)._idlAccount,
    );

    const ix = await this.program.methods
      .perpCreateMarket(
        perpMarketIndex,
        name,
        oracleConfig,
        baseDecimals,
        new BN(quoteLotSize),
        new BN(baseLotSize),
        maintBaseAssetWeight,
        initBaseAssetWeight,
        maintBaseLiabWeight,
        initBaseLiabWeight,
        maintOverallAssetWeight,
        initOverallAssetWeight,
        baseLiquidationFee,
        makerFee,
        takerFee,
        minFunding,
        maxFunding,
        new BN(impactQuantity),
        groupInsuranceFund,
        feePenalty,
        settleFeeFlat,
        settleFeeAmountThreshold,
        settleFeeFractionLowHealth,
        settleTokenIndex,
        settlePnlLimitFactor,
        new BN(settlePnlLimitWindowSize),
        positivePnlLiquidationFee,
        platformLiquidationFee,
      )
      .accounts({
        group: group.publicKey,
        admin: (this.program.provider as AnchorProvider).wallet.publicKey,
        oracle: oraclePk,
        bids: bids.publicKey,
        asks: asks.publicKey,
        eventQueue: eventQueue.publicKey,
        payer: (this.program.provider as AnchorProvider).wallet.publicKey,
      })
      .instruction();
    const preInstructions = [
      // book sides
      SystemProgram.createAccount({
        programId: this.program.programId,
        space: bookSideSize,
        lamports:
          await this.program.provider.connection.getMinimumBalanceForRentExemption(
            bookSideSize,
          ),
        fromPubkey: (this.program.provider as AnchorProvider).wallet.publicKey,
        newAccountPubkey: bids.publicKey,
      }),
      SystemProgram.createAccount({
        programId: this.program.programId,
        space: bookSideSize,
        lamports:
          await this.program.provider.connection.getMinimumBalanceForRentExemption(
            bookSideSize,
          ),
        fromPubkey: (this.program.provider as AnchorProvider).wallet.publicKey,
        newAccountPubkey: asks.publicKey,
      }),
      // event queue
      SystemProgram.createAccount({
        programId: this.program.programId,
        space: eventQueueSize,
        lamports:
          await this.program.provider.connection.getMinimumBalanceForRentExemption(
            eventQueueSize,
          ),
        fromPubkey: (this.program.provider as AnchorProvider).wallet.publicKey,
        newAccountPubkey: eventQueue.publicKey,
      }),
    ];
    return await this.sendAndConfirmTransactionForGroup(
      group,
      [...preInstructions, ix],
      {
        additionalSigners: [bids, asks, eventQueue],
      },
    );
  }

  public async perpEditMarket(
    group: Group,
    perpMarketIndex: PerpMarketIndex,
    params: PerpEditParams,
  ): Promise<MangoSignatureStatus> {
    const perpMarket = group.getPerpMarketByMarketIndex(perpMarketIndex);

    const ix = await this.program.methods
      .perpEditMarket(
        params.oracle,
        params.oracleConfig,
        params.baseDecimals,
        params.maintBaseAssetWeight,
        params.initBaseAssetWeight,
        params.maintBaseLiabWeight,
        params.initBaseLiabWeight,
        params.maintOverallAssetWeight,
        params.initOverallAssetWeight,
        params.baseLiquidationFee,
        params.makerFee,
        params.takerFee,
        params.minFunding,
        params.maxFunding,
        params.impactQuantity !== null ? new BN(params.impactQuantity) : null,
        params.groupInsuranceFund,
        params.feePenalty,
        params.settleFeeFlat,
        params.settleFeeAmountThreshold,
        params.settleFeeFractionLowHealth,
        params.stablePriceDelayIntervalSeconds,
        params.stablePriceDelayGrowthLimit,
        params.stablePriceGrowthLimit,
        params.settlePnlLimitFactor,
        params.settlePnlLimitWindowSize !== null
          ? new BN(params.settlePnlLimitWindowSize)
          : null,
        params.reduceOnly,
        params.resetStablePrice ?? false,
        params.positivePnlLiquidationFee,
        params.name,
        params.forceClose,
        params.platformLiquidationFee,
      )
      .accounts({
        group: group.publicKey,
        oracle: params.oracle ?? perpMarket.oracle,
        admin: (this.program.provider as AnchorProvider).wallet.publicKey,
        perpMarket: perpMarket.publicKey,
      })
      .instruction();
    return await this.sendAndConfirmTransactionForGroup(group, [ix]);
  }

  public async perpForceClosePosition(
    group: Group,
    perpMarketIndex: PerpMarketIndex,
    accountA: MangoAccount,
    accountB: MangoAccount,
  ): Promise<MangoSignatureStatus> {
    const perpMarket = group.getPerpMarketByMarketIndex(perpMarketIndex);

    const ix = await this.program.methods
      .perpForceClosePosition()
      .accounts({
        group: group.publicKey,
        perpMarket: perpMarket.publicKey,
        accountA: accountA.publicKey,
        accountB: accountB.publicKey,
        oracle: perpMarket.oracle,
      })
      .instruction();
    return await this.sendAndConfirmTransactionForGroup(group, [ix]);
  }

  public async perpCloseMarket(
    group: Group,
    perpMarketIndex: PerpMarketIndex,
  ): Promise<MangoSignatureStatus> {
    const perpMarket = group.getPerpMarketByMarketIndex(perpMarketIndex);

    const ix = await this.program.methods
      .perpCloseMarket()
      .accounts({
        group: group.publicKey,
        admin: (this.program.provider as AnchorProvider).wallet.publicKey,
        perpMarket: perpMarket.publicKey,
        bids: perpMarket.bids,
        asks: perpMarket.asks,
        eventQueue: perpMarket.eventQueue,
        solDestination: (this.program.provider as AnchorProvider).wallet
          .publicKey,
      })
      .instruction();
    return await this.sendAndConfirmTransactionForGroup(group, [ix]);
  }

  public async perpGetMarkets(group: Group): Promise<PerpMarket[]> {
    const bumpfbuf = Buffer.alloc(1);
    bumpfbuf.writeUInt8(255);

    const filters: MemcmpFilter[] = [
      {
        memcmp: {
          bytes: group.publicKey.toBase58(),
          offset: 8,
        },
      },
    ];

    return (await this.program.account.perpMarket.all(filters)).map((tuple) =>
      PerpMarket.from(tuple.publicKey, tuple.account),
    );
  }

  public async perpDeactivatePositionIx(
    group: Group,
    mangoAccount: MangoAccount,
    perpMarketIndex: PerpMarketIndex,
  ): Promise<TransactionInstruction> {
    const perpMarket = group.getPerpMarketByMarketIndex(perpMarketIndex);
    const healthRemainingAccounts: PublicKey[] =
      this.buildHealthRemainingAccounts(group, [mangoAccount], [], []);
    return await this.program.methods
      .perpDeactivatePosition()
      .accounts({
        group: group.publicKey,
        account: mangoAccount.publicKey,
        perpMarket: perpMarket.publicKey,
        owner: (this.program.provider as AnchorProvider).wallet.publicKey,
      })
      .remainingAccounts(
        healthRemainingAccounts.map(
          (pk) =>
            ({ pubkey: pk, isWritable: false, isSigner: false } as AccountMeta),
        ),
      )
      .instruction();
  }

  public async perpDeactivatePosition(
    group: Group,
    mangoAccount: MangoAccount,
    perpMarketIndex: PerpMarketIndex,
  ): Promise<MangoSignatureStatus> {
    const ix = await this.perpDeactivatePositionIx(
      group,
      mangoAccount,
      perpMarketIndex,
    );
    return await this.sendAndConfirmTransactionForGroup(group, [ix]);
  }

  public async perpCloseAll(
    group: Group,
    mangoAccount: MangoAccount,
    slippage = 0.01, // 1%, 100bps
  ): Promise<MangoSignatureStatus> {
    if (mangoAccount.perpActive().length == 0) {
      throw new Error(`No perp positions found.`);
    }

    if (mangoAccount.perpActive().length > 8) {
      // Technically we can fit in 16, 1.6M CU, 100k CU per ix, but lets be conservative
      throw new Error(
        `Can't close more than 8 positions in one tx, due to compute usage limit.`,
      );
    }

    const hrix1 = await this.healthRegionBeginIx(group, mangoAccount);
    const ixs = await Promise.all(
      mangoAccount.perpActive().map(async (pa) => {
        const pm = group.getPerpMarketByMarketIndex(pa.marketIndex);
        const isLong = pa.basePositionLots.gt(new BN(0));

        return await this.perpPlaceOrderV2Ix(
          group,
          mangoAccount,
          pa.marketIndex,
          isLong ? PerpOrderSide.ask : PerpOrderSide.bid,
          pm.uiPrice * (isLong ? 1 - slippage : 1 + slippage), // Try to cross the spread to guarantee matching
          Math.abs(pa.getBasePositionUi(pm) * 1.01), // Send a larger size to ensure full order is closed
          undefined,
          Date.now(),
          PerpOrderType.immediateOrCancel,
          PerpSelfTradeBehavior.decrementTake,
          true, // Reduce only
          undefined,
          undefined,
        );
      }),
    );
    const hrix2 = await this.healthRegionEndIx(group, mangoAccount);

    return await this.sendAndConfirmTransactionForGroup(
      group,
      [hrix1, ...ixs, hrix2],
      {
        estimateFee: true,
      },
    );
  }

  // perpPlaceOrder ix returns an optional, custom order id,
  // but, since we use a customer tx sender, this method
  // doesn't return it
  public async perpPlaceOrder(
    group: Group,
    mangoAccount: MangoAccount,
    perpMarketIndex: PerpMarketIndex,
    side: PerpOrderSide,
    price: number,
    quantity: number,
    maxQuoteQuantity?: number,
    clientOrderId?: number,
    orderType?: PerpOrderType,
    reduceOnly?: boolean,
    expiryTimestamp?: number,
    limit?: number,
  ): Promise<MangoSignatureStatus> {
    const ix = await this.perpPlaceOrderV2Ix(
      group,
      mangoAccount,
      perpMarketIndex,
      side,
      price,
      quantity,
      maxQuoteQuantity,
      clientOrderId,
      orderType,
      PerpSelfTradeBehavior.decrementTake,
      reduceOnly,
      expiryTimestamp,
      limit,
    );

    return await this.sendAndConfirmTransactionForGroup(group, [ix]);
  }

  public async perpPlaceOrderIx(
    group: Group,
    mangoAccount: MangoAccount,
    perpMarketIndex: PerpMarketIndex,
    side: PerpOrderSide,
    price: number,
    quantity: number,
    maxQuoteQuantity?: number,
    clientOrderId?: number,
    orderType?: PerpOrderType,
    reduceOnly?: boolean,
    expiryTimestamp?: number,
    limit?: number,
  ): Promise<TransactionInstruction> {
    const perpMarket = group.getPerpMarketByMarketIndex(perpMarketIndex);
    const healthRemainingAccounts: PublicKey[] =
      this.buildHealthRemainingAccounts(
        group,
        [mangoAccount],
        // Settlement token bank, because a position for it may be created
        [group.getFirstBankForPerpSettlement()],
        [perpMarket],
      );
    return await this.program.methods
      .perpPlaceOrder(
        side,
        perpMarket.uiPriceToLots(price),
        perpMarket.uiBaseToLots(quantity),
        maxQuoteQuantity
          ? perpMarket.uiQuoteToLots(maxQuoteQuantity)
          : I64_MAX_BN,
        new BN(clientOrderId ? clientOrderId : Date.now()),
        orderType ? orderType : PerpOrderType.limit,
        reduceOnly ? reduceOnly : false,
        new BN(expiryTimestamp ? expiryTimestamp : 0),
        limit ? limit : 10,
      )
      .accounts({
        group: group.publicKey,
        account: mangoAccount.publicKey,
        perpMarket: perpMarket.publicKey,
        bids: perpMarket.bids,
        asks: perpMarket.asks,
        eventQueue: perpMarket.eventQueue,
        oracle: perpMarket.oracle,
        owner: (this.program.provider as AnchorProvider).wallet.publicKey,
      })
      .remainingAccounts(
        healthRemainingAccounts.map(
          (pk) =>
            ({ pubkey: pk, isWritable: false, isSigner: false } as AccountMeta),
        ),
      )
      .instruction();
  }

  public async perpPlaceOrderV2Ix(
    group: Group,
    mangoAccount: MangoAccount,
    perpMarketIndex: PerpMarketIndex,
    side: PerpOrderSide,
    price: number,
    quantity: number,
    maxQuoteQuantity?: number,
    clientOrderId?: number,
    orderType?: PerpOrderType,
    selfTradeBehavior?: PerpSelfTradeBehavior,
    reduceOnly?: boolean,
    expiryTimestamp?: number,
    limit?: number,
  ): Promise<TransactionInstruction> {
    const perpMarket = group.getPerpMarketByMarketIndex(perpMarketIndex);
    const healthRemainingAccounts: PublicKey[] =
      this.buildHealthRemainingAccounts(
        group,
        [mangoAccount],
        // Settlement token bank, because a position for it may be created
        [group.getFirstBankForPerpSettlement()],
        [perpMarket],
      );
    return await this.program.methods
      .perpPlaceOrderV2(
        side,
        perpMarket.uiPriceToLots(price),
        perpMarket.uiBaseToLots(quantity),
        maxQuoteQuantity
          ? perpMarket.uiQuoteToLots(maxQuoteQuantity)
          : I64_MAX_BN,
        new BN(clientOrderId ? clientOrderId : Date.now()),
        orderType ?? PerpOrderType.limit,
        selfTradeBehavior ?? PerpSelfTradeBehavior.decrementTake,
        reduceOnly ?? false,
        new BN(expiryTimestamp ? expiryTimestamp : 0),
        limit ?? 10,
      )
      .accounts({
        group: group.publicKey,
        account: mangoAccount.publicKey,
        perpMarket: perpMarket.publicKey,
        bids: perpMarket.bids,
        asks: perpMarket.asks,
        eventQueue: perpMarket.eventQueue,
        oracle: perpMarket.oracle,
        owner: (this.program.provider as AnchorProvider).wallet.publicKey,
      })
      .remainingAccounts(
        healthRemainingAccounts.map(
          (pk) =>
            ({ pubkey: pk, isWritable: false, isSigner: false } as AccountMeta),
        ),
      )
      .instruction();
  }

  public async perpPlaceOrderPegged(
    group: Group,
    mangoAccount: MangoAccount,
    perpMarketIndex: PerpMarketIndex,
    side: PerpOrderSide,
    priceOffset: number,
    quantity: number,
    pegLimit?: number,
    maxQuoteQuantity?: number,
    clientOrderId?: number,
    orderType?: PerpOrderType,
    reduceOnly?: boolean,
    expiryTimestamp?: number,
    limit?: number,
  ): Promise<MangoSignatureStatus> {
    const ix = await this.perpPlaceOrderPeggedV2Ix(
      group,
      mangoAccount,
      perpMarketIndex,
      side,
      priceOffset,
      quantity,
      pegLimit,
      maxQuoteQuantity,
      clientOrderId,
      orderType,
      PerpSelfTradeBehavior.decrementTake,
      reduceOnly,
      expiryTimestamp,
      limit,
    );

    return await this.sendAndConfirmTransactionForGroup(group, [ix]);
  }

  public async perpPlaceOrderPeggedIx(
    group: Group,
    mangoAccount: MangoAccount,
    perpMarketIndex: PerpMarketIndex,
    side: PerpOrderSide,
    priceOffset: number,
    quantity: number,
    pegLimit?: number,
    maxQuoteQuantity?: number,
    clientOrderId?: number,
    orderType?: PerpOrderType,
    reduceOnly?: boolean,
    expiryTimestamp?: number,
    limit?: number,
  ): Promise<TransactionInstruction> {
    const perpMarket = group.getPerpMarketByMarketIndex(perpMarketIndex);
    const healthRemainingAccounts: PublicKey[] =
      this.buildHealthRemainingAccounts(
        group,
        [mangoAccount],
        // Settlement token bank, because a position for it may be created
        [group.getFirstBankForPerpSettlement()],
        [perpMarket],
      );
    return await this.program.methods
      .perpPlaceOrderPegged(
        side,
        perpMarket.uiPriceToLots(priceOffset),
        pegLimit ? perpMarket.uiPriceToLots(pegLimit) : new BN(-1),
        perpMarket.uiBaseToLots(quantity),
        maxQuoteQuantity
          ? perpMarket.uiQuoteToLots(maxQuoteQuantity)
          : I64_MAX_BN,
        new BN(clientOrderId ?? Date.now()),
        orderType ? orderType : PerpOrderType.limit,
        reduceOnly ? reduceOnly : false,
        new BN(expiryTimestamp ?? 0),
        limit ? limit : 10,
        -1,
      )
      .accounts({
        group: group.publicKey,
        account: mangoAccount.publicKey,
        perpMarket: perpMarket.publicKey,
        bids: perpMarket.bids,
        asks: perpMarket.asks,
        eventQueue: perpMarket.eventQueue,
        oracle: perpMarket.oracle,
        owner: (this.program.provider as AnchorProvider).wallet.publicKey,
      })
      .remainingAccounts(
        healthRemainingAccounts.map(
          (pk) =>
            ({ pubkey: pk, isWritable: false, isSigner: false } as AccountMeta),
        ),
      )
      .instruction();
  }

  public async perpPlaceOrderPeggedV2Ix(
    group: Group,
    mangoAccount: MangoAccount,
    perpMarketIndex: PerpMarketIndex,
    side: PerpOrderSide,
    priceOffset: number,
    quantity: number,
    pegLimit?: number,
    maxQuoteQuantity?: number,
    clientOrderId?: number,
    orderType?: PerpOrderType,
    selfTradeBehavior?: PerpSelfTradeBehavior,
    reduceOnly?: boolean,
    expiryTimestamp?: number,
    limit?: number,
  ): Promise<TransactionInstruction> {
    const perpMarket = group.getPerpMarketByMarketIndex(perpMarketIndex);
    const healthRemainingAccounts: PublicKey[] =
      this.buildHealthRemainingAccounts(
        group,
        [mangoAccount],
        // Settlement token bank, because a position for it may be created
        [group.getFirstBankForPerpSettlement()],
        [perpMarket],
      );
    return await this.program.methods
      .perpPlaceOrderPeggedV2(
        side,
        perpMarket.uiPriceToLots(priceOffset),
        pegLimit ? perpMarket.uiPriceToLots(pegLimit) : new BN(-1),
        perpMarket.uiBaseToLots(quantity),
        maxQuoteQuantity
          ? perpMarket.uiQuoteToLots(maxQuoteQuantity)
          : I64_MAX_BN,
        new BN(clientOrderId ?? Date.now()),
        orderType ?? PerpOrderType.limit,
        selfTradeBehavior ?? PerpSelfTradeBehavior.decrementTake,
        reduceOnly ?? false,
        new BN(expiryTimestamp ?? 0),
        limit ?? 10,
        -1,
      )
      .accounts({
        group: group.publicKey,
        account: mangoAccount.publicKey,
        perpMarket: perpMarket.publicKey,
        bids: perpMarket.bids,
        asks: perpMarket.asks,
        eventQueue: perpMarket.eventQueue,
        oracle: perpMarket.oracle,
        owner: (this.program.provider as AnchorProvider).wallet.publicKey,
      })
      .remainingAccounts(
        healthRemainingAccounts.map(
          (pk) =>
            ({ pubkey: pk, isWritable: false, isSigner: false } as AccountMeta),
        ),
      )
      .instruction();
  }

  public async perpCancelOrderByClientOrderIdIx(
    group: Group,
    mangoAccount: MangoAccount,
    perpMarketIndex: PerpMarketIndex,
    clientOrderId: BN,
  ): Promise<TransactionInstruction> {
    const perpMarket = group.getPerpMarketByMarketIndex(perpMarketIndex);
    return await this.program.methods
      .perpCancelOrderByClientOrderId(new BN(clientOrderId))
      .accounts({
        group: group.publicKey,
        account: mangoAccount.publicKey,
        owner: (this.program.provider as AnchorProvider).wallet.publicKey,
        perpMarket: perpMarket.publicKey,
        bids: perpMarket.bids,
        asks: perpMarket.asks,
      })
      .instruction();
  }

  public async perpCancelOrderIx(
    group: Group,
    mangoAccount: MangoAccount,
    perpMarketIndex: PerpMarketIndex,
    orderId: BN,
  ): Promise<TransactionInstruction> {
    const perpMarket = group.getPerpMarketByMarketIndex(perpMarketIndex);
    return await this.program.methods
      .perpCancelOrder(new BN(orderId))
      .accounts({
        group: group.publicKey,
        account: mangoAccount.publicKey,
        owner: (this.program.provider as AnchorProvider).wallet.publicKey,
        perpMarket: perpMarket.publicKey,
        bids: perpMarket.bids,
        asks: perpMarket.asks,
      })
      .instruction();
  }

  public async perpCancelOrder(
    group: Group,
    mangoAccount: MangoAccount,
    perpMarketIndex: PerpMarketIndex,
    orderId: BN,
  ): Promise<MangoSignatureStatus> {
    const ix = await this.perpCancelOrderIx(
      group,
      mangoAccount,
      perpMarketIndex,
      orderId,
    );

    return await this.sendAndConfirmTransactionForGroup(group, [ix]);
  }

  public async perpCancelAllOrders(
    group: Group,
    mangoAccount: MangoAccount,
    perpMarketIndex: PerpMarketIndex,
    limit: number,
  ): Promise<MangoSignatureStatus> {
    const ix = await this.perpCancelAllOrdersIx(
      group,
      mangoAccount,
      perpMarketIndex,
      limit,
    );

    return await this.sendAndConfirmTransactionForGroup(group, [ix]);
  }

  public async perpCancelAllOrdersIx(
    group: Group,
    mangoAccount: MangoAccount,
    perpMarketIndex: PerpMarketIndex,
    limit: number,
  ): Promise<TransactionInstruction> {
    const perpMarket = group.getPerpMarketByMarketIndex(perpMarketIndex);
    return await this.program.methods
      .perpCancelAllOrders(limit)
      .accounts({
        group: group.publicKey,
        account: mangoAccount.publicKey,
        perpMarket: perpMarket.publicKey,
        bids: perpMarket.bids,
        asks: perpMarket.asks,
        owner: (this.program.provider as AnchorProvider).wallet.publicKey,
      })
      .instruction();
  }

  async settleAll(
    client: MangoClient,
    group: Group,
    mangoAccount: MangoAccount,
    allMangoAccounts?: MangoAccount[],
  ): Promise<MangoSignatureStatus> {
    if (!allMangoAccounts) {
      allMangoAccounts = await client.getAllMangoAccounts(group, true);
    }

    const ixs1 = new Array<TransactionInstruction>();
    // This is optimistic, since we might find the same opponent candidate for all markets,
    // and they have might not be able to settle at some point due to safety limits
    // Future: correct way to do is, to apply the settlement on a copy and then move to next position
    for (const pa of mangoAccount.perpActive()) {
      const pm = group.getPerpMarketByMarketIndex(pa.marketIndex);
      const candidates = await pm.getSettlePnlCandidates(
        client,
        group,
        allMangoAccounts,
        pa.getUnsettledPnlUi(pm) > 0 ? 'negative' : 'positive',
        2,
      );
      if (candidates.length == 0) {
        continue;
      }
      ixs1.push(
        // Takes ~250k CU
        await this.perpSettlePnlIx(
          group,
          pa.getUnsettledPnlUi(pm) > 0 ? mangoAccount : candidates[0].account,
          pa.getUnsettledPnlUi(pm) < 0 ? candidates[0].account : mangoAccount,
          mangoAccount,
          pm.perpMarketIndex,
        ),
      );
      ixs1.push(
        // Takes ~20k CU
        await this.perpSettleFeesIx(
          group,
          mangoAccount,
          pm.perpMarketIndex,
          undefined,
        ),
      );
    }

    const ixs2 = await Promise.all(
      mangoAccount.serum3Active().map((s) => {
        const serum3Market = group.getSerum3MarketByMarketIndex(s.marketIndex);
        // Takes ~65k CU
        return this.serum3SettleFundsV2Ix(
          group,
          mangoAccount,
          serum3Market.serumMarketExternal,
        );
      }),
    );

    if (
      mangoAccount.perpActive().length *
        (PERP_SETTLE_PNL_CU_LIMIT + PERP_SETTLE_FEES_CU_LIMIT) +
        mangoAccount.serum3Active().length * SERUM_SETTLE_FUNDS_CU_LIMIT >
      1600000
    ) {
      throw new Error(
        `Too many perp positions and serum open orders to settle in one tx! Please try settling individually!`,
      );
    }

    return await this.sendAndConfirmTransactionForGroup(
      group,
      [
        ComputeBudgetProgram.setComputeUnitLimit({
          units:
            mangoAccount.perpActive().length *
              (PERP_SETTLE_PNL_CU_LIMIT + PERP_SETTLE_FEES_CU_LIMIT) +
            mangoAccount.serum3Active().length * SERUM_SETTLE_FUNDS_CU_LIMIT,
        }),
        ...ixs1,
        ...ixs2,
      ],
      {
        estimateFee: true,
      },
    );
  }

  async perpSettlePnlAndFees(
    group: Group,
    profitableAccount: MangoAccount,
    unprofitableAccount: MangoAccount,
    accountToSettleFeesFor: MangoAccount,
    settler: MangoAccount,
    perpMarketIndex: PerpMarketIndex,
    maxSettleAmount?: number,
  ): Promise<MangoSignatureStatus> {
    return await this.sendAndConfirmTransactionForGroup(group, [
      ComputeBudgetProgram.setComputeUnitLimit({
        units: PERP_SETTLE_PNL_CU_LIMIT + PERP_SETTLE_FEES_CU_LIMIT,
      }),
      await this.perpSettlePnlIx(
        group,
        profitableAccount,
        unprofitableAccount,
        settler,
        perpMarketIndex,
      ),
      await this.perpSettleFeesIx(
        group,
        accountToSettleFeesFor,
        perpMarketIndex,
        maxSettleAmount,
      ),
    ]);
  }

  async perpSettlePnl(
    group: Group,
    profitableAccount: MangoAccount,
    unprofitableAccount: MangoAccount,
    settler: MangoAccount,
    perpMarketIndex: PerpMarketIndex,
  ): Promise<MangoSignatureStatus> {
    return await this.sendAndConfirmTransactionForGroup(group, [
      ComputeBudgetProgram.setComputeUnitLimit({
        units: PERP_SETTLE_PNL_CU_LIMIT,
      }),
      await this.perpSettlePnlIx(
        group,
        profitableAccount,
        unprofitableAccount,
        settler,
        perpMarketIndex,
      ),
    ]);
  }

  async perpSettlePnlIx(
    group: Group,
    profitableAccount: MangoAccount,
    unprofitableAccount: MangoAccount,
    settler: MangoAccount,
    perpMarketIndex: PerpMarketIndex,
  ): Promise<TransactionInstruction> {
    const perpMarket = group.getPerpMarketByMarketIndex(perpMarketIndex);
    const healthRemainingAccounts: PublicKey[] =
      this.buildHealthRemainingAccounts(
        group,
        [profitableAccount, unprofitableAccount],
        [group.getFirstBankForPerpSettlement()],
        [perpMarket],
      );
    const bank = group.banksMapByTokenIndex.get(0 as TokenIndex)![0];
    return await this.program.methods
      .perpSettlePnl()
      .accounts({
        group: group.publicKey,
        accountA: profitableAccount.publicKey,
        accountB: unprofitableAccount.publicKey,
        perpMarket: perpMarket.publicKey,
        oracle: perpMarket.oracle,
        settleOracle: bank.oracle,
        settleBank: bank.publicKey,
        settler: settler.publicKey,
        settlerOwner: (this.program.provider as AnchorProvider).wallet
          .publicKey,
      })
      .remainingAccounts(
        healthRemainingAccounts.map(
          (pk) =>
            ({ pubkey: pk, isWritable: false, isSigner: false } as AccountMeta),
        ),
      )
      .instruction();
  }

  async perpSettleFees(
    group: Group,
    account: MangoAccount,
    perpMarketIndex: PerpMarketIndex,
    maxSettleAmount?: number,
  ): Promise<MangoSignatureStatus> {
    return await this.sendAndConfirmTransactionForGroup(group, [
      await this.perpSettleFeesIx(
        group,
        account,
        perpMarketIndex,
        maxSettleAmount,
      ),
    ]);
  }

  async perpSettleFeesIx(
    group: Group,
    account: MangoAccount,
    perpMarketIndex: PerpMarketIndex,
    maxSettleAmount?: number,
  ): Promise<TransactionInstruction> {
    const perpMarket = group.getPerpMarketByMarketIndex(perpMarketIndex);
    const healthRemainingAccounts: PublicKey[] =
      this.buildHealthRemainingAccounts(
        group,
        [account], // Account must be unprofitable
        [group.getFirstBankForPerpSettlement()],
        [perpMarket],
      );
    const bank = group.banksMapByTokenIndex.get(0 as TokenIndex)![0];
    return await this.program.methods
      .perpSettleFees(
        maxSettleAmount ? toNative(maxSettleAmount, 6) : RUST_U64_MAX(),
      )
      .accounts({
        group: group.publicKey,
        account: account.publicKey,
        perpMarket: perpMarket.publicKey,
        oracle: perpMarket.oracle,
        settleOracle: bank.oracle,
        settleBank: bank.publicKey,
      })
      .remainingAccounts(
        healthRemainingAccounts.map(
          (pk) =>
            ({ pubkey: pk, isWritable: false, isSigner: false } as AccountMeta),
        ),
      )
      .instruction();
  }

  public async perpConsumeEvents(
    group: Group,
    perpMarketIndex: PerpMarketIndex,
    accounts: PublicKey[],
    limit: number,
  ): Promise<MangoSignatureStatus> {
    return await this.sendAndConfirmTransactionForGroup(group, [
      await this.perpConsumeEventsIx(group, perpMarketIndex, accounts, limit),
    ]);
  }

  public async perpConsumeEventsIx(
    group: Group,
    perpMarketIndex: PerpMarketIndex,
    accounts: PublicKey[],
    limit: number,
  ): Promise<TransactionInstruction> {
    const perpMarket = group.getPerpMarketByMarketIndex(perpMarketIndex);
    return await this.program.methods
      .perpConsumeEvents(new BN(limit))
      .accounts({
        group: group.publicKey,
        perpMarket: perpMarket.publicKey,
        eventQueue: perpMarket.eventQueue,
      })
      .remainingAccounts(
        accounts.map(
          (pk) =>
            ({ pubkey: pk, isWritable: true, isSigner: false } as AccountMeta),
        ),
      )
      .instruction();
  }

  public async perpConsumeAllEvents(
    group: Group,
    perpMarketIndex: PerpMarketIndex,
  ): Promise<void> {
    const limit = 8;
    const perpMarket = group.getPerpMarketByMarketIndex(perpMarketIndex);
    const eventQueue = await perpMarket.loadEventQueue(this);
    const unconsumedEvents = eventQueue.getUnconsumedEvents();
    while (unconsumedEvents.length > 0) {
      const events = unconsumedEvents.splice(0, limit);
      const accounts = events
        .map((ev) => {
          switch (ev.eventType) {
            case PerpEventQueue.FILL_EVENT_TYPE: {
              const fill = <FillEvent>ev;
              return [fill.maker, fill.taker];
            }
            case PerpEventQueue.OUT_EVENT_TYPE: {
              const out = <OutEvent>ev;
              return [out.owner];
            }
            case PerpEventQueue.LIQUIDATE_EVENT_TYPE:
              return [];
            default:
              throw new Error(`Unknown event with eventType ${ev.eventType}!`);
          }
        })
        .flat();

      await this.perpConsumeEvents(group, perpMarketIndex, accounts, limit);
    }
  }

  public async perpUpdateFundingIx(
    group: Group,
    perpMarket: PerpMarket,
  ): Promise<TransactionInstruction> {
    return await this.program.methods
      .perpUpdateFunding()
      .accounts({
        group: group.publicKey,
        perpMarket: perpMarket.publicKey,
        bids: perpMarket.bids,
        asks: perpMarket.asks,
        oracle: perpMarket.oracle,
      })
      .instruction();
  }

  public async marginTrade({
    group,
    mangoAccount,
    inputMintPk,
    amountIn,
    outputMintPk,
    userDefinedInstructions,
    userDefinedAlts = [],
    // margin trade is a general function
    // set flash_loan_type to FlashLoanType.swap if you desire the transaction to be recorded as a swap
    flashLoanType,
  }: {
    group: Group;
    mangoAccount: MangoAccount;
    inputMintPk: PublicKey;
    amountIn: number;
    outputMintPk: PublicKey;
    userDefinedInstructions: TransactionInstruction[];
    userDefinedAlts: AddressLookupTableAccount[];
    flashLoanType: FlashLoanType;
  }): Promise<MangoSignatureStatus> {
    const isDelegate = (
      this.program.provider as AnchorProvider
    ).wallet.publicKey.equals(mangoAccount.delegate);
    const swapExecutingWallet = isDelegate
      ? mangoAccount.delegate
      : mangoAccount.owner;

    const inputBank: Bank = group.getFirstBankByMint(inputMintPk);
    const outputBank: Bank = group.getFirstBankByMint(outputMintPk);

    const healthRemainingAccounts: PublicKey[] =
      this.buildHealthRemainingAccounts(
        group,
        [mangoAccount],
        [inputBank, outputBank],
        [],
      );
    const parsedHealthAccounts = healthRemainingAccounts.map(
      (pk) =>
        ({
          pubkey: pk,
          isWritable: false,
          isSigner: false,
        } as AccountMeta),
    );

    /*
     * Find or create associated token accounts
     */
    const inputTokenAccountPk = await getAssociatedTokenAddress(
      inputBank.mint,
      swapExecutingWallet,
      true,
    );
    const inputTokenAccExists =
      await this.program.provider.connection.getAccountInfo(
        inputTokenAccountPk,
      );
    const preInstructions: TransactionInstruction[] = [];
    if (!inputTokenAccExists) {
      preInstructions.push(
        await createAssociatedTokenAccountIdempotentInstruction(
          swapExecutingWallet,
          swapExecutingWallet,
          inputBank.mint,
        ),
      );
    }

    const outputTokenAccountPk = await getAssociatedTokenAddress(
      outputBank.mint,
      swapExecutingWallet,
      true,
    );
    const outputTokenAccExists =
      await this.program.provider.connection.getAccountInfo(
        outputTokenAccountPk,
      );
    if (!outputTokenAccExists) {
      preInstructions.push(
        await createAssociatedTokenAccountIdempotentInstruction(
          swapExecutingWallet,
          swapExecutingWallet,
          outputBank.mint,
        ),
      );
    }

    const inputBankAccount = {
      pubkey: inputBank.publicKey,
      isWritable: true,
      isSigner: false,
    };
    const outputBankAccount = {
      pubkey: outputBank.publicKey,
      isWritable: true,
      isSigner: false,
    };
    const inputBankVault = {
      pubkey: inputBank.vault,
      isWritable: true,
      isSigner: false,
    };
    const outputBankVault = {
      pubkey: outputBank.vault,
      isWritable: true,
      isSigner: false,
    };
    const inputATA = {
      pubkey: inputTokenAccountPk,
      isWritable: true,
      isSigner: false,
    };
    const outputATA = {
      pubkey: outputTokenAccountPk,
      isWritable: false,
      isSigner: false,
    };
    const groupAM = {
      pubkey: group.publicKey,
      isWritable: false,
      isSigner: false,
    };

    const flashLoanEndIx = await this.program.methods
      .flashLoanEndV2(2, flashLoanType)
      .accounts({
        account: mangoAccount.publicKey,
        owner: (this.program.provider as AnchorProvider).wallet.publicKey,
      })
      .remainingAccounts([
        ...parsedHealthAccounts,
        inputBankVault,
        outputBankVault,
        inputATA,
        {
          isWritable: true,
          pubkey: outputTokenAccountPk,
          isSigner: false,
        },
        groupAM,
      ])
      .instruction();

    const flashLoanBeginIx = await this.program.methods
      .flashLoanBegin([
        toNative(amountIn, inputBank.mintDecimals),
        new BN(
          0,
        ) /* we don't care about borrowing the target amount, this is just a dummy */,
      ])
      .accounts({
        account: mangoAccount.publicKey,
        owner: (this.program.provider as AnchorProvider).wallet.publicKey,
        instructions: SYSVAR_INSTRUCTIONS_PUBKEY,
      })
      .remainingAccounts([
        inputBankAccount,
        outputBankAccount,
        inputBankVault,
        outputBankVault,
        inputATA,
        outputATA,
        groupAM,
      ])
      .instruction();

    return await this.sendAndConfirmTransactionForGroup(
      group,
      [
        ...preInstructions,
        flashLoanBeginIx,
        ...userDefinedInstructions,
        flashLoanEndIx,
      ],
      { alts: [...group.addressLookupTablesList, ...userDefinedAlts] },
    );
  }

  public async tokenUpdateIndexAndRate(
    group: Group,
    mintPk: PublicKey,
  ): Promise<MangoSignatureStatus> {
    return await this.sendAndConfirmTransactionForGroup(group, [
      await this.tokenUpdateIndexAndRateIx(group, mintPk),
    ]);
  }

  public async tokenUpdateIndexAndRateIx(
    group: Group,
    mintPk: PublicKey,
  ): Promise<TransactionInstruction> {
    const bank = group.getFirstBankByMint(mintPk);
    const mintInfo = group.mintInfosMapByMint.get(mintPk.toString())!;

    return await this.program.methods
      .tokenUpdateIndexAndRate()
      .accounts({
        group: group.publicKey,
        mintInfo: mintInfo.publicKey,
        oracle: mintInfo.oracle,
        instructions: SYSVAR_INSTRUCTIONS_PUBKEY,
      })
      .remainingAccounts([
        {
          pubkey: bank.publicKey,
          isWritable: true,
          isSigner: false,
        } as AccountMeta,
      ])
      .instruction();
  }

  /// liquidations

  public async liqTokenWithToken(
    group: Group,
    liqor: MangoAccount,
    liqee: MangoAccount,
    assetMintPk: PublicKey,
    liabMintPk: PublicKey,
    maxLiabTransfer: number,
  ): Promise<MangoSignatureStatus> {
    const assetBank: Bank = group.getFirstBankByMint(assetMintPk);
    const liabBank: Bank = group.getFirstBankByMint(liabMintPk);

    const healthRemainingAccounts: PublicKey[] =
      this.buildHealthRemainingAccounts(
        group,
        [liqor, liqee],
        [assetBank, liabBank],
        [],
      );

    const parsedHealthAccounts = healthRemainingAccounts.map(
      (pk) =>
        ({
          pubkey: pk,
          isWritable:
            pk.equals(assetBank.publicKey) || pk.equals(liabBank.publicKey)
              ? true
              : false,
          isSigner: false,
        } as AccountMeta),
    );

    const ix = await this.program.methods
      .liqTokenWithToken(assetBank.tokenIndex, liabBank.tokenIndex, {
        val: I80F48.fromNumber(maxLiabTransfer).getData(),
      })
      .accounts({
        group: group.publicKey,
        liqor: liqor.publicKey,
        liqee: liqee.publicKey,
        liqorOwner: liqor.owner,
      })
      .remainingAccounts(parsedHealthAccounts)
      .instruction();

    return await this.sendAndConfirmTransactionForGroup(group, [ix]);
  }

  public async tcsTakeProfitOnDeposit(
    group: Group,
    account: MangoAccount,
    sellBank: Bank,
    buyBank: Bank,
    thresholdPrice: number,
    thresholdPriceInSellPerBuyToken: boolean,
    maxSell: number | null,
    pricePremium: number | null,
    expiryTimestamp: number | null,
  ): Promise<MangoSignatureStatus> {
    const ixs = await this.tcsTakeProfitOnDepositIx(
      group,
      account,
      sellBank,
      buyBank,
      thresholdPrice,
      thresholdPriceInSellPerBuyToken,
      maxSell,
      pricePremium,
      expiryTimestamp,
    );
    return await this.sendAndConfirmTransactionForGroup(group, ixs);
  }

  public async tcsTakeProfitOnDepositIx(
    group: Group,
    account: MangoAccount,
    sellBank: Bank,
    buyBank: Bank,
    thresholdPrice: number,
    thresholdPriceInSellPerBuyToken: boolean,
    maxSell: number | null,
    pricePremium: number | null,
    expiryTimestamp: number | null,
  ): Promise<TransactionInstruction[]> {
    if (account.getTokenBalanceUi(sellBank) < 0) {
      throw new Error(
        `Only allowed to take profits on deposits! Current balance ${account.getTokenBalanceUi(
          sellBank,
        )}`,
      );
    }

    if (!thresholdPriceInSellPerBuyToken) {
      thresholdPrice = 1 / thresholdPrice;
    }
    const thresholdPriceNativeNative = toNativeSellPerBuyTokenPrice(
      thresholdPrice,
      sellBank,
      buyBank,
    );
    const lowerLimit = 0;
    const upperLimit = thresholdPriceNativeNative;

    return await this.tokenConditionalSwapCreateIx(
      group,
      account,
      sellBank,
      buyBank,
      lowerLimit,
      upperLimit,
      Number.MAX_SAFE_INTEGER,
      maxSell ?? account.getTokenBalanceUi(sellBank),
      'TakeProfitOnDeposit',
      pricePremium,
      true,
      false,
      expiryTimestamp,
      thresholdPriceInSellPerBuyToken,
    );
  }

  public async tcsStopLossOnDeposit(
    group: Group,
    account: MangoAccount,
    sellBank: Bank,
    buyBank: Bank,
    thresholdPrice: number,
    thresholdPriceInSellPerBuyToken: boolean,
    maxSell: number | null,
    pricePremium: number | null,
    expiryTimestamp: number | null,
  ): Promise<MangoSignatureStatus> {
    const ixs = await this.tcsStopLossOnDepositIx(
      group,
      account,
      sellBank,
      buyBank,
      thresholdPrice,
      thresholdPriceInSellPerBuyToken,
      maxSell,
      pricePremium,
      expiryTimestamp,
    );
    return await this.sendAndConfirmTransactionForGroup(group, ixs);
  }

  public async tcsStopLossOnDepositIx(
    group: Group,
    account: MangoAccount,
    sellBank: Bank,
    buyBank: Bank,
    thresholdPrice: number,
    thresholdPriceInSellPerBuyToken: boolean,
    maxSell: number | null,
    pricePremium: number | null,
    expiryTimestamp: number | null,
  ): Promise<TransactionInstruction[]> {
    if (account.getTokenBalanceUi(sellBank) < 0) {
      throw new Error(
        `Only allowed to set a stop loss on deposits! Current balance ${account.getTokenBalanceUi(
          sellBank,
        )}`,
      );
    }

    if (!thresholdPriceInSellPerBuyToken) {
      thresholdPrice = 1 / thresholdPrice;
    }
    const thresholdPriceNativeNative = toNativeSellPerBuyTokenPrice(
      thresholdPrice,
      sellBank,
      buyBank,
    );
    const lowerLimit = thresholdPriceNativeNative;
    const upperLimit = Number.MAX_SAFE_INTEGER;

    return await this.tokenConditionalSwapCreateIx(
      group,
      account,
      sellBank,
      buyBank,
      lowerLimit,
      upperLimit,
      Number.MAX_SAFE_INTEGER,
      maxSell ?? account.getTokenBalanceUi(sellBank),
      'StopLossOnDeposit',
      pricePremium,
      true,
      false,
      expiryTimestamp,
      thresholdPriceInSellPerBuyToken,
    );
  }

  public async tcsTakeProfitOnBorrow(
    group: Group,
    account: MangoAccount,
    sellBank: Bank,
    buyBank: Bank,
    thresholdPrice: number,
    thresholdPriceInSellPerBuyToken: boolean,
    maxBuyUi: number | null,
    pricePremium: number | null,
    allowMargin: boolean | null,
    expiryTimestamp: number | null,
  ): Promise<MangoSignatureStatus> {
    const ixs = await this.tcsTakeProfitOnBorrowIx(
      group,
      account,
      sellBank,
      buyBank,
      thresholdPrice,
      thresholdPriceInSellPerBuyToken,
      maxBuyUi,
      pricePremium,
      allowMargin,
      expiryTimestamp,
    );
    return await this.sendAndConfirmTransactionForGroup(group, ixs);
  }

  public async tcsTakeProfitOnBorrowIx(
    group: Group,
    account: MangoAccount,
    sellBank: Bank,
    buyBank: Bank,
    thresholdPrice: number,
    thresholdPriceInSellPerBuyToken: boolean,
    maxBuyUi: number | null,
    pricePremium: number | null,
    allowMargin: boolean | null,
    expiryTimestamp: number | null,
  ): Promise<TransactionInstruction[]> {
    if (account.getTokenBalanceUi(buyBank) > 0) {
      throw new Error(
        `Only allowed to take profits on borrows! Current balance ${account.getTokenBalanceUi(
          buyBank,
        )}`,
      );
    }

    if (!thresholdPriceInSellPerBuyToken) {
      thresholdPrice = 1 / thresholdPrice;
    }
    const thresholdPriceNativeNative = toNativeSellPerBuyTokenPrice(
      thresholdPrice,
      sellBank,
      buyBank,
    );
    const lowerLimit = 0;
    const upperLimit = thresholdPriceNativeNative;

    return await this.tokenConditionalSwapCreateIx(
      group,
      account,
      sellBank,
      buyBank,
      lowerLimit,
      upperLimit,
      maxBuyUi ?? -account.getTokenBalanceUi(buyBank),
      Number.MAX_SAFE_INTEGER,
      'TakeProfitOnBorrow',
      pricePremium,
      false,
      allowMargin ?? false,
      expiryTimestamp,
      thresholdPriceInSellPerBuyToken,
    );
  }

  public async tcsStopLossOnBorrow(
    group: Group,
    account: MangoAccount,
    sellBank: Bank,
    buyBank: Bank,
    thresholdPrice: number,
    thresholdPriceInSellPerBuyToken: boolean,
    maxBuyUi: number | null,
    pricePremium: number | null,
    allowMargin: boolean | null,
    expiryTimestamp: number | null,
  ): Promise<MangoSignatureStatus> {
    const ixs = await this.tcsStopLossOnBorrowIx(
      group,
      account,
      sellBank,
      buyBank,
      thresholdPrice,
      thresholdPriceInSellPerBuyToken,
      maxBuyUi,
      pricePremium,
      allowMargin,
      expiryTimestamp,
    );
    return await this.sendAndConfirmTransactionForGroup(group, ixs);
  }

  public async tcsStopLossOnBorrowIx(
    group: Group,
    account: MangoAccount,
    sellBank: Bank,
    buyBank: Bank,
    thresholdPrice: number,
    thresholdPriceInSellPerBuyToken: boolean,
    maxBuyUi: number | null,
    pricePremium: number | null,
    allowMargin: boolean | null,
    expiryTimestamp: number | null,
  ): Promise<TransactionInstruction[]> {
    if (account.getTokenBalanceUi(buyBank) > 0) {
      throw new Error(
        `Only allowed to set stop loss on borrows! Current balance ${account.getTokenBalanceUi(
          buyBank,
        )}`,
      );
    }

    if (!thresholdPriceInSellPerBuyToken) {
      thresholdPrice = 1 / thresholdPrice;
    }
    const thresholdPriceNativeNative = toNativeSellPerBuyTokenPrice(
      thresholdPrice,
      sellBank,
      buyBank,
    );
    const lowerLimit = thresholdPriceNativeNative;
    const upperLimit = Number.MAX_SAFE_INTEGER;

    return await this.tokenConditionalSwapCreateIx(
      group,
      account,
      sellBank,
      buyBank,
      lowerLimit,
      upperLimit,
      maxBuyUi ?? -account.getTokenBalanceUi(buyBank),
      Number.MAX_SAFE_INTEGER,
      'StopLossOnBorrow',
      pricePremium,
      false,
      allowMargin ?? false,
      expiryTimestamp,
      thresholdPriceInSellPerBuyToken,
    );
  }

  public async tokenConditionalSwapCreateIx(
    group: Group,
    account: MangoAccount,
    sellBank: Bank,
    buyBank: Bank,
    lowerLimitNativeNative: number,
    upperLimitNativeNative: number,
    maxBuy: number,
    maxSell: number,
    tcsIntention:
      | 'TakeProfitOnDeposit'
      | 'StopLossOnDeposit'
      | 'TakeProfitOnBorrow'
      | 'StopLossOnBorrow'
      | null,
    pricePremium: number | null,
    allowCreatingDeposits: boolean,
    allowCreatingBorrows: boolean,
    expiryTimestamp: number | null,
    displayPriceInSellTokenPerBuyToken: boolean,
  ): Promise<TransactionInstruction[]> {
    const maxBuyNative =
      maxBuy == Number.MAX_SAFE_INTEGER
        ? U64_MAX_BN
        : toNative(maxBuy, buyBank.mintDecimals);
    const maxSellNative =
      maxSell == Number.MAX_SAFE_INTEGER
        ? U64_MAX_BN
        : toNative(maxSell, sellBank.mintDecimals);
    pricePremium = TokenConditionalSwap.computePremium(
      group,
      buyBank,
      sellBank,
      maxBuyNative,
      maxSellNative,
      maxBuy,
      maxSell,
    );
    const pricePremiumRate = pricePremium > 0 ? pricePremium / 100 : 0.03;

    let intention: TokenConditionalSwapIntention;
    switch (tcsIntention) {
      case 'StopLossOnBorrow':
      case 'StopLossOnDeposit':
        intention = TokenConditionalSwapIntention.stopLoss;
        break;
      case 'TakeProfitOnBorrow':
      case 'TakeProfitOnDeposit':
        intention = TokenConditionalSwapIntention.takeProfit;
        break;
      default:
        intention = TokenConditionalSwapIntention.unknown;
        break;
    }

    return await this.tokenConditionalSwapCreateRawIx(
      group,
      account,
      buyBank.mint,
      sellBank.mint,
      maxBuyNative,
      maxSellNative,
      expiryTimestamp,
      lowerLimitNativeNative,
      upperLimitNativeNative,
      pricePremiumRate,
      allowCreatingDeposits,
      allowCreatingBorrows,
      displayPriceInSellTokenPerBuyToken
        ? TokenConditionalSwapDisplayPriceStyle.sellTokenPerBuyToken
        : TokenConditionalSwapDisplayPriceStyle.buyTokenPerSellToken,
      intention,
    );
  }

  public async tokenConditionalSwapCreate(
    group: Group,
    account: MangoAccount,
    sellBank: Bank,
    buyBank: Bank,
    lowerLimitNativeNative: number,
    upperLimitNativeNative: number,
    maxBuy: number,
    maxSell: number,
    tcsIntention:
      | 'TakeProfitOnDeposit'
      | 'StopLossOnDeposit'
      | 'TakeProfitOnBorrow'
      | 'StopLossOnBorrow'
      | null,
    pricePremium: number | null,
    allowCreatingDeposits: boolean,
    allowCreatingBorrows: boolean,
    expiryTimestamp: number | null,
    displayPriceInSellTokenPerBuyToken: boolean,
  ): Promise<MangoSignatureStatus> {
    const maxBuyNative =
      maxBuy == Number.MAX_SAFE_INTEGER
        ? U64_MAX_BN
        : toNative(maxBuy, buyBank.mintDecimals);
    const maxSellNative =
      maxSell == Number.MAX_SAFE_INTEGER
        ? U64_MAX_BN
        : toNative(maxSell, sellBank.mintDecimals);
    pricePremium = TokenConditionalSwap.computePremium(
      group,
      buyBank,
      sellBank,
      maxBuyNative,
      maxSellNative,
      maxBuy,
      maxSell,
    );
    const pricePremiumRate = pricePremium > 0 ? pricePremium / 100 : 0.03;

    let intention: TokenConditionalSwapIntention;
    switch (tcsIntention) {
      case 'StopLossOnBorrow':
      case 'StopLossOnDeposit':
        intention = TokenConditionalSwapIntention.stopLoss;
        break;
      case 'TakeProfitOnBorrow':
      case 'TakeProfitOnDeposit':
        intention = TokenConditionalSwapIntention.takeProfit;
        break;
      default:
        intention = TokenConditionalSwapIntention.unknown;
        break;
    }

    return await this.tokenConditionalSwapCreateRaw(
      group,
      account,
      buyBank.mint,
      sellBank.mint,
      maxBuyNative,
      maxSellNative,
      expiryTimestamp,
      lowerLimitNativeNative,
      upperLimitNativeNative,
      pricePremiumRate,
      allowCreatingDeposits,
      allowCreatingBorrows,
      displayPriceInSellTokenPerBuyToken
        ? TokenConditionalSwapDisplayPriceStyle.sellTokenPerBuyToken
        : TokenConditionalSwapDisplayPriceStyle.buyTokenPerSellToken,
      intention,
    );
  }

  public async tokenConditionalSwapCreateLinearAuctionIx(
    group: Group,
    account: MangoAccount,
    sellBank: Bank,
    buyBank: Bank,
    priceStart: number,
    priceEnd: number,
    maxBuy: number,
    maxSell: number,
    allowCreatingDeposits: boolean,
    allowCreatingBorrows: boolean,
    displayPriceInSellTokenPerBuyToken: boolean,
    startTimestamp: number,
    durationSeconds: number,
    expiryTimestamp: number | null,
  ): Promise<TransactionInstruction[]> {
    let maxBuyNative, maxSellNative;
    if (maxBuy == Number.MAX_SAFE_INTEGER) {
      maxBuyNative = U64_MAX_BN;
    } else {
      maxBuyNative = toNative(maxBuy, buyBank.mintDecimals);
    }
    if (maxSell == Number.MAX_SAFE_INTEGER) {
      maxSellNative = U64_MAX_BN;
    } else {
      maxSellNative = toNative(maxSell, sellBank.mintDecimals);
    }

    const priceStartNative = toNativeSellPerBuyTokenPrice(
      priceStart,
      sellBank,
      buyBank,
    );
    const priceEndNative = toNativeSellPerBuyTokenPrice(
      priceEnd,
      sellBank,
      buyBank,
    );

    const tcsIx = await this.program.methods
      .tokenConditionalSwapCreateLinearAuction(
        maxBuyNative,
        maxSellNative,
        expiryTimestamp !== null ? new BN(expiryTimestamp) : U64_MAX_BN,
        priceStartNative,
        priceEndNative,
        allowCreatingDeposits,
        allowCreatingBorrows,
        displayPriceInSellTokenPerBuyToken
          ? TokenConditionalSwapDisplayPriceStyle.sellTokenPerBuyToken
          : TokenConditionalSwapDisplayPriceStyle.buyTokenPerSellToken,
        new BN(startTimestamp),
        new BN(durationSeconds),
      )
      .accounts({
        group: group.publicKey,
        account: account.publicKey,
        authority: (this.program.provider as AnchorProvider).wallet.publicKey,
        buyBank: buyBank.publicKey,
        sellBank: sellBank.publicKey,
      })
      .instruction();

    const ixs: TransactionInstruction[] = [];
    if (account.tokenConditionalSwaps.length == 0) {
      ixs.push(
        await this.accountExpandV2Ix(
          group,
          account,
          account.tokens.length,
          account.serum3.length,
          account.perps.length,
          account.perpOpenOrders.length,
          DEFAULT_TOKEN_CONDITIONAL_SWAP_COUNT,
        ),
      );
    }
    ixs.push(tcsIx);

    return ixs;
  }

  public async tokenConditionalSwapCreateLinearAuction(
    group: Group,
    account: MangoAccount,
    sellBank: Bank,
    buyBank: Bank,
    priceStart: number,
    priceEnd: number,
    maxBuy: number,
    maxSell: number,
    allowCreatingDeposits: boolean,
    allowCreatingBorrows: boolean,
    displayPriceInSellTokenPerBuyToken: boolean,
    startTimestamp: number,
    durationSeconds: number,
    expiryTimestamp: number | null,
  ): Promise<MangoSignatureStatus> {
    const ixs = await this.tokenConditionalSwapCreateLinearAuctionIx(
      group,
      account,
      sellBank,
      buyBank,
      priceStart,
      priceEnd,
      maxBuy,
      maxSell,
      allowCreatingDeposits,
      allowCreatingBorrows,
      displayPriceInSellTokenPerBuyToken,
      startTimestamp,
      durationSeconds,
      expiryTimestamp,
    );
    return await this.sendAndConfirmTransactionForGroup(group, ixs);
  }

  public async tokenConditionalSwapCreatePremiumAuctionIx(
    group: Group,
    account: MangoAccount,
    sellBank: Bank,
    buyBank: Bank,
    lowerLimit: number,
    upperLimit: number,
    maxBuy: number,
    maxSell: number,
    tcsIntention:
      | 'TakeProfitOnDeposit'
      | 'StopLossOnDeposit'
      | 'TakeProfitOnBorrow'
      | 'StopLossOnBorrow'
      | null,
    maxPricePremiumPercent: number | null,
    allowCreatingDeposits: boolean,
    allowCreatingBorrows: boolean,
    expiryTimestamp: number | null,
    displayPriceInSellTokenPerBuyToken: boolean,
    durationSeconds: number,
  ): Promise<TransactionInstruction[]> {
    const lowerLimitNative = toNativeSellPerBuyTokenPrice(
      lowerLimit,
      sellBank,
      buyBank,
    );
    const upperLimitNative = toNativeSellPerBuyTokenPrice(
      upperLimit,
      sellBank,
      buyBank,
    );

    let maxBuyNative, maxSellNative, buyAmountInUsd, sellAmountInUsd;
    if (maxBuy == Number.MAX_SAFE_INTEGER) {
      maxBuyNative = U64_MAX_BN;
    } else {
      buyAmountInUsd = maxBuy * buyBank.uiPrice;
      maxBuyNative = toNative(maxBuy, buyBank.mintDecimals);
    }
    if (maxSell == Number.MAX_SAFE_INTEGER) {
      maxSellNative = U64_MAX_BN;
    } else {
      sellAmountInUsd = maxSell * sellBank.uiPrice;
      maxSellNative = toNative(maxSell, sellBank.mintDecimals);
    }

    // Used for computing optimal premium
    let liqorTcsChunkSizeInUsd = Math.min(buyAmountInUsd, sellAmountInUsd);
    if (liqorTcsChunkSizeInUsd > 5000) {
      liqorTcsChunkSizeInUsd = 5000;
    }
    // For small TCS swaps, reduce chunk size to 1000 USD
    else {
      liqorTcsChunkSizeInUsd = 1000;
    }

    // TODO: The max premium should likely be computed differently
    if (!maxPricePremiumPercent) {
      const buyTokenPriceImpact = group.getPriceImpactByTokenIndex(
        buyBank.tokenIndex,
        liqorTcsChunkSizeInUsd,
      );
      const sellTokenPriceImpact = group.getPriceImpactByTokenIndex(
        sellBank.tokenIndex,
        liqorTcsChunkSizeInUsd,
      );
      maxPricePremiumPercent =
        ((1 + buyTokenPriceImpact / 100) * (1 + sellTokenPriceImpact / 100) -
          1) *
        100;
    }
    const maxPricePremiumRate =
      maxPricePremiumPercent > 0 ? maxPricePremiumPercent / 100 : 0.03;

    let intention: TokenConditionalSwapIntention;
    switch (tcsIntention) {
      case 'StopLossOnBorrow':
      case 'StopLossOnDeposit':
        intention = TokenConditionalSwapIntention.stopLoss;
        break;
      case 'TakeProfitOnBorrow':
      case 'TakeProfitOnDeposit':
        intention = TokenConditionalSwapIntention.takeProfit;
        break;
      default:
        intention = TokenConditionalSwapIntention.unknown;
        break;
    }

    const tcsIx = await this.program.methods
      .tokenConditionalSwapCreatePremiumAuction(
        maxBuyNative,
        maxSellNative,
        expiryTimestamp !== null ? new BN(expiryTimestamp) : U64_MAX_BN,
        lowerLimitNative,
        upperLimitNative,
        maxPricePremiumRate,
        allowCreatingDeposits,
        allowCreatingBorrows,
        displayPriceInSellTokenPerBuyToken
          ? TokenConditionalSwapDisplayPriceStyle.sellTokenPerBuyToken
          : TokenConditionalSwapDisplayPriceStyle.buyTokenPerSellToken,
        intention,
        new BN(durationSeconds),
      )
      .accounts({
        group: group.publicKey,
        account: account.publicKey,
        authority: (this.program.provider as AnchorProvider).wallet.publicKey,
        buyBank: buyBank.publicKey,
        sellBank: sellBank.publicKey,
      })
      .instruction();

    const ixs: TransactionInstruction[] = [];
    if (account.tokenConditionalSwaps.length == 0) {
      ixs.push(
        await this.accountExpandV2Ix(
          group,
          account,
          account.tokens.length,
          account.serum3.length,
          account.perps.length,
          account.perpOpenOrders.length,
          DEFAULT_TOKEN_CONDITIONAL_SWAP_COUNT,
        ),
      );
    }
    ixs.push(tcsIx);

    return ixs;
  }
  public async tokenConditionalSwapCreatePremiumAuction(
    group: Group,
    account: MangoAccount,
    sellBank: Bank,
    buyBank: Bank,
    lowerLimit: number,
    upperLimit: number,
    maxBuy: number,
    maxSell: number,
    tcsIntention:
      | 'TakeProfitOnDeposit'
      | 'StopLossOnDeposit'
      | 'TakeProfitOnBorrow'
      | 'StopLossOnBorrow'
      | null,
    maxPricePremiumPercent: number | null,
    allowCreatingDeposits: boolean,
    allowCreatingBorrows: boolean,
    expiryTimestamp: number | null,
    displayPriceInSellTokenPerBuyToken: boolean,
    durationSeconds: number,
  ): Promise<MangoSignatureStatus> {
    const ixs = await this.tokenConditionalSwapCreatePremiumAuctionIx(
      group,
      account,
      sellBank,
      buyBank,
      lowerLimit,
      upperLimit,
      maxBuy,
      maxSell,
      tcsIntention,
      maxPricePremiumPercent,
      allowCreatingDeposits,
      allowCreatingBorrows,
      expiryTimestamp,
      displayPriceInSellTokenPerBuyToken,
      durationSeconds,
    );
    return await this.sendAndConfirmTransactionForGroup(group, ixs);
  }

  public async tokenConditionalSwapCreateRaw(
    group: Group,
    account: MangoAccount,
    buyMintPk: PublicKey,
    sellMintPk: PublicKey,
    maxBuy: BN,
    maxSell: BN,
    expiryTimestamp: number | null,
    priceLowerLimit: number,
    priceUpperLimit: number,
    pricePremiumRate: number,
    allowCreatingDeposits: boolean,
    allowCreatingBorrows: boolean,
    priceDisplayStyle: TokenConditionalSwapDisplayPriceStyle,
    intention: TokenConditionalSwapIntention,
  ): Promise<MangoSignatureStatus> {
    const ixs = await this.tokenConditionalSwapCreateRawIx(
      group,
      account,
      buyMintPk,
      sellMintPk,
      maxBuy,
      maxSell,
      expiryTimestamp,
      priceLowerLimit,
      priceUpperLimit,
      pricePremiumRate,
      allowCreatingDeposits,
      allowCreatingBorrows,
      priceDisplayStyle,
      intention,
    );
    return await this.sendAndConfirmTransactionForGroup(group, ixs);
  }

  public async tokenConditionalSwapCreateRawIx(
    group: Group,
    account: MangoAccount,
    buyMintPk: PublicKey,
    sellMintPk: PublicKey,
    maxBuy: BN,
    maxSell: BN,
    expiryTimestamp: number | null,
    priceLowerLimit: number,
    priceUpperLimit: number,
    pricePremiumRate: number,
    allowCreatingDeposits: boolean,
    allowCreatingBorrows: boolean,
    priceDisplayStyle: TokenConditionalSwapDisplayPriceStyle,
    intention: TokenConditionalSwapIntention,
  ): Promise<TransactionInstruction[]> {
    const buyBank: Bank = group.getFirstBankByMint(buyMintPk);
    const sellBank: Bank = group.getFirstBankByMint(sellMintPk);
    const tcsIx = await this.program.methods
      .tokenConditionalSwapCreateV2(
        maxBuy,
        maxSell,
        expiryTimestamp !== null ? new BN(expiryTimestamp) : U64_MAX_BN,
        priceLowerLimit,
        priceUpperLimit,
        pricePremiumRate,
        allowCreatingDeposits,
        allowCreatingBorrows,
        priceDisplayStyle,
        intention,
      )
      .accounts({
        group: group.publicKey,
        account: account.publicKey,
        authority: (this.program.provider as AnchorProvider).wallet.publicKey,
        buyBank: buyBank.publicKey,
        sellBank: sellBank.publicKey,
      })
      .instruction();

    const ixs: TransactionInstruction[] = [];
    if (account.tokenConditionalSwaps.length == 0) {
      ixs.push(
        await this.accountExpandV2Ix(
          group,
          account,
          account.tokens.length,
          account.serum3.length,
          account.perps.length,
          account.perpOpenOrders.length,
          DEFAULT_TOKEN_CONDITIONAL_SWAP_COUNT,
        ),
      );
    }
    ixs.push(tcsIx);

    return ixs;
  }

  public async tokenConditionalSwapCancelIx(
    group: Group,
    account: MangoAccount,
    tokenConditionalSwapId: BN,
  ): Promise<TransactionInstruction> {
    const tokenConditionalSwapIndex = account.tokenConditionalSwaps.findIndex(
      (tcs) => tcs.id.eq(tokenConditionalSwapId),
    );
    if (tokenConditionalSwapIndex == -1) {
      throw new Error('tcs with id not found');
    }
    const tcs = account.tokenConditionalSwaps[tokenConditionalSwapIndex];

    const buyBank = group.banksMapByTokenIndex.get(tcs.buyTokenIndex)![0];
    const sellBank = group.banksMapByTokenIndex.get(tcs.sellTokenIndex)![0];

    return this.program.methods
      .tokenConditionalSwapCancel(
        tokenConditionalSwapIndex,
        new BN(tokenConditionalSwapId),
      )
      .accounts({
        group: group.publicKey,
        account: account.publicKey,
        authority: (this.program.provider as AnchorProvider).wallet.publicKey,
        buyBank: buyBank.publicKey,
        sellBank: sellBank.publicKey,
      })
      .instruction();
  }

  public async tokenConditionalSwapCancel(
    group: Group,
    account: MangoAccount,
    tokenConditionalSwapId: BN,
  ): Promise<MangoSignatureStatus> {
    const ix = await this.tokenConditionalSwapCancelIx(
      group,
      account,
      tokenConditionalSwapId,
    );
    return await this.sendAndConfirmTransactionForGroup(group, [ix]);
  }

  public async tokenConditionalSwapCancelAll(
    group: Group,
    account: MangoAccount,
  ): Promise<MangoSignatureStatus> {
    const ixs = await Promise.all(
      account.tokenConditionalSwaps
        .filter((tcs) => tcs.isConfigured)
        .map(async (tcs, i) => {
          const buyBank = group.banksMapByTokenIndex.get(tcs.buyTokenIndex)![0];
          const sellBank = group.banksMapByTokenIndex.get(
            tcs.sellTokenIndex,
          )![0];
          return await this.program.methods
            .tokenConditionalSwapCancel(i, new BN(tcs.id))
            .accounts({
              group: group.publicKey,
              account: account.publicKey,
              authority: (this.program.provider as AnchorProvider).wallet
                .publicKey,
              buyBank: buyBank.publicKey,
              sellBank: sellBank.publicKey,
            })
            .instruction();
        }),
    );

    return await this.sendAndConfirmTransactionForGroup(group, ixs);
  }

  public async tokenConditionalSwapTrigger(
    group: Group,
    liqee: MangoAccount,
    liqor: MangoAccount,
    tokenConditionalSwapId: BN,
    maxBuyTokenToLiqee: number,
    maxSellTokenToLiqor: number,
  ): Promise<MangoSignatureStatus> {
    const ix = await this.tokenConditionalSwapTriggerIx(
      group,
      liqee,
      liqor,
      tokenConditionalSwapId,
      maxBuyTokenToLiqee,
      maxSellTokenToLiqor,
    );

    return await this.sendAndConfirmTransactionForGroup(group, [ix]);
  }

  public async tokenConditionalSwapTriggerIx(
    group: Group,
    liqee: MangoAccount,
    liqor: MangoAccount,
    tokenConditionalSwapId: BN,
    maxBuyTokenToLiqee: number,
    maxSellTokenToLiqor: number,
  ): Promise<TransactionInstruction> {
    const tokenConditionalSwapIndex = liqee.tokenConditionalSwaps.findIndex(
      (tcs) => tcs.id.eq(tokenConditionalSwapId),
    );
    if (tokenConditionalSwapIndex == -1) {
      throw new Error('tcs with id not found');
    }
    const tcs = liqee.tokenConditionalSwaps[tokenConditionalSwapIndex];

    const buyBank = group.banksMapByTokenIndex.get(tcs.buyTokenIndex)![0];
    const sellBank = group.banksMapByTokenIndex.get(tcs.sellTokenIndex)![0];

    const healthRemainingAccounts: PublicKey[] =
      this.buildHealthRemainingAccounts(
        group,
        [liqor, liqee],
        [buyBank, sellBank],
        [],
      );

    const parsedHealthAccounts = healthRemainingAccounts.map(
      (pk) =>
        ({
          pubkey: pk,
          isWritable:
            pk.equals(buyBank.publicKey) || pk.equals(sellBank.publicKey)
              ? true
              : false,
          isSigner: false,
        } as AccountMeta),
    );

    return this.program.methods
      .tokenConditionalSwapTrigger(
        tokenConditionalSwapIndex,
        new BN(tokenConditionalSwapId),
        new BN(maxBuyTokenToLiqee),
        new BN(maxSellTokenToLiqor),
      )
      .accounts({
        group: group.publicKey,
        liqee: liqee.publicKey,
        liqor: liqor.publicKey,
        liqorAuthority: (this.program.provider as AnchorProvider).wallet
          .publicKey,
      })
      .remainingAccounts(parsedHealthAccounts)
      .instruction();
  }

  public async altSet(
    group: Group,
    addressLookupTable: PublicKey,
    index: number,
  ): Promise<MangoSignatureStatus> {
    const ix = await this.program.methods
      .altSet(index)
      .accounts({
        group: group.publicKey,
        admin: (this.program.provider as AnchorProvider).wallet.publicKey,
        addressLookupTable,
      })
      .instruction();

    return await this.sendAndConfirmTransactionForGroup(group, [ix]);
  }

  public async altExtend(
    group: Group,
    addressLookupTable: PublicKey,
    index: number,
    pks: PublicKey[],
  ): Promise<MangoSignatureStatus> {
    const ix = await this.program.methods
      .altExtend(index, pks)
      .accounts({
        group: group.publicKey,
        admin: (this.program.provider as AnchorProvider).wallet.publicKey,
        payer: (this.program.provider as AnchorProvider).wallet.publicKey,
        addressLookupTable,
      })
      .instruction();
    return await this.sendAndConfirmTransactionForGroup(group, [ix]);
  }

  public async healthRegionBeginIx(
    group: Group,
    account: MangoAccount,
    banks: Bank[] = [],
    perpMarkets: PerpMarket[] = [],
  ): Promise<TransactionInstruction> {
    const healthRemainingAccounts: PublicKey[] =
      this.buildHealthRemainingAccounts(
        group,
        [account],
        [...banks],
        [...perpMarkets],
      );
    const parsedHealthAccounts = healthRemainingAccounts.map(
      (pk) =>
        ({
          pubkey: pk,
          isWritable: false,
          isSigner: false,
        } as AccountMeta),
    );

    return await this.program.methods
      .healthRegionBegin()
      .accounts({
        group: group.publicKey,
        account: account.publicKey,
        instructions: SYSVAR_INSTRUCTIONS_PUBKEY,
      })
      .remainingAccounts(parsedHealthAccounts)
      .instruction();
  }

  public async healthRegionEndIx(
    group: Group,
    account: MangoAccount,
    banks: Bank[] = [],
    perpMarkets: PerpMarket[] = [],
  ): Promise<TransactionInstruction> {
    const healthRemainingAccounts: PublicKey[] =
      this.buildHealthRemainingAccounts(
        group,
        [account],
        [...banks],
        [...perpMarkets],
      );
    const parsedHealthAccounts = healthRemainingAccounts.map(
      (pk) =>
        ({
          pubkey: pk,
          isWritable: false,
          isSigner: false,
        } as AccountMeta),
    );

    return await this.program.methods
      .healthRegionEnd()
      .accounts({ account: account.publicKey })
      .remainingAccounts(parsedHealthAccounts)
      .instruction();
  }

  /// static

  static connect(
    provider: Provider,
    cluster: Cluster,
    programId: PublicKey,
    opts?: MangoClientOptions,
  ): MangoClient {
    const idl = IDL;

    return new MangoClient(
      new Program<MangoV4>(idl as MangoV4, programId, provider),
      programId,
      cluster,
      opts,
    );
  }

  /**
   * Connect with defaults,
   *  - random ephemeral keypair,
   *  - fetch ids using gPa
   *  - connects to mainnet-beta
   *  - uses well known program Id
   * @param clusterUrl
   * @returns
   */
  static connectDefault(clusterUrl: string): MangoClient {
    const idl = IDL;

    const options = AnchorProvider.defaultOptions();
    const connection = new Connection(clusterUrl, options);

    return new MangoClient(
      new Program<MangoV4>(
        idl as MangoV4,
        MANGO_V4_ID['mainnet-beta'],
        new AnchorProvider(connection, new Wallet(new Keypair()), options),
      ),
      MANGO_V4_ID['mainnet-beta'],
      'mainnet-beta' as Cluster,
      {
        idsSource: 'get-program-accounts',
      },
    );
  }

  static connectForGroupName(
    provider: Provider,
    groupName: string,
  ): MangoClient {
    const idl = IDL;

    const id = Id.fromIdsByName(groupName);

    return new MangoClient(
      new Program<MangoV4>(
        idl as MangoV4,
        new PublicKey(id.mangoProgramId),
        provider,
      ),
      new PublicKey(id.mangoProgramId),
      id.cluster,
    );
  }

  /**
   * Builds health remaining accounts.
   *
   * For single mango account it builds a list of PublicKeys
   * which is compatbile with Fixed account retriever.
   *
   * For multiple mango accounts it uses same logic as for fixed
   * but packing all banks, then perp markets, and then serum oo accounts, which
   * should always be compatible with Scanning account retriever.
   *
   * @param group
   * @param mangoAccounts
   * @param banks - banks in which new positions might be opened
   * @param perpMarkets - markets in which new positions might be opened
   * @param openOrdersForMarket - markets in which new positions might be opened
   * @returns
   */
  buildHealthRemainingAccounts(
    group: Group,
    mangoAccounts: MangoAccount[],
    // Banks and markets for whom positions don't exist on mango account,
    // but user would potentially open new positions.
    banks: Bank[] = [],
    perpMarkets: PerpMarket[] = [],
    openOrdersForMarket: [Serum3Market, PublicKey][] = [],
  ): PublicKey[] {
    const healthRemainingAccounts: PublicKey[] = [];

    const tokenPositionIndices = mangoAccounts
      .map((mangoAccount) => mangoAccount.tokens.map((t) => t.tokenIndex))
      .flat();
    for (const bank of banks) {
      const tokenPositionExists =
        tokenPositionIndices.indexOf(bank.tokenIndex) > -1;
      if (!tokenPositionExists) {
        const inactiveTokenPosition = tokenPositionIndices.findIndex(
          (index) => index === TokenPosition.TokenIndexUnset,
        );
        if (inactiveTokenPosition != -1) {
          tokenPositionIndices[inactiveTokenPosition] = bank.tokenIndex;
        } else {
          throw new Error(
            `All token positions are occupied, either expand mango account, or close an existing token position, e.g. by withdrawing token deposits, or repaying all borrows!`,
          );
        }
      }
    }
    const mintInfos = uniq(
      tokenPositionIndices
        .filter((tokenIndex) => tokenIndex !== TokenPosition.TokenIndexUnset)
        .map((tokenIndex) => group.mintInfosMapByTokenIndex.get(tokenIndex)!),
      (mintInfo) => {
        mintInfo.tokenIndex;
      },
    );
    healthRemainingAccounts.push(
      ...mintInfos.map((mintInfo) => mintInfo.firstBank()),
    );
    healthRemainingAccounts.push(
      ...mintInfos.map((mintInfo) => mintInfo.oracle),
    );

    // Insert any extra perp markets in the free perp position slots
    const perpPositionsMarketIndices = mangoAccounts
      .map((mangoAccount) => mangoAccount.perps.map((p) => p.marketIndex))
      .flat();
    for (const perpMarket of perpMarkets) {
      const perpPositionExists =
        perpPositionsMarketIndices.indexOf(perpMarket.perpMarketIndex) > -1;
      if (!perpPositionExists) {
        const inactivePerpPosition = perpPositionsMarketIndices.findIndex(
          (perpIdx) => perpIdx === PerpPosition.PerpMarketIndexUnset,
        );
        if (inactivePerpPosition != -1) {
          perpPositionsMarketIndices[inactivePerpPosition] =
            perpMarket.perpMarketIndex;
        }
      }
    }
    const allPerpMarkets = uniq(
      perpPositionsMarketIndices
        .filter(
          (perpMarktIndex) =>
            perpMarktIndex !== PerpPosition.PerpMarketIndexUnset,
        )
        .map((perpIdx) => group.getPerpMarketByMarketIndex(perpIdx)!),
      (pm) => pm.perpMarketIndex,
    );
    healthRemainingAccounts.push(
      ...allPerpMarkets.map((perp) => perp.publicKey),
    );
    healthRemainingAccounts.push(...allPerpMarkets.map((perp) => perp.oracle));

    // Insert any extra open orders accounts in the cooresponding free serum market slot
    const serumPositionMarketIndices = mangoAccounts
      .map((mangoAccount) =>
        mangoAccount.serum3.map((s) => ({
          marketIndex: s.marketIndex,
          openOrders: s.openOrders,
        })),
      )
      .flat();
    for (const [serum3Market, openOrderPk] of openOrdersForMarket) {
      const ooPositionExists =
        serumPositionMarketIndices.findIndex(
          (i) => i.marketIndex === serum3Market.marketIndex,
        ) > -1;
      if (!ooPositionExists) {
        const inactiveSerumPosition = serumPositionMarketIndices.findIndex(
          (serumPos) =>
            serumPos.marketIndex === Serum3Orders.Serum3MarketIndexUnset,
        );
        if (inactiveSerumPosition != -1) {
          serumPositionMarketIndices[inactiveSerumPosition].marketIndex =
            serum3Market.marketIndex;
          serumPositionMarketIndices[inactiveSerumPosition].openOrders =
            openOrderPk;
        }
      }
    }

    healthRemainingAccounts.push(
      ...serumPositionMarketIndices
        .filter(
          (serumPosition) =>
            serumPosition.marketIndex !== Serum3Orders.Serum3MarketIndexUnset,
        )
        .map((serumPosition) => serumPosition.openOrders),
    );

    return healthRemainingAccounts;
  }

  public async modifyPerpOrder(
    group: Group,
    mangoAccount: MangoAccount,
    perpMarketIndex: PerpMarketIndex,
    orderId: BN,
    side: PerpOrderSide,
    price: number,
    quantity: number,
    maxQuoteQuantity?: number,
    clientOrderId?: number,
    orderType?: PerpOrderType,
    reduceOnly?: boolean,
    expiryTimestamp?: number,
    limit?: number,
  ): Promise<MangoSignatureStatus> {
    const transactionInstructions: TransactionInstruction[] = [];
    const [cancelOrderIx, placeOrderIx] = await Promise.all([
      this.perpCancelOrderIx(group, mangoAccount, perpMarketIndex, orderId),
      this.perpPlaceOrderIx(
        group,
        mangoAccount,
        perpMarketIndex,
        side,
        price,
        quantity,
        maxQuoteQuantity,
        clientOrderId,
        orderType,
        reduceOnly,
        expiryTimestamp,
        limit,
      ),
    ]);
    transactionInstructions.push(cancelOrderIx, placeOrderIx);

    return await this.sendAndConfirmTransactionForGroup(
      group,
      transactionInstructions,
    );
  }
  public async modifySerum3Order(
    group: Group,
    orderId: BN,
    mangoAccount: MangoAccount,
    externalMarketPk: PublicKey,
    side: Serum3Side,
    price: number,
    size: number,
    selfTradeBehavior: Serum3SelfTradeBehavior,
    orderType: Serum3OrderType,
    clientOrderId: number,
    limit: number,
  ): Promise<MangoSignatureStatus> {
    const transactionInstructions: TransactionInstruction[] = [];
    const [cancelOrderIx, settleIx, placeOrderIx] = await Promise.all([
      this.serum3CancelOrderIx(
        group,
        mangoAccount,
        externalMarketPk,
        side,
        orderId,
      ),
      this.serum3SettleFundsV2Ix(group, mangoAccount, externalMarketPk),
      this.serum3PlaceOrderV2Ix(
        group,
        mangoAccount,
        externalMarketPk,
        side,
        price,
        size,
        selfTradeBehavior,
        orderType,
        clientOrderId,
        limit,
      ),
    ]);
    transactionInstructions.push(cancelOrderIx, settleIx, ...placeOrderIx);

    return await this.sendAndConfirmTransactionForGroup(
      group,
      transactionInstructions,
    );
  }

  /**
   * Returns an estimate of a prioritization fee for a set of instructions.
   *
   * The estimate is based on the median fees of writable accounts that will be involved in the transaction.
   *
   * @param ixs - the instructions that make up the transaction
   * @returns prioritizationFeeEstimate -- in microLamports
   */
  public async estimatePrioritizationFee(
    ixs: TransactionInstruction[],
  ): Promise<number> {
    const writableAccounts = ixs
      .map((x) => x.keys.filter((a) => a.isWritable).map((k) => k.pubkey))
      .flat();
    const uniqueWritableAccounts = uniq(
      writableAccounts.map((x) => x.toBase58()),
    )
      .map((a) => new PublicKey(a))
      .slice(0, MAX_RECENT_PRIORITY_FEE_ACCOUNTS);

    const priorityFees = await this.connection.getRecentPrioritizationFees({
      lockedWritableAccounts: uniqueWritableAccounts,
    });

    if (priorityFees.length < 1) {
      return 1;
    }

    // get max priority fee per slot (and sort by slot from old to new)
    const maxFeeBySlot = mapValues(groupBy(priorityFees, 'slot'), (items) =>
      maxBy(items, 'prioritizationFee'),
    );
    const maximumFees = Object.values(maxFeeBySlot).sort(
      (a: RecentPrioritizationFees, b: RecentPrioritizationFees) =>
        a.slot - b.slot,
    ) as RecentPrioritizationFees[];

    // get median of last 20 fees
    const recentFees = maximumFees.slice(Math.max(maximumFees.length - 20, 0));
    const mid = Math.floor(recentFees.length / 2);
    const medianFee =
      recentFees.length % 2 !== 0
        ? recentFees[mid].prioritizationFee
        : (recentFees[mid - 1].prioritizationFee +
            recentFees[mid].prioritizationFee) /
          2;

    return Math.max(1, Math.ceil(medianFee));
  }
}<|MERGE_RESOLUTION|>--- conflicted
+++ resolved
@@ -1355,24 +1355,17 @@
     mintPk: PublicKey,
     nativeAmount: BN,
     reduceOnly = false,
-<<<<<<< HEAD
     intoExisting = false,
-  ): Promise<MangoSignature> {
+  ): Promise<MangoSignatureStatus> {
     const bank = group.getFirstBankByMint(mintPk);
 
     const walletPk = this.walletPk;
-    const tokenAccountPk = await getAssociatedTokenAddress(mintPk, walletPk);
-=======
-  ): Promise<MangoSignatureStatus> {
-    const bank = group.getFirstBankByMint(mintPk);
-
     const tokenAccountPk = await getAssociatedTokenAddress(
       mintPk,
-      mangoAccount.owner,
+      walletPk,
       // Allow ATA authority to be a PDA
       true,
     );
->>>>>>> 4cce7aad
 
     let wrappedSolAccount: PublicKey | undefined;
     let preInstructions: TransactionInstruction[] = [];
