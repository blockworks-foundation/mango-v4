--- conflicted
+++ resolved
@@ -2623,20 +2623,12 @@
     const tokenPositionIndices = mangoAccount.tokens.map((t) => t.tokenIndex);
     for (const bank of banks) {
       const tokenPositionExists =
-<<<<<<< HEAD
         tokenPositionIndices.indexOf(bank.tokenIndex) > -1;
-=======
-        tokenPositionIndices.indexOf(bank.tokenIndex) > 0;
->>>>>>> 70616f74
       if (!tokenPositionExists) {
         const inactiveTokenPosition = tokenPositionIndices.findIndex(
           (index) => index === TokenPosition.TokenIndexUnset,
         );
-<<<<<<< HEAD
         if (inactiveTokenPosition != -1) {
-=======
-        if (inactiveTokenPosition) {
->>>>>>> 70616f74
           tokenPositionIndices[inactiveTokenPosition] = bank.tokenIndex;
         }
       }
@@ -2656,21 +2648,12 @@
     const perpPositionIndices = mangoAccount.perps.map((p) => p.marketIndex);
     for (const perpMarket of perpMarkets) {
       const perpPositionExists =
-<<<<<<< HEAD
         perpPositionIndices.indexOf(perpMarket.perpMarketIndex) > -1;
       if (!perpPositionExists) {
         const inactivePerpPosition = perpPositionIndices.findIndex(
           (perpIdx) => perpIdx === PerpPosition.PerpMarketIndexUnset,
         );
         if (inactivePerpPosition != -1) {
-=======
-        perpPositionIndices.indexOf(perpMarket.perpMarketIndex) > 0;
-      if (!perpPositionExists) {
-        const inactivePerpPosition = perpPositionIndices.find(
-          (perpIdx) => perpIdx === PerpPosition.PerpMarketIndexUnset,
-        );
-        if (inactivePerpPosition) {
->>>>>>> 70616f74
           perpPositionIndices[inactivePerpPosition] =
             perpMarket.perpMarketIndex;
         }
@@ -2694,7 +2677,6 @@
       const ooPositionExists =
         serumPositionIndices.findIndex(
           (i) => i.marketIndex === serum3Market.marketIndex,
-<<<<<<< HEAD
         ) > -1;
       if (!ooPositionExists) {
         const inactiveSerumPosition = serumPositionIndices.findIndex(
@@ -2705,17 +2687,6 @@
           serumPositionIndices[inactiveSerumPosition].marketIndex =
             serum3Market.marketIndex;
           serumPositionIndices[inactiveSerumPosition].openOrders = openOrderPk;
-=======
-        ) > 0;
-      if (!ooPositionExists) {
-        const inactiveSerumPosition = serumPositionIndices.find(
-          (serumPos) =>
-            serumPos.marketIndex === Serum3Orders.Serum3MarketIndexUnset,
-        );
-        if (inactiveSerumPosition) {
-          inactiveSerumPosition.marketIndex = serum3Market.marketIndex;
-          inactiveSerumPosition.openOrders = openOrderPk;
->>>>>>> 70616f74
         }
       }
     }
