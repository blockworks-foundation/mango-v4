import {
  AnchorProvider,
  BN,
  Instruction,
  Program,
  Provider,
  Wallet,
} from '@coral-xyz/anchor';
import * as borsh from '@coral-xyz/borsh';
import { OpenOrders } from '@project-serum/serum';
import {
  createCloseAccountInstruction,
  createInitializeAccount3Instruction,
} from '@solana/spl-token';
import {
  AccountInfo,
  AccountMeta,
  AddressLookupTableAccount,
  Cluster,
  Commitment,
  ComputeBudgetProgram,
  Connection,
  Keypair,
  MemcmpFilter,
  PublicKey,
  RecentPrioritizationFees,
  SYSVAR_INSTRUCTIONS_PUBKEY,
  SYSVAR_RENT_PUBKEY,
  SystemProgram,
  TransactionInstruction,
  TransactionSignature,
} from '@solana/web3.js';
import bs58 from 'bs58';
import chunk from 'lodash/chunk';
import cloneDeep from 'lodash/cloneDeep';
import groupBy from 'lodash/groupBy';
import mapValues from 'lodash/mapValues';
import maxBy from 'lodash/maxBy';
import uniq from 'lodash/uniq';
import { Bank, MintInfo, TokenIndex } from './accounts/bank';
import { Group } from './accounts/group';
import {
  MangoAccount,
  PerpPosition,
  Serum3Orders,
  TokenConditionalSwap,
  TokenConditionalSwapDisplayPriceStyle,
  TokenConditionalSwapDto,
  TokenConditionalSwapIntention,
  TokenPosition,
} from './accounts/mangoAccount';
import { StubOracle } from './accounts/oracle';
import {
  FillEvent,
  OutEvent,
  PerpEventQueue,
  PerpMarket,
  PerpMarketIndex,
  PerpOrderSide,
  PerpOrderType,
  PerpSelfTradeBehavior,
} from './accounts/perp';
import {
  MarketIndex,
  Serum3Market,
  Serum3OrderType,
  Serum3SelfTradeBehavior,
  Serum3Side,
  generateSerum3MarketExternalVaultSignerAddress,
} from './accounts/serum3';
import {
  IxGateParams,
  PerpEditParams,
  TokenEditParams,
  TokenRegisterParams,
  buildIxGate,
} from './clientIxParamBuilder';
import {
  MANGO_V4_ID,
  MAX_RECENT_PRIORITY_FEE_ACCOUNTS,
  OPENBOOK_PROGRAM_ID,
  RUST_U64_MAX,
} from './constants';
import { Id } from './ids';
import { IDL, MangoV4 } from './mango_v4';
import { I80F48 } from './numbers/I80F48';
import { FlashLoanType, OracleConfigParams } from './types';
import {
  I64_MAX_BN,
  U64_MAX_BN,
  createAssociatedTokenAccountIdempotentInstruction,
  getAssociatedTokenAddress,
  toNative,
  toNativeSellPerBuyTokenPrice,
} from './utils';
import {
<<<<<<< HEAD
  MangoSignature,
  MangoSignatureStatus,
  SendTransactionOpts,
  sendTransaction,
=======
  MangoSignatureStatus,
  sendTransaction,
  SendTransactionOptions,
>>>>>>> 48993ed1
} from './utils/rpc';
import { NATIVE_MINT, TOKEN_PROGRAM_ID } from './utils/spl';

export const DEFAULT_TOKEN_CONDITIONAL_SWAP_COUNT = 8;
export const PERP_SETTLE_PNL_CU_LIMIT = 400000;
export const PERP_SETTLE_FEES_CU_LIMIT = 20000;
export const SERUM_SETTLE_FUNDS_CU_LIMIT = 65000;

export enum AccountRetriever {
  Scanning,
  Fixed,
}

export type IdsSource = 'api' | 'static' | 'get-program-accounts';

export type MangoClientOptions = {
  idsSource?: IdsSource;
  postSendTxCallback?: ({ txid }: { txid: string }) => void;
  postTxConfirmationCallback?: ({ txid }: { txid: string }) => void;
  prioritizationFee?: number;
  estimateFee?: boolean;
  txConfirmationCommitment?: Commitment;
  openbookFeesToDao?: boolean;
  prependedGlobalAdditionalInstructions?: TransactionInstruction[];
  multipleConnections?: Connection[];
};

export class MangoClient {
  private idsSource: IdsSource;
  private postSendTxCallback?: ({ txid }: { txid: string }) => void;
  postTxConfirmationCallback?: ({ txid }: { txid: string }) => void;
  private prioritizationFee: number;
  private estimateFee: boolean;
  private txConfirmationCommitment: Commitment;
  private openbookFeesToDao: boolean;
  private prependedGlobalAdditionalInstructions: TransactionInstruction[] = [];
  multipleConnections: Connection[] = [];

  constructor(
    public program: Program<MangoV4>,
    public programId: PublicKey,
    public cluster: Cluster,
    public opts: MangoClientOptions = {},
  ) {
    this.idsSource = opts?.idsSource || 'get-program-accounts';
    this.prioritizationFee = opts?.prioritizationFee || 0;
    this.estimateFee = opts?.estimateFee || false;
    this.postSendTxCallback = opts?.postSendTxCallback;
    this.postTxConfirmationCallback = opts?.postTxConfirmationCallback;
    this.openbookFeesToDao = opts?.openbookFeesToDao ?? true;
    this.prependedGlobalAdditionalInstructions =
      opts.prependedGlobalAdditionalInstructions ?? [];
    this.txConfirmationCommitment =
      opts?.txConfirmationCommitment ??
      (program.provider as AnchorProvider).opts.commitment ??
      'processed';
    // TODO: evil side effect, but limited backtraces are a nightmare
    Error.stackTraceLimit = 1000;
    this.multipleConnections = opts?.multipleConnections ?? [];
  }

  /// Convenience accessors
  public get connection(): Connection {
    return this.program.provider.connection;
  }

  public get walletPk(): PublicKey {
    return (this.program.provider as AnchorProvider).wallet.publicKey;
  }

  public async sendAndConfirmTransaction(
    ixs: TransactionInstruction[],
    opts?: SendTransactionOpts,
  ): Promise<MangoSignatureStatus>;

  public async sendAndConfirmTransaction(
    ixs: TransactionInstruction[],
    opts?: { confirmInBackground: true } & SendTransactionOpts,
  ): Promise<MangoSignature>;

  /// Transactions
  public async sendAndConfirmTransaction(
    ixs: TransactionInstruction[],
<<<<<<< HEAD
    opts: SendTransactionOpts = {},
=======
    opts: SendTransactionOptions = {},
>>>>>>> 48993ed1
  ): Promise<MangoSignatureStatus> {
    let prioritizationFee: number;
    if (opts.prioritizationFee) {
      prioritizationFee = opts.prioritizationFee;
    } else if (this.estimateFee || opts.estimateFee) {
      prioritizationFee = await this.estimatePrioritizationFee(ixs);
    } else {
      prioritizationFee = this.prioritizationFee;
    }
<<<<<<< HEAD
    const providers = [
      this.program.provider as AnchorProvider,
      ...this.multipleProviders,
    ];
    const status = await Promise.race(
      providers.map((p) =>
        sendTransaction(
          p,
          [...this.prependedGlobalAdditionalInstructions, ...ixs],
          opts.alts ?? [],
          {
            postSendTxCallback: this.postSendTxCallback,
            postTxConfirmationCallback: this.postTxConfirmationCallback,
            prioritizationFee,
            txConfirmationCommitment: this.txConfirmationCommitment,
            ...opts,
          },
        ),
      ),
    );
    return status;
  }

  public async sendAndConfirmTransactionSingle(
    ixs: TransactionInstruction[],
    opts: SendTransactionOpts = {},
  ): Promise<MangoSignatureStatus> {
    let prioritizationFee: number;
    if (opts.prioritizationFee) {
      prioritizationFee = opts.prioritizationFee;
    } else if (this.estimateFee) {
      prioritizationFee = await this.estimatePrioritizationFee(ixs);
    } else {
      prioritizationFee = this.prioritizationFee;
    }
=======

>>>>>>> 48993ed1
    const status = await sendTransaction(
      this.program.provider as AnchorProvider,
      [...this.prependedGlobalAdditionalInstructions, ...ixs],
      opts.alts ?? [],
      {
        postSendTxCallback: this.postSendTxCallback,
        postTxConfirmationCallback: this.postTxConfirmationCallback,
        prioritizationFee,
        txConfirmationCommitment: this.txConfirmationCommitment,
        multipleConnections: this.multipleConnections,
        ...opts,
      },
    );
    return status;
  }

  public async sendAndConfirmTransactionForGroup(
    group: Group,
    ixs: TransactionInstruction[],
    opts?: SendTransactionOpts,
  ): Promise<MangoSignatureStatus>;

  public async sendAndConfirmTransactionForGroup(
    group: Group,
    ixs: TransactionInstruction[],
    opts?: { confirmInBackground: true } & SendTransactionOpts,
  ): Promise<MangoSignature>;

  public async sendAndConfirmTransactionForGroup(
    group: Group,
    ixs: TransactionInstruction[],
    opts: SendTransactionOpts = {},
  ): Promise<MangoSignatureStatus | MangoSignature> {
    return await this.sendAndConfirmTransaction(ixs, {
      alts: group.addressLookupTablesList,
      ...opts,
    });
  }

  public async adminTokenWithdrawFees(
    group: Group,
    bank: Bank,
    tokenAccountPk: PublicKey,
  ): Promise<MangoSignatureStatus> {
    const admin = (this.program.provider as AnchorProvider).wallet.publicKey;
    const ix = await this.program.methods
      .adminTokenWithdrawFees()
      .accounts({
        group: group.publicKey,
        bank: bank.publicKey,
        vault: bank.vault,
        tokenAccount: tokenAccountPk,
        admin,
      })
      .instruction();
    return await this.sendAndConfirmTransaction([ix]);
  }

  public async adminPerpWithdrawFees(
    group: Group,
    perpMarket: PerpMarket,
    tokenAccountPk: PublicKey,
  ): Promise<MangoSignatureStatus> {
    const bank = group.getFirstBankByTokenIndex(perpMarket.settleTokenIndex);
    const admin = (this.program.provider as AnchorProvider).wallet.publicKey;
    const ix = await this.program.methods
      .adminPerpWithdrawFees()
      .accounts({
        group: group.publicKey,
        perpMarket: perpMarket.publicKey,
        bank: bank.publicKey,
        vault: bank.vault,
        tokenAccount: tokenAccountPk,
        admin,
      })
      .instruction();
    return await this.sendAndConfirmTransaction([ix]);
  }

  // Group
  public async groupCreate(
    groupNum: number,
    testing: boolean,
    version: number,
    insuranceMintPk: PublicKey,
  ): Promise<MangoSignatureStatus> {
    const adminPk = (this.program.provider as AnchorProvider).wallet.publicKey;
    const ix = await this.program.methods
      .groupCreate(groupNum, testing ? 1 : 0, version)
      .accounts({
        creator: adminPk,
        payer: adminPk,
        insuranceMint: insuranceMintPk,
      })
      .instruction();
    return await this.sendAndConfirmTransaction([ix]);
  }

  public async groupEdit(
    group: Group,
    admin?: PublicKey,
    fastListingAdmin?: PublicKey,
    securityAdmin?: PublicKey,
    testing?: number,
    version?: number,
    depositLimitQuote?: BN,
    feesPayWithMngo?: boolean,
    feesMngoBonusRate?: number,
    feesSwapMangoAccount?: PublicKey,
    feesMngoTokenIndex?: TokenIndex,
    feesExpiryInterval?: BN,
    allowedFastListingsPerInterval?: number,
  ): Promise<MangoSignatureStatus> {
    const ix = await this.program.methods
      .groupEdit(
        admin ?? null,
        fastListingAdmin ?? null,
        securityAdmin ?? null,
        testing ?? null,
        version ?? null,
        depositLimitQuote !== undefined ? depositLimitQuote : null,
        feesPayWithMngo ?? null,
        feesMngoBonusRate ?? null,
        feesSwapMangoAccount ?? null,
        feesMngoTokenIndex ?? null,
        feesExpiryInterval ?? null,
        allowedFastListingsPerInterval ?? null,
      )
      .accounts({
        group: group.publicKey,
        admin: (this.program.provider as AnchorProvider).wallet.publicKey,
      })
      .instruction();
    return await this.sendAndConfirmTransactionForGroup(group, [ix]);
  }

  public async ixGateSet(
    group: Group,
    ixGateParams: IxGateParams,
  ): Promise<MangoSignatureStatus> {
    const ix = await this.program.methods
      .ixGateSet(buildIxGate(ixGateParams))
      .accounts({
        group: group.publicKey,
        admin: (this.program.provider as AnchorProvider).wallet.publicKey,
      })
      .instruction();
    return await this.sendAndConfirmTransactionForGroup(group, [ix]);
  }

  public async groupClose(group: Group): Promise<MangoSignatureStatus> {
    const adminPk = (this.program.provider as AnchorProvider).wallet.publicKey;
    const ix = await this.program.methods
      .groupClose()
      .accounts({
        group: group.publicKey,
        insuranceVault: group.insuranceVault,
        admin: adminPk,
        solDestination: (this.program.provider as AnchorProvider).wallet
          .publicKey,
      })
      .instruction();
    return await this.sendAndConfirmTransactionForGroup(group, [ix]);
  }

  public async getGroup(groupPk: PublicKey): Promise<Group> {
    const groupAccount = await this.program.account.group.fetch(groupPk);
    const group = Group.from(groupPk, groupAccount);
    await group.reloadAll(this);
    return group;
  }

  public async getGroupsForCreator(creatorPk: PublicKey): Promise<Group[]> {
    const filters: MemcmpFilter[] = [
      {
        memcmp: {
          bytes: creatorPk.toBase58(),
          offset: 8,
        },
      },
    ];

    const groups = (await this.program.account.group.all(filters)).map(
      (tuple) => Group.from(tuple.publicKey, tuple.account),
    );
    groups.forEach((group) => group.reloadAll(this));
    return groups;
  }

  public async getGroupForCreator(
    creatorPk: PublicKey,
    groupNum: number,
  ): Promise<Group> {
    const bbuf = Buffer.alloc(4);
    bbuf.writeUInt32LE(groupNum);
    const filters: MemcmpFilter[] = [
      {
        memcmp: {
          bytes: creatorPk.toBase58(),
          offset: 8,
        },
      },
      {
        memcmp: {
          bytes: bs58.encode(bbuf),
          offset: 40,
        },
      },
    ];
    const groups = (await this.program.account.group.all(filters)).map(
      (tuple) => Group.from(tuple.publicKey, tuple.account),
    );
    await groups[0].reloadAll(this);
    return groups[0];
  }

  public async getIds(groupPk: PublicKey): Promise<Id | undefined> {
    switch (this.idsSource) {
      case 'api':
        return await Id.fromApi(groupPk);
      case 'get-program-accounts':
        return undefined;
      case 'static':
        return Id.fromIdsByPk(groupPk);
    }
  }

  // Tokens/Banks

  public async tokenRegister(
    group: Group,
    mintPk: PublicKey,
    oraclePk: PublicKey,
    tokenIndex: number,
    name: string,
    params: TokenRegisterParams,
  ): Promise<MangoSignatureStatus> {
    const ix = await this.program.methods
      .tokenRegister(
        tokenIndex,
        name,
        params.oracleConfig,
        params.interestRateParams,
        params.loanFeeRate,
        params.loanOriginationFeeRate,
        params.maintAssetWeight,
        params.initAssetWeight,
        params.maintLiabWeight,
        params.initLiabWeight,
        params.liquidationFee,
        params.stablePriceDelayIntervalSeconds,
        params.stablePriceDelayGrowthLimit,
        params.stablePriceGrowthLimit,
        params.minVaultToDepositsRatio,
        new BN(params.netBorrowLimitWindowSizeTs),
        new BN(params.netBorrowLimitPerWindowQuote),
        params.borrowWeightScaleStartQuote,
        params.depositWeightScaleStartQuote,
        params.reduceOnly,
        params.tokenConditionalSwapTakerFeeRate,
        params.tokenConditionalSwapMakerFeeRate,
        params.flashLoanSwapFeeRate,
        params.interestCurveScaling,
        params.interestTargetUtilization,
        params.groupInsuranceFund,
        params.depositLimit,
      )
      .accounts({
        group: group.publicKey,
        admin: (this.program.provider as AnchorProvider).wallet.publicKey,
        mint: mintPk,
        oracle: oraclePk,
        payer: (this.program.provider as AnchorProvider).wallet.publicKey,
        rent: SYSVAR_RENT_PUBKEY,
      })
      .instruction();
    return await this.sendAndConfirmTransactionForGroup(group, [ix]);
  }

  public async tokenRegisterTrustless(
    group: Group,
    mintPk: PublicKey,
    oraclePk: PublicKey,
    tokenIndex: number,
    name: string,
  ): Promise<MangoSignatureStatus> {
    const ix = await this.program.methods
      .tokenRegisterTrustless(tokenIndex, name)
      .accounts({
        group: group.publicKey,
        admin: (this.program.provider as AnchorProvider).wallet.publicKey,
        mint: mintPk,
        oracle: oraclePk,
        payer: (this.program.provider as AnchorProvider).wallet.publicKey,
        rent: SYSVAR_RENT_PUBKEY,
      })
      .instruction();
    return await this.sendAndConfirmTransactionForGroup(group, [ix]);
  }

  public async tokenEdit(
    group: Group,
    mintPk: PublicKey,
    params: TokenEditParams,
  ): Promise<MangoSignatureStatus> {
    const bank = group.getFirstBankByMint(mintPk);
    const mintInfo = group.mintInfosMapByTokenIndex.get(bank.tokenIndex)!;

    const ix = await this.program.methods
      .tokenEdit(
        params.oracle,
        params.oracleConfig,
        params.groupInsuranceFund,
        params.interestRateParams,
        params.loanFeeRate,
        params.loanOriginationFeeRate,
        params.maintAssetWeight,
        params.initAssetWeight,
        params.maintLiabWeight,
        params.initLiabWeight,
        params.liquidationFee,
        params.stablePriceDelayIntervalSeconds,
        params.stablePriceDelayGrowthLimit,
        params.stablePriceGrowthLimit,
        params.minVaultToDepositsRatio,
        params.netBorrowLimitPerWindowQuote !== null
          ? new BN(params.netBorrowLimitPerWindowQuote)
          : null,
        params.netBorrowLimitWindowSizeTs !== null
          ? new BN(params.netBorrowLimitWindowSizeTs)
          : null,
        params.borrowWeightScaleStartQuote,
        params.depositWeightScaleStartQuote,
        params.resetStablePrice ?? false,
        params.resetNetBorrowLimit ?? false,
        params.reduceOnly,
        params.name,
        params.forceClose,
        params.tokenConditionalSwapTakerFeeRate,
        params.tokenConditionalSwapMakerFeeRate,
        params.flashLoanSwapFeeRate,
        params.interestCurveScaling,
        params.interestTargetUtilization,
        params.maintWeightShiftStart,
        params.maintWeightShiftEnd,
        params.maintWeightShiftAssetTarget,
        params.maintWeightShiftLiabTarget,
        params.maintWeightShiftAbort ?? false,
        false, // setFallbackOracle, unused
        params.depositLimit,
      )
      .accounts({
        group: group.publicKey,
        oracle: params.oracle ?? bank.oracle,
        admin: (this.program.provider as AnchorProvider).wallet.publicKey,
        mintInfo: mintInfo.publicKey,
      })
      .remainingAccounts([
        {
          pubkey: bank.publicKey,
          isWritable: true,
          isSigner: false,
        } as AccountMeta,
      ])
      .instruction();
    return await this.sendAndConfirmTransactionForGroup(group, [ix]);
  }

  public async tokenForceCloseBorrowsWithToken(
    group: Group,
    liqor: MangoAccount,
    liqee: MangoAccount,
    assetTokenIndex: TokenIndex,
    liabTokenIndex: TokenIndex,
    maxLiabTransfer?: number,
  ): Promise<MangoSignatureStatus> {
    const assetBank = group.getFirstBankByTokenIndex(assetTokenIndex);
    const liabBank = group.getFirstBankByTokenIndex(liabTokenIndex);
    const healthRemainingAccounts: PublicKey[] =
      this.buildHealthRemainingAccounts(
        group,
        [liqor, liqee],
        [assetBank, liabBank],
        [],
      );
    const parsedHealthAccounts = healthRemainingAccounts.map(
      (pk) =>
        ({
          pubkey: pk,
          isWritable:
            pk.equals(assetBank.publicKey) || pk.equals(liabBank.publicKey)
              ? true
              : false,
          isSigner: false,
        } as AccountMeta),
    );
    const ix = await this.program.methods
      .tokenForceCloseBorrowsWithToken(
        assetTokenIndex,
        liabTokenIndex,
        maxLiabTransfer
          ? toNative(maxLiabTransfer, liabBank.mintDecimals)
          : U64_MAX_BN,
      )
      .accounts({
        group: group.publicKey,
        liqor: liqor.publicKey,
        liqorOwner: (this.program.provider as AnchorProvider).wallet.publicKey,
        liqee: liqee.publicKey,
      })
      .remainingAccounts(parsedHealthAccounts)
      .instruction();
    return await this.sendAndConfirmTransactionForGroup(group, [ix]);
  }

  public async tokenDeregister(
    group: Group,
    mintPk: PublicKey,
  ): Promise<MangoSignatureStatus> {
    const bank = group.getFirstBankByMint(mintPk);
    const adminPk = (this.program.provider as AnchorProvider).wallet.publicKey;

    const dustVaultPk = await getAssociatedTokenAddress(bank.mint, adminPk);
    const ai = await this.program.provider.connection.getAccountInfo(
      dustVaultPk,
    );
    const preInstructions: TransactionInstruction[] = [];
    if (!ai) {
      preInstructions.push(
        await createAssociatedTokenAccountIdempotentInstruction(
          adminPk,
          adminPk,
          bank.mint,
        ),
      );
    }

    const ix = await this.program.methods
      .tokenDeregister()
      .accounts({
        group: group.publicKey,
        admin: adminPk,
        mintInfo: group.mintInfosMapByTokenIndex.get(bank.tokenIndex)
          ?.publicKey,
        dustVault: dustVaultPk,
        solDestination: (this.program.provider as AnchorProvider).wallet
          .publicKey,
      })
      .remainingAccounts(
        [bank.publicKey, bank.vault].map(
          (pk) =>
            ({ pubkey: pk, isWritable: true, isSigner: false } as AccountMeta),
        ),
      )
      .instruction();

    return await this.sendAndConfirmTransactionForGroup(group, [
      ...preInstructions,
      ix,
    ]);
  }

  public async getBanksForGroup(group: Group): Promise<Bank[]> {
    return (
      await this.program.account.bank.all([
        {
          memcmp: {
            bytes: group.publicKey.toBase58(),
            offset: 8,
          },
        },
      ])
    ).map((tuple) => Bank.from(tuple.publicKey, tuple.account));
  }

  public async getMintInfosForGroup(group: Group): Promise<MintInfo[]> {
    return (
      await this.program.account.mintInfo.all([
        {
          memcmp: {
            bytes: group.publicKey.toBase58(),
            offset: 8,
          },
        },
      ])
    ).map((tuple) => {
      return MintInfo.from(tuple.publicKey, tuple.account);
    });
  }

  public async getMintInfoForTokenIndex(
    group: Group,
    tokenIndex: TokenIndex,
  ): Promise<MintInfo[]> {
    const tokenIndexBuf = Buffer.alloc(2);
    tokenIndexBuf.writeUInt16LE(tokenIndex);
    return (
      await this.program.account.mintInfo.all([
        {
          memcmp: {
            bytes: group.publicKey.toBase58(),
            offset: 8,
          },
        },
        {
          memcmp: {
            bytes: bs58.encode(tokenIndexBuf),
            offset: 40,
          },
        },
      ])
    ).map((tuple) => {
      return MintInfo.from(tuple.publicKey, tuple.account);
    });
  }

  // Stub Oracle

  public async stubOracleCreate(
    group: Group,
    mintPk: PublicKey,
    price: number,
  ): Promise<MangoSignatureStatus> {
    const ix = await this.program.methods
      .stubOracleCreate({ val: I80F48.fromNumber(price).getData() })
      .accounts({
        group: group.publicKey,
        admin: (this.program.provider as AnchorProvider).wallet.publicKey,
        mint: mintPk,
        payer: (this.program.provider as AnchorProvider).wallet.publicKey,
      })
      .instruction();
    return await this.sendAndConfirmTransactionForGroup(group, [ix]);
  }

  public async stubOracleClose(
    group: Group,
    oracle: PublicKey,
  ): Promise<MangoSignatureStatus> {
    const ix = await this.program.methods
      .stubOracleClose()
      .accounts({
        group: group.publicKey,
        oracle: oracle,
        solDestination: (this.program.provider as AnchorProvider).wallet
          .publicKey,
      })
      .instruction();
    return await this.sendAndConfirmTransactionForGroup(group, [ix]);
  }

  public async stubOracleSet(
    group: Group,
    oraclePk: PublicKey,
    price: number,
  ): Promise<MangoSignatureStatus> {
    const ix = await this.program.methods
      .stubOracleSet({ val: I80F48.fromNumber(price).getData() })
      .accounts({
        group: group.publicKey,
        admin: (this.program.provider as AnchorProvider).wallet.publicKey,
        oracle: oraclePk,
      })
      .instruction();
    return await this.sendAndConfirmTransactionForGroup(group, [ix]);
  }

  public async getStubOracle(
    group: Group,
    mintPk?: PublicKey,
  ): Promise<StubOracle[]> {
    const filters = [
      {
        memcmp: {
          bytes: group.publicKey.toBase58(),
          offset: 8,
        },
      },
    ];

    if (mintPk) {
      filters.push({
        memcmp: {
          bytes: mintPk.toBase58(),
          offset: 40,
        },
      });
    }

    return (await this.program.account.stubOracle.all(filters)).map((pa) =>
      StubOracle.from(pa.publicKey, pa.account),
    );
  }

  // MangoAccount

  public async createMangoAccount(
    group: Group,
    accountNumber?: number,
    name?: string,
    tokenCount?: number,
    serum3Count?: number,
    perpCount?: number,
    perpOoCount?: number,
  ): Promise<MangoSignatureStatus> {
    const ix = await this.program.methods
      .accountCreate(
        accountNumber ?? 0,
        tokenCount ?? 8,
        serum3Count ?? 4,
        perpCount ?? 4,
        perpOoCount ?? 32,
        name ?? '',
      )
      .accounts({
        group: group.publicKey,
        owner: (this.program.provider as AnchorProvider).wallet.publicKey,
        payer: (this.program.provider as AnchorProvider).wallet.publicKey,
      })
      .instruction();

    return await this.sendAndConfirmTransactionForGroup(group, [ix]);
  }

  public async expandMangoAccount(
    group: Group,
    account: MangoAccount,
    tokenCount: number,
    serum3Count: number,
    perpCount: number,
    perpOoCount: number,
  ): Promise<MangoSignatureStatus> {
    const ix = await this.program.methods
      .accountExpand(tokenCount, serum3Count, perpCount, perpOoCount)
      .accounts({
        group: group.publicKey,
        account: account.publicKey,
        owner: (this.program.provider as AnchorProvider).wallet.publicKey,
        payer: (this.program.provider as AnchorProvider).wallet.publicKey,
      })
      .instruction();
    return await this.sendAndConfirmTransactionForGroup(group, [ix]);
  }

  public async accountExpandV2(
    group: Group,
    account: MangoAccount,
    tokenCount: number,
    serum3Count: number,
    perpCount: number,
    perpOoCount: number,
    tokenConditionalSwapCount: number,
  ): Promise<MangoSignatureStatus> {
    const ix = await this.accountExpandV2Ix(
      group,
      account,
      tokenCount,
      serum3Count,
      perpCount,
      perpOoCount,
      tokenConditionalSwapCount,
    );
    return await this.sendAndConfirmTransactionForGroup(group, [ix]);
  }

  public async accountExpandV2Ix(
    group: Group,
    account: MangoAccount,
    tokenCount: number,
    serum3Count: number,
    perpCount: number,
    perpOoCount: number,
    tokenConditionalSwapCount: number,
  ): Promise<TransactionInstruction> {
    return await this.program.methods
      .accountExpandV2(
        tokenCount,
        serum3Count,
        perpCount,
        perpOoCount,
        tokenConditionalSwapCount,
      )
      .accounts({
        group: group.publicKey,
        account: account.publicKey,
        owner: (this.program.provider as AnchorProvider).wallet.publicKey,
        payer: (this.program.provider as AnchorProvider).wallet.publicKey,
      })
      .instruction();
  }

  public async editMangoAccount(
    group: Group,
    mangoAccount: MangoAccount,
    name?: string,
    delegate?: PublicKey,
    temporaryDelegate?: PublicKey,
    delegateExpiry?: number,
  ): Promise<MangoSignatureStatus> {
    const ix = await this.program.methods
      .accountEdit(
        name ?? null,
        delegate ?? null,
        temporaryDelegate ?? null,
        delegateExpiry ? new BN(delegateExpiry) : null,
      )
      .accounts({
        group: group.publicKey,
        account: mangoAccount.publicKey,
        owner: (this.program.provider as AnchorProvider).wallet.publicKey,
      })
      .instruction();

    return await this.sendAndConfirmTransactionForGroup(group, [ix]);
  }

  public async toggleMangoAccountFreeze(
    group: Group,
    mangoAccount: MangoAccount,
    freeze: boolean,
  ): Promise<MangoSignatureStatus> {
    const ix = await this.program.methods
      .accountToggleFreeze(freeze)
      .accounts({
        group: group.publicKey,
        account: mangoAccount.publicKey,
        admin: (this.program.provider as AnchorProvider).wallet.publicKey,
      })
      .instruction();
    return await this.sendAndConfirmTransactionForGroup(group, [ix]);
  }

  public async getMangoAccount(
    mangoAccountPk: PublicKey,
    loadSerum3Oo = false,
  ): Promise<MangoAccount> {
    const mangoAccount = await this.getMangoAccountFromPk(mangoAccountPk);
    if (loadSerum3Oo) {
      await mangoAccount?.reloadSerum3OpenOrders(this);
    }
    return mangoAccount;
  }

  private async getMangoAccountFromPk(
    mangoAccountPk: PublicKey,
  ): Promise<MangoAccount> {
    return this.getMangoAccountFromAi(
      mangoAccountPk,
      (await this.program.provider.connection.getAccountInfo(
        mangoAccountPk,
      )) as AccountInfo<Buffer>,
    );
  }

  public getMangoAccountFromAi(
    mangoAccountPk: PublicKey,
    ai: AccountInfo<Buffer>,
  ): MangoAccount {
    const decodedMangoAccount = this.program.coder.accounts.decode(
      'mangoAccount',
      ai.data,
    );

    return MangoAccount.from(mangoAccountPk, decodedMangoAccount);
  }

  public async getMangoAccountWithSlot(
    mangoAccountPk: PublicKey,
    loadSerum3Oo = false,
  ): Promise<{ slot: number; value: MangoAccount } | undefined> {
    const resp =
      await this.program.provider.connection.getAccountInfoAndContext(
        mangoAccountPk,
      );
    if (!resp?.value) return;
    const mangoAccount = await this.getMangoAccountFromAi(
      mangoAccountPk,
      resp.value,
    );
    if (loadSerum3Oo) {
      await mangoAccount?.reloadSerum3OpenOrders(this);
    }
    return { slot: resp.context.slot, value: mangoAccount };
  }

  public async getMangoAccountForOwner(
    group: Group,
    ownerPk: PublicKey,
    accountNumber: number,
    loadSerum3Oo = false,
  ): Promise<MangoAccount | undefined> {
    const mangoAccounts = await this.getMangoAccountsForOwner(
      group,
      ownerPk,
      loadSerum3Oo,
    );
    const foundMangoAccount = mangoAccounts.find(
      (a) => a.accountNum == accountNumber,
    );

    return foundMangoAccount;
  }

  public async getMangoAccountsForOwner(
    group: Group,
    ownerPk: PublicKey,
    loadSerum3Oo = false,
  ): Promise<MangoAccount[]> {
    const discriminatorMemcmp: {
      offset: number;
      bytes: string;
    } = this.program.account.mangoAccount.coder.accounts.memcmp(
      'mangoAccount',
      undefined,
    );

    const accounts = await Promise.all(
      (
        await this.program.provider.connection.getProgramAccounts(
          this.programId,
          {
            filters: [
              {
                memcmp: {
                  bytes: discriminatorMemcmp.bytes,
                  offset: discriminatorMemcmp.offset,
                },
              },
              {
                memcmp: {
                  bytes: group.publicKey.toBase58(),
                  offset: 8,
                },
              },
              {
                memcmp: {
                  bytes: ownerPk.toBase58(),
                  offset: 40,
                },
              },
            ],
          },
        )
      ).map((account) => {
        return this.getMangoAccountFromAi(account.pubkey, account.account);
      }),
    );

    if (loadSerum3Oo) {
      await Promise.all(
        accounts.map(async (a) => await a.reloadSerum3OpenOrders(this)),
      );
    }

    return accounts;
  }

  public async getMangoAccountsForDelegate(
    group: Group,
    delegate: PublicKey,
    loadSerum3Oo = false,
  ): Promise<MangoAccount[]> {
    const discriminatorMemcmp: {
      offset: number;
      bytes: string;
    } = this.program.account.mangoAccount.coder.accounts.memcmp(
      'mangoAccount',
      undefined,
    );

    const accounts = await Promise.all(
      (
        await this.program.provider.connection.getProgramAccounts(
          this.programId,
          {
            filters: [
              {
                memcmp: {
                  bytes: discriminatorMemcmp.bytes,
                  offset: discriminatorMemcmp.offset,
                },
              },
              {
                memcmp: {
                  bytes: group.publicKey.toBase58(),
                  offset: 8,
                },
              },
              {
                memcmp: {
                  bytes: delegate.toBase58(),
                  offset: 104,
                },
              },
            ],
          },
        )
      ).map((account) => {
        return this.getMangoAccountFromAi(account.pubkey, account.account);
      }),
    );

    if (loadSerum3Oo) {
      await Promise.all(
        accounts.map(async (a) => await a.reloadSerum3OpenOrders(this)),
      );
    }

    return accounts;
  }

  public async getAllMangoAccounts(
    group: Group,
    loadSerum3Oo = false,
  ): Promise<MangoAccount[]> {
    const discriminatorMemcmp: {
      offset: number;
      bytes: string;
    } = this.program.account.mangoAccount.coder.accounts.memcmp(
      'mangoAccount',
      undefined,
    );

    const accounts = await Promise.all(
      (
        await this.program.provider.connection.getProgramAccounts(
          this.programId,
          {
            filters: [
              {
                memcmp: {
                  bytes: discriminatorMemcmp.bytes,
                  offset: discriminatorMemcmp.offset,
                },
              },
              {
                memcmp: {
                  bytes: group.publicKey.toBase58(),
                  offset: 8,
                },
              },
            ],
          },
        )
      ).map((account) => {
        return this.getMangoAccountFromAi(account.pubkey, account.account);
      }),
    );

    if (loadSerum3Oo) {
      const ooPks = accounts
        .map((a) => a.serum3Active().map((serum3) => serum3.openOrders))
        .flat();

      const ais: AccountInfo<Buffer>[] = (
        await Promise.all(
          chunk(ooPks, 100).map(
            async (ooPksChunk) =>
              await this.program.provider.connection.getMultipleAccountsInfo(
                ooPksChunk,
              ),
          ),
        )
      ).flat();

      if (ooPks.length != ais.length) {
        throw new Error(`Error in fetch all open orders accounts!`);
      }

      const serum3OosMapByOo = new Map(
        Array.from(
          ais.map((ai, i) => {
            if (ai == null) {
              throw new Error(`Undefined AI for open orders ${ooPks[i]}!`);
            }
            const oo = OpenOrders.fromAccountInfo(
              ooPks[i],
              ai,
              OPENBOOK_PROGRAM_ID[this.cluster],
            );
            return [ooPks[i].toBase58(), oo];
          }),
        ),
      );

      accounts.forEach(
        async (a) => await a.loadSerum3OpenOrders(serum3OosMapByOo),
      );
    }

    return accounts;
  }

  /**
   * Note: this ix doesn't settle liabs, reduce open positions, or withdraw tokens to wallet,
   * it simply closes the account. To close successfully ensure all positions are closed, or
   * use forceClose flag
   * @param group
   * @param mangoAccount
   * @param forceClose
   * @returns
   */
  public async closeMangoAccount(
    group: Group,
    mangoAccount: MangoAccount,
    forceClose = false,
  ): Promise<MangoSignatureStatus> {
    const ix = await this.program.methods
      .accountClose(forceClose)
      .accounts({
        group: group.publicKey,
        account: mangoAccount.publicKey,
        owner: (this.program.provider as AnchorProvider).wallet.publicKey,
        solDestination: mangoAccount.owner,
      })
      .instruction();

    return await this.sendAndConfirmTransactionForGroup(group, [ix]);
  }

  public async emptyAndCloseMangoAccount(
    group: Group,
    mangoAccount: MangoAccount,
  ): Promise<MangoSignatureStatus> {
    // Work on a deep cloned mango account, since we would deactivating positions
    // before deactivation reaches on-chain state in order to simplify building a fresh list
    // of healthRemainingAccounts to each subsequent ix
    const clonedMangoAccount = cloneDeep(mangoAccount);
    const instructions: TransactionInstruction[] = [];

    for (const serum3Account of clonedMangoAccount.serum3Active()) {
      const serum3Market = group.serum3MarketsMapByMarketIndex.get(
        serum3Account.marketIndex,
      )!;

      const closeOOIx = await this.serum3CloseOpenOrdersIx(
        group,
        clonedMangoAccount,
        serum3Market.serumMarketExternal,
      );
      instructions.push(closeOOIx);
      serum3Account.marketIndex =
        Serum3Orders.Serum3MarketIndexUnset as MarketIndex;
    }

    for (const pp of clonedMangoAccount.perpActive()) {
      const perpMarketIndex = pp.marketIndex;
      const perpMarket = group.getPerpMarketByMarketIndex(perpMarketIndex);
      const deactivatingPositionIx = await this.perpDeactivatePositionIx(
        group,
        clonedMangoAccount,
        perpMarketIndex,
      );
      instructions.push(deactivatingPositionIx);
      pp.marketIndex = PerpPosition.PerpMarketIndexUnset as PerpMarketIndex;
    }

    for (const tp of clonedMangoAccount.tokensActive()) {
      const bank = group.getFirstBankByTokenIndex(tp.tokenIndex);
      const withdrawIx = await this.tokenWithdrawNativeIx(
        group,
        clonedMangoAccount,
        bank.mint,
        U64_MAX_BN,
        false,
      );
      instructions.push(...withdrawIx);
      tp.tokenIndex = TokenPosition.TokenIndexUnset as TokenIndex;
    }

    const closeIx = await this.program.methods
      .accountClose(false)
      .accounts({
        group: group.publicKey,
        account: clonedMangoAccount.publicKey,
        owner: (this.program.provider as AnchorProvider).wallet.publicKey,
        solDestination: clonedMangoAccount.owner,
      })
      .instruction();
    instructions.push(closeIx);

    return await this.sendAndConfirmTransactionForGroup(group, instructions);
  }

  public async accountBuybackFeesWithMngoIx(
    group: Group,
    mangoAccount: MangoAccount,
    maxBuybackUsd?: number,
  ): Promise<TransactionInstruction> {
    maxBuybackUsd = maxBuybackUsd ?? mangoAccount.getMaxFeesBuybackUi(group);
    return await this.program.methods
      .accountBuybackFeesWithMngo(toNative(maxBuybackUsd, 6))
      .accounts({
        group: group.publicKey,
        account: mangoAccount.publicKey,
        daoAccount: group.buybackFeesSwapMangoAccount,
        mngoBank: group.getFirstBankForMngo().publicKey,
        mngoOracle: group.getFirstBankForMngo().oracle,
        feesBank: group.getFirstBankByTokenIndex(0 as TokenIndex).publicKey,
        feesOracle: group.getFirstBankByTokenIndex(0 as TokenIndex).oracle,
      })
      .instruction();
  }

  public async accountBuybackFeesWithMngo(
    group: Group,
    mangoAccount: MangoAccount,
    maxBuyback?: number,
  ): Promise<MangoSignatureStatus> {
    const ix = await this.accountBuybackFeesWithMngoIx(
      group,
      mangoAccount,
      maxBuyback,
    );
    return await this.sendAndConfirmTransactionForGroup(group, [ix]);
  }

  public async tokenDeposit(
    group: Group,
    mangoAccount: MangoAccount,
    mintPk: PublicKey,
    amount: number,
    reduceOnly?: boolean,
    confirmInBackground?: boolean,
  ): Promise<MangoSignatureStatus>;

  public async tokenDeposit(
    group: Group,
    mangoAccount: MangoAccount,
    mintPk: PublicKey,
    amount: number,
    reduceOnly?: boolean,
    confirmInBackground?: true & boolean,
  ): Promise<MangoSignature>;

  public async tokenDeposit(
    group: Group,
    mangoAccount: MangoAccount,
    mintPk: PublicKey,
    amount: number,
    reduceOnly = false,
    confirmInBackground = false,
  ): Promise<MangoSignatureStatus | MangoSignature> {
    const decimals = group.getMintDecimals(mintPk);
    const nativeAmount = toNative(amount, decimals);
    return await this.tokenDepositNative(
      group,
      mangoAccount,
      mintPk,
      nativeAmount,
      reduceOnly,
      confirmInBackground,
    );
  }

  public async tokenDepositNative(
    group: Group,
    mangoAccount: MangoAccount,
    mintPk: PublicKey,
    nativeAmount: BN,
    reduceOnly?: boolean,
    confirmInBackground?: boolean,
  ): Promise<MangoSignatureStatus>;

  public async tokenDepositNative(
    group: Group,
    mangoAccount: MangoAccount,
    mintPk: PublicKey,
    nativeAmount: BN,
    reduceOnly?: boolean,
    confirmInBackground?: true & boolean,
  ): Promise<MangoSignature>;

  public async tokenDepositNative(
    group: Group,
    mangoAccount: MangoAccount,
    mintPk: PublicKey,
    nativeAmount: BN,
    reduceOnly = false,
    confirmInBackground = false,
  ): Promise<MangoSignatureStatus | MangoSignature> {
    const bank = group.getFirstBankByMint(mintPk);

    const tokenAccountPk = await getAssociatedTokenAddress(
      mintPk,
      mangoAccount.owner,
    );

    let wrappedSolAccount: PublicKey | undefined;
    let preInstructions: TransactionInstruction[] = [];
    let postInstructions: TransactionInstruction[] = [];
    if (mintPk.equals(NATIVE_MINT)) {
      // Generate a random seed for wrappedSolAccount.
      const seed = Keypair.generate().publicKey.toBase58().slice(0, 32);
      // Calculate a publicKey that will be controlled by the `mangoAccount.owner`.
      wrappedSolAccount = await PublicKey.createWithSeed(
        mangoAccount.owner,
        seed,
        TOKEN_PROGRAM_ID,
      );

      const lamports = nativeAmount.add(new BN(1e7));

      preInstructions = [
        SystemProgram.createAccountWithSeed({
          fromPubkey: mangoAccount.owner,
          basePubkey: mangoAccount.owner,
          seed,
          newAccountPubkey: wrappedSolAccount,
          lamports: lamports.toNumber(),
          space: 165,
          programId: TOKEN_PROGRAM_ID,
        }),
        createInitializeAccount3Instruction(
          wrappedSolAccount,
          NATIVE_MINT,
          mangoAccount.owner,
        ),
      ];
      postInstructions = [
        createCloseAccountInstruction(
          wrappedSolAccount,
          mangoAccount.owner,
          mangoAccount.owner,
        ),
      ];
    }

    const healthRemainingAccounts: PublicKey[] =
      this.buildHealthRemainingAccounts(group, [mangoAccount], [bank], []);

    const ix = await this.program.methods
      .tokenDeposit(new BN(nativeAmount), reduceOnly)
      .accounts({
        group: group.publicKey,
        account: mangoAccount.publicKey,
        owner: mangoAccount.owner,
        bank: bank.publicKey,
        vault: bank.vault,
        oracle: bank.oracle,
        tokenAccount: wrappedSolAccount ?? tokenAccountPk,
        tokenAuthority: mangoAccount.owner,
      })
      .remainingAccounts(
        healthRemainingAccounts.map(
          (pk) =>
            ({ pubkey: pk, isWritable: false, isSigner: false } as AccountMeta),
        ),
      )
      .instruction();

    return await this.sendAndConfirmTransactionForGroup(
      group,
      [...preInstructions, ix, ...postInstructions],
      {
        confirmInBackground: confirmInBackground,
      },
    );
  }

  public async tokenWithdrawAllDepositForAllUnconfidentOrStaleOracles(
    group: Group,
    mangoAccount: MangoAccount,
  ): Promise<MangoSignatureStatus> {
    const nowSlot = await this.connection.getSlot();

    const banksToWithdrawFrom = Array.from(group.banksMapByTokenIndex.values())
      .map((banks) => banks[0])
      .filter((bank) => bank.isOracleStaleOrUnconfident(nowSlot))
      .filter((b) => mangoAccount.getTokenBalanceUi(b) > 0);

    if (banksToWithdrawFrom.length === 0) {
      throw new Error(`No stale oracle or bad confidence oracle deposits!`);
    }

    const ixs = await Promise.all(
      banksToWithdrawFrom.map((bank) => {
        return this.tokenWithdrawNativeIx(
          group,
          mangoAccount,
          bank.mint,
          U64_MAX_BN,
          false,
        );
      }),
    );

    return await this.sendAndConfirmTransactionForGroup(group, ixs.flat());
  }

  /**
   * Withdraw the entire deposit balance for a token, effectively freeing the token position
   *
   * @param group
   * @param mangoAccount
   * @param mintPk
   * @returns
   */
  public async tokenWithdrawAllDepositForMint(
    group: Group,
    mangoAccount: MangoAccount,
    mintPk: PublicKey,
  ): Promise<MangoSignatureStatus> {
    const bank = group.getFirstBankByMint(mintPk);
    const b = mangoAccount.getTokenBalance(bank).toNumber();
    if (b < 0) {
      throw new Error(`Only call this method for deposits and not borrows!`);
    }
    const ixs = await this.tokenWithdrawNativeIx(
      group,
      mangoAccount,
      mintPk,
      U64_MAX_BN,
      false,
    );

    return await this.sendAndConfirmTransactionForGroup(group, ixs);
  }

  public async tokenWithdraw(
    group: Group,
    mangoAccount: MangoAccount,
    mintPk: PublicKey,
    amount: number,
    allowBorrow: boolean,
  ): Promise<MangoSignatureStatus> {
    const nativeAmount = toNative(amount, group.getMintDecimals(mintPk));
    const ixs = await this.tokenWithdrawNativeIx(
      group,
      mangoAccount,
      mintPk,
      nativeAmount,
      allowBorrow,
    );

    return await this.sendAndConfirmTransactionForGroup(group, ixs);
  }

  public async tokenWithdrawNativeIx(
    group: Group,
    mangoAccount: MangoAccount,
    mintPk: PublicKey,
    nativeAmount: BN,
    allowBorrow: boolean,
  ): Promise<TransactionInstruction[]> {
    const bank = group.getFirstBankByMint(mintPk);

    const tokenAccountPk = await getAssociatedTokenAddress(
      bank.mint,
      mangoAccount.owner,
      true,
    );

    // ensure withdraws don't fail with missing ATAs
    const preInstructions: TransactionInstruction[] = [
      await createAssociatedTokenAccountIdempotentInstruction(
        mangoAccount.owner,
        mangoAccount.owner,
        bank.mint,
      ),
    ];

    const postInstructions: TransactionInstruction[] = [];
    if (mintPk.equals(NATIVE_MINT)) {
      postInstructions.push(
        createCloseAccountInstruction(
          tokenAccountPk,
          mangoAccount.owner,
          mangoAccount.owner,
        ),
      );
    }

    const healthRemainingAccounts: PublicKey[] =
      this.buildHealthRemainingAccounts(group, [mangoAccount], [bank], [], []);

    const ix = await this.program.methods
      .tokenWithdraw(new BN(nativeAmount), allowBorrow)
      .accounts({
        group: group.publicKey,
        account: mangoAccount.publicKey,
        owner: mangoAccount.owner,
        bank: bank.publicKey,
        vault: bank.vault,
        oracle: bank.oracle,
        tokenAccount: tokenAccountPk,
      })
      .remainingAccounts(
        healthRemainingAccounts.map(
          (pk) =>
            ({
              pubkey: pk,
              isWritable: false,
              isSigner: false,
            } as AccountMeta),
        ),
      )
      .instruction();

    return [...preInstructions, ix, ...postInstructions];
  }

  public async tokenWithdrawNative(
    group: Group,
    mangoAccount: MangoAccount,
    mintPk: PublicKey,
    nativeAmount: BN,
    allowBorrow: boolean,
  ): Promise<MangoSignatureStatus> {
    const ixs = await this.tokenWithdrawNativeIx(
      group,
      mangoAccount,
      mintPk,
      nativeAmount,
      allowBorrow,
    );
    return await this.sendAndConfirmTransactionForGroup(group, ixs);
  }

  // Serum

  public async serum3RegisterMarket(
    group: Group,
    serum3MarketExternalPk: PublicKey,
    baseBank: Bank,
    quoteBank: Bank,
    marketIndex: number,
    name: string,
    oraclePriceBand: number,
  ): Promise<MangoSignatureStatus> {
    const ix = await this.program.methods
      .serum3RegisterMarket(marketIndex, name, oraclePriceBand)
      .accounts({
        group: group.publicKey,
        admin: (this.program.provider as AnchorProvider).wallet.publicKey,
        serumProgram: OPENBOOK_PROGRAM_ID[this.cluster],
        serumMarketExternal: serum3MarketExternalPk,
        baseBank: baseBank.publicKey,
        quoteBank: quoteBank.publicKey,
        payer: (this.program.provider as AnchorProvider).wallet.publicKey,
      })
      .instruction();
    return await this.sendAndConfirmTransactionForGroup(group, [ix]);
  }

  public async serum3EditMarketIx(
    group: Group,
    serum3MarketIndex: MarketIndex,
    admin: PublicKey,
    reduceOnly: boolean | null,
    forceClose: boolean | null,
    name: string | null,
    oraclePriceBand: number | null,
  ): Promise<TransactionInstruction> {
    const serum3Market =
      group.serum3MarketsMapByMarketIndex.get(serum3MarketIndex);
    const ix = await this.program.methods
      .serum3EditMarket(reduceOnly, forceClose, name, oraclePriceBand)
      .accounts({
        group: group.publicKey,
        admin: admin,
        market: serum3Market?.publicKey,
      })
      .instruction();
    return ix;
  }

  public async serum3EditMarket(
    group: Group,
    serum3MarketIndex: MarketIndex,
    reduceOnly: boolean | null,
    forceClose: boolean | null,
    name: string | null,
    oraclePriceBand: number | null,
  ): Promise<MangoSignatureStatus> {
    const admin = (this.program.provider as AnchorProvider).wallet.publicKey;
    const ix = await this.serum3EditMarketIx(
      group,
      serum3MarketIndex,
      admin,
      reduceOnly,
      forceClose,
      name,
      oraclePriceBand,
    );
    return await this.sendAndConfirmTransactionForGroup(group, [ix]);
  }

  public async serum3deregisterMarket(
    group: Group,
    externalMarketPk: PublicKey,
  ): Promise<MangoSignatureStatus> {
    const serum3Market = group.serum3MarketsMapByExternal.get(
      externalMarketPk.toBase58(),
    )!;

    const marketIndexBuf = Buffer.alloc(2);
    marketIndexBuf.writeUInt16LE(serum3Market.marketIndex);
    const [indexReservation] = await PublicKey.findProgramAddress(
      [Buffer.from('Serum3Index'), group.publicKey.toBuffer(), marketIndexBuf],
      this.program.programId,
    );

    const ix = await this.program.methods
      .serum3DeregisterMarket()
      .accounts({
        group: group.publicKey,
        serumMarket: serum3Market.publicKey,
        indexReservation,
        solDestination: (this.program.provider as AnchorProvider).wallet
          .publicKey,
      })
      .instruction();
    return await this.sendAndConfirmTransactionForGroup(group, [ix]);
  }

  public async serum3GetMarkets(
    group: Group,
    baseTokenIndex?: number,
    quoteTokenIndex?: number,
  ): Promise<Serum3Market[]> {
    const bumpfbuf = Buffer.alloc(1);
    bumpfbuf.writeUInt8(255);

    const filters: MemcmpFilter[] = [
      {
        memcmp: {
          bytes: group.publicKey.toBase58(),
          offset: 8,
        },
      },
    ];

    if (baseTokenIndex) {
      const bbuf = Buffer.alloc(2);
      bbuf.writeUInt16LE(baseTokenIndex);
      filters.push({
        memcmp: {
          bytes: bs58.encode(bbuf),
          offset: 40,
        },
      });
    }

    if (quoteTokenIndex) {
      const qbuf = Buffer.alloc(2);
      qbuf.writeUInt16LE(quoteTokenIndex);
      filters.push({
        memcmp: {
          bytes: bs58.encode(qbuf),
          offset: 42,
        },
      });
    }

    return (await this.program.account.serum3Market.all(filters)).map((tuple) =>
      Serum3Market.from(tuple.publicKey, tuple.account),
    );
  }

  public async serum3CreateOpenOrders(
    group: Group,
    mangoAccount: MangoAccount,
    externalMarketPk: PublicKey,
  ): Promise<MangoSignatureStatus> {
    const serum3Market: Serum3Market = group.serum3MarketsMapByExternal.get(
      externalMarketPk.toBase58(),
    )!;

    const ix = await this.program.methods
      .serum3CreateOpenOrders()
      .accounts({
        group: group.publicKey,
        account: mangoAccount.publicKey,
        serumMarket: serum3Market.publicKey,
        serumProgram: serum3Market.serumProgram,
        serumMarketExternal: serum3Market.serumMarketExternal,
        owner: (this.program.provider as AnchorProvider).wallet.publicKey,
        payer: (this.program.provider as AnchorProvider).wallet.publicKey,
      })
      .instruction();
    return await this.sendAndConfirmTransactionForGroup(group, [ix]);
  }

  public async serum3CreateOpenOrdersIx(
    group: Group,
    mangoAccount: MangoAccount,
    externalMarketPk: PublicKey,
  ): Promise<TransactionInstruction> {
    const serum3Market: Serum3Market = group.serum3MarketsMapByExternal.get(
      externalMarketPk.toBase58(),
    )!;

    const ix = await this.program.methods
      .serum3CreateOpenOrders()
      .accounts({
        group: group.publicKey,
        account: mangoAccount.publicKey,
        serumMarket: serum3Market.publicKey,
        serumProgram: serum3Market.serumProgram,
        serumMarketExternal: serum3Market.serumMarketExternal,
        owner: (this.program.provider as AnchorProvider).wallet.publicKey,
        payer: (this.program.provider as AnchorProvider).wallet.publicKey,
      })
      .instruction();

    return ix;
  }

  public async serum3CloseOpenOrdersIx(
    group: Group,
    mangoAccount: MangoAccount,
    externalMarketPk: PublicKey,
  ): Promise<TransactionInstruction> {
    const serum3Market = group.serum3MarketsMapByExternal.get(
      externalMarketPk.toBase58(),
    )!;

    return await this.program.methods
      .serum3CloseOpenOrders()
      .accounts({
        group: group.publicKey,
        account: mangoAccount.publicKey,
        serumMarket: serum3Market.publicKey,
        serumProgram: serum3Market.serumProgram,
        serumMarketExternal: serum3Market.serumMarketExternal,
        openOrders: await serum3Market.findOoPda(
          this.programId,
          mangoAccount.publicKey,
        ),
        solDestination: (this.program.provider as AnchorProvider).wallet
          .publicKey,
      })
      .instruction();
  }

  public async serum3CloseOpenOrders(
    group: Group,
    mangoAccount: MangoAccount,
    externalMarketPk: PublicKey,
  ): Promise<MangoSignatureStatus> {
    const ix = await this.serum3CloseOpenOrdersIx(
      group,
      mangoAccount,
      externalMarketPk,
    );

    return await sendTransaction(
      this.program.provider as AnchorProvider,
      [ix],
      group.addressLookupTablesList,
      {
        postSendTxCallback: this.postSendTxCallback,
        postTxConfirmationCallback: this.postTxConfirmationCallback,
      },
    );
  }

  public async serum3LiqForceCancelOrders(
    group: Group,
    mangoAccount: MangoAccount,
    externalMarketPk: PublicKey,
    limit?: number,
  ): Promise<MangoSignatureStatus> {
    const serum3Market = group.serum3MarketsMapByExternal.get(
      externalMarketPk.toBase58(),
    )!;
    const serum3MarketExternal = group.serum3ExternalMarketsMap.get(
      externalMarketPk.toBase58(),
    )!;
    const openOrders = await serum3Market.findOoPda(
      this.programId,
      mangoAccount.publicKey,
    );

    const healthRemainingAccounts: PublicKey[] =
      this.buildHealthRemainingAccounts(
        group,
        [mangoAccount],
        [],
        [],
        [[serum3Market, openOrders]],
      );

    const ix = await this.program.methods
      .serum3LiqForceCancelOrders(limit ?? 10)
      .accounts({
        group: group.publicKey,
        account: mangoAccount.publicKey,
        openOrders,
        serumMarket: serum3Market.publicKey,
        serumProgram: OPENBOOK_PROGRAM_ID[this.cluster],
        serumMarketExternal: serum3Market.serumMarketExternal,
        marketBids: serum3MarketExternal.bidsAddress,
        marketAsks: serum3MarketExternal.asksAddress,
        marketEventQueue: serum3MarketExternal.decoded.eventQueue,
        marketBaseVault: serum3MarketExternal.decoded.baseVault,
        marketQuoteVault: serum3MarketExternal.decoded.quoteVault,
        marketVaultSigner: await generateSerum3MarketExternalVaultSignerAddress(
          this.cluster,
          serum3Market,
          serum3MarketExternal,
        ),
        quoteBank: group.getFirstBankByTokenIndex(serum3Market.quoteTokenIndex)
          .publicKey,
        quoteVault: group.getFirstBankByTokenIndex(serum3Market.quoteTokenIndex)
          .vault,
        baseBank: group.getFirstBankByTokenIndex(serum3Market.baseTokenIndex)
          .publicKey,
        baseVault: group.getFirstBankByTokenIndex(serum3Market.baseTokenIndex)
          .vault,
      })
      .remainingAccounts(
        healthRemainingAccounts.map(
          (pk) =>
            ({ pubkey: pk, isWritable: false, isSigner: false } as AccountMeta),
        ),
      )
      .instruction();

    return await this.sendAndConfirmTransactionForGroup(group, [ix]);
  }

  public async serum3PlaceOrderIx(
    group: Group,
    mangoAccount: MangoAccount,
    externalMarketPk: PublicKey,
    side: Serum3Side,
    price: number,
    size: number,
    selfTradeBehavior: Serum3SelfTradeBehavior,
    orderType: Serum3OrderType,
    clientOrderId: number,
    limit: number,
  ): Promise<TransactionInstruction[]> {
    return await this.serum3PlaceOrderV2Ix(
      group,
      mangoAccount,
      externalMarketPk,
      side,
      price,
      size,
      selfTradeBehavior,
      orderType,
      clientOrderId,
      limit,
    );
  }

  public async serum3PlaceOrderV1Ix(
    group: Group,
    mangoAccount: MangoAccount,
    externalMarketPk: PublicKey,
    side: Serum3Side,
    price: number,
    size: number,
    selfTradeBehavior: Serum3SelfTradeBehavior,
    orderType: Serum3OrderType,
    clientOrderId: number,
    limit: number,
  ): Promise<TransactionInstruction[]> {
    const ixs: TransactionInstruction[] = [];
    const serum3Market = group.serum3MarketsMapByExternal.get(
      externalMarketPk.toBase58(),
    )!;

    let openOrderPk: PublicKey | undefined = undefined;
    const banks: Bank[] = [];
    const openOrdersForMarket: [Serum3Market, PublicKey][] = [];
    if (!mangoAccount.getSerum3Account(serum3Market.marketIndex)) {
      const ix = await this.serum3CreateOpenOrdersIx(
        group,
        mangoAccount,
        serum3Market.serumMarketExternal,
      );
      ixs.push(ix);
      openOrderPk = await serum3Market.findOoPda(
        this.program.programId,
        mangoAccount.publicKey,
      );
      openOrdersForMarket.push([serum3Market, openOrderPk]);
      const baseTokenIndex = serum3Market.baseTokenIndex;
      const quoteTokenIndex = serum3Market.quoteTokenIndex;
      // only include banks if no deposit has been previously made for same token
      banks.push(group.getFirstBankByTokenIndex(quoteTokenIndex));
      banks.push(group.getFirstBankByTokenIndex(baseTokenIndex));
    }

    const healthRemainingAccounts: PublicKey[] =
      this.buildHealthRemainingAccounts(
        group,
        [mangoAccount],
        banks,
        [],
        openOrdersForMarket,
      );

    const serum3MarketExternal = group.serum3ExternalMarketsMap.get(
      externalMarketPk.toBase58(),
    )!;
    const serum3MarketExternalVaultSigner =
      await generateSerum3MarketExternalVaultSignerAddress(
        this.cluster,
        serum3Market,
        serum3MarketExternal,
      );

    const limitPrice = serum3MarketExternal.priceNumberToLots(price);
    const maxBaseQuantity = serum3MarketExternal.baseSizeNumberToLots(size);
    const isTaker = orderType !== Serum3OrderType.postOnly;
    const maxQuoteQuantity = new BN(
      Math.ceil(
        serum3MarketExternal.decoded.quoteLotSize.toNumber() *
          (1 + Math.max(serum3Market.getFeeRates(isTaker), 0)) *
          serum3MarketExternal.baseSizeNumberToLots(size).toNumber() *
          serum3MarketExternal.priceNumberToLots(price).toNumber(),
      ),
    );

    const payerTokenIndex = ((): TokenIndex => {
      if (side == Serum3Side.bid) {
        return serum3Market.quoteTokenIndex;
      } else {
        return serum3Market.baseTokenIndex;
      }
    })();

    const payerBank = group.getFirstBankByTokenIndex(payerTokenIndex);
    const ix = await this.program.methods
      .serum3PlaceOrder(
        side,
        limitPrice,
        maxBaseQuantity,
        maxQuoteQuantity,
        selfTradeBehavior,
        orderType,
        new BN(clientOrderId),
        limit,
      )
      .accounts({
        group: group.publicKey,
        account: mangoAccount.publicKey,
        owner: (this.program.provider as AnchorProvider).wallet.publicKey,
        openOrders:
          openOrderPk ||
          mangoAccount.getSerum3Account(serum3Market.marketIndex)?.openOrders,
        serumMarket: serum3Market.publicKey,
        serumProgram: OPENBOOK_PROGRAM_ID[this.cluster],
        serumMarketExternal: serum3Market.serumMarketExternal,
        marketBids: serum3MarketExternal.bidsAddress,
        marketAsks: serum3MarketExternal.asksAddress,
        marketEventQueue: serum3MarketExternal.decoded.eventQueue,
        marketRequestQueue: serum3MarketExternal.decoded.requestQueue,
        marketBaseVault: serum3MarketExternal.decoded.baseVault,
        marketQuoteVault: serum3MarketExternal.decoded.quoteVault,
        marketVaultSigner: serum3MarketExternalVaultSigner,
        payerBank: payerBank.publicKey,
        payerVault: payerBank.vault,
        payerOracle: payerBank.oracle,
      })
      .remainingAccounts(
        healthRemainingAccounts.map(
          (pk) =>
            ({ pubkey: pk, isWritable: false, isSigner: false } as AccountMeta),
        ),
      )
      .instruction();

    ixs.push(ix);

    return ixs;
  }

  public async serum3PlaceOrderV2Ix(
    group: Group,
    mangoAccount: MangoAccount,
    externalMarketPk: PublicKey,
    side: Serum3Side,
    price: number,
    size: number,
    selfTradeBehavior: Serum3SelfTradeBehavior,
    orderType: Serum3OrderType,
    clientOrderId: number,
    limit: number,
  ): Promise<TransactionInstruction[]> {
    const ixs: TransactionInstruction[] = [];
    const serum3Market = group.serum3MarketsMapByExternal.get(
      externalMarketPk.toBase58(),
    )!;

    let openOrderPk: PublicKey | undefined = undefined;
    const banks: Bank[] = [];
    const openOrdersForMarket: [Serum3Market, PublicKey][] = [];
    if (!mangoAccount.getSerum3Account(serum3Market.marketIndex)) {
      const ix = await this.serum3CreateOpenOrdersIx(
        group,
        mangoAccount,
        serum3Market.serumMarketExternal,
      );
      ixs.push(ix);
      openOrderPk = await serum3Market.findOoPda(
        this.program.programId,
        mangoAccount.publicKey,
      );
      openOrdersForMarket.push([serum3Market, openOrderPk]);
      const baseTokenIndex = serum3Market.baseTokenIndex;
      const quoteTokenIndex = serum3Market.quoteTokenIndex;
      // only include banks if no deposit has been previously made for same token
      banks.push(group.getFirstBankByTokenIndex(quoteTokenIndex));
      banks.push(group.getFirstBankByTokenIndex(baseTokenIndex));
    }

    const healthRemainingAccounts: PublicKey[] =
      this.buildHealthRemainingAccounts(
        group,
        [mangoAccount],
        banks,
        [],
        openOrdersForMarket,
      );

    const serum3MarketExternal = group.serum3ExternalMarketsMap.get(
      externalMarketPk.toBase58(),
    )!;
    const serum3MarketExternalVaultSigner =
      await generateSerum3MarketExternalVaultSignerAddress(
        this.cluster,
        serum3Market,
        serum3MarketExternal,
      );

    const limitPrice = serum3MarketExternal.priceNumberToLots(price);
    const maxBaseQuantity = serum3MarketExternal.baseSizeNumberToLots(size);
    const isTaker = orderType !== Serum3OrderType.postOnly;
    const maxQuoteQuantity = new BN(
      Math.ceil(
        serum3MarketExternal.decoded.quoteLotSize.toNumber() *
          (1 + Math.max(serum3Market.getFeeRates(isTaker), 0)) *
          serum3MarketExternal.baseSizeNumberToLots(size).toNumber() *
          serum3MarketExternal.priceNumberToLots(price).toNumber(),
      ),
    );

    const payerTokenIndex = ((): TokenIndex => {
      if (side == Serum3Side.bid) {
        return serum3Market.quoteTokenIndex;
      } else {
        return serum3Market.baseTokenIndex;
      }
    })();

    const receiverTokenIndex = ((): TokenIndex => {
      if (side == Serum3Side.bid) {
        return serum3Market.baseTokenIndex;
      } else {
        return serum3Market.quoteTokenIndex;
      }
    })();

    const payerBank = group.getFirstBankByTokenIndex(payerTokenIndex);
    const receiverBank = group.getFirstBankByTokenIndex(receiverTokenIndex);
    const ix = await this.program.methods
      .serum3PlaceOrderV2(
        side,
        limitPrice,
        maxBaseQuantity,
        maxQuoteQuantity,
        selfTradeBehavior,
        orderType,
        new BN(clientOrderId),
        limit,
      )
      .accounts({
        group: group.publicKey,
        account: mangoAccount.publicKey,
        owner: (this.program.provider as AnchorProvider).wallet.publicKey,
        openOrders:
          openOrderPk ||
          mangoAccount.getSerum3Account(serum3Market.marketIndex)?.openOrders,
        serumMarket: serum3Market.publicKey,
        serumProgram: OPENBOOK_PROGRAM_ID[this.cluster],
        serumMarketExternal: serum3Market.serumMarketExternal,
        marketBids: serum3MarketExternal.bidsAddress,
        marketAsks: serum3MarketExternal.asksAddress,
        marketEventQueue: serum3MarketExternal.decoded.eventQueue,
        marketRequestQueue: serum3MarketExternal.decoded.requestQueue,
        marketBaseVault: serum3MarketExternal.decoded.baseVault,
        marketQuoteVault: serum3MarketExternal.decoded.quoteVault,
        marketVaultSigner: serum3MarketExternalVaultSigner,
        payerBank: payerBank.publicKey,
        payerVault: payerBank.vault,
        payerOracle: payerBank.oracle,
      })
      .remainingAccounts(
        healthRemainingAccounts.map(
          (pk) =>
            ({
              pubkey: pk,
              isWritable: receiverBank.publicKey.equals(pk) ? true : false,
              isSigner: false,
            } as AccountMeta),
        ),
      )
      .instruction();

    ixs.push(ix);

    return ixs;
  }

  public async serum3PlaceOrder(
    group: Group,
    mangoAccount: MangoAccount,
    externalMarketPk: PublicKey,
    side: Serum3Side,
    price: number,
    size: number,
    selfTradeBehavior: Serum3SelfTradeBehavior,
    orderType: Serum3OrderType,
    clientOrderId: number,
    limit: number,
  ): Promise<MangoSignatureStatus> {
    const placeOrderIxs = await this.serum3PlaceOrderV2Ix(
      group,
      mangoAccount,
      externalMarketPk,
      side,
      price,
      size,
      selfTradeBehavior,
      orderType,
      clientOrderId,
      limit,
    );

    const settleIx = await this.serum3SettleFundsIx(
      group,
      mangoAccount,
      externalMarketPk,
    );

    const ixs = [...placeOrderIxs, settleIx];

    return await this.sendAndConfirmTransactionForGroup(group, ixs);
  }

  public async serum3CancelAllOrdersIx(
    group: Group,
    mangoAccount: MangoAccount,
    externalMarketPk: PublicKey,
    limit?: number,
  ): Promise<TransactionInstruction> {
    const serum3Market = group.serum3MarketsMapByExternal.get(
      externalMarketPk.toBase58(),
    )!;

    const serum3MarketExternal = group.serum3ExternalMarketsMap.get(
      externalMarketPk.toBase58(),
    )!;

    return await this.program.methods
      .serum3CancelAllOrders(limit ? limit : 10)
      .accounts({
        group: group.publicKey,
        account: mangoAccount.publicKey,
        owner: (this.program.provider as AnchorProvider).wallet.publicKey,
        openOrders: await serum3Market.findOoPda(
          this.programId,
          mangoAccount.publicKey,
        ),
        serumMarket: serum3Market.publicKey,
        serumProgram: OPENBOOK_PROGRAM_ID[this.cluster],
        serumMarketExternal: serum3Market.serumMarketExternal,
        marketBids: serum3MarketExternal.bidsAddress,
        marketAsks: serum3MarketExternal.asksAddress,
        marketEventQueue: serum3MarketExternal.decoded.eventQueue,
      })
      .instruction();
  }

  public async serum3CancelAllOrders(
    group: Group,
    mangoAccount: MangoAccount,
    externalMarketPk: PublicKey,
    limit?: number,
  ): Promise<MangoSignatureStatus> {
    return await this.sendAndConfirmTransactionForGroup(group, [
      await this.serum3CancelAllOrdersIx(
        group,
        mangoAccount,
        externalMarketPk,
        limit,
      ),
    ]);
  }

  public async serum3SettleFundsIx(
    group: Group,
    mangoAccount: MangoAccount,
    externalMarketPk: PublicKey,
  ): Promise<TransactionInstruction> {
    if (this.openbookFeesToDao == false) {
      throw new Error(
        `openbookFeesToDao is set to false, please use serum3SettleFundsV2Ix`,
      );
    }

    return await this.serum3SettleFundsV2Ix(
      group,
      mangoAccount,
      externalMarketPk,
    );
  }

  public async serum3SettleFundsV2Ix(
    group: Group,
    mangoAccount: MangoAccount,
    externalMarketPk: PublicKey,
  ): Promise<TransactionInstruction> {
    const serum3Market = group.serum3MarketsMapByExternal.get(
      externalMarketPk.toBase58(),
    )!;
    const serum3MarketExternal = group.serum3ExternalMarketsMap.get(
      externalMarketPk.toBase58(),
    )!;

    const [serum3MarketExternalVaultSigner, openOrderPublicKey] =
      await Promise.all([
        generateSerum3MarketExternalVaultSignerAddress(
          this.cluster,
          serum3Market,
          serum3MarketExternal,
        ),
        serum3Market.findOoPda(this.program.programId, mangoAccount.publicKey),
      ]);

    const ix = await this.program.methods
      .serum3SettleFundsV2(this.openbookFeesToDao)
      .accounts({
        v1: {
          group: group.publicKey,
          account: mangoAccount.publicKey,
          owner: (this.program.provider as AnchorProvider).wallet.publicKey,
          openOrders: openOrderPublicKey,
          serumMarket: serum3Market.publicKey,
          serumProgram: OPENBOOK_PROGRAM_ID[this.cluster],
          serumMarketExternal: serum3Market.serumMarketExternal,
          marketBaseVault: serum3MarketExternal.decoded.baseVault,
          marketQuoteVault: serum3MarketExternal.decoded.quoteVault,
          marketVaultSigner: serum3MarketExternalVaultSigner,
          quoteBank: group.getFirstBankByTokenIndex(
            serum3Market.quoteTokenIndex,
          ).publicKey,
          quoteVault: group.getFirstBankByTokenIndex(
            serum3Market.quoteTokenIndex,
          ).vault,
          baseBank: group.getFirstBankByTokenIndex(serum3Market.baseTokenIndex)
            .publicKey,
          baseVault: group.getFirstBankByTokenIndex(serum3Market.baseTokenIndex)
            .vault,
        },
        v2: {
          quoteOracle: group.getFirstBankByTokenIndex(
            serum3Market.quoteTokenIndex,
          ).oracle,
          baseOracle: group.getFirstBankByTokenIndex(
            serum3Market.baseTokenIndex,
          ).oracle,
        },
      })
      .instruction();

    return ix;
  }

  public async serum3SettleFunds(
    group: Group,
    mangoAccount: MangoAccount,
    externalMarketPk: PublicKey,
  ): Promise<MangoSignatureStatus> {
    const ix = await this.serum3SettleFundsV2Ix(
      group,
      mangoAccount,
      externalMarketPk,
    );

    return await this.sendAndConfirmTransactionForGroup(group, [ix]);
  }

  public async serum3CancelOrderIx(
    group: Group,
    mangoAccount: MangoAccount,
    externalMarketPk: PublicKey,
    side: Serum3Side,
    orderId: BN,
  ): Promise<TransactionInstruction> {
    const serum3Market = group.serum3MarketsMapByExternal.get(
      externalMarketPk.toBase58(),
    )!;

    const serum3MarketExternal = group.serum3ExternalMarketsMap.get(
      externalMarketPk.toBase58(),
    )!;

    const ix = await this.program.methods
      .serum3CancelOrder(side, orderId)
      .accounts({
        group: group.publicKey,
        account: mangoAccount.publicKey,
        openOrders: mangoAccount.getSerum3Account(serum3Market.marketIndex)
          ?.openOrders,
        serumMarket: serum3Market.publicKey,
        serumProgram: OPENBOOK_PROGRAM_ID[this.cluster],
        serumMarketExternal: serum3Market.serumMarketExternal,
        marketBids: serum3MarketExternal.bidsAddress,
        marketAsks: serum3MarketExternal.asksAddress,
        marketEventQueue: serum3MarketExternal.decoded.eventQueue,
      })
      .instruction();

    return ix;
  }

  public async serum3CancelOrder(
    group: Group,
    mangoAccount: MangoAccount,
    externalMarketPk: PublicKey,
    side: Serum3Side,
    orderId: BN,
  ): Promise<MangoSignatureStatus> {
    const ixs = await Promise.all([
      this.serum3CancelOrderIx(
        group,
        mangoAccount,
        externalMarketPk,
        side,
        orderId,
      ),
      this.serum3SettleFundsV2Ix(group, mangoAccount, externalMarketPk),
    ]);

    return await this.sendAndConfirmTransactionForGroup(group, ixs);
  }

  /// perps

  public async perpCreateMarket(
    group: Group,
    oraclePk: PublicKey,
    perpMarketIndex: number,
    name: string,
    oracleConfig: OracleConfigParams,
    baseDecimals: number,
    quoteLotSize: number,
    baseLotSize: number,
    maintBaseAssetWeight: number,
    initBaseAssetWeight: number,
    maintBaseLiabWeight: number,
    initBaseLiabWeight: number,
    maintOverallAssetWeight: number,
    initOverallAssetWeight: number,
    baseLiquidationFee: number,
    makerFee: number,
    takerFee: number,
    feePenalty: number,
    minFunding: number,
    maxFunding: number,
    impactQuantity: number,
    groupInsuranceFund: boolean,
    settleFeeFlat: number,
    settleFeeAmountThreshold: number,
    settleFeeFractionLowHealth: number,
    settleTokenIndex: number,
    settlePnlLimitFactor: number,
    settlePnlLimitWindowSize: number,
    positivePnlLiquidationFee: number,
  ): Promise<MangoSignatureStatus> {
    const bids = new Keypair();
    const asks = new Keypair();
    const eventQueue = new Keypair();

    const bookSideSize = (this.program as any)._coder.accounts.size(
      (this.program.account.bookSide as any)._idlAccount,
    );
    const eventQueueSize = (this.program as any)._coder.accounts.size(
      (this.program.account.eventQueue as any)._idlAccount,
    );

    const ix = await this.program.methods
      .perpCreateMarket(
        perpMarketIndex,
        name,
        oracleConfig,
        baseDecimals,
        new BN(quoteLotSize),
        new BN(baseLotSize),
        maintBaseAssetWeight,
        initBaseAssetWeight,
        maintBaseLiabWeight,
        initBaseLiabWeight,
        maintOverallAssetWeight,
        initOverallAssetWeight,
        baseLiquidationFee,
        makerFee,
        takerFee,
        minFunding,
        maxFunding,
        new BN(impactQuantity),
        groupInsuranceFund,
        feePenalty,
        settleFeeFlat,
        settleFeeAmountThreshold,
        settleFeeFractionLowHealth,
        settleTokenIndex,
        settlePnlLimitFactor,
        new BN(settlePnlLimitWindowSize),
        positivePnlLiquidationFee,
      )
      .accounts({
        group: group.publicKey,
        admin: (this.program.provider as AnchorProvider).wallet.publicKey,
        oracle: oraclePk,
        bids: bids.publicKey,
        asks: asks.publicKey,
        eventQueue: eventQueue.publicKey,
        payer: (this.program.provider as AnchorProvider).wallet.publicKey,
      })
      .instruction();
    const preInstructions = [
      // book sides
      SystemProgram.createAccount({
        programId: this.program.programId,
        space: bookSideSize,
        lamports:
          await this.program.provider.connection.getMinimumBalanceForRentExemption(
            bookSideSize,
          ),
        fromPubkey: (this.program.provider as AnchorProvider).wallet.publicKey,
        newAccountPubkey: bids.publicKey,
      }),
      SystemProgram.createAccount({
        programId: this.program.programId,
        space: bookSideSize,
        lamports:
          await this.program.provider.connection.getMinimumBalanceForRentExemption(
            bookSideSize,
          ),
        fromPubkey: (this.program.provider as AnchorProvider).wallet.publicKey,
        newAccountPubkey: asks.publicKey,
      }),
      // event queue
      SystemProgram.createAccount({
        programId: this.program.programId,
        space: eventQueueSize,
        lamports:
          await this.program.provider.connection.getMinimumBalanceForRentExemption(
            eventQueueSize,
          ),
        fromPubkey: (this.program.provider as AnchorProvider).wallet.publicKey,
        newAccountPubkey: eventQueue.publicKey,
      }),
    ];
    return await this.sendAndConfirmTransactionForGroup(
      group,
      [...preInstructions, ix],
      {
        additionalSigners: [bids, asks, eventQueue],
      },
    );
  }

  public async perpEditMarket(
    group: Group,
    perpMarketIndex: PerpMarketIndex,
    params: PerpEditParams,
  ): Promise<MangoSignatureStatus> {
    const perpMarket = group.getPerpMarketByMarketIndex(perpMarketIndex);

    const ix = await this.program.methods
      .perpEditMarket(
        params.oracle,
        params.oracleConfig,
        params.baseDecimals,
        params.maintBaseAssetWeight,
        params.initBaseAssetWeight,
        params.maintBaseLiabWeight,
        params.initBaseLiabWeight,
        params.maintOverallAssetWeight,
        params.initOverallAssetWeight,
        params.baseLiquidationFee,
        params.makerFee,
        params.takerFee,
        params.minFunding,
        params.maxFunding,
        params.impactQuantity !== null ? new BN(params.impactQuantity) : null,
        params.groupInsuranceFund,
        params.feePenalty,
        params.settleFeeFlat,
        params.settleFeeAmountThreshold,
        params.settleFeeFractionLowHealth,
        params.stablePriceDelayIntervalSeconds,
        params.stablePriceDelayGrowthLimit,
        params.stablePriceGrowthLimit,
        params.settlePnlLimitFactor,
        params.settlePnlLimitWindowSize !== null
          ? new BN(params.settlePnlLimitWindowSize)
          : null,
        params.reduceOnly,
        params.resetStablePrice ?? false,
        params.positivePnlLiquidationFee,
        params.name,
        params.forceClose,
      )
      .accounts({
        group: group.publicKey,
        oracle: params.oracle ?? perpMarket.oracle,
        admin: (this.program.provider as AnchorProvider).wallet.publicKey,
        perpMarket: perpMarket.publicKey,
      })
      .instruction();
    return await this.sendAndConfirmTransactionForGroup(group, [ix]);
  }

  public async perpForceClosePosition(
    group: Group,
    perpMarketIndex: PerpMarketIndex,
    accountA: MangoAccount,
    accountB: MangoAccount,
  ): Promise<MangoSignatureStatus> {
    const perpMarket = group.getPerpMarketByMarketIndex(perpMarketIndex);

    const ix = await this.program.methods
      .perpForceClosePosition()
      .accounts({
        group: group.publicKey,
        perpMarket: perpMarket.publicKey,
        accountA: accountA.publicKey,
        accountB: accountB.publicKey,
        oracle: perpMarket.oracle,
      })
      .instruction();
    return await this.sendAndConfirmTransactionForGroup(group, [ix]);
  }

  public async perpCloseMarket(
    group: Group,
    perpMarketIndex: PerpMarketIndex,
  ): Promise<MangoSignatureStatus> {
    const perpMarket = group.getPerpMarketByMarketIndex(perpMarketIndex);

    const ix = await this.program.methods
      .perpCloseMarket()
      .accounts({
        group: group.publicKey,
        admin: (this.program.provider as AnchorProvider).wallet.publicKey,
        perpMarket: perpMarket.publicKey,
        bids: perpMarket.bids,
        asks: perpMarket.asks,
        eventQueue: perpMarket.eventQueue,
        solDestination: (this.program.provider as AnchorProvider).wallet
          .publicKey,
      })
      .instruction();
    return await this.sendAndConfirmTransactionForGroup(group, [ix]);
  }

  public async perpGetMarkets(group: Group): Promise<PerpMarket[]> {
    const bumpfbuf = Buffer.alloc(1);
    bumpfbuf.writeUInt8(255);

    const filters: MemcmpFilter[] = [
      {
        memcmp: {
          bytes: group.publicKey.toBase58(),
          offset: 8,
        },
      },
    ];

    return (await this.program.account.perpMarket.all(filters)).map((tuple) =>
      PerpMarket.from(tuple.publicKey, tuple.account),
    );
  }

  public async perpDeactivatePositionIx(
    group: Group,
    mangoAccount: MangoAccount,
    perpMarketIndex: PerpMarketIndex,
  ): Promise<TransactionInstruction> {
    const perpMarket = group.getPerpMarketByMarketIndex(perpMarketIndex);
    const healthRemainingAccounts: PublicKey[] =
      this.buildHealthRemainingAccounts(group, [mangoAccount], [], []);
    return await this.program.methods
      .perpDeactivatePosition()
      .accounts({
        group: group.publicKey,
        account: mangoAccount.publicKey,
        perpMarket: perpMarket.publicKey,
        owner: (this.program.provider as AnchorProvider).wallet.publicKey,
      })
      .remainingAccounts(
        healthRemainingAccounts.map(
          (pk) =>
            ({ pubkey: pk, isWritable: false, isSigner: false } as AccountMeta),
        ),
      )
      .instruction();
  }

  public async perpDeactivatePosition(
    group: Group,
    mangoAccount: MangoAccount,
    perpMarketIndex: PerpMarketIndex,
  ): Promise<MangoSignatureStatus> {
    const ix = await this.perpDeactivatePositionIx(
      group,
      mangoAccount,
      perpMarketIndex,
    );
    return await this.sendAndConfirmTransactionForGroup(group, [ix]);
  }

  public async perpCloseAll(
    group: Group,
    mangoAccount: MangoAccount,
    slippage = 0.01, // 1%, 100bps
  ): Promise<MangoSignatureStatus> {
    if (mangoAccount.perpActive().length == 0) {
      throw new Error(`No perp positions found.`);
    }

    if (mangoAccount.perpActive().length > 8) {
      // Technically we can fit in 16, 1.6M CU, 100k CU per ix, but lets be conservative
      throw new Error(
        `Can't close more than 8 positions in one tx, due to compute usage limit.`,
      );
    }

    const hrix1 = await this.healthRegionBeginIx(group, mangoAccount);
    const ixs = await Promise.all(
      mangoAccount.perpActive().map(async (pa) => {
        const pm = group.getPerpMarketByMarketIndex(pa.marketIndex);
        const isLong = pa.basePositionLots.gt(new BN(0));

        return await this.perpPlaceOrderV2Ix(
          group,
          mangoAccount,
          pa.marketIndex,
          isLong ? PerpOrderSide.ask : PerpOrderSide.bid,
          pm.uiPrice * (isLong ? 1 - slippage : 1 + slippage), // Try to cross the spread to guarantee matching
          Math.abs(pa.getBasePositionUi(pm) * 1.01), // Send a larger size to ensure full order is closed
          undefined,
          Date.now(),
          PerpOrderType.immediateOrCancel,
          PerpSelfTradeBehavior.decrementTake,
          true, // Reduce only
          undefined,
          undefined,
        );
      }),
    );
    const hrix2 = await this.healthRegionEndIx(group, mangoAccount);

    return await this.sendAndConfirmTransactionForGroup(
      group,
      [hrix1, ...ixs, hrix2],
      {
        estimateFee: true,
      },
    );
  }

  // perpPlaceOrder ix returns an optional, custom order id,
  // but, since we use a customer tx sender, this method
  // doesn't return it
  public async perpPlaceOrder(
    group: Group,
    mangoAccount: MangoAccount,
    perpMarketIndex: PerpMarketIndex,
    side: PerpOrderSide,
    price: number,
    quantity: number,
    maxQuoteQuantity?: number,
    clientOrderId?: number,
    orderType?: PerpOrderType,
    reduceOnly?: boolean,
    expiryTimestamp?: number,
    limit?: number,
  ): Promise<MangoSignatureStatus> {
    const ix = await this.perpPlaceOrderV2Ix(
      group,
      mangoAccount,
      perpMarketIndex,
      side,
      price,
      quantity,
      maxQuoteQuantity,
      clientOrderId,
      orderType,
      PerpSelfTradeBehavior.decrementTake,
      reduceOnly,
      expiryTimestamp,
      limit,
    );

    return await this.sendAndConfirmTransactionForGroup(group, [ix]);
  }

  public async perpPlaceOrderIx(
    group: Group,
    mangoAccount: MangoAccount,
    perpMarketIndex: PerpMarketIndex,
    side: PerpOrderSide,
    price: number,
    quantity: number,
    maxQuoteQuantity?: number,
    clientOrderId?: number,
    orderType?: PerpOrderType,
    reduceOnly?: boolean,
    expiryTimestamp?: number,
    limit?: number,
  ): Promise<TransactionInstruction> {
    const perpMarket = group.getPerpMarketByMarketIndex(perpMarketIndex);
    const healthRemainingAccounts: PublicKey[] =
      this.buildHealthRemainingAccounts(
        group,
        [mangoAccount],
        // Settlement token bank, because a position for it may be created
        [group.getFirstBankForPerpSettlement()],
        [perpMarket],
      );
    return await this.program.methods
      .perpPlaceOrder(
        side,
        perpMarket.uiPriceToLots(price),
        perpMarket.uiBaseToLots(quantity),
        maxQuoteQuantity
          ? perpMarket.uiQuoteToLots(maxQuoteQuantity)
          : I64_MAX_BN,
        new BN(clientOrderId ? clientOrderId : Date.now()),
        orderType ? orderType : PerpOrderType.limit,
        reduceOnly ? reduceOnly : false,
        new BN(expiryTimestamp ? expiryTimestamp : 0),
        limit ? limit : 10,
      )
      .accounts({
        group: group.publicKey,
        account: mangoAccount.publicKey,
        perpMarket: perpMarket.publicKey,
        bids: perpMarket.bids,
        asks: perpMarket.asks,
        eventQueue: perpMarket.eventQueue,
        oracle: perpMarket.oracle,
        owner: (this.program.provider as AnchorProvider).wallet.publicKey,
      })
      .remainingAccounts(
        healthRemainingAccounts.map(
          (pk) =>
            ({ pubkey: pk, isWritable: false, isSigner: false } as AccountMeta),
        ),
      )
      .instruction();
  }

  public async perpPlaceOrderV2Ix(
    group: Group,
    mangoAccount: MangoAccount,
    perpMarketIndex: PerpMarketIndex,
    side: PerpOrderSide,
    price: number,
    quantity: number,
    maxQuoteQuantity?: number,
    clientOrderId?: number,
    orderType?: PerpOrderType,
    selfTradeBehavior?: PerpSelfTradeBehavior,
    reduceOnly?: boolean,
    expiryTimestamp?: number,
    limit?: number,
  ): Promise<TransactionInstruction> {
    const perpMarket = group.getPerpMarketByMarketIndex(perpMarketIndex);
    const healthRemainingAccounts: PublicKey[] =
      this.buildHealthRemainingAccounts(
        group,
        [mangoAccount],
        // Settlement token bank, because a position for it may be created
        [group.getFirstBankForPerpSettlement()],
        [perpMarket],
      );
    return await this.program.methods
      .perpPlaceOrderV2(
        side,
        perpMarket.uiPriceToLots(price),
        perpMarket.uiBaseToLots(quantity),
        maxQuoteQuantity
          ? perpMarket.uiQuoteToLots(maxQuoteQuantity)
          : I64_MAX_BN,
        new BN(clientOrderId ? clientOrderId : Date.now()),
        orderType ?? PerpOrderType.limit,
        selfTradeBehavior ?? PerpSelfTradeBehavior.decrementTake,
        reduceOnly ?? false,
        new BN(expiryTimestamp ? expiryTimestamp : 0),
        limit ?? 10,
      )
      .accounts({
        group: group.publicKey,
        account: mangoAccount.publicKey,
        perpMarket: perpMarket.publicKey,
        bids: perpMarket.bids,
        asks: perpMarket.asks,
        eventQueue: perpMarket.eventQueue,
        oracle: perpMarket.oracle,
        owner: (this.program.provider as AnchorProvider).wallet.publicKey,
      })
      .remainingAccounts(
        healthRemainingAccounts.map(
          (pk) =>
            ({ pubkey: pk, isWritable: false, isSigner: false } as AccountMeta),
        ),
      )
      .instruction();
  }

  public async perpPlaceOrderPegged(
    group: Group,
    mangoAccount: MangoAccount,
    perpMarketIndex: PerpMarketIndex,
    side: PerpOrderSide,
    priceOffset: number,
    quantity: number,
    pegLimit?: number,
    maxQuoteQuantity?: number,
    clientOrderId?: number,
    orderType?: PerpOrderType,
    reduceOnly?: boolean,
    expiryTimestamp?: number,
    limit?: number,
  ): Promise<MangoSignatureStatus> {
    const ix = await this.perpPlaceOrderPeggedV2Ix(
      group,
      mangoAccount,
      perpMarketIndex,
      side,
      priceOffset,
      quantity,
      pegLimit,
      maxQuoteQuantity,
      clientOrderId,
      orderType,
      PerpSelfTradeBehavior.decrementTake,
      reduceOnly,
      expiryTimestamp,
      limit,
    );

    return await this.sendAndConfirmTransactionForGroup(group, [ix]);
  }

  public async perpPlaceOrderPeggedIx(
    group: Group,
    mangoAccount: MangoAccount,
    perpMarketIndex: PerpMarketIndex,
    side: PerpOrderSide,
    priceOffset: number,
    quantity: number,
    pegLimit?: number,
    maxQuoteQuantity?: number,
    clientOrderId?: number,
    orderType?: PerpOrderType,
    reduceOnly?: boolean,
    expiryTimestamp?: number,
    limit?: number,
  ): Promise<TransactionInstruction> {
    const perpMarket = group.getPerpMarketByMarketIndex(perpMarketIndex);
    const healthRemainingAccounts: PublicKey[] =
      this.buildHealthRemainingAccounts(
        group,
        [mangoAccount],
        // Settlement token bank, because a position for it may be created
        [group.getFirstBankForPerpSettlement()],
        [perpMarket],
      );
    return await this.program.methods
      .perpPlaceOrderPegged(
        side,
        perpMarket.uiPriceToLots(priceOffset),
        pegLimit ? perpMarket.uiPriceToLots(pegLimit) : new BN(-1),
        perpMarket.uiBaseToLots(quantity),
        maxQuoteQuantity
          ? perpMarket.uiQuoteToLots(maxQuoteQuantity)
          : I64_MAX_BN,
        new BN(clientOrderId ?? Date.now()),
        orderType ? orderType : PerpOrderType.limit,
        reduceOnly ? reduceOnly : false,
        new BN(expiryTimestamp ?? 0),
        limit ? limit : 10,
        -1,
      )
      .accounts({
        group: group.publicKey,
        account: mangoAccount.publicKey,
        perpMarket: perpMarket.publicKey,
        bids: perpMarket.bids,
        asks: perpMarket.asks,
        eventQueue: perpMarket.eventQueue,
        oracle: perpMarket.oracle,
        owner: (this.program.provider as AnchorProvider).wallet.publicKey,
      })
      .remainingAccounts(
        healthRemainingAccounts.map(
          (pk) =>
            ({ pubkey: pk, isWritable: false, isSigner: false } as AccountMeta),
        ),
      )
      .instruction();
  }

  public async perpPlaceOrderPeggedV2Ix(
    group: Group,
    mangoAccount: MangoAccount,
    perpMarketIndex: PerpMarketIndex,
    side: PerpOrderSide,
    priceOffset: number,
    quantity: number,
    pegLimit?: number,
    maxQuoteQuantity?: number,
    clientOrderId?: number,
    orderType?: PerpOrderType,
    selfTradeBehavior?: PerpSelfTradeBehavior,
    reduceOnly?: boolean,
    expiryTimestamp?: number,
    limit?: number,
  ): Promise<TransactionInstruction> {
    const perpMarket = group.getPerpMarketByMarketIndex(perpMarketIndex);
    const healthRemainingAccounts: PublicKey[] =
      this.buildHealthRemainingAccounts(
        group,
        [mangoAccount],
        // Settlement token bank, because a position for it may be created
        [group.getFirstBankForPerpSettlement()],
        [perpMarket],
      );
    return await this.program.methods
      .perpPlaceOrderPeggedV2(
        side,
        perpMarket.uiPriceToLots(priceOffset),
        pegLimit ? perpMarket.uiPriceToLots(pegLimit) : new BN(-1),
        perpMarket.uiBaseToLots(quantity),
        maxQuoteQuantity
          ? perpMarket.uiQuoteToLots(maxQuoteQuantity)
          : I64_MAX_BN,
        new BN(clientOrderId ?? Date.now()),
        orderType ?? PerpOrderType.limit,
        selfTradeBehavior ?? PerpSelfTradeBehavior.decrementTake,
        reduceOnly ?? false,
        new BN(expiryTimestamp ?? 0),
        limit ?? 10,
        -1,
      )
      .accounts({
        group: group.publicKey,
        account: mangoAccount.publicKey,
        perpMarket: perpMarket.publicKey,
        bids: perpMarket.bids,
        asks: perpMarket.asks,
        eventQueue: perpMarket.eventQueue,
        oracle: perpMarket.oracle,
        owner: (this.program.provider as AnchorProvider).wallet.publicKey,
      })
      .remainingAccounts(
        healthRemainingAccounts.map(
          (pk) =>
            ({ pubkey: pk, isWritable: false, isSigner: false } as AccountMeta),
        ),
      )
      .instruction();
  }

  public async perpCancelOrderByClientOrderIdIx(
    group: Group,
    mangoAccount: MangoAccount,
    perpMarketIndex: PerpMarketIndex,
    clientOrderId: BN,
  ): Promise<TransactionInstruction> {
    const perpMarket = group.getPerpMarketByMarketIndex(perpMarketIndex);
    return await this.program.methods
      .perpCancelOrderByClientOrderId(new BN(clientOrderId))
      .accounts({
        group: group.publicKey,
        account: mangoAccount.publicKey,
        owner: (this.program.provider as AnchorProvider).wallet.publicKey,
        perpMarket: perpMarket.publicKey,
        bids: perpMarket.bids,
        asks: perpMarket.asks,
      })
      .instruction();
  }

  public async perpCancelOrderIx(
    group: Group,
    mangoAccount: MangoAccount,
    perpMarketIndex: PerpMarketIndex,
    orderId: BN,
  ): Promise<TransactionInstruction> {
    const perpMarket = group.getPerpMarketByMarketIndex(perpMarketIndex);
    return await this.program.methods
      .perpCancelOrder(new BN(orderId))
      .accounts({
        group: group.publicKey,
        account: mangoAccount.publicKey,
        owner: (this.program.provider as AnchorProvider).wallet.publicKey,
        perpMarket: perpMarket.publicKey,
        bids: perpMarket.bids,
        asks: perpMarket.asks,
      })
      .instruction();
  }

  public async perpCancelOrder(
    group: Group,
    mangoAccount: MangoAccount,
    perpMarketIndex: PerpMarketIndex,
    orderId: BN,
  ): Promise<MangoSignatureStatus> {
    const ix = await this.perpCancelOrderIx(
      group,
      mangoAccount,
      perpMarketIndex,
      orderId,
    );

    return await this.sendAndConfirmTransactionForGroup(group, [ix]);
  }

  public async perpCancelAllOrders(
    group: Group,
    mangoAccount: MangoAccount,
    perpMarketIndex: PerpMarketIndex,
    limit: number,
  ): Promise<MangoSignatureStatus> {
    const ix = await this.perpCancelAllOrdersIx(
      group,
      mangoAccount,
      perpMarketIndex,
      limit,
    );

    return await this.sendAndConfirmTransactionForGroup(group, [ix]);
  }

  public async perpCancelAllOrdersIx(
    group: Group,
    mangoAccount: MangoAccount,
    perpMarketIndex: PerpMarketIndex,
    limit: number,
  ): Promise<TransactionInstruction> {
    const perpMarket = group.getPerpMarketByMarketIndex(perpMarketIndex);
    return await this.program.methods
      .perpCancelAllOrders(limit)
      .accounts({
        group: group.publicKey,
        account: mangoAccount.publicKey,
        perpMarket: perpMarket.publicKey,
        bids: perpMarket.bids,
        asks: perpMarket.asks,
        owner: (this.program.provider as AnchorProvider).wallet.publicKey,
      })
      .instruction();
  }

  async settleAll(
    client: MangoClient,
    group: Group,
    mangoAccount: MangoAccount,
    allMangoAccounts?: MangoAccount[],
  ): Promise<MangoSignatureStatus> {
    if (!allMangoAccounts) {
      allMangoAccounts = await client.getAllMangoAccounts(group, true);
    }

    const ixs1 = new Array<TransactionInstruction>();
    // This is optimistic, since we might find the same opponent candidate for all markets,
    // and they have might not be able to settle at some point due to safety limits
    // Future: correct way to do is, to apply the settlement on a copy and then move to next position
    for (const pa of mangoAccount.perpActive()) {
      const pm = group.getPerpMarketByMarketIndex(pa.marketIndex);
      const candidates = await pm.getSettlePnlCandidates(
        client,
        group,
        allMangoAccounts,
        pa.getUnsettledPnlUi(pm) > 0 ? 'negative' : 'positive',
        2,
      );
      if (candidates.length == 0) {
        continue;
      }
      ixs1.push(
        // Takes ~250k CU
        await this.perpSettlePnlIx(
          group,
          pa.getUnsettledPnlUi(pm) > 0 ? mangoAccount : candidates[0].account,
          pa.getUnsettledPnlUi(pm) < 0 ? candidates[0].account : mangoAccount,
          mangoAccount,
          pm.perpMarketIndex,
        ),
      );
      ixs1.push(
        // Takes ~20k CU
        await this.perpSettleFeesIx(
          group,
          mangoAccount,
          pm.perpMarketIndex,
          undefined,
        ),
      );
    }

    const ixs2 = await Promise.all(
      mangoAccount.serum3Active().map((s) => {
        const serum3Market = group.getSerum3MarketByMarketIndex(s.marketIndex);
        // Takes ~65k CU
        return this.serum3SettleFundsV2Ix(
          group,
          mangoAccount,
          serum3Market.serumMarketExternal,
        );
      }),
    );

    if (
      mangoAccount.perpActive().length *
        (PERP_SETTLE_PNL_CU_LIMIT + PERP_SETTLE_FEES_CU_LIMIT) +
        mangoAccount.serum3Active().length * SERUM_SETTLE_FUNDS_CU_LIMIT >
      1600000
    ) {
      throw new Error(
        `Too many perp positions and serum open orders to settle in one tx! Please try settling individually!`,
      );
    }

    return await this.sendAndConfirmTransactionForGroup(
      group,
      [
        ComputeBudgetProgram.setComputeUnitLimit({
          units:
            mangoAccount.perpActive().length *
              (PERP_SETTLE_PNL_CU_LIMIT + PERP_SETTLE_FEES_CU_LIMIT) +
            mangoAccount.serum3Active().length * SERUM_SETTLE_FUNDS_CU_LIMIT,
        }),
        ...ixs1,
        ...ixs2,
      ],
      {
        estimateFee: true,
      },
    );
  }

  async perpSettlePnlAndFees(
    group: Group,
    profitableAccount: MangoAccount,
    unprofitableAccount: MangoAccount,
    accountToSettleFeesFor: MangoAccount,
    settler: MangoAccount,
    perpMarketIndex: PerpMarketIndex,
    maxSettleAmount?: number,
  ): Promise<MangoSignatureStatus> {
    return await this.sendAndConfirmTransactionForGroup(group, [
      ComputeBudgetProgram.setComputeUnitLimit({
        units: PERP_SETTLE_PNL_CU_LIMIT + PERP_SETTLE_FEES_CU_LIMIT,
      }),
      await this.perpSettlePnlIx(
        group,
        profitableAccount,
        unprofitableAccount,
        settler,
        perpMarketIndex,
      ),
      await this.perpSettleFeesIx(
        group,
        accountToSettleFeesFor,
        perpMarketIndex,
        maxSettleAmount,
      ),
    ]);
  }

  async perpSettlePnl(
    group: Group,
    profitableAccount: MangoAccount,
    unprofitableAccount: MangoAccount,
    settler: MangoAccount,
    perpMarketIndex: PerpMarketIndex,
  ): Promise<MangoSignatureStatus> {
    return await this.sendAndConfirmTransactionForGroup(group, [
      ComputeBudgetProgram.setComputeUnitLimit({
        units: PERP_SETTLE_PNL_CU_LIMIT,
      }),
      await this.perpSettlePnlIx(
        group,
        profitableAccount,
        unprofitableAccount,
        settler,
        perpMarketIndex,
      ),
    ]);
  }

  async perpSettlePnlIx(
    group: Group,
    profitableAccount: MangoAccount,
    unprofitableAccount: MangoAccount,
    settler: MangoAccount,
    perpMarketIndex: PerpMarketIndex,
  ): Promise<TransactionInstruction> {
    const perpMarket = group.getPerpMarketByMarketIndex(perpMarketIndex);
    const healthRemainingAccounts: PublicKey[] =
      this.buildHealthRemainingAccounts(
        group,
        [profitableAccount, unprofitableAccount],
        [group.getFirstBankForPerpSettlement()],
        [perpMarket],
      );
    const bank = group.banksMapByTokenIndex.get(0 as TokenIndex)![0];
    return await this.program.methods
      .perpSettlePnl()
      .accounts({
        group: group.publicKey,
        accountA: profitableAccount.publicKey,
        accountB: unprofitableAccount.publicKey,
        perpMarket: perpMarket.publicKey,
        oracle: perpMarket.oracle,
        settleOracle: bank.oracle,
        settleBank: bank.publicKey,
        settler: settler.publicKey,
        settlerOwner: (this.program.provider as AnchorProvider).wallet
          .publicKey,
      })
      .remainingAccounts(
        healthRemainingAccounts.map(
          (pk) =>
            ({ pubkey: pk, isWritable: false, isSigner: false } as AccountMeta),
        ),
      )
      .instruction();
  }

  async perpSettleFees(
    group: Group,
    account: MangoAccount,
    perpMarketIndex: PerpMarketIndex,
    maxSettleAmount?: number,
  ): Promise<MangoSignatureStatus> {
    return await this.sendAndConfirmTransactionForGroup(group, [
      await this.perpSettleFeesIx(
        group,
        account,
        perpMarketIndex,
        maxSettleAmount,
      ),
    ]);
  }

  async perpSettleFeesIx(
    group: Group,
    account: MangoAccount,
    perpMarketIndex: PerpMarketIndex,
    maxSettleAmount?: number,
  ): Promise<TransactionInstruction> {
    const perpMarket = group.getPerpMarketByMarketIndex(perpMarketIndex);
    const healthRemainingAccounts: PublicKey[] =
      this.buildHealthRemainingAccounts(
        group,
        [account], // Account must be unprofitable
        [group.getFirstBankForPerpSettlement()],
        [perpMarket],
      );
    const bank = group.banksMapByTokenIndex.get(0 as TokenIndex)![0];
    return await this.program.methods
      .perpSettleFees(
        maxSettleAmount ? toNative(maxSettleAmount, 6) : RUST_U64_MAX(),
      )
      .accounts({
        group: group.publicKey,
        account: account.publicKey,
        perpMarket: perpMarket.publicKey,
        oracle: perpMarket.oracle,
        settleOracle: bank.oracle,
        settleBank: bank.publicKey,
      })
      .remainingAccounts(
        healthRemainingAccounts.map(
          (pk) =>
            ({ pubkey: pk, isWritable: false, isSigner: false } as AccountMeta),
        ),
      )
      .instruction();
  }

  public async perpConsumeEvents(
    group: Group,
    perpMarketIndex: PerpMarketIndex,
    accounts: PublicKey[],
    limit: number,
  ): Promise<MangoSignatureStatus> {
    return await this.sendAndConfirmTransactionForGroup(group, [
      await this.perpConsumeEventsIx(group, perpMarketIndex, accounts, limit),
    ]);
  }

  public async perpConsumeEventsIx(
    group: Group,
    perpMarketIndex: PerpMarketIndex,
    accounts: PublicKey[],
    limit: number,
  ): Promise<TransactionInstruction> {
    const perpMarket = group.getPerpMarketByMarketIndex(perpMarketIndex);
    return await this.program.methods
      .perpConsumeEvents(new BN(limit))
      .accounts({
        group: group.publicKey,
        perpMarket: perpMarket.publicKey,
        eventQueue: perpMarket.eventQueue,
      })
      .remainingAccounts(
        accounts.map(
          (pk) =>
            ({ pubkey: pk, isWritable: true, isSigner: false } as AccountMeta),
        ),
      )
      .instruction();
  }

  public async perpConsumeAllEvents(
    group: Group,
    perpMarketIndex: PerpMarketIndex,
  ): Promise<void> {
    const limit = 8;
    const perpMarket = group.getPerpMarketByMarketIndex(perpMarketIndex);
    const eventQueue = await perpMarket.loadEventQueue(this);
    const unconsumedEvents = eventQueue.getUnconsumedEvents();
    while (unconsumedEvents.length > 0) {
      const events = unconsumedEvents.splice(0, limit);
      const accounts = events
        .map((ev) => {
          switch (ev.eventType) {
            case PerpEventQueue.FILL_EVENT_TYPE: {
              const fill = <FillEvent>ev;
              return [fill.maker, fill.taker];
            }
            case PerpEventQueue.OUT_EVENT_TYPE: {
              const out = <OutEvent>ev;
              return [out.owner];
            }
            case PerpEventQueue.LIQUIDATE_EVENT_TYPE:
              return [];
            default:
              throw new Error(`Unknown event with eventType ${ev.eventType}!`);
          }
        })
        .flat();

      await this.perpConsumeEvents(group, perpMarketIndex, accounts, limit);
    }
  }

  public async perpUpdateFundingIx(
    group: Group,
    perpMarket: PerpMarket,
  ): Promise<TransactionInstruction> {
    return await this.program.methods
      .perpUpdateFunding()
      .accounts({
        group: group.publicKey,
        perpMarket: perpMarket.publicKey,
        bids: perpMarket.bids,
        asks: perpMarket.asks,
        oracle: perpMarket.oracle,
      })
      .instruction();
  }

  public async marginTrade({
    group,
    mangoAccount,
    inputMintPk,
    amountIn,
    outputMintPk,
    userDefinedInstructions,
    userDefinedAlts = [],
    // margin trade is a general function
    // set flash_loan_type to FlashLoanType.swap if you desire the transaction to be recorded as a swap
    flashLoanType,
  }: {
    group: Group;
    mangoAccount: MangoAccount;
    inputMintPk: PublicKey;
    amountIn: number;
    outputMintPk: PublicKey;
    userDefinedInstructions: TransactionInstruction[];
    userDefinedAlts: AddressLookupTableAccount[];
    flashLoanType: FlashLoanType;
  }): Promise<MangoSignatureStatus> {
    const isDelegate = (
      this.program.provider as AnchorProvider
    ).wallet.publicKey.equals(mangoAccount.delegate);
    const swapExecutingWallet = isDelegate
      ? mangoAccount.delegate
      : mangoAccount.owner;

    const inputBank: Bank = group.getFirstBankByMint(inputMintPk);
    const outputBank: Bank = group.getFirstBankByMint(outputMintPk);

    const healthRemainingAccounts: PublicKey[] =
      this.buildHealthRemainingAccounts(
        group,
        [mangoAccount],
        [inputBank, outputBank],
        [],
      );
    const parsedHealthAccounts = healthRemainingAccounts.map(
      (pk) =>
        ({
          pubkey: pk,
          isWritable: false,
          isSigner: false,
        } as AccountMeta),
    );

    /*
     * Find or create associated token accounts
     */
    const inputTokenAccountPk = await getAssociatedTokenAddress(
      inputBank.mint,
      swapExecutingWallet,
      true,
    );
    const inputTokenAccExists =
      await this.program.provider.connection.getAccountInfo(
        inputTokenAccountPk,
      );
    const preInstructions: TransactionInstruction[] = [];
    if (!inputTokenAccExists) {
      preInstructions.push(
        await createAssociatedTokenAccountIdempotentInstruction(
          swapExecutingWallet,
          swapExecutingWallet,
          inputBank.mint,
        ),
      );
    }

    const outputTokenAccountPk = await getAssociatedTokenAddress(
      outputBank.mint,
      swapExecutingWallet,
      true,
    );
    const outputTokenAccExists =
      await this.program.provider.connection.getAccountInfo(
        outputTokenAccountPk,
      );
    if (!outputTokenAccExists) {
      preInstructions.push(
        await createAssociatedTokenAccountIdempotentInstruction(
          swapExecutingWallet,
          swapExecutingWallet,
          outputBank.mint,
        ),
      );
    }

    const inputBankAccount = {
      pubkey: inputBank.publicKey,
      isWritable: true,
      isSigner: false,
    };
    const outputBankAccount = {
      pubkey: outputBank.publicKey,
      isWritable: true,
      isSigner: false,
    };
    const inputBankVault = {
      pubkey: inputBank.vault,
      isWritable: true,
      isSigner: false,
    };
    const outputBankVault = {
      pubkey: outputBank.vault,
      isWritable: true,
      isSigner: false,
    };
    const inputATA = {
      pubkey: inputTokenAccountPk,
      isWritable: true,
      isSigner: false,
    };
    const outputATA = {
      pubkey: outputTokenAccountPk,
      isWritable: false,
      isSigner: false,
    };
    const groupAM = {
      pubkey: group.publicKey,
      isWritable: false,
      isSigner: false,
    };

    const flashLoanEndIx = await this.program.methods
      .flashLoanEndV2(2, flashLoanType)
      .accounts({
        account: mangoAccount.publicKey,
        owner: (this.program.provider as AnchorProvider).wallet.publicKey,
      })
      .remainingAccounts([
        ...parsedHealthAccounts,
        inputBankVault,
        outputBankVault,
        inputATA,
        {
          isWritable: true,
          pubkey: outputTokenAccountPk,
          isSigner: false,
        },
        groupAM,
      ])
      .instruction();

    const flashLoanBeginIx = await this.program.methods
      .flashLoanBegin([
        toNative(amountIn, inputBank.mintDecimals),
        new BN(
          0,
        ) /* we don't care about borrowing the target amount, this is just a dummy */,
      ])
      .accounts({
        account: mangoAccount.publicKey,
        owner: (this.program.provider as AnchorProvider).wallet.publicKey,
        instructions: SYSVAR_INSTRUCTIONS_PUBKEY,
      })
      .remainingAccounts([
        inputBankAccount,
        outputBankAccount,
        inputBankVault,
        outputBankVault,
        inputATA,
        outputATA,
        groupAM,
      ])
      .instruction();

    return await this.sendAndConfirmTransactionForGroup(
      group,
      [
        ...preInstructions,
        flashLoanBeginIx,
        ...userDefinedInstructions,
        flashLoanEndIx,
      ],
      { alts: [...group.addressLookupTablesList, ...userDefinedAlts] },
    );
  }

  public async tokenUpdateIndexAndRate(
    group: Group,
    mintPk: PublicKey,
  ): Promise<MangoSignatureStatus> {
    return await this.sendAndConfirmTransactionForGroup(group, [
      await this.tokenUpdateIndexAndRateIx(group, mintPk),
    ]);
  }

  public async tokenUpdateIndexAndRateIx(
    group: Group,
    mintPk: PublicKey,
  ): Promise<TransactionInstruction> {
    const bank = group.getFirstBankByMint(mintPk);
    const mintInfo = group.mintInfosMapByMint.get(mintPk.toString())!;

    return await this.program.methods
      .tokenUpdateIndexAndRate()
      .accounts({
        group: group.publicKey,
        mintInfo: mintInfo.publicKey,
        oracle: mintInfo.oracle,
        instructions: SYSVAR_INSTRUCTIONS_PUBKEY,
      })
      .remainingAccounts([
        {
          pubkey: bank.publicKey,
          isWritable: true,
          isSigner: false,
        } as AccountMeta,
      ])
      .instruction();
  }

  /// liquidations

  public async liqTokenWithToken(
    group: Group,
    liqor: MangoAccount,
    liqee: MangoAccount,
    assetMintPk: PublicKey,
    liabMintPk: PublicKey,
    maxLiabTransfer: number,
  ): Promise<MangoSignatureStatus> {
    const assetBank: Bank = group.getFirstBankByMint(assetMintPk);
    const liabBank: Bank = group.getFirstBankByMint(liabMintPk);

    const healthRemainingAccounts: PublicKey[] =
      this.buildHealthRemainingAccounts(
        group,
        [liqor, liqee],
        [assetBank, liabBank],
        [],
      );

    const parsedHealthAccounts = healthRemainingAccounts.map(
      (pk) =>
        ({
          pubkey: pk,
          isWritable:
            pk.equals(assetBank.publicKey) || pk.equals(liabBank.publicKey)
              ? true
              : false,
          isSigner: false,
        } as AccountMeta),
    );

    const ix = await this.program.methods
      .liqTokenWithToken(assetBank.tokenIndex, liabBank.tokenIndex, {
        val: I80F48.fromNumber(maxLiabTransfer).getData(),
      })
      .accounts({
        group: group.publicKey,
        liqor: liqor.publicKey,
        liqee: liqee.publicKey,
        liqorOwner: liqor.owner,
      })
      .remainingAccounts(parsedHealthAccounts)
      .instruction();

    return await this.sendAndConfirmTransactionForGroup(group, [ix]);
  }

  public async tcsTakeProfitOnDeposit(
    group: Group,
    account: MangoAccount,
    sellBank: Bank,
    buyBank: Bank,
    thresholdPrice: number,
    thresholdPriceInSellPerBuyToken: boolean,
    maxSell: number | null,
    pricePremium: number | null,
    expiryTimestamp: number | null,
  ): Promise<MangoSignatureStatus> {
    const ixs = await this.tcsTakeProfitOnDepositIx(
      group,
      account,
      sellBank,
      buyBank,
      thresholdPrice,
      thresholdPriceInSellPerBuyToken,
      maxSell,
      pricePremium,
      expiryTimestamp,
    );
    return await this.sendAndConfirmTransactionForGroup(group, ixs);
  }

  public async tcsTakeProfitOnDepositIx(
    group: Group,
    account: MangoAccount,
    sellBank: Bank,
    buyBank: Bank,
    thresholdPrice: number,
    thresholdPriceInSellPerBuyToken: boolean,
    maxSell: number | null,
    pricePremium: number | null,
    expiryTimestamp: number | null,
  ): Promise<TransactionInstruction[]> {
    if (account.getTokenBalanceUi(sellBank) < 0) {
      throw new Error(
        `Only allowed to take profits on deposits! Current balance ${account.getTokenBalanceUi(
          sellBank,
        )}`,
      );
    }

    if (!thresholdPriceInSellPerBuyToken) {
      thresholdPrice = 1 / thresholdPrice;
    }
    const thresholdPriceNativeNative = toNativeSellPerBuyTokenPrice(
      thresholdPrice,
      sellBank,
      buyBank,
    );
    const lowerLimit = 0;
    const upperLimit = thresholdPriceNativeNative;

    return await this.tokenConditionalSwapCreateIx(
      group,
      account,
      sellBank,
      buyBank,
      lowerLimit,
      upperLimit,
      Number.MAX_SAFE_INTEGER,
      maxSell ?? account.getTokenBalanceUi(sellBank),
      'TakeProfitOnDeposit',
      pricePremium,
      true,
      false,
      expiryTimestamp,
      thresholdPriceInSellPerBuyToken,
    );
  }

  public async tcsStopLossOnDeposit(
    group: Group,
    account: MangoAccount,
    sellBank: Bank,
    buyBank: Bank,
    thresholdPrice: number,
    thresholdPriceInSellPerBuyToken: boolean,
    maxSell: number | null,
    pricePremium: number | null,
    expiryTimestamp: number | null,
  ): Promise<MangoSignatureStatus> {
    const ixs = await this.tcsStopLossOnDepositIx(
      group,
      account,
      sellBank,
      buyBank,
      thresholdPrice,
      thresholdPriceInSellPerBuyToken,
      maxSell,
      pricePremium,
      expiryTimestamp,
    );
    return await this.sendAndConfirmTransactionForGroup(group, ixs);
  }

  public async tcsStopLossOnDepositIx(
    group: Group,
    account: MangoAccount,
    sellBank: Bank,
    buyBank: Bank,
    thresholdPrice: number,
    thresholdPriceInSellPerBuyToken: boolean,
    maxSell: number | null,
    pricePremium: number | null,
    expiryTimestamp: number | null,
  ): Promise<TransactionInstruction[]> {
    if (account.getTokenBalanceUi(sellBank) < 0) {
      throw new Error(
        `Only allowed to set a stop loss on deposits! Current balance ${account.getTokenBalanceUi(
          sellBank,
        )}`,
      );
    }

    if (!thresholdPriceInSellPerBuyToken) {
      thresholdPrice = 1 / thresholdPrice;
    }
    const thresholdPriceNativeNative = toNativeSellPerBuyTokenPrice(
      thresholdPrice,
      sellBank,
      buyBank,
    );
    const lowerLimit = thresholdPriceNativeNative;
    const upperLimit = Number.MAX_SAFE_INTEGER;

    return await this.tokenConditionalSwapCreateIx(
      group,
      account,
      sellBank,
      buyBank,
      lowerLimit,
      upperLimit,
      Number.MAX_SAFE_INTEGER,
      maxSell ?? account.getTokenBalanceUi(sellBank),
      'StopLossOnDeposit',
      pricePremium,
      true,
      false,
      expiryTimestamp,
      thresholdPriceInSellPerBuyToken,
    );
  }

  public async tcsTakeProfitOnBorrow(
    group: Group,
    account: MangoAccount,
    sellBank: Bank,
    buyBank: Bank,
    thresholdPrice: number,
    thresholdPriceInSellPerBuyToken: boolean,
    maxBuyUi: number | null,
    pricePremium: number | null,
    allowMargin: boolean | null,
    expiryTimestamp: number | null,
  ): Promise<MangoSignatureStatus> {
    const ixs = await this.tcsTakeProfitOnBorrowIx(
      group,
      account,
      sellBank,
      buyBank,
      thresholdPrice,
      thresholdPriceInSellPerBuyToken,
      maxBuyUi,
      pricePremium,
      allowMargin,
      expiryTimestamp,
    );
    return await this.sendAndConfirmTransactionForGroup(group, ixs);
  }

  public async tcsTakeProfitOnBorrowIx(
    group: Group,
    account: MangoAccount,
    sellBank: Bank,
    buyBank: Bank,
    thresholdPrice: number,
    thresholdPriceInSellPerBuyToken: boolean,
    maxBuyUi: number | null,
    pricePremium: number | null,
    allowMargin: boolean | null,
    expiryTimestamp: number | null,
  ): Promise<TransactionInstruction[]> {
    if (account.getTokenBalanceUi(buyBank) > 0) {
      throw new Error(
        `Only allowed to take profits on borrows! Current balance ${account.getTokenBalanceUi(
          buyBank,
        )}`,
      );
    }

    if (!thresholdPriceInSellPerBuyToken) {
      thresholdPrice = 1 / thresholdPrice;
    }
    const thresholdPriceNativeNative = toNativeSellPerBuyTokenPrice(
      thresholdPrice,
      sellBank,
      buyBank,
    );
    const lowerLimit = 0;
    const upperLimit = thresholdPriceNativeNative;

    return await this.tokenConditionalSwapCreateIx(
      group,
      account,
      sellBank,
      buyBank,
      lowerLimit,
      upperLimit,
      maxBuyUi ?? -account.getTokenBalanceUi(buyBank),
      Number.MAX_SAFE_INTEGER,
      'TakeProfitOnBorrow',
      pricePremium,
      false,
      allowMargin ?? false,
      expiryTimestamp,
      thresholdPriceInSellPerBuyToken,
    );
  }

  public async tcsStopLossOnBorrow(
    group: Group,
    account: MangoAccount,
    sellBank: Bank,
    buyBank: Bank,
    thresholdPrice: number,
    thresholdPriceInSellPerBuyToken: boolean,
    maxBuyUi: number | null,
    pricePremium: number | null,
    allowMargin: boolean | null,
    expiryTimestamp: number | null,
  ): Promise<MangoSignatureStatus> {
    const ixs = await this.tcsStopLossOnBorrowIx(
      group,
      account,
      sellBank,
      buyBank,
      thresholdPrice,
      thresholdPriceInSellPerBuyToken,
      maxBuyUi,
      pricePremium,
      allowMargin,
      expiryTimestamp,
    );
    return await this.sendAndConfirmTransactionForGroup(group, ixs);
  }

  public async tcsStopLossOnBorrowIx(
    group: Group,
    account: MangoAccount,
    sellBank: Bank,
    buyBank: Bank,
    thresholdPrice: number,
    thresholdPriceInSellPerBuyToken: boolean,
    maxBuyUi: number | null,
    pricePremium: number | null,
    allowMargin: boolean | null,
    expiryTimestamp: number | null,
  ): Promise<TransactionInstruction[]> {
    if (account.getTokenBalanceUi(buyBank) > 0) {
      throw new Error(
        `Only allowed to set stop loss on borrows! Current balance ${account.getTokenBalanceUi(
          buyBank,
        )}`,
      );
    }

    if (!thresholdPriceInSellPerBuyToken) {
      thresholdPrice = 1 / thresholdPrice;
    }
    const thresholdPriceNativeNative = toNativeSellPerBuyTokenPrice(
      thresholdPrice,
      sellBank,
      buyBank,
    );
    const lowerLimit = thresholdPriceNativeNative;
    const upperLimit = Number.MAX_SAFE_INTEGER;

    return await this.tokenConditionalSwapCreateIx(
      group,
      account,
      sellBank,
      buyBank,
      lowerLimit,
      upperLimit,
      maxBuyUi ?? -account.getTokenBalanceUi(buyBank),
      Number.MAX_SAFE_INTEGER,
      'StopLossOnBorrow',
      pricePremium,
      false,
      allowMargin ?? false,
      expiryTimestamp,
      thresholdPriceInSellPerBuyToken,
    );
  }

  public async tokenConditionalSwapCreateIx(
    group: Group,
    account: MangoAccount,
    sellBank: Bank,
    buyBank: Bank,
    lowerLimitNativeNative: number,
    upperLimitNativeNative: number,
    maxBuy: number,
    maxSell: number,
    tcsIntention:
      | 'TakeProfitOnDeposit'
      | 'StopLossOnDeposit'
      | 'TakeProfitOnBorrow'
      | 'StopLossOnBorrow'
      | null,
    pricePremium: number | null,
    allowCreatingDeposits: boolean,
    allowCreatingBorrows: boolean,
    expiryTimestamp: number | null,
    displayPriceInSellTokenPerBuyToken: boolean,
  ): Promise<TransactionInstruction[]> {
    const maxBuyNative =
      maxBuy == Number.MAX_SAFE_INTEGER
        ? U64_MAX_BN
        : toNative(maxBuy, buyBank.mintDecimals);
    const maxSellNative =
      maxSell == Number.MAX_SAFE_INTEGER
        ? U64_MAX_BN
        : toNative(maxSell, sellBank.mintDecimals);
    pricePremium = TokenConditionalSwap.computePremium(
      group,
      buyBank,
      sellBank,
      maxBuyNative,
      maxSellNative,
      maxBuy,
      maxSell,
    );
    const pricePremiumRate = pricePremium > 0 ? pricePremium / 100 : 0.03;

    let intention: TokenConditionalSwapIntention;
    switch (tcsIntention) {
      case 'StopLossOnBorrow':
      case 'StopLossOnDeposit':
        intention = TokenConditionalSwapIntention.stopLoss;
        break;
      case 'TakeProfitOnBorrow':
      case 'TakeProfitOnDeposit':
        intention = TokenConditionalSwapIntention.takeProfit;
        break;
      default:
        intention = TokenConditionalSwapIntention.unknown;
        break;
    }

    return await this.tokenConditionalSwapCreateRawIx(
      group,
      account,
      buyBank.mint,
      sellBank.mint,
      maxBuyNative,
      maxSellNative,
      expiryTimestamp,
      lowerLimitNativeNative,
      upperLimitNativeNative,
      pricePremiumRate,
      allowCreatingDeposits,
      allowCreatingBorrows,
      displayPriceInSellTokenPerBuyToken
        ? TokenConditionalSwapDisplayPriceStyle.sellTokenPerBuyToken
        : TokenConditionalSwapDisplayPriceStyle.buyTokenPerSellToken,
      intention,
    );
  }

  public async tokenConditionalSwapCreate(
    group: Group,
    account: MangoAccount,
    sellBank: Bank,
    buyBank: Bank,
    lowerLimitNativeNative: number,
    upperLimitNativeNative: number,
    maxBuy: number,
    maxSell: number,
    tcsIntention:
      | 'TakeProfitOnDeposit'
      | 'StopLossOnDeposit'
      | 'TakeProfitOnBorrow'
      | 'StopLossOnBorrow'
      | null,
    pricePremium: number | null,
    allowCreatingDeposits: boolean,
    allowCreatingBorrows: boolean,
    expiryTimestamp: number | null,
    displayPriceInSellTokenPerBuyToken: boolean,
  ): Promise<MangoSignatureStatus> {
    const maxBuyNative =
      maxBuy == Number.MAX_SAFE_INTEGER
        ? U64_MAX_BN
        : toNative(maxBuy, buyBank.mintDecimals);
    const maxSellNative =
      maxSell == Number.MAX_SAFE_INTEGER
        ? U64_MAX_BN
        : toNative(maxSell, sellBank.mintDecimals);
    pricePremium = TokenConditionalSwap.computePremium(
      group,
      buyBank,
      sellBank,
      maxBuyNative,
      maxSellNative,
      maxBuy,
      maxSell,
    );
    const pricePremiumRate = pricePremium > 0 ? pricePremium / 100 : 0.03;

    let intention: TokenConditionalSwapIntention;
    switch (tcsIntention) {
      case 'StopLossOnBorrow':
      case 'StopLossOnDeposit':
        intention = TokenConditionalSwapIntention.stopLoss;
        break;
      case 'TakeProfitOnBorrow':
      case 'TakeProfitOnDeposit':
        intention = TokenConditionalSwapIntention.takeProfit;
        break;
      default:
        intention = TokenConditionalSwapIntention.unknown;
        break;
    }

    return await this.tokenConditionalSwapCreateRaw(
      group,
      account,
      buyBank.mint,
      sellBank.mint,
      maxBuyNative,
      maxSellNative,
      expiryTimestamp,
      lowerLimitNativeNative,
      upperLimitNativeNative,
      pricePremiumRate,
      allowCreatingDeposits,
      allowCreatingBorrows,
      displayPriceInSellTokenPerBuyToken
        ? TokenConditionalSwapDisplayPriceStyle.sellTokenPerBuyToken
        : TokenConditionalSwapDisplayPriceStyle.buyTokenPerSellToken,
      intention,
    );
  }

  public async tokenConditionalSwapCreateLinearAuctionIx(
    group: Group,
    account: MangoAccount,
    sellBank: Bank,
    buyBank: Bank,
    priceStart: number,
    priceEnd: number,
    maxBuy: number,
    maxSell: number,
    allowCreatingDeposits: boolean,
    allowCreatingBorrows: boolean,
    displayPriceInSellTokenPerBuyToken: boolean,
    startTimestamp: number,
    durationSeconds: number,
    expiryTimestamp: number | null,
  ): Promise<TransactionInstruction[]> {
    let maxBuyNative, maxSellNative;
    if (maxBuy == Number.MAX_SAFE_INTEGER) {
      maxBuyNative = U64_MAX_BN;
    } else {
      maxBuyNative = toNative(maxBuy, buyBank.mintDecimals);
    }
    if (maxSell == Number.MAX_SAFE_INTEGER) {
      maxSellNative = U64_MAX_BN;
    } else {
      maxSellNative = toNative(maxSell, sellBank.mintDecimals);
    }

    const priceStartNative = toNativeSellPerBuyTokenPrice(
      priceStart,
      sellBank,
      buyBank,
    );
    const priceEndNative = toNativeSellPerBuyTokenPrice(
      priceEnd,
      sellBank,
      buyBank,
    );

    const tcsIx = await this.program.methods
      .tokenConditionalSwapCreateLinearAuction(
        maxBuyNative,
        maxSellNative,
        expiryTimestamp !== null ? new BN(expiryTimestamp) : U64_MAX_BN,
        priceStartNative,
        priceEndNative,
        allowCreatingDeposits,
        allowCreatingBorrows,
        displayPriceInSellTokenPerBuyToken
          ? TokenConditionalSwapDisplayPriceStyle.sellTokenPerBuyToken
          : TokenConditionalSwapDisplayPriceStyle.buyTokenPerSellToken,
        new BN(startTimestamp),
        new BN(durationSeconds),
      )
      .accounts({
        group: group.publicKey,
        account: account.publicKey,
        authority: (this.program.provider as AnchorProvider).wallet.publicKey,
        buyBank: buyBank.publicKey,
        sellBank: sellBank.publicKey,
      })
      .instruction();

    const ixs: TransactionInstruction[] = [];
    if (account.tokenConditionalSwaps.length == 0) {
      ixs.push(
        await this.accountExpandV2Ix(
          group,
          account,
          account.tokens.length,
          account.serum3.length,
          account.perps.length,
          account.perpOpenOrders.length,
          DEFAULT_TOKEN_CONDITIONAL_SWAP_COUNT,
        ),
      );
    }
    ixs.push(tcsIx);

    return ixs;
  }

  public async tokenConditionalSwapCreateLinearAuction(
    group: Group,
    account: MangoAccount,
    sellBank: Bank,
    buyBank: Bank,
    priceStart: number,
    priceEnd: number,
    maxBuy: number,
    maxSell: number,
    allowCreatingDeposits: boolean,
    allowCreatingBorrows: boolean,
    displayPriceInSellTokenPerBuyToken: boolean,
    startTimestamp: number,
    durationSeconds: number,
    expiryTimestamp: number | null,
  ): Promise<MangoSignatureStatus> {
    const ixs = await this.tokenConditionalSwapCreateLinearAuctionIx(
      group,
      account,
      sellBank,
      buyBank,
      priceStart,
      priceEnd,
      maxBuy,
      maxSell,
      allowCreatingDeposits,
      allowCreatingBorrows,
      displayPriceInSellTokenPerBuyToken,
      startTimestamp,
      durationSeconds,
      expiryTimestamp,
    );
    return await this.sendAndConfirmTransactionForGroup(group, ixs);
  }

  public async tokenConditionalSwapCreatePremiumAuctionIx(
    group: Group,
    account: MangoAccount,
    sellBank: Bank,
    buyBank: Bank,
    lowerLimit: number,
    upperLimit: number,
    maxBuy: number,
    maxSell: number,
    tcsIntention:
      | 'TakeProfitOnDeposit'
      | 'StopLossOnDeposit'
      | 'TakeProfitOnBorrow'
      | 'StopLossOnBorrow'
      | null,
    maxPricePremiumPercent: number | null,
    allowCreatingDeposits: boolean,
    allowCreatingBorrows: boolean,
    expiryTimestamp: number | null,
    displayPriceInSellTokenPerBuyToken: boolean,
    durationSeconds: number,
  ): Promise<TransactionInstruction[]> {
    const lowerLimitNative = toNativeSellPerBuyTokenPrice(
      lowerLimit,
      sellBank,
      buyBank,
    );
    const upperLimitNative = toNativeSellPerBuyTokenPrice(
      upperLimit,
      sellBank,
      buyBank,
    );

    let maxBuyNative, maxSellNative, buyAmountInUsd, sellAmountInUsd;
    if (maxBuy == Number.MAX_SAFE_INTEGER) {
      maxBuyNative = U64_MAX_BN;
    } else {
      buyAmountInUsd = maxBuy * buyBank.uiPrice;
      maxBuyNative = toNative(maxBuy, buyBank.mintDecimals);
    }
    if (maxSell == Number.MAX_SAFE_INTEGER) {
      maxSellNative = U64_MAX_BN;
    } else {
      sellAmountInUsd = maxSell * sellBank.uiPrice;
      maxSellNative = toNative(maxSell, sellBank.mintDecimals);
    }

    // Used for computing optimal premium
    let liqorTcsChunkSizeInUsd = Math.min(buyAmountInUsd, sellAmountInUsd);
    if (liqorTcsChunkSizeInUsd > 5000) {
      liqorTcsChunkSizeInUsd = 5000;
    }
    // For small TCS swaps, reduce chunk size to 1000 USD
    else {
      liqorTcsChunkSizeInUsd = 1000;
    }

    // TODO: The max premium should likely be computed differently
    if (!maxPricePremiumPercent) {
      const buyTokenPriceImpact = group.getPriceImpactByTokenIndex(
        buyBank.tokenIndex,
        liqorTcsChunkSizeInUsd,
      );
      const sellTokenPriceImpact = group.getPriceImpactByTokenIndex(
        sellBank.tokenIndex,
        liqorTcsChunkSizeInUsd,
      );
      maxPricePremiumPercent =
        ((1 + buyTokenPriceImpact / 100) * (1 + sellTokenPriceImpact / 100) -
          1) *
        100;
    }
    const maxPricePremiumRate =
      maxPricePremiumPercent > 0 ? maxPricePremiumPercent / 100 : 0.03;

    let intention: TokenConditionalSwapIntention;
    switch (tcsIntention) {
      case 'StopLossOnBorrow':
      case 'StopLossOnDeposit':
        intention = TokenConditionalSwapIntention.stopLoss;
        break;
      case 'TakeProfitOnBorrow':
      case 'TakeProfitOnDeposit':
        intention = TokenConditionalSwapIntention.takeProfit;
        break;
      default:
        intention = TokenConditionalSwapIntention.unknown;
        break;
    }

    const tcsIx = await this.program.methods
      .tokenConditionalSwapCreatePremiumAuction(
        maxBuyNative,
        maxSellNative,
        expiryTimestamp !== null ? new BN(expiryTimestamp) : U64_MAX_BN,
        lowerLimitNative,
        upperLimitNative,
        maxPricePremiumRate,
        allowCreatingDeposits,
        allowCreatingBorrows,
        displayPriceInSellTokenPerBuyToken
          ? TokenConditionalSwapDisplayPriceStyle.sellTokenPerBuyToken
          : TokenConditionalSwapDisplayPriceStyle.buyTokenPerSellToken,
        intention,
        new BN(durationSeconds),
      )
      .accounts({
        group: group.publicKey,
        account: account.publicKey,
        authority: (this.program.provider as AnchorProvider).wallet.publicKey,
        buyBank: buyBank.publicKey,
        sellBank: sellBank.publicKey,
      })
      .instruction();

    const ixs: TransactionInstruction[] = [];
    if (account.tokenConditionalSwaps.length == 0) {
      ixs.push(
        await this.accountExpandV2Ix(
          group,
          account,
          account.tokens.length,
          account.serum3.length,
          account.perps.length,
          account.perpOpenOrders.length,
          DEFAULT_TOKEN_CONDITIONAL_SWAP_COUNT,
        ),
      );
    }
    ixs.push(tcsIx);

    return ixs;
  }
  public async tokenConditionalSwapCreatePremiumAuction(
    group: Group,
    account: MangoAccount,
    sellBank: Bank,
    buyBank: Bank,
    lowerLimit: number,
    upperLimit: number,
    maxBuy: number,
    maxSell: number,
    tcsIntention:
      | 'TakeProfitOnDeposit'
      | 'StopLossOnDeposit'
      | 'TakeProfitOnBorrow'
      | 'StopLossOnBorrow'
      | null,
    maxPricePremiumPercent: number | null,
    allowCreatingDeposits: boolean,
    allowCreatingBorrows: boolean,
    expiryTimestamp: number | null,
    displayPriceInSellTokenPerBuyToken: boolean,
    durationSeconds: number,
  ): Promise<MangoSignatureStatus> {
    const ixs = await this.tokenConditionalSwapCreatePremiumAuctionIx(
      group,
      account,
      sellBank,
      buyBank,
      lowerLimit,
      upperLimit,
      maxBuy,
      maxSell,
      tcsIntention,
      maxPricePremiumPercent,
      allowCreatingDeposits,
      allowCreatingBorrows,
      expiryTimestamp,
      displayPriceInSellTokenPerBuyToken,
      durationSeconds,
    );
    return await this.sendAndConfirmTransactionForGroup(group, ixs);
  }

  public async tokenConditionalSwapCreateRaw(
    group: Group,
    account: MangoAccount,
    buyMintPk: PublicKey,
    sellMintPk: PublicKey,
    maxBuy: BN,
    maxSell: BN,
    expiryTimestamp: number | null,
    priceLowerLimit: number,
    priceUpperLimit: number,
    pricePremiumRate: number,
    allowCreatingDeposits: boolean,
    allowCreatingBorrows: boolean,
    priceDisplayStyle: TokenConditionalSwapDisplayPriceStyle,
    intention: TokenConditionalSwapIntention,
  ): Promise<MangoSignatureStatus> {
    const ixs = await this.tokenConditionalSwapCreateRawIx(
      group,
      account,
      buyMintPk,
      sellMintPk,
      maxBuy,
      maxSell,
      expiryTimestamp,
      priceLowerLimit,
      priceUpperLimit,
      pricePremiumRate,
      allowCreatingDeposits,
      allowCreatingBorrows,
      priceDisplayStyle,
      intention,
    );
    return await this.sendAndConfirmTransactionForGroup(group, ixs);
  }

  public async tokenConditionalSwapCreateRawIx(
    group: Group,
    account: MangoAccount,
    buyMintPk: PublicKey,
    sellMintPk: PublicKey,
    maxBuy: BN,
    maxSell: BN,
    expiryTimestamp: number | null,
    priceLowerLimit: number,
    priceUpperLimit: number,
    pricePremiumRate: number,
    allowCreatingDeposits: boolean,
    allowCreatingBorrows: boolean,
    priceDisplayStyle: TokenConditionalSwapDisplayPriceStyle,
    intention: TokenConditionalSwapIntention,
  ): Promise<TransactionInstruction[]> {
    const buyBank: Bank = group.getFirstBankByMint(buyMintPk);
    const sellBank: Bank = group.getFirstBankByMint(sellMintPk);
    const tcsIx = await this.program.methods
      .tokenConditionalSwapCreateV2(
        maxBuy,
        maxSell,
        expiryTimestamp !== null ? new BN(expiryTimestamp) : U64_MAX_BN,
        priceLowerLimit,
        priceUpperLimit,
        pricePremiumRate,
        allowCreatingDeposits,
        allowCreatingBorrows,
        priceDisplayStyle,
        intention,
      )
      .accounts({
        group: group.publicKey,
        account: account.publicKey,
        authority: (this.program.provider as AnchorProvider).wallet.publicKey,
        buyBank: buyBank.publicKey,
        sellBank: sellBank.publicKey,
      })
      .instruction();

    const ixs: TransactionInstruction[] = [];
    if (account.tokenConditionalSwaps.length == 0) {
      ixs.push(
        await this.accountExpandV2Ix(
          group,
          account,
          account.tokens.length,
          account.serum3.length,
          account.perps.length,
          account.perpOpenOrders.length,
          DEFAULT_TOKEN_CONDITIONAL_SWAP_COUNT,
        ),
      );
    }
    ixs.push(tcsIx);

    return ixs;
  }

  public async tokenConditionalSwapCancelIx(
    group: Group,
    account: MangoAccount,
    tokenConditionalSwapId: BN,
  ): Promise<TransactionInstruction> {
    const tokenConditionalSwapIndex = account.tokenConditionalSwaps.findIndex(
      (tcs) => tcs.id.eq(tokenConditionalSwapId),
    );
    if (tokenConditionalSwapIndex == -1) {
      throw new Error('tcs with id not found');
    }
    const tcs = account.tokenConditionalSwaps[tokenConditionalSwapIndex];

    const buyBank = group.banksMapByTokenIndex.get(tcs.buyTokenIndex)![0];
    const sellBank = group.banksMapByTokenIndex.get(tcs.sellTokenIndex)![0];

    return this.program.methods
      .tokenConditionalSwapCancel(
        tokenConditionalSwapIndex,
        new BN(tokenConditionalSwapId),
      )
      .accounts({
        group: group.publicKey,
        account: account.publicKey,
        authority: (this.program.provider as AnchorProvider).wallet.publicKey,
        buyBank: buyBank.publicKey,
        sellBank: sellBank.publicKey,
      })
      .instruction();
  }

  public async tokenConditionalSwapCancel(
    group: Group,
    account: MangoAccount,
    tokenConditionalSwapId: BN,
  ): Promise<MangoSignatureStatus> {
    const ix = await this.tokenConditionalSwapCancelIx(
      group,
      account,
      tokenConditionalSwapId,
    );
    return await this.sendAndConfirmTransactionForGroup(group, [ix]);
  }

  public async tokenConditionalSwapCancelAll(
    group: Group,
    account: MangoAccount,
  ): Promise<MangoSignatureStatus> {
    const ixs = await Promise.all(
      account.tokenConditionalSwaps
        .filter((tcs) => tcs.isConfigured)
        .map(async (tcs, i) => {
          const buyBank = group.banksMapByTokenIndex.get(tcs.buyTokenIndex)![0];
          const sellBank = group.banksMapByTokenIndex.get(
            tcs.sellTokenIndex,
          )![0];
          return await this.program.methods
            .tokenConditionalSwapCancel(i, new BN(tcs.id))
            .accounts({
              group: group.publicKey,
              account: account.publicKey,
              authority: (this.program.provider as AnchorProvider).wallet
                .publicKey,
              buyBank: buyBank.publicKey,
              sellBank: sellBank.publicKey,
            })
            .instruction();
        }),
    );

    return await this.sendAndConfirmTransactionForGroup(group, ixs);
  }

  public async tokenConditionalSwapTrigger(
    group: Group,
    liqee: MangoAccount,
    liqor: MangoAccount,
    tokenConditionalSwapId: BN,
    maxBuyTokenToLiqee: number,
    maxSellTokenToLiqor: number,
  ): Promise<MangoSignatureStatus> {
    const ix = await this.tokenConditionalSwapTriggerIx(
      group,
      liqee,
      liqor,
      tokenConditionalSwapId,
      maxBuyTokenToLiqee,
      maxSellTokenToLiqor,
    );

    return await this.sendAndConfirmTransactionForGroup(group, [ix]);
  }

  public async tokenConditionalSwapTriggerIx(
    group: Group,
    liqee: MangoAccount,
    liqor: MangoAccount,
    tokenConditionalSwapId: BN,
    maxBuyTokenToLiqee: number,
    maxSellTokenToLiqor: number,
  ): Promise<TransactionInstruction> {
    const tokenConditionalSwapIndex = liqee.tokenConditionalSwaps.findIndex(
      (tcs) => tcs.id.eq(tokenConditionalSwapId),
    );
    if (tokenConditionalSwapIndex == -1) {
      throw new Error('tcs with id not found');
    }
    const tcs = liqee.tokenConditionalSwaps[tokenConditionalSwapIndex];

    const buyBank = group.banksMapByTokenIndex.get(tcs.buyTokenIndex)![0];
    const sellBank = group.banksMapByTokenIndex.get(tcs.sellTokenIndex)![0];

    const healthRemainingAccounts: PublicKey[] =
      this.buildHealthRemainingAccounts(
        group,
        [liqor, liqee],
        [buyBank, sellBank],
        [],
      );

    const parsedHealthAccounts = healthRemainingAccounts.map(
      (pk) =>
        ({
          pubkey: pk,
          isWritable:
            pk.equals(buyBank.publicKey) || pk.equals(sellBank.publicKey)
              ? true
              : false,
          isSigner: false,
        } as AccountMeta),
    );

    return this.program.methods
      .tokenConditionalSwapTrigger(
        tokenConditionalSwapIndex,
        new BN(tokenConditionalSwapId),
        new BN(maxBuyTokenToLiqee),
        new BN(maxSellTokenToLiqor),
      )
      .accounts({
        group: group.publicKey,
        liqee: liqee.publicKey,
        liqor: liqor.publicKey,
        liqorAuthority: (this.program.provider as AnchorProvider).wallet
          .publicKey,
      })
      .remainingAccounts(parsedHealthAccounts)
      .instruction();
  }

  public async altSet(
    group: Group,
    addressLookupTable: PublicKey,
    index: number,
  ): Promise<MangoSignatureStatus> {
    const ix = await this.program.methods
      .altSet(index)
      .accounts({
        group: group.publicKey,
        admin: (this.program.provider as AnchorProvider).wallet.publicKey,
        addressLookupTable,
      })
      .instruction();

    return await this.sendAndConfirmTransactionForGroup(group, [ix]);
  }

  public async altExtend(
    group: Group,
    addressLookupTable: PublicKey,
    index: number,
    pks: PublicKey[],
  ): Promise<MangoSignatureStatus> {
    const ix = await this.program.methods
      .altExtend(index, pks)
      .accounts({
        group: group.publicKey,
        admin: (this.program.provider as AnchorProvider).wallet.publicKey,
        payer: (this.program.provider as AnchorProvider).wallet.publicKey,
        addressLookupTable,
      })
      .instruction();
    return await this.sendAndConfirmTransactionForGroup(group, [ix]);
  }

  public async healthRegionBeginIx(
    group: Group,
    account: MangoAccount,
    banks: Bank[] = [],
    perpMarkets: PerpMarket[] = [],
  ): Promise<TransactionInstruction> {
    const healthRemainingAccounts: PublicKey[] =
      this.buildHealthRemainingAccounts(
        group,
        [account],
        [...banks],
        [...perpMarkets],
      );
    const parsedHealthAccounts = healthRemainingAccounts.map(
      (pk) =>
        ({
          pubkey: pk,
          isWritable: false,
          isSigner: false,
        } as AccountMeta),
    );

    return await this.program.methods
      .healthRegionBegin()
      .accounts({
        group: group.publicKey,
        account: account.publicKey,
        instructions: SYSVAR_INSTRUCTIONS_PUBKEY,
      })
      .remainingAccounts(parsedHealthAccounts)
      .instruction();
  }

  public async healthRegionEndIx(
    group: Group,
    account: MangoAccount,
    banks: Bank[] = [],
    perpMarkets: PerpMarket[] = [],
  ): Promise<TransactionInstruction> {
    const healthRemainingAccounts: PublicKey[] =
      this.buildHealthRemainingAccounts(
        group,
        [account],
        [...banks],
        [...perpMarkets],
      );
    const parsedHealthAccounts = healthRemainingAccounts.map(
      (pk) =>
        ({
          pubkey: pk,
          isWritable: false,
          isSigner: false,
        } as AccountMeta),
    );

    return await this.program.methods
      .healthRegionEnd()
      .accounts({ account: account.publicKey })
      .remainingAccounts(parsedHealthAccounts)
      .instruction();
  }

  /// static

  static connect(
    provider: Provider,
    cluster: Cluster,
    programId: PublicKey,
    opts?: MangoClientOptions,
  ): MangoClient {
    const idl = IDL;

    return new MangoClient(
      new Program<MangoV4>(idl as MangoV4, programId, provider),
      programId,
      cluster,
      opts,
    );
  }

  /**
   * Connect with defaults,
   *  - random ephemeral keypair,
   *  - fetch ids using gPa
   *  - connects to mainnet-beta
   *  - uses well known program Id
   * @param clusterUrl
   * @returns
   */
  static connectDefault(clusterUrl: string): MangoClient {
    const idl = IDL;

    const options = AnchorProvider.defaultOptions();
    const connection = new Connection(clusterUrl, options);

    return new MangoClient(
      new Program<MangoV4>(
        idl as MangoV4,
        MANGO_V4_ID['mainnet-beta'],
        new AnchorProvider(connection, new Wallet(new Keypair()), options),
      ),
      MANGO_V4_ID['mainnet-beta'],
      'mainnet-beta' as Cluster,
      {
        idsSource: 'get-program-accounts',
      },
    );
  }

  static connectForGroupName(
    provider: Provider,
    groupName: string,
  ): MangoClient {
    const idl = IDL;

    const id = Id.fromIdsByName(groupName);

    return new MangoClient(
      new Program<MangoV4>(
        idl as MangoV4,
        new PublicKey(id.mangoProgramId),
        provider,
      ),
      new PublicKey(id.mangoProgramId),
      id.cluster,
    );
  }

  /**
   * Builds health remaining accounts.
   *
   * For single mango account it builds a list of PublicKeys
   * which is compatbile with Fixed account retriever.
   *
   * For multiple mango accounts it uses same logic as for fixed
   * but packing all banks, then perp markets, and then serum oo accounts, which
   * should always be compatible with Scanning account retriever.
   *
   * @param group
   * @param mangoAccounts
   * @param banks - banks in which new positions might be opened
   * @param perpMarkets - markets in which new positions might be opened
   * @param openOrdersForMarket - markets in which new positions might be opened
   * @returns
   */
  buildHealthRemainingAccounts(
    group: Group,
    mangoAccounts: MangoAccount[],
    // Banks and markets for whom positions don't exist on mango account,
    // but user would potentially open new positions.
    banks: Bank[] = [],
    perpMarkets: PerpMarket[] = [],
    openOrdersForMarket: [Serum3Market, PublicKey][] = [],
  ): PublicKey[] {
    const healthRemainingAccounts: PublicKey[] = [];

    const tokenPositionIndices = mangoAccounts
      .map((mangoAccount) => mangoAccount.tokens.map((t) => t.tokenIndex))
      .flat();
    for (const bank of banks) {
      const tokenPositionExists =
        tokenPositionIndices.indexOf(bank.tokenIndex) > -1;
      if (!tokenPositionExists) {
        const inactiveTokenPosition = tokenPositionIndices.findIndex(
          (index) => index === TokenPosition.TokenIndexUnset,
        );
        if (inactiveTokenPosition != -1) {
          tokenPositionIndices[inactiveTokenPosition] = bank.tokenIndex;
        } else {
          throw new Error(
            `All token positions are occupied, either expand mango account, or close an existing token position, e.g. by withdrawing token deposits, or repaying all borrows!`,
          );
        }
      }
    }
    const mintInfos = uniq(
      tokenPositionIndices
        .filter((tokenIndex) => tokenIndex !== TokenPosition.TokenIndexUnset)
        .map((tokenIndex) => group.mintInfosMapByTokenIndex.get(tokenIndex)!),
      (mintInfo) => {
        mintInfo.tokenIndex;
      },
    );
    healthRemainingAccounts.push(
      ...mintInfos.map((mintInfo) => mintInfo.firstBank()),
    );
    healthRemainingAccounts.push(
      ...mintInfos.map((mintInfo) => mintInfo.oracle),
    );

    // Insert any extra perp markets in the free perp position slots
    const perpPositionsMarketIndices = mangoAccounts
      .map((mangoAccount) => mangoAccount.perps.map((p) => p.marketIndex))
      .flat();
    for (const perpMarket of perpMarkets) {
      const perpPositionExists =
        perpPositionsMarketIndices.indexOf(perpMarket.perpMarketIndex) > -1;
      if (!perpPositionExists) {
        const inactivePerpPosition = perpPositionsMarketIndices.findIndex(
          (perpIdx) => perpIdx === PerpPosition.PerpMarketIndexUnset,
        );
        if (inactivePerpPosition != -1) {
          perpPositionsMarketIndices[inactivePerpPosition] =
            perpMarket.perpMarketIndex;
        }
      }
    }
    const allPerpMarkets = uniq(
      perpPositionsMarketIndices
        .filter(
          (perpMarktIndex) =>
            perpMarktIndex !== PerpPosition.PerpMarketIndexUnset,
        )
        .map((perpIdx) => group.getPerpMarketByMarketIndex(perpIdx)!),
      (pm) => pm.perpMarketIndex,
    );
    healthRemainingAccounts.push(
      ...allPerpMarkets.map((perp) => perp.publicKey),
    );
    healthRemainingAccounts.push(...allPerpMarkets.map((perp) => perp.oracle));

    // Insert any extra open orders accounts in the cooresponding free serum market slot
    const serumPositionMarketIndices = mangoAccounts
      .map((mangoAccount) =>
        mangoAccount.serum3.map((s) => ({
          marketIndex: s.marketIndex,
          openOrders: s.openOrders,
        })),
      )
      .flat();
    for (const [serum3Market, openOrderPk] of openOrdersForMarket) {
      const ooPositionExists =
        serumPositionMarketIndices.findIndex(
          (i) => i.marketIndex === serum3Market.marketIndex,
        ) > -1;
      if (!ooPositionExists) {
        const inactiveSerumPosition = serumPositionMarketIndices.findIndex(
          (serumPos) =>
            serumPos.marketIndex === Serum3Orders.Serum3MarketIndexUnset,
        );
        if (inactiveSerumPosition != -1) {
          serumPositionMarketIndices[inactiveSerumPosition].marketIndex =
            serum3Market.marketIndex;
          serumPositionMarketIndices[inactiveSerumPosition].openOrders =
            openOrderPk;
        }
      }
    }

    healthRemainingAccounts.push(
      ...serumPositionMarketIndices
        .filter(
          (serumPosition) =>
            serumPosition.marketIndex !== Serum3Orders.Serum3MarketIndexUnset,
        )
        .map((serumPosition) => serumPosition.openOrders),
    );

    return healthRemainingAccounts;
  }

  public async modifyPerpOrder(
    group: Group,
    mangoAccount: MangoAccount,
    perpMarketIndex: PerpMarketIndex,
    orderId: BN,
    side: PerpOrderSide,
    price: number,
    quantity: number,
    maxQuoteQuantity?: number,
    clientOrderId?: number,
    orderType?: PerpOrderType,
    reduceOnly?: boolean,
    expiryTimestamp?: number,
    limit?: number,
  ): Promise<MangoSignatureStatus> {
    const transactionInstructions: TransactionInstruction[] = [];
    const [cancelOrderIx, placeOrderIx] = await Promise.all([
      this.perpCancelOrderIx(group, mangoAccount, perpMarketIndex, orderId),
      this.perpPlaceOrderIx(
        group,
        mangoAccount,
        perpMarketIndex,
        side,
        price,
        quantity,
        maxQuoteQuantity,
        clientOrderId,
        orderType,
        reduceOnly,
        expiryTimestamp,
        limit,
      ),
    ]);
    transactionInstructions.push(cancelOrderIx, placeOrderIx);

    return await this.sendAndConfirmTransactionForGroup(
      group,
      transactionInstructions,
    );
  }
  public async modifySerum3Order(
    group: Group,
    orderId: BN,
    mangoAccount: MangoAccount,
    externalMarketPk: PublicKey,
    side: Serum3Side,
    price: number,
    size: number,
    selfTradeBehavior: Serum3SelfTradeBehavior,
    orderType: Serum3OrderType,
    clientOrderId: number,
    limit: number,
  ): Promise<MangoSignatureStatus> {
    const transactionInstructions: TransactionInstruction[] = [];
    const [cancelOrderIx, settleIx, placeOrderIx] = await Promise.all([
      this.serum3CancelOrderIx(
        group,
        mangoAccount,
        externalMarketPk,
        side,
        orderId,
      ),
      this.serum3SettleFundsV2Ix(group, mangoAccount, externalMarketPk),
      this.serum3PlaceOrderV2Ix(
        group,
        mangoAccount,
        externalMarketPk,
        side,
        price,
        size,
        selfTradeBehavior,
        orderType,
        clientOrderId,
        limit,
      ),
    ]);
    transactionInstructions.push(cancelOrderIx, settleIx, ...placeOrderIx);

    return await this.sendAndConfirmTransactionForGroup(
      group,
      transactionInstructions,
    );
  }

  /**
   * Returns an estimate of a prioritization fee for a set of instructions.
   *
   * The estimate is based on the median fees of writable accounts that will be involved in the transaction.
   *
   * @param ixs - the instructions that make up the transaction
   * @returns prioritizationFeeEstimate -- in microLamports
   */
  public async estimatePrioritizationFee(
    ixs: TransactionInstruction[],
  ): Promise<number> {
    const writableAccounts = ixs
      .map((x) => x.keys.filter((a) => a.isWritable).map((k) => k.pubkey))
      .flat();
    const uniqueWritableAccounts = uniq(
      writableAccounts.map((x) => x.toBase58()),
    )
      .map((a) => new PublicKey(a))
      .slice(0, MAX_RECENT_PRIORITY_FEE_ACCOUNTS);

    const priorityFees = await this.connection.getRecentPrioritizationFees({
      lockedWritableAccounts: uniqueWritableAccounts,
    });

    if (priorityFees.length < 1) {
      return 1;
    }

    // get max priority fee per slot (and sort by slot from old to new)
    const maxFeeBySlot = mapValues(groupBy(priorityFees, 'slot'), (items) =>
      maxBy(items, 'prioritizationFee'),
    );
    const maximumFees = Object.values(maxFeeBySlot).sort(
      (a: RecentPrioritizationFees, b: RecentPrioritizationFees) =>
        a.slot - b.slot,
    ) as RecentPrioritizationFees[];

    // get median of last 20 fees
    const recentFees = maximumFees.slice(Math.max(maximumFees.length - 20, 0));
    const mid = Math.floor(recentFees.length / 2);
    const medianFee =
      recentFees.length % 2 !== 0
        ? recentFees[mid].prioritizationFee
        : (recentFees[mid - 1].prioritizationFee +
            recentFees[mid].prioritizationFee) /
          2;

    return Math.max(1, Math.ceil(medianFee));
  }
}<|MERGE_RESOLUTION|>--- conflicted
+++ resolved
@@ -94,16 +94,10 @@
   toNativeSellPerBuyTokenPrice,
 } from './utils';
 import {
-<<<<<<< HEAD
   MangoSignature,
   MangoSignatureStatus,
   SendTransactionOpts,
   sendTransaction,
-=======
-  MangoSignatureStatus,
-  sendTransaction,
-  SendTransactionOptions,
->>>>>>> 48993ed1
 } from './utils/rpc';
 import { NATIVE_MINT, TOKEN_PROGRAM_ID } from './utils/spl';
 
@@ -187,11 +181,7 @@
   /// Transactions
   public async sendAndConfirmTransaction(
     ixs: TransactionInstruction[],
-<<<<<<< HEAD
     opts: SendTransactionOpts = {},
-=======
-    opts: SendTransactionOptions = {},
->>>>>>> 48993ed1
   ): Promise<MangoSignatureStatus> {
     let prioritizationFee: number;
     if (opts.prioritizationFee) {
@@ -201,7 +191,6 @@
     } else {
       prioritizationFee = this.prioritizationFee;
     }
-<<<<<<< HEAD
     const providers = [
       this.program.provider as AnchorProvider,
       ...this.multipleProviders,
@@ -237,9 +226,6 @@
     } else {
       prioritizationFee = this.prioritizationFee;
     }
-=======
-
->>>>>>> 48993ed1
     const status = await sendTransaction(
       this.program.provider as AnchorProvider,
       [...this.prependedGlobalAdditionalInstructions, ...ixs],
