--- conflicted
+++ resolved
@@ -171,7 +171,7 @@
   ): Promise<TransactionSignature> {
     const admin = (this.program.provider as AnchorProvider).wallet.publicKey;
     const ix = await this.program.methods
-      .admingTokenWithdrawFees()
+      .adminTokenWithdrawFees()
       .accounts({
         group: group.publicKey,
         bank: bank.publicKey,
@@ -3604,7 +3604,7 @@
           1) *
         100;
     }
-    const pricePremiumFraction = pricePremium > 0 ? pricePremium / 100 : 0.03;
+    const pricePremiumRate = pricePremium > 0 ? pricePremium / 100 : 0.03;
 
     const tcsIx = await this.program.methods
       .tokenConditionalSwapCreate(
@@ -3613,7 +3613,7 @@
         expiryTimestampBn,
         lowerLimit,
         upperLimit,
-        pricePremiumFraction,
+        pricePremiumRate,
         allowCreatingDeposits,
         allowCreatingBorrows,
       )
@@ -3706,17 +3706,6 @@
   public async tokenConditionalSwapCancel(
     group: Group,
     account: MangoAccount,
-<<<<<<< HEAD
-    tokenConditionalSwapIndex: number,
-    tokenConditionalSwapId: BN,
-  ): Promise<TransactionSignature> {
-    const tcs = account
-      .tokenConditionalSwapsActive()
-      .find((tcs) => tcs.id.eq(tokenConditionalSwapId));
-    if (!tcs) {
-      throw new Error('tcs with id not found');
-    }
-=======
     tokenConditionalSwapId: BN,
   ): Promise<TransactionSignature> {
     const tokenConditionalSwapIndex = account.tokenConditionalSwaps.findIndex(
@@ -3726,7 +3715,6 @@
       throw new Error('tcs with id not found');
     }
     const tcs = account.tokenConditionalSwaps[tokenConditionalSwapIndex];
->>>>>>> 25a90580
 
     const buyBank = group.banksMapByTokenIndex.get(tcs.buyTokenIndex)![0];
     const sellBank = group.banksMapByTokenIndex.get(tcs.sellTokenIndex)![0];
@@ -3781,22 +3769,10 @@
     group: Group,
     liqee: MangoAccount,
     liqor: MangoAccount,
-<<<<<<< HEAD
-    tokenConditionalSwapIndex: number,
-=======
->>>>>>> 25a90580
     tokenConditionalSwapId: BN,
     maxBuyTokenToLiqee: number,
     maxSellTokenToLiqor: number,
   ): Promise<TransactionSignature> {
-<<<<<<< HEAD
-    const tcs = liqee
-      .tokenConditionalSwapsActive()
-      .find((tcs) => tcs.id.eq(tokenConditionalSwapId));
-    if (!tcs) {
-      throw new Error('tcs with id not found');
-    }
-=======
     const tokenConditionalSwapIndex = liqee.tokenConditionalSwaps.findIndex(
       (tcs) => tcs.id.eq(tokenConditionalSwapId),
     );
@@ -3804,7 +3780,6 @@
       throw new Error('tcs with id not found');
     }
     const tcs = liqee.tokenConditionalSwaps[tokenConditionalSwapIndex];
->>>>>>> 25a90580
 
     const buyBank = group.banksMapByTokenIndex.get(tcs.buyTokenIndex)![0];
     const sellBank = group.banksMapByTokenIndex.get(tcs.sellTokenIndex)![0];
