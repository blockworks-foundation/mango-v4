import {
  AnchorProvider,
  BN,
  Program,
  Provider,
  Wallet,
} from '@coral-xyz/anchor';
import * as borsh from '@coral-xyz/borsh';
import { OpenOrders } from '@project-serum/serum';
import {
  createCloseAccountInstruction,
  createInitializeAccount3Instruction,
} from '@solana/spl-token';
import {
  AccountInfo,
  AccountMeta,
  AddressLookupTableAccount,
  Cluster,
  Commitment,
  ComputeBudgetProgram,
  Connection,
  Keypair,
  MemcmpFilter,
  PublicKey,
  RecentPrioritizationFees,
  SYSVAR_INSTRUCTIONS_PUBKEY,
  SYSVAR_RENT_PUBKEY,
  SystemProgram,
  TransactionInstruction,
} from '@solana/web3.js';
import bs58 from 'bs58';
import chunk from 'lodash/chunk';
import cloneDeep from 'lodash/cloneDeep';
import groupBy from 'lodash/groupBy';
import mapValues from 'lodash/mapValues';
import maxBy from 'lodash/maxBy';
import uniq from 'lodash/uniq';
import { Bank, MintInfo, TokenIndex } from './accounts/bank';
import { Group } from './accounts/group';
import {
  MangoAccount,
  PerpPosition,
  Serum3Orders,
  TokenConditionalSwap,
  TokenConditionalSwapDisplayPriceStyle,
  TokenConditionalSwapDto,
  TokenConditionalSwapIntention,
  TokenPosition,
} from './accounts/mangoAccount';
import { StubOracle } from './accounts/oracle';
import {
  FillEvent,
  OutEvent,
  PerpEventQueue,
  PerpMarket,
  PerpMarketIndex,
  PerpOrderSide,
  PerpOrderType,
  PerpSelfTradeBehavior,
} from './accounts/perp';
import {
  MarketIndex,
  Serum3Market,
  Serum3OrderType,
  Serum3SelfTradeBehavior,
  Serum3Side,
  generateSerum3MarketExternalVaultSignerAddress,
} from './accounts/serum3';
import {
  IxGateParams,
  PerpEditParams,
  TokenEditParams,
  TokenRegisterParams,
  buildIxGate,
} from './clientIxParamBuilder';
import {
  MANGO_V4_ID,
  MAX_RECENT_PRIORITY_FEE_ACCOUNTS,
  OPENBOOK_PROGRAM_ID,
  RUST_U64_MAX,
} from './constants';
import { Id } from './ids';
import { IDL, MangoV4 } from './mango_v4';
import { I80F48 } from './numbers/I80F48';
import { FlashLoanType, OracleConfigParams } from './types';
import {
  I64_MAX_BN,
  U64_MAX_BN,
  createAssociatedTokenAccountIdempotentInstruction,
  getAssociatedTokenAddress,
  toNative,
  toNativeSellPerBuyTokenPrice,
} from './utils';
import { MangoSignatureStatus, sendTransaction } from './utils/rpc';
import { NATIVE_MINT, TOKEN_PROGRAM_ID } from './utils/spl';

export const DEFAULT_TOKEN_CONDITIONAL_SWAP_COUNT = 8;
export const PERP_SETTLE_PNL_CU_LIMIT = 400000;
export const PERP_SETTLE_FEES_CU_LIMIT = 20000;
export const SERUM_SETTLE_FUNDS_CU_LIMIT = 65000;

export enum AccountRetriever {
  Scanning,
  Fixed,
}

export type IdsSource = 'api' | 'static' | 'get-program-accounts';

export type MangoClientOptions = {
  idsSource?: IdsSource;
  postSendTxCallback?: ({ txid }: { txid: string }) => void;
  prioritizationFee?: number;
  estimateFee?: boolean;
  txConfirmationCommitment?: Commitment;
  openbookFeesToDao?: boolean;
  prependedGlobalAdditionalInstructions?: TransactionInstruction[];
  multipleConnections?: Connection[];
};

export class MangoClient {
  private idsSource: IdsSource;
  private postSendTxCallback?: ({ txid }) => void;
  private prioritizationFee: number;
  private estimateFee: boolean;
  private txConfirmationCommitment: Commitment;
  private openbookFeesToDao: boolean;
  private prependedGlobalAdditionalInstructions: TransactionInstruction[] = [];
  private multipleProviders: AnchorProvider[] = [];

  constructor(
    public program: Program<MangoV4>,
    public programId: PublicKey,
    public cluster: Cluster,
    public opts: MangoClientOptions = {},
  ) {
    this.idsSource = opts?.idsSource || 'get-program-accounts';
    this.prioritizationFee = opts?.prioritizationFee || 0;
    this.estimateFee = opts?.estimateFee || false;
    this.postSendTxCallback = opts?.postSendTxCallback;
    this.openbookFeesToDao = opts?.openbookFeesToDao ?? true;
    this.prependedGlobalAdditionalInstructions =
      opts.prependedGlobalAdditionalInstructions ?? [];
    this.txConfirmationCommitment =
      opts?.txConfirmationCommitment ??
      (program.provider as AnchorProvider).opts.commitment ??
      'processed';
    // TODO: evil side effect, but limited backtraces are a nightmare
    Error.stackTraceLimit = 1000;
    this.multipleProviders = opts?.multipleConnections
      ? opts.multipleConnections.map(
          (c) =>
            new AnchorProvider(
              c,
              new Wallet(new Keypair()),
              (program.provider as AnchorProvider).opts,
            ),
        )
      : [];
  }

  /// Convenience accessors
  public get connection(): Connection {
    return this.program.provider.connection;
  }

  public get walletPk(): PublicKey {
    return (this.program.provider as AnchorProvider).wallet.publicKey;
  }

  /// Transactions
  public async sendAndConfirmTransaction(
    ixs: TransactionInstruction[],
    opts: any = {},
  ): Promise<MangoSignatureStatus> {
    let prioritizationFee: number;
    if (opts.prioritizationFee) {
      prioritizationFee = opts.prioritizationFee;
    } else if (this.estimateFee) {
      prioritizationFee = await this.estimatePrioritizationFee(ixs);
    } else {
      prioritizationFee = this.prioritizationFee;
    }
    const providers = [
      this.program.provider as AnchorProvider,
      ...this.multipleProviders,
    ];
    const status = await Promise.race(
      providers.map((p) =>
        sendTransaction(
          p,
          [...this.prependedGlobalAdditionalInstructions, ...ixs],
          opts.alts ?? [],
          {
            postSendTxCallback: this.postSendTxCallback,
            prioritizationFee,
            txConfirmationCommitment: this.txConfirmationCommitment,
            ...opts,
          },
        ),
      ),
    );
    return status;
  }

  public async sendAndConfirmTransactionSingle(
    ixs: TransactionInstruction[],
    opts: any = {},
  ): Promise<MangoSignatureStatus> {
    let prioritizationFee: number;
    if (opts.prioritizationFee) {
      prioritizationFee = opts.prioritizationFee;
    } else if (this.estimateFee) {
      prioritizationFee = await this.estimatePrioritizationFee(ixs);
    } else {
      prioritizationFee = this.prioritizationFee;
    }
    const status = await sendTransaction(
      this.program.provider as AnchorProvider,
      [...this.prependedGlobalAdditionalInstructions, ...ixs],
      opts.alts ?? [],
      {
        postSendTxCallback: this.postSendTxCallback,
        prioritizationFee,
        txConfirmationCommitment: this.txConfirmationCommitment,
        ...opts,
      },
    );
    return status;
  }

  public async sendAndConfirmTransactionForGroup(
    group: Group,
    ixs: TransactionInstruction[],
    opts: any = {},
  ): Promise<MangoSignatureStatus> {
    return await this.sendAndConfirmTransaction(ixs, {
      alts: group.addressLookupTablesList,
      ...opts,
    });
  }

  public async adminTokenWithdrawFees(
    group: Group,
    bank: Bank,
    tokenAccountPk: PublicKey,
  ): Promise<MangoSignatureStatus> {
    const admin = (this.program.provider as AnchorProvider).wallet.publicKey;
    const ix = await this.program.methods
      .adminTokenWithdrawFees()
      .accounts({
        group: group.publicKey,
        bank: bank.publicKey,
        vault: bank.vault,
        tokenAccount: tokenAccountPk,
        admin,
      })
      .instruction();
    return await this.sendAndConfirmTransaction([ix]);
  }

  public async adminPerpWithdrawFees(
    group: Group,
    perpMarket: PerpMarket,
    tokenAccountPk: PublicKey,
  ): Promise<MangoSignatureStatus> {
    const bank = group.getFirstBankByTokenIndex(perpMarket.settleTokenIndex);
    const admin = (this.program.provider as AnchorProvider).wallet.publicKey;
    const ix = await this.program.methods
      .adminPerpWithdrawFees()
      .accounts({
        group: group.publicKey,
        perpMarket: perpMarket.publicKey,
        bank: bank.publicKey,
        vault: bank.vault,
        tokenAccount: tokenAccountPk,
        admin,
      })
      .instruction();
    return await this.sendAndConfirmTransaction([ix]);
  }

  // Group
  public async groupCreate(
    groupNum: number,
    testing: boolean,
    version: number,
    insuranceMintPk: PublicKey,
  ): Promise<MangoSignatureStatus> {
    const adminPk = (this.program.provider as AnchorProvider).wallet.publicKey;
    const ix = await this.program.methods
      .groupCreate(groupNum, testing ? 1 : 0, version)
      .accounts({
        creator: adminPk,
        payer: adminPk,
        insuranceMint: insuranceMintPk,
      })
      .instruction();
    return await this.sendAndConfirmTransaction([ix]);
  }

  public async groupEdit(
    group: Group,
    admin?: PublicKey,
    fastListingAdmin?: PublicKey,
    securityAdmin?: PublicKey,
    testing?: number,
    version?: number,
    depositLimitQuote?: BN,
    feesPayWithMngo?: boolean,
    feesMngoBonusRate?: number,
    feesSwapMangoAccount?: PublicKey,
    feesMngoTokenIndex?: TokenIndex,
    feesExpiryInterval?: BN,
    allowedFastListingsPerInterval?: number,
  ): Promise<MangoSignatureStatus> {
    const ix = await this.program.methods
      .groupEdit(
        admin ?? null,
        fastListingAdmin ?? null,
        securityAdmin ?? null,
        testing ?? null,
        version ?? null,
        depositLimitQuote !== undefined ? depositLimitQuote : null,
        feesPayWithMngo ?? null,
        feesMngoBonusRate ?? null,
        feesSwapMangoAccount ?? null,
        feesMngoTokenIndex ?? null,
        feesExpiryInterval ?? null,
        allowedFastListingsPerInterval ?? null,
      )
      .accounts({
        group: group.publicKey,
        admin: (this.program.provider as AnchorProvider).wallet.publicKey,
      })
      .instruction();
    return await this.sendAndConfirmTransactionForGroup(group, [ix]);
  }

  public async ixGateSet(
    group: Group,
    ixGateParams: IxGateParams,
  ): Promise<MangoSignatureStatus> {
    const ix = await this.program.methods
      .ixGateSet(buildIxGate(ixGateParams))
      .accounts({
        group: group.publicKey,
        admin: (this.program.provider as AnchorProvider).wallet.publicKey,
      })
      .instruction();
    return await this.sendAndConfirmTransactionForGroup(group, [ix]);
  }

  public async groupClose(group: Group): Promise<MangoSignatureStatus> {
    const adminPk = (this.program.provider as AnchorProvider).wallet.publicKey;
    const ix = await this.program.methods
      .groupClose()
      .accounts({
        group: group.publicKey,
        insuranceVault: group.insuranceVault,
        admin: adminPk,
        solDestination: (this.program.provider as AnchorProvider).wallet
          .publicKey,
      })
      .instruction();
    return await this.sendAndConfirmTransactionForGroup(group, [ix]);
  }

  public async getGroup(groupPk: PublicKey): Promise<Group> {
    const groupAccount = await this.program.account.group.fetch(groupPk);
    const group = Group.from(groupPk, groupAccount);
    await group.reloadAll(this);
    return group;
  }

  public async getGroupsForCreator(creatorPk: PublicKey): Promise<Group[]> {
    const filters: MemcmpFilter[] = [
      {
        memcmp: {
          bytes: creatorPk.toBase58(),
          offset: 8,
        },
      },
    ];

    const groups = (await this.program.account.group.all(filters)).map(
      (tuple) => Group.from(tuple.publicKey, tuple.account),
    );
    groups.forEach((group) => group.reloadAll(this));
    return groups;
  }

  public async getGroupForCreator(
    creatorPk: PublicKey,
    groupNum: number,
  ): Promise<Group> {
    const bbuf = Buffer.alloc(4);
    bbuf.writeUInt32LE(groupNum);
    const filters: MemcmpFilter[] = [
      {
        memcmp: {
          bytes: creatorPk.toBase58(),
          offset: 8,
        },
      },
      {
        memcmp: {
          bytes: bs58.encode(bbuf),
          offset: 40,
        },
      },
    ];
    const groups = (await this.program.account.group.all(filters)).map(
      (tuple) => Group.from(tuple.publicKey, tuple.account),
    );
    await groups[0].reloadAll(this);
    return groups[0];
  }

  public async getIds(groupPk: PublicKey): Promise<Id | undefined> {
    switch (this.idsSource) {
      case 'api':
        return await Id.fromApi(groupPk);
      case 'get-program-accounts':
        return undefined;
      case 'static':
        return Id.fromIdsByPk(groupPk);
    }
  }

  // Tokens/Banks

  public async tokenRegister(
    group: Group,
    mintPk: PublicKey,
    oraclePk: PublicKey,
    tokenIndex: number,
    name: string,
    params: TokenRegisterParams,
  ): Promise<MangoSignatureStatus> {
    const ix = await this.program.methods
      .tokenRegister(
        tokenIndex,
        name,
        params.oracleConfig,
        params.interestRateParams,
        params.loanFeeRate,
        params.loanOriginationFeeRate,
        params.maintAssetWeight,
        params.initAssetWeight,
        params.maintLiabWeight,
        params.initLiabWeight,
        params.liquidationFee,
        params.stablePriceDelayIntervalSeconds,
        params.stablePriceDelayGrowthLimit,
        params.stablePriceGrowthLimit,
        params.minVaultToDepositsRatio,
        new BN(params.netBorrowLimitWindowSizeTs),
        new BN(params.netBorrowLimitPerWindowQuote),
        params.borrowWeightScaleStartQuote,
        params.depositWeightScaleStartQuote,
        params.reduceOnly,
        params.tokenConditionalSwapTakerFeeRate,
        params.tokenConditionalSwapMakerFeeRate,
        params.flashLoanSwapFeeRate,
<<<<<<< HEAD
=======
        params.interestCurveScaling,
        params.interestTargetUtilization,
        params.groupInsuranceFund,
        params.depositLimit,
>>>>>>> d6f46bec
      )
      .accounts({
        group: group.publicKey,
        admin: (this.program.provider as AnchorProvider).wallet.publicKey,
        mint: mintPk,
        oracle: oraclePk,
        payer: (this.program.provider as AnchorProvider).wallet.publicKey,
        rent: SYSVAR_RENT_PUBKEY,
      })
      .instruction();
    return await this.sendAndConfirmTransactionForGroup(group, [ix]);
  }

  public async tokenRegisterTrustless(
    group: Group,
    mintPk: PublicKey,
    oraclePk: PublicKey,
    tokenIndex: number,
    name: string,
  ): Promise<MangoSignatureStatus> {
    const ix = await this.program.methods
      .tokenRegisterTrustless(tokenIndex, name)
      .accounts({
        group: group.publicKey,
        admin: (this.program.provider as AnchorProvider).wallet.publicKey,
        mint: mintPk,
        oracle: oraclePk,
        payer: (this.program.provider as AnchorProvider).wallet.publicKey,
        rent: SYSVAR_RENT_PUBKEY,
      })
      .instruction();
    return await this.sendAndConfirmTransactionForGroup(group, [ix]);
  }

  public async tokenEdit(
    group: Group,
    mintPk: PublicKey,
    params: TokenEditParams,
  ): Promise<MangoSignatureStatus> {
    const bank = group.getFirstBankByMint(mintPk);
    const mintInfo = group.mintInfosMapByTokenIndex.get(bank.tokenIndex)!;

    const ix = await this.program.methods
      .tokenEdit(
        params.oracle,
        params.oracleConfig,
        params.groupInsuranceFund,
        params.interestRateParams,
        params.loanFeeRate,
        params.loanOriginationFeeRate,
        params.maintAssetWeight,
        params.initAssetWeight,
        params.maintLiabWeight,
        params.initLiabWeight,
        params.liquidationFee,
        params.stablePriceDelayIntervalSeconds,
        params.stablePriceDelayGrowthLimit,
        params.stablePriceGrowthLimit,
        params.minVaultToDepositsRatio,
        params.netBorrowLimitPerWindowQuote !== null
          ? new BN(params.netBorrowLimitPerWindowQuote)
          : null,
        params.netBorrowLimitWindowSizeTs !== null
          ? new BN(params.netBorrowLimitWindowSizeTs)
          : null,
        params.borrowWeightScaleStartQuote,
        params.depositWeightScaleStartQuote,
        params.resetStablePrice ?? false,
        params.resetNetBorrowLimit ?? false,
        params.reduceOnly,
        params.name,
        params.forceClose,
        params.tokenConditionalSwapTakerFeeRate,
        params.tokenConditionalSwapMakerFeeRate,
        params.flashLoanSwapFeeRate,
<<<<<<< HEAD
=======
        params.interestCurveScaling,
        params.interestTargetUtilization,
        params.maintWeightShiftStart,
        params.maintWeightShiftEnd,
        params.maintWeightShiftAssetTarget,
        params.maintWeightShiftLiabTarget,
        params.maintWeightShiftAbort ?? false,
        false, // setFallbackOracle, unused
        params.depositLimit,
>>>>>>> d6f46bec
      )
      .accounts({
        group: group.publicKey,
        oracle: params.oracle ?? bank.oracle,
        admin: (this.program.provider as AnchorProvider).wallet.publicKey,
        mintInfo: mintInfo.publicKey,
      })
      .remainingAccounts([
        {
          pubkey: bank.publicKey,
          isWritable: true,
          isSigner: false,
        } as AccountMeta,
      ])
      .instruction();
    return await this.sendAndConfirmTransactionForGroup(group, [ix]);
  }

  public async tokenForceCloseBorrowsWithToken(
    group: Group,
    liqor: MangoAccount,
    liqee: MangoAccount,
    assetTokenIndex: TokenIndex,
    liabTokenIndex: TokenIndex,
    maxLiabTransfer?: number,
  ): Promise<MangoSignatureStatus> {
    const assetBank = group.getFirstBankByTokenIndex(assetTokenIndex);
    const liabBank = group.getFirstBankByTokenIndex(liabTokenIndex);
    const healthRemainingAccounts: PublicKey[] =
      this.buildHealthRemainingAccounts(
        group,
        [liqor, liqee],
        [assetBank, liabBank],
        [],
      );
    const parsedHealthAccounts = healthRemainingAccounts.map(
      (pk) =>
        ({
          pubkey: pk,
          isWritable:
            pk.equals(assetBank.publicKey) || pk.equals(liabBank.publicKey)
              ? true
              : false,
          isSigner: false,
        } as AccountMeta),
    );
    const ix = await this.program.methods
      .tokenForceCloseBorrowsWithToken(
        assetTokenIndex,
        liabTokenIndex,
        maxLiabTransfer
          ? toNative(maxLiabTransfer, liabBank.mintDecimals)
          : U64_MAX_BN,
      )
      .accounts({
        group: group.publicKey,
        liqor: liqor.publicKey,
        liqorOwner: (this.program.provider as AnchorProvider).wallet.publicKey,
        liqee: liqee.publicKey,
      })
      .remainingAccounts(parsedHealthAccounts)
      .instruction();
    return await this.sendAndConfirmTransactionForGroup(group, [ix]);
  }

  public async tokenDeregister(
    group: Group,
    mintPk: PublicKey,
  ): Promise<MangoSignatureStatus> {
    const bank = group.getFirstBankByMint(mintPk);
    const adminPk = (this.program.provider as AnchorProvider).wallet.publicKey;

    const dustVaultPk = await getAssociatedTokenAddress(bank.mint, adminPk);
    const ai = await this.program.provider.connection.getAccountInfo(
      dustVaultPk,
    );
    const preInstructions: TransactionInstruction[] = [];
    if (!ai) {
      preInstructions.push(
        await createAssociatedTokenAccountIdempotentInstruction(
          adminPk,
          adminPk,
          bank.mint,
        ),
      );
    }

    const ix = await this.program.methods
      .tokenDeregister()
      .accounts({
        group: group.publicKey,
        admin: adminPk,
        mintInfo: group.mintInfosMapByTokenIndex.get(bank.tokenIndex)
          ?.publicKey,
        dustVault: dustVaultPk,
        solDestination: (this.program.provider as AnchorProvider).wallet
          .publicKey,
      })
      .remainingAccounts(
        [bank.publicKey, bank.vault].map(
          (pk) =>
            ({ pubkey: pk, isWritable: true, isSigner: false } as AccountMeta),
        ),
      )
      .instruction();

    return await this.sendAndConfirmTransactionForGroup(group, [
      ...preInstructions,
      ix,
    ]);
  }

  public async getBanksForGroup(group: Group): Promise<Bank[]> {
    return (
      await this.program.account.bank.all([
        {
          memcmp: {
            bytes: group.publicKey.toBase58(),
            offset: 8,
          },
        },
      ])
    ).map((tuple) => Bank.from(tuple.publicKey, tuple.account));
  }

  public async getMintInfosForGroup(group: Group): Promise<MintInfo[]> {
    return (
      await this.program.account.mintInfo.all([
        {
          memcmp: {
            bytes: group.publicKey.toBase58(),
            offset: 8,
          },
        },
      ])
    ).map((tuple) => {
      return MintInfo.from(tuple.publicKey, tuple.account);
    });
  }

  public async getMintInfoForTokenIndex(
    group: Group,
    tokenIndex: TokenIndex,
  ): Promise<MintInfo[]> {
    const tokenIndexBuf = Buffer.alloc(2);
    tokenIndexBuf.writeUInt16LE(tokenIndex);
    return (
      await this.program.account.mintInfo.all([
        {
          memcmp: {
            bytes: group.publicKey.toBase58(),
            offset: 8,
          },
        },
        {
          memcmp: {
            bytes: bs58.encode(tokenIndexBuf),
            offset: 40,
          },
        },
      ])
    ).map((tuple) => {
      return MintInfo.from(tuple.publicKey, tuple.account);
    });
  }

  // Stub Oracle

  public async stubOracleCreate(
    group: Group,
    mintPk: PublicKey,
    price: number,
  ): Promise<MangoSignatureStatus> {
    const ix = await this.program.methods
      .stubOracleCreate({ val: I80F48.fromNumber(price).getData() })
      .accounts({
        group: group.publicKey,
        admin: (this.program.provider as AnchorProvider).wallet.publicKey,
        mint: mintPk,
        payer: (this.program.provider as AnchorProvider).wallet.publicKey,
      })
      .instruction();
    return await this.sendAndConfirmTransactionForGroup(group, [ix]);
  }

  public async stubOracleClose(
    group: Group,
    oracle: PublicKey,
  ): Promise<MangoSignatureStatus> {
    const ix = await this.program.methods
      .stubOracleClose()
      .accounts({
        group: group.publicKey,
        oracle: oracle,
        solDestination: (this.program.provider as AnchorProvider).wallet
          .publicKey,
      })
      .instruction();
    return await this.sendAndConfirmTransactionForGroup(group, [ix]);
  }

  public async stubOracleSet(
    group: Group,
    oraclePk: PublicKey,
    price: number,
  ): Promise<MangoSignatureStatus> {
    const ix = await this.program.methods
      .stubOracleSet({ val: I80F48.fromNumber(price).getData() })
      .accounts({
        group: group.publicKey,
        admin: (this.program.provider as AnchorProvider).wallet.publicKey,
        oracle: oraclePk,
      })
      .instruction();
    return await this.sendAndConfirmTransactionForGroup(group, [ix]);
  }

  public async getStubOracle(
    group: Group,
    mintPk?: PublicKey,
  ): Promise<StubOracle[]> {
    const filters = [
      {
        memcmp: {
          bytes: group.publicKey.toBase58(),
          offset: 8,
        },
      },
    ];

    if (mintPk) {
      filters.push({
        memcmp: {
          bytes: mintPk.toBase58(),
          offset: 40,
        },
      });
    }

    return (await this.program.account.stubOracle.all(filters)).map((pa) =>
      StubOracle.from(pa.publicKey, pa.account),
    );
  }

  // MangoAccount

  public async createMangoAccount(
    group: Group,
    accountNumber?: number,
    name?: string,
    tokenCount?: number,
    serum3Count?: number,
    perpCount?: number,
    perpOoCount?: number,
  ): Promise<MangoSignatureStatus> {
    const ix = await this.program.methods
      .accountCreate(
        accountNumber ?? 0,
        tokenCount ?? 8,
        serum3Count ?? 4,
        perpCount ?? 4,
        perpOoCount ?? 32,
        name ?? '',
      )
      .accounts({
        group: group.publicKey,
        owner: (this.program.provider as AnchorProvider).wallet.publicKey,
        payer: (this.program.provider as AnchorProvider).wallet.publicKey,
      })
      .instruction();

    return await this.sendAndConfirmTransactionForGroup(group, [ix]);
  }

  public async expandMangoAccount(
    group: Group,
    account: MangoAccount,
    tokenCount: number,
    serum3Count: number,
    perpCount: number,
    perpOoCount: number,
  ): Promise<MangoSignatureStatus> {
    const ix = await this.program.methods
      .accountExpand(tokenCount, serum3Count, perpCount, perpOoCount)
      .accounts({
        group: group.publicKey,
        account: account.publicKey,
        owner: (this.program.provider as AnchorProvider).wallet.publicKey,
        payer: (this.program.provider as AnchorProvider).wallet.publicKey,
      })
      .instruction();
    return await this.sendAndConfirmTransactionForGroup(group, [ix]);
  }

  public async accountExpandV2(
    group: Group,
    account: MangoAccount,
    tokenCount: number,
    serum3Count: number,
    perpCount: number,
    perpOoCount: number,
    tokenConditionalSwapCount: number,
  ): Promise<MangoSignatureStatus> {
    const ix = await this.accountExpandV2Ix(
      group,
      account,
      tokenCount,
      serum3Count,
      perpCount,
      perpOoCount,
      tokenConditionalSwapCount,
    );
    return await this.sendAndConfirmTransactionForGroup(group, [ix]);
  }

  public async accountExpandV2Ix(
    group: Group,
    account: MangoAccount,
    tokenCount: number,
    serum3Count: number,
    perpCount: number,
    perpOoCount: number,
    tokenConditionalSwapCount: number,
  ): Promise<TransactionInstruction> {
    return await this.program.methods
      .accountExpandV2(
        tokenCount,
        serum3Count,
        perpCount,
        perpOoCount,
        tokenConditionalSwapCount,
      )
      .accounts({
        group: group.publicKey,
        account: account.publicKey,
        owner: (this.program.provider as AnchorProvider).wallet.publicKey,
        payer: (this.program.provider as AnchorProvider).wallet.publicKey,
      })
      .instruction();
  }

  public async editMangoAccount(
    group: Group,
    mangoAccount: MangoAccount,
    name?: string,
    delegate?: PublicKey,
    temporaryDelegate?: PublicKey,
    delegateExpiry?: number,
  ): Promise<MangoSignatureStatus> {
    const ix = await this.program.methods
      .accountEdit(
        name ?? null,
        delegate ?? null,
        temporaryDelegate ?? null,
        delegateExpiry ? new BN(delegateExpiry) : null,
      )
      .accounts({
        group: group.publicKey,
        account: mangoAccount.publicKey,
        owner: (this.program.provider as AnchorProvider).wallet.publicKey,
      })
      .instruction();

    return await this.sendAndConfirmTransactionForGroup(group, [ix]);
  }

  public async toggleMangoAccountFreeze(
    group: Group,
    mangoAccount: MangoAccount,
    freeze: boolean,
  ): Promise<MangoSignatureStatus> {
    const ix = await this.program.methods
      .accountToggleFreeze(freeze)
      .accounts({
        group: group.publicKey,
        account: mangoAccount.publicKey,
        admin: (this.program.provider as AnchorProvider).wallet.publicKey,
      })
      .instruction();
    return await this.sendAndConfirmTransactionForGroup(group, [ix]);
  }

  public async getMangoAccount(
    mangoAccountPk: PublicKey,
    loadSerum3Oo = false,
  ): Promise<MangoAccount> {
    const mangoAccount = await this.getMangoAccountFromPk(mangoAccountPk);
    if (loadSerum3Oo) {
      await mangoAccount?.reloadSerum3OpenOrders(this);
    }
    return mangoAccount;
  }

  private async getMangoAccountFromPk(
    mangoAccountPk: PublicKey,
  ): Promise<MangoAccount> {
    return this.getMangoAccountFromAi(
      mangoAccountPk,
      (await this.program.provider.connection.getAccountInfo(
        mangoAccountPk,
      )) as AccountInfo<Buffer>,
    );
  }

  public getMangoAccountFromAi(
    mangoAccountPk: PublicKey,
    ai: AccountInfo<Buffer>,
  ): MangoAccount {
    const decodedMangoAccount = this.program.coder.accounts.decode(
      'mangoAccount',
      ai.data,
    );

    // Re-encode decoded mango account with v1 layout, this will help identifying
    // if account is of type v1 or v2
    // Do whole encoding manually, since anchor uses a buffer of a constant length which is too small
    const mangoAccountV1Buffer = Buffer.alloc(ai.data.length);
    const layout =
      this.program.coder.accounts['accountLayouts'].get('mangoAccount');
    const discriminatorLen = 8;
    const v1DataLen = layout.encode(decodedMangoAccount, mangoAccountV1Buffer);
    const v1Len = discriminatorLen + v1DataLen;

    const tokenConditionalSwaps =
      ai.data.length > v1Len
        ? (borsh
            .vec(
              (this.program as any)._coder.types.typeLayouts.get(
                'TokenConditionalSwap',
              ),
            )
            .decode(
              ai.data,
              v1Len +
                // This is the padding before tokenConditionalSwaps
                4,
            ) as TokenConditionalSwapDto[])
        : new Array<TokenConditionalSwapDto>();

    return MangoAccount.from(
      mangoAccountPk,
      decodedMangoAccount,
      tokenConditionalSwaps,
    );
  }

  public async getMangoAccountWithSlot(
    mangoAccountPk: PublicKey,
    loadSerum3Oo = false,
  ): Promise<{ slot: number; value: MangoAccount } | undefined> {
    const resp =
      await this.program.provider.connection.getAccountInfoAndContext(
        mangoAccountPk,
      );
    if (!resp?.value) return;
    const mangoAccount = await this.getMangoAccountFromAi(
      mangoAccountPk,
      resp.value,
    );
    if (loadSerum3Oo) {
      await mangoAccount?.reloadSerum3OpenOrders(this);
    }
    return { slot: resp.context.slot, value: mangoAccount };
  }

  public async getMangoAccountForOwner(
    group: Group,
    ownerPk: PublicKey,
    accountNumber: number,
    loadSerum3Oo = false,
  ): Promise<MangoAccount | undefined> {
    const mangoAccounts = await this.getMangoAccountsForOwner(
      group,
      ownerPk,
      loadSerum3Oo,
    );
    const foundMangoAccount = mangoAccounts.find(
      (a) => a.accountNum == accountNumber,
    );

    return foundMangoAccount;
  }

  public async getMangoAccountsForOwner(
    group: Group,
    ownerPk: PublicKey,
    loadSerum3Oo = false,
  ): Promise<MangoAccount[]> {
    const discriminatorMemcmp: {
      offset: number;
      bytes: string;
    } = this.program.account.mangoAccount.coder.accounts.memcmp(
      'mangoAccount',
      undefined,
    );

    const accounts = await Promise.all(
      (
        await this.program.provider.connection.getProgramAccounts(
          this.programId,
          {
            filters: [
              {
                memcmp: {
                  bytes: discriminatorMemcmp.bytes,
                  offset: discriminatorMemcmp.offset,
                },
              },
              {
                memcmp: {
                  bytes: group.publicKey.toBase58(),
                  offset: 8,
                },
              },
              {
                memcmp: {
                  bytes: ownerPk.toBase58(),
                  offset: 40,
                },
              },
            ],
          },
        )
      ).map((account) => {
        return this.getMangoAccountFromAi(account.pubkey, account.account);
      }),
    );

    if (loadSerum3Oo) {
      await Promise.all(
        accounts.map(async (a) => await a.reloadSerum3OpenOrders(this)),
      );
    }

    return accounts;
  }

  public async getMangoAccountsForDelegate(
    group: Group,
    delegate: PublicKey,
    loadSerum3Oo = false,
  ): Promise<MangoAccount[]> {
    const discriminatorMemcmp: {
      offset: number;
      bytes: string;
    } = this.program.account.mangoAccount.coder.accounts.memcmp(
      'mangoAccount',
      undefined,
    );

    const accounts = await Promise.all(
      (
        await this.program.provider.connection.getProgramAccounts(
          this.programId,
          {
            filters: [
              {
                memcmp: {
                  bytes: discriminatorMemcmp.bytes,
                  offset: discriminatorMemcmp.offset,
                },
              },
              {
                memcmp: {
                  bytes: group.publicKey.toBase58(),
                  offset: 8,
                },
              },
              {
                memcmp: {
                  bytes: delegate.toBase58(),
                  offset: 104,
                },
              },
            ],
          },
        )
      ).map((account) => {
        return this.getMangoAccountFromAi(account.pubkey, account.account);
      }),
    );

    if (loadSerum3Oo) {
      await Promise.all(
        accounts.map(async (a) => await a.reloadSerum3OpenOrders(this)),
      );
    }

    return accounts;
  }

  public async getAllMangoAccounts(
    group: Group,
    loadSerum3Oo = false,
  ): Promise<MangoAccount[]> {
    const discriminatorMemcmp: {
      offset: number;
      bytes: string;
    } = this.program.account.mangoAccount.coder.accounts.memcmp(
      'mangoAccount',
      undefined,
    );

    const accounts = await Promise.all(
      (
        await this.program.provider.connection.getProgramAccounts(
          this.programId,
          {
            filters: [
              {
                memcmp: {
                  bytes: discriminatorMemcmp.bytes,
                  offset: discriminatorMemcmp.offset,
                },
              },
              {
                memcmp: {
                  bytes: group.publicKey.toBase58(),
                  offset: 8,
                },
              },
            ],
          },
        )
      ).map((account) => {
        return this.getMangoAccountFromAi(account.pubkey, account.account);
      }),
    );

    if (loadSerum3Oo) {
      const ooPks = accounts
        .map((a) => a.serum3Active().map((serum3) => serum3.openOrders))
        .flat();

      const ais: AccountInfo<Buffer>[] = (
        await Promise.all(
          chunk(ooPks, 100).map(
            async (ooPksChunk) =>
              await this.program.provider.connection.getMultipleAccountsInfo(
                ooPksChunk,
              ),
          ),
        )
      ).flat();

      if (ooPks.length != ais.length) {
        throw new Error(`Error in fetch all open orders accounts!`);
      }

      const serum3OosMapByOo = new Map(
        Array.from(
          ais.map((ai, i) => {
            if (ai == null) {
              throw new Error(`Undefined AI for open orders ${ooPks[i]}!`);
            }
            const oo = OpenOrders.fromAccountInfo(
              ooPks[i],
              ai,
              OPENBOOK_PROGRAM_ID[this.cluster],
            );
            return [ooPks[i].toBase58(), oo];
          }),
        ),
      );

      accounts.forEach(
        async (a) => await a.loadSerum3OpenOrders(serum3OosMapByOo),
      );
    }

    return accounts;
  }

  /**
   * Note: this ix doesn't settle liabs, reduce open positions, or withdraw tokens to wallet,
   * it simply closes the account. To close successfully ensure all positions are closed, or
   * use forceClose flag
   * @param group
   * @param mangoAccount
   * @param forceClose
   * @returns
   */
  public async closeMangoAccount(
    group: Group,
    mangoAccount: MangoAccount,
    forceClose = false,
  ): Promise<MangoSignatureStatus> {
    const ix = await this.program.methods
      .accountClose(forceClose)
      .accounts({
        group: group.publicKey,
        account: mangoAccount.publicKey,
        owner: (this.program.provider as AnchorProvider).wallet.publicKey,
        solDestination: mangoAccount.owner,
      })
      .instruction();

    return await this.sendAndConfirmTransactionForGroup(group, [ix]);
  }

  public async emptyAndCloseMangoAccount(
    group: Group,
    mangoAccount: MangoAccount,
  ): Promise<MangoSignatureStatus> {
    // Work on a deep cloned mango account, since we would deactivating positions
    // before deactivation reaches on-chain state in order to simplify building a fresh list
    // of healthRemainingAccounts to each subsequent ix
    const clonedMangoAccount = cloneDeep(mangoAccount);
    const instructions: TransactionInstruction[] = [];

    for (const serum3Account of clonedMangoAccount.serum3Active()) {
      const serum3Market = group.serum3MarketsMapByMarketIndex.get(
        serum3Account.marketIndex,
      )!;

      const closeOOIx = await this.serum3CloseOpenOrdersIx(
        group,
        clonedMangoAccount,
        serum3Market.serumMarketExternal,
      );
      instructions.push(closeOOIx);
      serum3Account.marketIndex =
        Serum3Orders.Serum3MarketIndexUnset as MarketIndex;
    }

    for (const pp of clonedMangoAccount.perpActive()) {
      const perpMarketIndex = pp.marketIndex;
      const perpMarket = group.getPerpMarketByMarketIndex(perpMarketIndex);
      const deactivatingPositionIx = await this.perpDeactivatePositionIx(
        group,
        clonedMangoAccount,
        perpMarketIndex,
      );
      instructions.push(deactivatingPositionIx);
      pp.marketIndex = PerpPosition.PerpMarketIndexUnset as PerpMarketIndex;
    }

    for (const tp of clonedMangoAccount.tokensActive()) {
      const bank = group.getFirstBankByTokenIndex(tp.tokenIndex);
      const withdrawIx = await this.tokenWithdrawNativeIx(
        group,
        clonedMangoAccount,
        bank.mint,
        U64_MAX_BN,
        false,
      );
      instructions.push(...withdrawIx);
      tp.tokenIndex = TokenPosition.TokenIndexUnset as TokenIndex;
    }

    const closeIx = await this.program.methods
      .accountClose(false)
      .accounts({
        group: group.publicKey,
        account: clonedMangoAccount.publicKey,
        owner: (this.program.provider as AnchorProvider).wallet.publicKey,
        solDestination: clonedMangoAccount.owner,
      })
      .instruction();
    instructions.push(closeIx);

    return await this.sendAndConfirmTransactionForGroup(group, instructions);
  }

  public async accountBuybackFeesWithMngoIx(
    group: Group,
    mangoAccount: MangoAccount,
    maxBuybackUsd?: number,
  ): Promise<TransactionInstruction> {
    maxBuybackUsd = maxBuybackUsd ?? mangoAccount.getMaxFeesBuybackUi(group);
    return await this.program.methods
      .accountBuybackFeesWithMngo(toNative(maxBuybackUsd, 6))
      .accounts({
        group: group.publicKey,
        account: mangoAccount.publicKey,
        daoAccount: group.buybackFeesSwapMangoAccount,
        mngoBank: group.getFirstBankForMngo().publicKey,
        mngoOracle: group.getFirstBankForMngo().oracle,
        feesBank: group.getFirstBankByTokenIndex(0 as TokenIndex).publicKey,
        feesOracle: group.getFirstBankByTokenIndex(0 as TokenIndex).oracle,
      })
      .instruction();
  }

  public async accountBuybackFeesWithMngo(
    group: Group,
    mangoAccount: MangoAccount,
    maxBuyback?: number,
  ): Promise<MangoSignatureStatus> {
    const ix = await this.accountBuybackFeesWithMngoIx(
      group,
      mangoAccount,
      maxBuyback,
    );
    return await this.sendAndConfirmTransactionForGroup(group, [ix]);
  }

  public async tokenDeposit(
    group: Group,
    mangoAccount: MangoAccount,
    mintPk: PublicKey,
    amount: number,
    reduceOnly = false,
  ): Promise<MangoSignatureStatus> {
    const decimals = group.getMintDecimals(mintPk);
    const nativeAmount = toNative(amount, decimals);
    return await this.tokenDepositNative(
      group,
      mangoAccount,
      mintPk,
      nativeAmount,
      reduceOnly,
    );
  }

  public async tokenDepositNative(
    group: Group,
    mangoAccount: MangoAccount,
    mintPk: PublicKey,
    nativeAmount: BN,
    reduceOnly = false,
  ): Promise<MangoSignatureStatus> {
    const bank = group.getFirstBankByMint(mintPk);

    const tokenAccountPk = await getAssociatedTokenAddress(
      mintPk,
      mangoAccount.owner,
    );

    let wrappedSolAccount: PublicKey | undefined;
    let preInstructions: TransactionInstruction[] = [];
    let postInstructions: TransactionInstruction[] = [];
    if (mintPk.equals(NATIVE_MINT)) {
      // Generate a random seed for wrappedSolAccount.
      const seed = Keypair.generate().publicKey.toBase58().slice(0, 32);
      // Calculate a publicKey that will be controlled by the `mangoAccount.owner`.
      wrappedSolAccount = await PublicKey.createWithSeed(
        mangoAccount.owner,
        seed,
        TOKEN_PROGRAM_ID,
      );

      const lamports = nativeAmount.add(new BN(1e7));

      preInstructions = [
        SystemProgram.createAccountWithSeed({
          fromPubkey: mangoAccount.owner,
          basePubkey: mangoAccount.owner,
          seed,
          newAccountPubkey: wrappedSolAccount,
          lamports: lamports.toNumber(),
          space: 165,
          programId: TOKEN_PROGRAM_ID,
        }),
        createInitializeAccount3Instruction(
          wrappedSolAccount,
          NATIVE_MINT,
          mangoAccount.owner,
        ),
      ];
      postInstructions = [
        createCloseAccountInstruction(
          wrappedSolAccount,
          mangoAccount.owner,
          mangoAccount.owner,
        ),
      ];
    }

    const healthRemainingAccounts: PublicKey[] =
      this.buildHealthRemainingAccounts(group, [mangoAccount], [bank], []);

    const ix = await this.program.methods
      .tokenDeposit(new BN(nativeAmount), reduceOnly)
      .accounts({
        group: group.publicKey,
        account: mangoAccount.publicKey,
        owner: mangoAccount.owner,
        bank: bank.publicKey,
        vault: bank.vault,
        oracle: bank.oracle,
        tokenAccount: wrappedSolAccount ?? tokenAccountPk,
        tokenAuthority: mangoAccount.owner,
      })
      .remainingAccounts(
        healthRemainingAccounts.map(
          (pk) =>
            ({ pubkey: pk, isWritable: false, isSigner: false } as AccountMeta),
        ),
      )
      .instruction();

    return await this.sendAndConfirmTransactionForGroup(group, [
      ...preInstructions,
      ix,
      ...postInstructions,
    ]);
  }

  public async tokenWithdrawAllDepositForAllUnconfidentOrStaleOracles(
    group: Group,
    mangoAccount: MangoAccount,
  ): Promise<MangoSignatureStatus> {
    const nowSlot = await this.connection.getSlot();

    const banksToWithdrawFrom = Array.from(group.banksMapByTokenIndex.values())
      .map((banks) => banks[0])
      .filter((bank) => bank.isOracleStaleOrUnconfident(nowSlot))
      .filter((b) => mangoAccount.getTokenBalanceUi(b) > 0);

    if (banksToWithdrawFrom.length === 0) {
      throw new Error(`No stale oracle or bad confidence oracle deposits!`);
    }

    const ixs = await Promise.all(
      banksToWithdrawFrom.map((bank) => {
        return this.tokenWithdrawNativeIx(
          group,
          mangoAccount,
          bank.mint,
          U64_MAX_BN,
          false,
        );
      }),
    );

    return await this.sendAndConfirmTransactionForGroup(group, ixs.flat());
  }

  /**
   * Withdraw the entire deposit balance for a token, effectively freeing the token position
   *
   * @param group
   * @param mangoAccount
   * @param mintPk
   * @returns
   */
  public async tokenWithdrawAllDepositForMint(
    group: Group,
    mangoAccount: MangoAccount,
    mintPk: PublicKey,
  ): Promise<MangoSignatureStatus> {
    const bank = group.getFirstBankByMint(mintPk);
    const b = mangoAccount.getTokenBalance(bank).toNumber();
    if (b < 0) {
      throw new Error(`Only call this method for deposits and not borrows!`);
    }
    const ixs = await this.tokenWithdrawNativeIx(
      group,
      mangoAccount,
      mintPk,
      U64_MAX_BN,
      false,
    );

    return await this.sendAndConfirmTransactionForGroup(group, ixs);
  }

  public async tokenWithdraw(
    group: Group,
    mangoAccount: MangoAccount,
    mintPk: PublicKey,
    amount: number,
    allowBorrow: boolean,
  ): Promise<MangoSignatureStatus> {
    const nativeAmount = toNative(amount, group.getMintDecimals(mintPk));
    const ixs = await this.tokenWithdrawNativeIx(
      group,
      mangoAccount,
      mintPk,
      nativeAmount,
      allowBorrow,
    );

    return await this.sendAndConfirmTransactionForGroup(group, ixs);
  }

  public async tokenWithdrawNativeIx(
    group: Group,
    mangoAccount: MangoAccount,
    mintPk: PublicKey,
    nativeAmount: BN,
    allowBorrow: boolean,
  ): Promise<TransactionInstruction[]> {
    const bank = group.getFirstBankByMint(mintPk);

    const tokenAccountPk = await getAssociatedTokenAddress(
      bank.mint,
      mangoAccount.owner,
      true,
    );

    // ensure withdraws don't fail with missing ATAs
    const preInstructions: TransactionInstruction[] = [
      await createAssociatedTokenAccountIdempotentInstruction(
        mangoAccount.owner,
        mangoAccount.owner,
        bank.mint,
      ),
    ];

    const postInstructions: TransactionInstruction[] = [];
    if (mintPk.equals(NATIVE_MINT)) {
      postInstructions.push(
        createCloseAccountInstruction(
          tokenAccountPk,
          mangoAccount.owner,
          mangoAccount.owner,
        ),
      );
    }

    const healthRemainingAccounts: PublicKey[] =
      this.buildHealthRemainingAccounts(group, [mangoAccount], [bank], [], []);

    const ix = await this.program.methods
      .tokenWithdraw(new BN(nativeAmount), allowBorrow)
      .accounts({
        group: group.publicKey,
        account: mangoAccount.publicKey,
        owner: mangoAccount.owner,
        bank: bank.publicKey,
        vault: bank.vault,
        oracle: bank.oracle,
        tokenAccount: tokenAccountPk,
      })
      .remainingAccounts(
        healthRemainingAccounts.map(
          (pk) =>
            ({
              pubkey: pk,
              isWritable: false,
              isSigner: false,
            } as AccountMeta),
        ),
      )
      .instruction();

    return [...preInstructions, ix, ...postInstructions];
  }

  public async tokenWithdrawNative(
    group: Group,
    mangoAccount: MangoAccount,
    mintPk: PublicKey,
    nativeAmount: BN,
    allowBorrow: boolean,
  ): Promise<MangoSignatureStatus> {
    const ixs = await this.tokenWithdrawNativeIx(
      group,
      mangoAccount,
      mintPk,
      nativeAmount,
      allowBorrow,
    );
    return await this.sendAndConfirmTransactionForGroup(group, ixs);
  }

  // Serum

  public async serum3RegisterMarket(
    group: Group,
    serum3MarketExternalPk: PublicKey,
    baseBank: Bank,
    quoteBank: Bank,
    marketIndex: number,
    name: string,
    oraclePriceBand: number,
  ): Promise<MangoSignatureStatus> {
    const ix = await this.program.methods
      .serum3RegisterMarket(marketIndex, name, oraclePriceBand)
      .accounts({
        group: group.publicKey,
        admin: (this.program.provider as AnchorProvider).wallet.publicKey,
        serumProgram: OPENBOOK_PROGRAM_ID[this.cluster],
        serumMarketExternal: serum3MarketExternalPk,
        baseBank: baseBank.publicKey,
        quoteBank: quoteBank.publicKey,
        payer: (this.program.provider as AnchorProvider).wallet.publicKey,
      })
      .instruction();
    return await this.sendAndConfirmTransactionForGroup(group, [ix]);
  }

  public async serum3EditMarket(
    group: Group,
    serum3MarketIndex: MarketIndex,
    reduceOnly: boolean | null,
    forceClose: boolean | null,
    name: string | null,
    oraclePriceBand: number | null,
  ): Promise<MangoSignatureStatus> {
    const serum3Market =
      group.serum3MarketsMapByMarketIndex.get(serum3MarketIndex);
    const ix = await this.program.methods
      .serum3EditMarket(reduceOnly, forceClose, name, oraclePriceBand)
      .accounts({
        group: group.publicKey,
        admin: (this.program.provider as AnchorProvider).wallet.publicKey,
        market: serum3Market?.publicKey,
      })
      .instruction();
    return await this.sendAndConfirmTransactionForGroup(group, [ix]);
  }

  public async serum3deregisterMarket(
    group: Group,
    externalMarketPk: PublicKey,
  ): Promise<MangoSignatureStatus> {
    const serum3Market = group.serum3MarketsMapByExternal.get(
      externalMarketPk.toBase58(),
    )!;

    const marketIndexBuf = Buffer.alloc(2);
    marketIndexBuf.writeUInt16LE(serum3Market.marketIndex);
    const [indexReservation] = await PublicKey.findProgramAddress(
      [Buffer.from('Serum3Index'), group.publicKey.toBuffer(), marketIndexBuf],
      this.program.programId,
    );

    const ix = await this.program.methods
      .serum3DeregisterMarket()
      .accounts({
        group: group.publicKey,
        serumMarket: serum3Market.publicKey,
        indexReservation,
        solDestination: (this.program.provider as AnchorProvider).wallet
          .publicKey,
      })
      .instruction();
    return await this.sendAndConfirmTransactionForGroup(group, [ix]);
  }

  public async serum3GetMarkets(
    group: Group,
    baseTokenIndex?: number,
    quoteTokenIndex?: number,
  ): Promise<Serum3Market[]> {
    const bumpfbuf = Buffer.alloc(1);
    bumpfbuf.writeUInt8(255);

    const filters: MemcmpFilter[] = [
      {
        memcmp: {
          bytes: group.publicKey.toBase58(),
          offset: 8,
        },
      },
    ];

    if (baseTokenIndex) {
      const bbuf = Buffer.alloc(2);
      bbuf.writeUInt16LE(baseTokenIndex);
      filters.push({
        memcmp: {
          bytes: bs58.encode(bbuf),
          offset: 40,
        },
      });
    }

    if (quoteTokenIndex) {
      const qbuf = Buffer.alloc(2);
      qbuf.writeUInt16LE(quoteTokenIndex);
      filters.push({
        memcmp: {
          bytes: bs58.encode(qbuf),
          offset: 42,
        },
      });
    }

    return (await this.program.account.serum3Market.all(filters)).map((tuple) =>
      Serum3Market.from(tuple.publicKey, tuple.account),
    );
  }

  public async serum3CreateOpenOrders(
    group: Group,
    mangoAccount: MangoAccount,
    externalMarketPk: PublicKey,
  ): Promise<MangoSignatureStatus> {
    const serum3Market: Serum3Market = group.serum3MarketsMapByExternal.get(
      externalMarketPk.toBase58(),
    )!;

    const ix = await this.program.methods
      .serum3CreateOpenOrders()
      .accounts({
        group: group.publicKey,
        account: mangoAccount.publicKey,
        serumMarket: serum3Market.publicKey,
        serumProgram: serum3Market.serumProgram,
        serumMarketExternal: serum3Market.serumMarketExternal,
        owner: (this.program.provider as AnchorProvider).wallet.publicKey,
        payer: (this.program.provider as AnchorProvider).wallet.publicKey,
      })
      .instruction();
    return await this.sendAndConfirmTransactionForGroup(group, [ix]);
  }

  public async serum3CreateOpenOrdersIx(
    group: Group,
    mangoAccount: MangoAccount,
    externalMarketPk: PublicKey,
  ): Promise<TransactionInstruction> {
    const serum3Market: Serum3Market = group.serum3MarketsMapByExternal.get(
      externalMarketPk.toBase58(),
    )!;

    const ix = await this.program.methods
      .serum3CreateOpenOrders()
      .accounts({
        group: group.publicKey,
        account: mangoAccount.publicKey,
        serumMarket: serum3Market.publicKey,
        serumProgram: serum3Market.serumProgram,
        serumMarketExternal: serum3Market.serumMarketExternal,
        owner: (this.program.provider as AnchorProvider).wallet.publicKey,
        payer: (this.program.provider as AnchorProvider).wallet.publicKey,
      })
      .instruction();

    return ix;
  }

  public async serum3CloseOpenOrdersIx(
    group: Group,
    mangoAccount: MangoAccount,
    externalMarketPk: PublicKey,
  ): Promise<TransactionInstruction> {
    const serum3Market = group.serum3MarketsMapByExternal.get(
      externalMarketPk.toBase58(),
    )!;

    return await this.program.methods
      .serum3CloseOpenOrders()
      .accounts({
        group: group.publicKey,
        account: mangoAccount.publicKey,
        serumMarket: serum3Market.publicKey,
        serumProgram: serum3Market.serumProgram,
        serumMarketExternal: serum3Market.serumMarketExternal,
        openOrders: await serum3Market.findOoPda(
          this.programId,
          mangoAccount.publicKey,
        ),
        solDestination: (this.program.provider as AnchorProvider).wallet
          .publicKey,
      })
      .instruction();
  }

  public async serum3CloseOpenOrders(
    group: Group,
    mangoAccount: MangoAccount,
    externalMarketPk: PublicKey,
  ): Promise<MangoSignatureStatus> {
    const ix = await this.serum3CloseOpenOrdersIx(
      group,
      mangoAccount,
      externalMarketPk,
    );

    return await sendTransaction(
      this.program.provider as AnchorProvider,
      [ix],
      group.addressLookupTablesList,
      {
        postSendTxCallback: this.postSendTxCallback,
      },
    );
  }

  public async serum3LiqForceCancelOrders(
    group: Group,
    mangoAccount: MangoAccount,
    externalMarketPk: PublicKey,
    limit?: number,
  ): Promise<MangoSignatureStatus> {
    const serum3Market = group.serum3MarketsMapByExternal.get(
      externalMarketPk.toBase58(),
    )!;
    const serum3MarketExternal = group.serum3ExternalMarketsMap.get(
      externalMarketPk.toBase58(),
    )!;
    const openOrders = await serum3Market.findOoPda(
      this.programId,
      mangoAccount.publicKey,
    );

    const healthRemainingAccounts: PublicKey[] =
      this.buildHealthRemainingAccounts(
        group,
        [mangoAccount],
        [],
        [],
        [[serum3Market, openOrders]],
      );

    const ix = await this.program.methods
      .serum3LiqForceCancelOrders(limit ?? 10)
      .accounts({
        group: group.publicKey,
        account: mangoAccount.publicKey,
        openOrders,
        serumMarket: serum3Market.publicKey,
        serumProgram: OPENBOOK_PROGRAM_ID[this.cluster],
        serumMarketExternal: serum3Market.serumMarketExternal,
        marketBids: serum3MarketExternal.bidsAddress,
        marketAsks: serum3MarketExternal.asksAddress,
        marketEventQueue: serum3MarketExternal.decoded.eventQueue,
        marketBaseVault: serum3MarketExternal.decoded.baseVault,
        marketQuoteVault: serum3MarketExternal.decoded.quoteVault,
        marketVaultSigner: await generateSerum3MarketExternalVaultSignerAddress(
          this.cluster,
          serum3Market,
          serum3MarketExternal,
        ),
        quoteBank: group.getFirstBankByTokenIndex(serum3Market.quoteTokenIndex)
          .publicKey,
        quoteVault: group.getFirstBankByTokenIndex(serum3Market.quoteTokenIndex)
          .vault,
        baseBank: group.getFirstBankByTokenIndex(serum3Market.baseTokenIndex)
          .publicKey,
        baseVault: group.getFirstBankByTokenIndex(serum3Market.baseTokenIndex)
          .vault,
      })
      .remainingAccounts(
        healthRemainingAccounts.map(
          (pk) =>
            ({ pubkey: pk, isWritable: false, isSigner: false } as AccountMeta),
        ),
      )
      .instruction();

    return await this.sendAndConfirmTransactionForGroup(group, [ix]);
  }

  public async serum3PlaceOrderIx(
    group: Group,
    mangoAccount: MangoAccount,
    externalMarketPk: PublicKey,
    side: Serum3Side,
    price: number,
    size: number,
    selfTradeBehavior: Serum3SelfTradeBehavior,
    orderType: Serum3OrderType,
    clientOrderId: number,
    limit: number,
  ): Promise<TransactionInstruction[]> {
    return await this.serum3PlaceOrderV2Ix(
      group,
      mangoAccount,
      externalMarketPk,
      side,
      price,
      size,
      selfTradeBehavior,
      orderType,
      clientOrderId,
      limit,
    );
  }

  public async serum3PlaceOrderV1Ix(
    group: Group,
    mangoAccount: MangoAccount,
    externalMarketPk: PublicKey,
    side: Serum3Side,
    price: number,
    size: number,
    selfTradeBehavior: Serum3SelfTradeBehavior,
    orderType: Serum3OrderType,
    clientOrderId: number,
    limit: number,
  ): Promise<TransactionInstruction[]> {
    const ixs: TransactionInstruction[] = [];
    const serum3Market = group.serum3MarketsMapByExternal.get(
      externalMarketPk.toBase58(),
    )!;

    let openOrderPk: PublicKey | undefined = undefined;
    const banks: Bank[] = [];
    const openOrdersForMarket: [Serum3Market, PublicKey][] = [];
    if (!mangoAccount.getSerum3Account(serum3Market.marketIndex)) {
      const ix = await this.serum3CreateOpenOrdersIx(
        group,
        mangoAccount,
        serum3Market.serumMarketExternal,
      );
      ixs.push(ix);
      openOrderPk = await serum3Market.findOoPda(
        this.program.programId,
        mangoAccount.publicKey,
      );
      openOrdersForMarket.push([serum3Market, openOrderPk]);
      const baseTokenIndex = serum3Market.baseTokenIndex;
      const quoteTokenIndex = serum3Market.quoteTokenIndex;
      // only include banks if no deposit has been previously made for same token
      banks.push(group.getFirstBankByTokenIndex(quoteTokenIndex));
      banks.push(group.getFirstBankByTokenIndex(baseTokenIndex));
    }

    const healthRemainingAccounts: PublicKey[] =
      this.buildHealthRemainingAccounts(
        group,
        [mangoAccount],
        banks,
        [],
        openOrdersForMarket,
      );

    const serum3MarketExternal = group.serum3ExternalMarketsMap.get(
      externalMarketPk.toBase58(),
    )!;
    const serum3MarketExternalVaultSigner =
      await generateSerum3MarketExternalVaultSignerAddress(
        this.cluster,
        serum3Market,
        serum3MarketExternal,
      );

    const limitPrice = serum3MarketExternal.priceNumberToLots(price);
    const maxBaseQuantity = serum3MarketExternal.baseSizeNumberToLots(size);
    const isTaker = orderType !== Serum3OrderType.postOnly;
    const maxQuoteQuantity = new BN(
      Math.ceil(
        serum3MarketExternal.decoded.quoteLotSize.toNumber() *
          (1 + Math.max(serum3Market.getFeeRates(isTaker), 0)) *
          serum3MarketExternal.baseSizeNumberToLots(size).toNumber() *
          serum3MarketExternal.priceNumberToLots(price).toNumber(),
      ),
    );

    const payerTokenIndex = ((): TokenIndex => {
      if (side == Serum3Side.bid) {
        return serum3Market.quoteTokenIndex;
      } else {
        return serum3Market.baseTokenIndex;
      }
    })();

    const payerBank = group.getFirstBankByTokenIndex(payerTokenIndex);
    const ix = await this.program.methods
      .serum3PlaceOrder(
        side,
        limitPrice,
        maxBaseQuantity,
        maxQuoteQuantity,
        selfTradeBehavior,
        orderType,
        new BN(clientOrderId),
        limit,
      )
      .accounts({
        group: group.publicKey,
        account: mangoAccount.publicKey,
        owner: (this.program.provider as AnchorProvider).wallet.publicKey,
        openOrders:
          openOrderPk ||
          mangoAccount.getSerum3Account(serum3Market.marketIndex)?.openOrders,
        serumMarket: serum3Market.publicKey,
        serumProgram: OPENBOOK_PROGRAM_ID[this.cluster],
        serumMarketExternal: serum3Market.serumMarketExternal,
        marketBids: serum3MarketExternal.bidsAddress,
        marketAsks: serum3MarketExternal.asksAddress,
        marketEventQueue: serum3MarketExternal.decoded.eventQueue,
        marketRequestQueue: serum3MarketExternal.decoded.requestQueue,
        marketBaseVault: serum3MarketExternal.decoded.baseVault,
        marketQuoteVault: serum3MarketExternal.decoded.quoteVault,
        marketVaultSigner: serum3MarketExternalVaultSigner,
        payerBank: payerBank.publicKey,
        payerVault: payerBank.vault,
        payerOracle: payerBank.oracle,
      })
      .remainingAccounts(
        healthRemainingAccounts.map(
          (pk) =>
            ({ pubkey: pk, isWritable: false, isSigner: false } as AccountMeta),
        ),
      )
      .instruction();

    ixs.push(ix);

    return ixs;
  }

  public async serum3PlaceOrderV2Ix(
    group: Group,
    mangoAccount: MangoAccount,
    externalMarketPk: PublicKey,
    side: Serum3Side,
    price: number,
    size: number,
    selfTradeBehavior: Serum3SelfTradeBehavior,
    orderType: Serum3OrderType,
    clientOrderId: number,
    limit: number,
  ): Promise<TransactionInstruction[]> {
    const ixs: TransactionInstruction[] = [];
    const serum3Market = group.serum3MarketsMapByExternal.get(
      externalMarketPk.toBase58(),
    )!;

    let openOrderPk: PublicKey | undefined = undefined;
    const banks: Bank[] = [];
    const openOrdersForMarket: [Serum3Market, PublicKey][] = [];
    if (!mangoAccount.getSerum3Account(serum3Market.marketIndex)) {
      const ix = await this.serum3CreateOpenOrdersIx(
        group,
        mangoAccount,
        serum3Market.serumMarketExternal,
      );
      ixs.push(ix);
      openOrderPk = await serum3Market.findOoPda(
        this.program.programId,
        mangoAccount.publicKey,
      );
      openOrdersForMarket.push([serum3Market, openOrderPk]);
      const baseTokenIndex = serum3Market.baseTokenIndex;
      const quoteTokenIndex = serum3Market.quoteTokenIndex;
      // only include banks if no deposit has been previously made for same token
      banks.push(group.getFirstBankByTokenIndex(quoteTokenIndex));
      banks.push(group.getFirstBankByTokenIndex(baseTokenIndex));
    }

    const healthRemainingAccounts: PublicKey[] =
      this.buildHealthRemainingAccounts(
        group,
        [mangoAccount],
        banks,
        [],
        openOrdersForMarket,
      );

    const serum3MarketExternal = group.serum3ExternalMarketsMap.get(
      externalMarketPk.toBase58(),
    )!;
    const serum3MarketExternalVaultSigner =
      await generateSerum3MarketExternalVaultSignerAddress(
        this.cluster,
        serum3Market,
        serum3MarketExternal,
      );

    const limitPrice = serum3MarketExternal.priceNumberToLots(price);
    const maxBaseQuantity = serum3MarketExternal.baseSizeNumberToLots(size);
    const isTaker = orderType !== Serum3OrderType.postOnly;
    const maxQuoteQuantity = new BN(
      Math.ceil(
        serum3MarketExternal.decoded.quoteLotSize.toNumber() *
          (1 + Math.max(serum3Market.getFeeRates(isTaker), 0)) *
          serum3MarketExternal.baseSizeNumberToLots(size).toNumber() *
          serum3MarketExternal.priceNumberToLots(price).toNumber(),
      ),
    );

    const payerTokenIndex = ((): TokenIndex => {
      if (side == Serum3Side.bid) {
        return serum3Market.quoteTokenIndex;
      } else {
        return serum3Market.baseTokenIndex;
      }
    })();

    const receiverTokenIndex = ((): TokenIndex => {
      if (side == Serum3Side.bid) {
        return serum3Market.baseTokenIndex;
      } else {
        return serum3Market.quoteTokenIndex;
      }
    })();

    const payerBank = group.getFirstBankByTokenIndex(payerTokenIndex);
    const receiverBank = group.getFirstBankByTokenIndex(receiverTokenIndex);
    const ix = await this.program.methods
      .serum3PlaceOrderV2(
        side,
        limitPrice,
        maxBaseQuantity,
        maxQuoteQuantity,
        selfTradeBehavior,
        orderType,
        new BN(clientOrderId),
        limit,
      )
      .accounts({
        group: group.publicKey,
        account: mangoAccount.publicKey,
        owner: (this.program.provider as AnchorProvider).wallet.publicKey,
        openOrders:
          openOrderPk ||
          mangoAccount.getSerum3Account(serum3Market.marketIndex)?.openOrders,
        serumMarket: serum3Market.publicKey,
        serumProgram: OPENBOOK_PROGRAM_ID[this.cluster],
        serumMarketExternal: serum3Market.serumMarketExternal,
        marketBids: serum3MarketExternal.bidsAddress,
        marketAsks: serum3MarketExternal.asksAddress,
        marketEventQueue: serum3MarketExternal.decoded.eventQueue,
        marketRequestQueue: serum3MarketExternal.decoded.requestQueue,
        marketBaseVault: serum3MarketExternal.decoded.baseVault,
        marketQuoteVault: serum3MarketExternal.decoded.quoteVault,
        marketVaultSigner: serum3MarketExternalVaultSigner,
        payerBank: payerBank.publicKey,
        payerVault: payerBank.vault,
        payerOracle: payerBank.oracle,
      })
      .remainingAccounts(
        healthRemainingAccounts.map(
          (pk) =>
            ({
              pubkey: pk,
              isWritable: receiverBank.publicKey.equals(pk) ? true : false,
              isSigner: false,
            } as AccountMeta),
        ),
      )
      .instruction();

    ixs.push(ix);

    return ixs;
  }

  public async serum3PlaceOrder(
    group: Group,
    mangoAccount: MangoAccount,
    externalMarketPk: PublicKey,
    side: Serum3Side,
    price: number,
    size: number,
    selfTradeBehavior: Serum3SelfTradeBehavior,
    orderType: Serum3OrderType,
    clientOrderId: number,
    limit: number,
  ): Promise<MangoSignatureStatus> {
    const placeOrderIxs = await this.serum3PlaceOrderV2Ix(
      group,
      mangoAccount,
      externalMarketPk,
      side,
      price,
      size,
      selfTradeBehavior,
      orderType,
      clientOrderId,
      limit,
    );

    const settleIx = await this.serum3SettleFundsIx(
      group,
      mangoAccount,
      externalMarketPk,
    );

    const ixs = [...placeOrderIxs, settleIx];

    return await this.sendAndConfirmTransactionForGroup(group, ixs);
  }

  public async serum3CancelAllOrdersIx(
    group: Group,
    mangoAccount: MangoAccount,
    externalMarketPk: PublicKey,
    limit?: number,
  ): Promise<TransactionInstruction> {
    const serum3Market = group.serum3MarketsMapByExternal.get(
      externalMarketPk.toBase58(),
    )!;

    const serum3MarketExternal = group.serum3ExternalMarketsMap.get(
      externalMarketPk.toBase58(),
    )!;

    return await this.program.methods
      .serum3CancelAllOrders(limit ? limit : 10)
      .accounts({
        group: group.publicKey,
        account: mangoAccount.publicKey,
        owner: (this.program.provider as AnchorProvider).wallet.publicKey,
        openOrders: await serum3Market.findOoPda(
          this.programId,
          mangoAccount.publicKey,
        ),
        serumMarket: serum3Market.publicKey,
        serumProgram: OPENBOOK_PROGRAM_ID[this.cluster],
        serumMarketExternal: serum3Market.serumMarketExternal,
        marketBids: serum3MarketExternal.bidsAddress,
        marketAsks: serum3MarketExternal.asksAddress,
        marketEventQueue: serum3MarketExternal.decoded.eventQueue,
      })
      .instruction();
  }

  public async serum3CancelAllOrders(
    group: Group,
    mangoAccount: MangoAccount,
    externalMarketPk: PublicKey,
    limit?: number,
  ): Promise<MangoSignatureStatus> {
    return await this.sendAndConfirmTransactionForGroup(group, [
      await this.serum3CancelAllOrdersIx(
        group,
        mangoAccount,
        externalMarketPk,
        limit,
      ),
    ]);
  }

  public async serum3SettleFundsIx(
    group: Group,
    mangoAccount: MangoAccount,
    externalMarketPk: PublicKey,
  ): Promise<TransactionInstruction> {
    if (this.openbookFeesToDao == false) {
      throw new Error(
        `openbookFeesToDao is set to false, please use serum3SettleFundsV2Ix`,
      );
    }

    return await this.serum3SettleFundsV2Ix(
      group,
      mangoAccount,
      externalMarketPk,
    );
  }

  public async serum3SettleFundsV2Ix(
    group: Group,
    mangoAccount: MangoAccount,
    externalMarketPk: PublicKey,
  ): Promise<TransactionInstruction> {
    const serum3Market = group.serum3MarketsMapByExternal.get(
      externalMarketPk.toBase58(),
    )!;
    const serum3MarketExternal = group.serum3ExternalMarketsMap.get(
      externalMarketPk.toBase58(),
    )!;

    const [serum3MarketExternalVaultSigner, openOrderPublicKey] =
      await Promise.all([
        generateSerum3MarketExternalVaultSignerAddress(
          this.cluster,
          serum3Market,
          serum3MarketExternal,
        ),
        serum3Market.findOoPda(this.program.programId, mangoAccount.publicKey),
      ]);

    const ix = await this.program.methods
      .serum3SettleFundsV2(this.openbookFeesToDao)
      .accounts({
        v1: {
          group: group.publicKey,
          account: mangoAccount.publicKey,
          owner: (this.program.provider as AnchorProvider).wallet.publicKey,
          openOrders: openOrderPublicKey,
          serumMarket: serum3Market.publicKey,
          serumProgram: OPENBOOK_PROGRAM_ID[this.cluster],
          serumMarketExternal: serum3Market.serumMarketExternal,
          marketBaseVault: serum3MarketExternal.decoded.baseVault,
          marketQuoteVault: serum3MarketExternal.decoded.quoteVault,
          marketVaultSigner: serum3MarketExternalVaultSigner,
          quoteBank: group.getFirstBankByTokenIndex(
            serum3Market.quoteTokenIndex,
          ).publicKey,
          quoteVault: group.getFirstBankByTokenIndex(
            serum3Market.quoteTokenIndex,
          ).vault,
          baseBank: group.getFirstBankByTokenIndex(serum3Market.baseTokenIndex)
            .publicKey,
          baseVault: group.getFirstBankByTokenIndex(serum3Market.baseTokenIndex)
            .vault,
        },
        v2: {
          quoteOracle: group.getFirstBankByTokenIndex(
            serum3Market.quoteTokenIndex,
          ).oracle,
          baseOracle: group.getFirstBankByTokenIndex(
            serum3Market.baseTokenIndex,
          ).oracle,
        },
      })
      .instruction();

    return ix;
  }

  public async serum3SettleFunds(
    group: Group,
    mangoAccount: MangoAccount,
    externalMarketPk: PublicKey,
  ): Promise<MangoSignatureStatus> {
    const ix = await this.serum3SettleFundsV2Ix(
      group,
      mangoAccount,
      externalMarketPk,
    );

    return await this.sendAndConfirmTransactionForGroup(group, [ix]);
  }

  public async serum3CancelOrderIx(
    group: Group,
    mangoAccount: MangoAccount,
    externalMarketPk: PublicKey,
    side: Serum3Side,
    orderId: BN,
  ): Promise<TransactionInstruction> {
    const serum3Market = group.serum3MarketsMapByExternal.get(
      externalMarketPk.toBase58(),
    )!;

    const serum3MarketExternal = group.serum3ExternalMarketsMap.get(
      externalMarketPk.toBase58(),
    )!;

    const ix = await this.program.methods
      .serum3CancelOrder(side, orderId)
      .accounts({
        group: group.publicKey,
        account: mangoAccount.publicKey,
        openOrders: mangoAccount.getSerum3Account(serum3Market.marketIndex)
          ?.openOrders,
        serumMarket: serum3Market.publicKey,
        serumProgram: OPENBOOK_PROGRAM_ID[this.cluster],
        serumMarketExternal: serum3Market.serumMarketExternal,
        marketBids: serum3MarketExternal.bidsAddress,
        marketAsks: serum3MarketExternal.asksAddress,
        marketEventQueue: serum3MarketExternal.decoded.eventQueue,
      })
      .instruction();

    return ix;
  }

  public async serum3CancelOrder(
    group: Group,
    mangoAccount: MangoAccount,
    externalMarketPk: PublicKey,
    side: Serum3Side,
    orderId: BN,
  ): Promise<MangoSignatureStatus> {
    const ixs = await Promise.all([
      this.serum3CancelOrderIx(
        group,
        mangoAccount,
        externalMarketPk,
        side,
        orderId,
      ),
      this.serum3SettleFundsV2Ix(group, mangoAccount, externalMarketPk),
    ]);

    return await this.sendAndConfirmTransactionForGroup(group, ixs);
  }

  /// perps

  public async perpCreateMarket(
    group: Group,
    oraclePk: PublicKey,
    perpMarketIndex: number,
    name: string,
    oracleConfig: OracleConfigParams,
    baseDecimals: number,
    quoteLotSize: number,
    baseLotSize: number,
    maintBaseAssetWeight: number,
    initBaseAssetWeight: number,
    maintBaseLiabWeight: number,
    initBaseLiabWeight: number,
    maintOverallAssetWeight: number,
    initOverallAssetWeight: number,
    baseLiquidationFee: number,
    makerFee: number,
    takerFee: number,
    feePenalty: number,
    minFunding: number,
    maxFunding: number,
    impactQuantity: number,
    groupInsuranceFund: boolean,
    settleFeeFlat: number,
    settleFeeAmountThreshold: number,
    settleFeeFractionLowHealth: number,
    settleTokenIndex: number,
    settlePnlLimitFactor: number,
    settlePnlLimitWindowSize: number,
    positivePnlLiquidationFee: number,
  ): Promise<MangoSignatureStatus> {
    const bids = new Keypair();
    const asks = new Keypair();
    const eventQueue = new Keypair();

    const bookSideSize = (this.program as any)._coder.accounts.size(
      (this.program.account.bookSide as any)._idlAccount,
    );
    const eventQueueSize = (this.program as any)._coder.accounts.size(
      (this.program.account.eventQueue as any)._idlAccount,
    );

    const ix = await this.program.methods
      .perpCreateMarket(
        perpMarketIndex,
        name,
        oracleConfig,
        baseDecimals,
        new BN(quoteLotSize),
        new BN(baseLotSize),
        maintBaseAssetWeight,
        initBaseAssetWeight,
        maintBaseLiabWeight,
        initBaseLiabWeight,
        maintOverallAssetWeight,
        initOverallAssetWeight,
        baseLiquidationFee,
        makerFee,
        takerFee,
        minFunding,
        maxFunding,
        new BN(impactQuantity),
        groupInsuranceFund,
        feePenalty,
        settleFeeFlat,
        settleFeeAmountThreshold,
        settleFeeFractionLowHealth,
        settleTokenIndex,
        settlePnlLimitFactor,
        new BN(settlePnlLimitWindowSize),
        positivePnlLiquidationFee,
      )
      .accounts({
        group: group.publicKey,
        admin: (this.program.provider as AnchorProvider).wallet.publicKey,
        oracle: oraclePk,
        bids: bids.publicKey,
        asks: asks.publicKey,
        eventQueue: eventQueue.publicKey,
        payer: (this.program.provider as AnchorProvider).wallet.publicKey,
      })
      .instruction();
    const preInstructions = [
      // book sides
      SystemProgram.createAccount({
        programId: this.program.programId,
        space: bookSideSize,
        lamports:
          await this.program.provider.connection.getMinimumBalanceForRentExemption(
            bookSideSize,
          ),
        fromPubkey: (this.program.provider as AnchorProvider).wallet.publicKey,
        newAccountPubkey: bids.publicKey,
      }),
      SystemProgram.createAccount({
        programId: this.program.programId,
        space: bookSideSize,
        lamports:
          await this.program.provider.connection.getMinimumBalanceForRentExemption(
            bookSideSize,
          ),
        fromPubkey: (this.program.provider as AnchorProvider).wallet.publicKey,
        newAccountPubkey: asks.publicKey,
      }),
      // event queue
      SystemProgram.createAccount({
        programId: this.program.programId,
        space: eventQueueSize,
        lamports:
          await this.program.provider.connection.getMinimumBalanceForRentExemption(
            eventQueueSize,
          ),
        fromPubkey: (this.program.provider as AnchorProvider).wallet.publicKey,
        newAccountPubkey: eventQueue.publicKey,
      }),
    ];
    return await this.sendAndConfirmTransactionForGroup(
      group,
      [...preInstructions, ix],
      {
        additionalSigners: [bids, asks, eventQueue],
      },
    );
  }

  public async perpEditMarket(
    group: Group,
    perpMarketIndex: PerpMarketIndex,
    params: PerpEditParams,
  ): Promise<MangoSignatureStatus> {
    const perpMarket = group.getPerpMarketByMarketIndex(perpMarketIndex);

    const ix = await this.program.methods
      .perpEditMarket(
        params.oracle,
        params.oracleConfig,
        params.baseDecimals,
        params.maintBaseAssetWeight,
        params.initBaseAssetWeight,
        params.maintBaseLiabWeight,
        params.initBaseLiabWeight,
        params.maintOverallAssetWeight,
        params.initOverallAssetWeight,
        params.baseLiquidationFee,
        params.makerFee,
        params.takerFee,
        params.minFunding,
        params.maxFunding,
        params.impactQuantity !== null ? new BN(params.impactQuantity) : null,
        params.groupInsuranceFund,
        params.feePenalty,
        params.settleFeeFlat,
        params.settleFeeAmountThreshold,
        params.settleFeeFractionLowHealth,
        params.stablePriceDelayIntervalSeconds,
        params.stablePriceDelayGrowthLimit,
        params.stablePriceGrowthLimit,
        params.settlePnlLimitFactor,
        params.settlePnlLimitWindowSize !== null
          ? new BN(params.settlePnlLimitWindowSize)
          : null,
        params.reduceOnly,
        params.resetStablePrice ?? false,
        params.positivePnlLiquidationFee,
        params.name,
        params.forceClose,
      )
      .accounts({
        group: group.publicKey,
        oracle: params.oracle ?? perpMarket.oracle,
        admin: (this.program.provider as AnchorProvider).wallet.publicKey,
        perpMarket: perpMarket.publicKey,
      })
      .instruction();
    return await this.sendAndConfirmTransactionForGroup(group, [ix]);
  }

  public async perpForceClosePosition(
    group: Group,
    perpMarketIndex: PerpMarketIndex,
    accountA: MangoAccount,
    accountB: MangoAccount,
  ): Promise<MangoSignatureStatus> {
    const perpMarket = group.getPerpMarketByMarketIndex(perpMarketIndex);

    const ix = await this.program.methods
      .perpForceClosePosition()
      .accounts({
        group: group.publicKey,
        perpMarket: perpMarket.publicKey,
        accountA: accountA.publicKey,
        accountB: accountB.publicKey,
        oracle: perpMarket.oracle,
      })
      .instruction();
    return await this.sendAndConfirmTransactionForGroup(group, [ix]);
  }

  public async perpCloseMarket(
    group: Group,
    perpMarketIndex: PerpMarketIndex,
  ): Promise<MangoSignatureStatus> {
    const perpMarket = group.getPerpMarketByMarketIndex(perpMarketIndex);

    const ix = await this.program.methods
      .perpCloseMarket()
      .accounts({
        group: group.publicKey,
        admin: (this.program.provider as AnchorProvider).wallet.publicKey,
        perpMarket: perpMarket.publicKey,
        bids: perpMarket.bids,
        asks: perpMarket.asks,
        eventQueue: perpMarket.eventQueue,
        solDestination: (this.program.provider as AnchorProvider).wallet
          .publicKey,
      })
      .instruction();
    return await this.sendAndConfirmTransactionForGroup(group, [ix]);
  }

  public async perpGetMarkets(group: Group): Promise<PerpMarket[]> {
    const bumpfbuf = Buffer.alloc(1);
    bumpfbuf.writeUInt8(255);

    const filters: MemcmpFilter[] = [
      {
        memcmp: {
          bytes: group.publicKey.toBase58(),
          offset: 8,
        },
      },
    ];

    return (await this.program.account.perpMarket.all(filters)).map((tuple) =>
      PerpMarket.from(tuple.publicKey, tuple.account),
    );
  }

  public async perpDeactivatePositionIx(
    group: Group,
    mangoAccount: MangoAccount,
    perpMarketIndex: PerpMarketIndex,
  ): Promise<TransactionInstruction> {
    const perpMarket = group.getPerpMarketByMarketIndex(perpMarketIndex);
    const healthRemainingAccounts: PublicKey[] =
      this.buildHealthRemainingAccounts(group, [mangoAccount], [], []);
    return await this.program.methods
      .perpDeactivatePosition()
      .accounts({
        group: group.publicKey,
        account: mangoAccount.publicKey,
        perpMarket: perpMarket.publicKey,
        owner: (this.program.provider as AnchorProvider).wallet.publicKey,
      })
      .remainingAccounts(
        healthRemainingAccounts.map(
          (pk) =>
            ({ pubkey: pk, isWritable: false, isSigner: false } as AccountMeta),
        ),
      )
      .instruction();
  }

  public async perpDeactivatePosition(
    group: Group,
    mangoAccount: MangoAccount,
    perpMarketIndex: PerpMarketIndex,
  ): Promise<MangoSignatureStatus> {
    const ix = await this.perpDeactivatePositionIx(
      group,
      mangoAccount,
      perpMarketIndex,
    );
    return await this.sendAndConfirmTransactionForGroup(group, [ix]);
  }

  public async perpCloseAll(
    group: Group,
    mangoAccount: MangoAccount,
    slippage = 0.01, // 1%, 100bps
  ): Promise<MangoSignatureStatus> {
    if (mangoAccount.perpActive().length == 0) {
      throw new Error(`No perp positions found.`);
    }

    if (mangoAccount.perpActive().length > 8) {
      // Technically we can fit in 16, 1.6M CU, 100k CU per ix, but lets be conservative
      throw new Error(
        `Can't close more than 8 positions in one tx, due to compute usage limit.`,
      );
    }

    const hrix1 = await this.healthRegionBeginIx(group, mangoAccount);
    const ixs = await Promise.all(
      mangoAccount.perpActive().map(async (pa) => {
        const pm = group.getPerpMarketByMarketIndex(pa.marketIndex);
        const isLong = pa.basePositionLots.gt(new BN(0));

        return await this.perpPlaceOrderV2Ix(
          group,
          mangoAccount,
          pa.marketIndex,
          isLong ? PerpOrderSide.ask : PerpOrderSide.bid,
          pm.uiPrice * (isLong ? 1 - slippage : 1 + slippage), // Try to cross the spread to guarantee matching
          Math.abs(pa.getBasePositionUi(pm) * 1.01), // Send a larger size to ensure full order is closed
          undefined,
          Date.now(),
          PerpOrderType.immediateOrCancel,
          PerpSelfTradeBehavior.decrementTake,
          true, // Reduce only
          undefined,
          undefined,
        );
      }),
    );
    const hrix2 = await this.healthRegionEndIx(group, mangoAccount);

    return await this.sendAndConfirmTransactionForGroup(
      group,
      [hrix1, ...ixs, hrix2],
      {
        prioritizationFee: true,
      },
    );
  }

  // perpPlaceOrder ix returns an optional, custom order id,
  // but, since we use a customer tx sender, this method
  // doesn't return it
  public async perpPlaceOrder(
    group: Group,
    mangoAccount: MangoAccount,
    perpMarketIndex: PerpMarketIndex,
    side: PerpOrderSide,
    price: number,
    quantity: number,
    maxQuoteQuantity?: number,
    clientOrderId?: number,
    orderType?: PerpOrderType,
    reduceOnly?: boolean,
    expiryTimestamp?: number,
    limit?: number,
  ): Promise<MangoSignatureStatus> {
    const ix = await this.perpPlaceOrderV2Ix(
      group,
      mangoAccount,
      perpMarketIndex,
      side,
      price,
      quantity,
      maxQuoteQuantity,
      clientOrderId,
      orderType,
      PerpSelfTradeBehavior.decrementTake,
      reduceOnly,
      expiryTimestamp,
      limit,
    );

    return await this.sendAndConfirmTransactionForGroup(group, [ix]);
  }

  public async perpPlaceOrderIx(
    group: Group,
    mangoAccount: MangoAccount,
    perpMarketIndex: PerpMarketIndex,
    side: PerpOrderSide,
    price: number,
    quantity: number,
    maxQuoteQuantity?: number,
    clientOrderId?: number,
    orderType?: PerpOrderType,
    reduceOnly?: boolean,
    expiryTimestamp?: number,
    limit?: number,
  ): Promise<TransactionInstruction> {
    const perpMarket = group.getPerpMarketByMarketIndex(perpMarketIndex);
    const healthRemainingAccounts: PublicKey[] =
      this.buildHealthRemainingAccounts(
        group,
        [mangoAccount],
        // Settlement token bank, because a position for it may be created
        [group.getFirstBankForPerpSettlement()],
        [perpMarket],
      );
    return await this.program.methods
      .perpPlaceOrder(
        side,
        perpMarket.uiPriceToLots(price),
        perpMarket.uiBaseToLots(quantity),
        maxQuoteQuantity
          ? perpMarket.uiQuoteToLots(maxQuoteQuantity)
          : I64_MAX_BN,
        new BN(clientOrderId ? clientOrderId : Date.now()),
        orderType ? orderType : PerpOrderType.limit,
        reduceOnly ? reduceOnly : false,
        new BN(expiryTimestamp ? expiryTimestamp : 0),
        limit ? limit : 10,
      )
      .accounts({
        group: group.publicKey,
        account: mangoAccount.publicKey,
        perpMarket: perpMarket.publicKey,
        bids: perpMarket.bids,
        asks: perpMarket.asks,
        eventQueue: perpMarket.eventQueue,
        oracle: perpMarket.oracle,
        owner: (this.program.provider as AnchorProvider).wallet.publicKey,
      })
      .remainingAccounts(
        healthRemainingAccounts.map(
          (pk) =>
            ({ pubkey: pk, isWritable: false, isSigner: false } as AccountMeta),
        ),
      )
      .instruction();
  }

  public async perpPlaceOrderV2Ix(
    group: Group,
    mangoAccount: MangoAccount,
    perpMarketIndex: PerpMarketIndex,
    side: PerpOrderSide,
    price: number,
    quantity: number,
    maxQuoteQuantity?: number,
    clientOrderId?: number,
    orderType?: PerpOrderType,
    selfTradeBehavior?: PerpSelfTradeBehavior,
    reduceOnly?: boolean,
    expiryTimestamp?: number,
    limit?: number,
  ): Promise<TransactionInstruction> {
    const perpMarket = group.getPerpMarketByMarketIndex(perpMarketIndex);
    const healthRemainingAccounts: PublicKey[] =
      this.buildHealthRemainingAccounts(
        group,
        [mangoAccount],
        // Settlement token bank, because a position for it may be created
        [group.getFirstBankForPerpSettlement()],
        [perpMarket],
      );
    return await this.program.methods
      .perpPlaceOrderV2(
        side,
        perpMarket.uiPriceToLots(price),
        perpMarket.uiBaseToLots(quantity),
        maxQuoteQuantity
          ? perpMarket.uiQuoteToLots(maxQuoteQuantity)
          : I64_MAX_BN,
        new BN(clientOrderId ? clientOrderId : Date.now()),
        orderType ?? PerpOrderType.limit,
        selfTradeBehavior ?? PerpSelfTradeBehavior.decrementTake,
        reduceOnly ?? false,
        new BN(expiryTimestamp ? expiryTimestamp : 0),
        limit ?? 10,
      )
      .accounts({
        group: group.publicKey,
        account: mangoAccount.publicKey,
        perpMarket: perpMarket.publicKey,
        bids: perpMarket.bids,
        asks: perpMarket.asks,
        eventQueue: perpMarket.eventQueue,
        oracle: perpMarket.oracle,
        owner: (this.program.provider as AnchorProvider).wallet.publicKey,
      })
      .remainingAccounts(
        healthRemainingAccounts.map(
          (pk) =>
            ({ pubkey: pk, isWritable: false, isSigner: false } as AccountMeta),
        ),
      )
      .instruction();
  }

  public async perpPlaceOrderPegged(
    group: Group,
    mangoAccount: MangoAccount,
    perpMarketIndex: PerpMarketIndex,
    side: PerpOrderSide,
    priceOffset: number,
    quantity: number,
    pegLimit?: number,
    maxQuoteQuantity?: number,
    clientOrderId?: number,
    orderType?: PerpOrderType,
    reduceOnly?: boolean,
    expiryTimestamp?: number,
    limit?: number,
  ): Promise<MangoSignatureStatus> {
    const ix = await this.perpPlaceOrderPeggedV2Ix(
      group,
      mangoAccount,
      perpMarketIndex,
      side,
      priceOffset,
      quantity,
      pegLimit,
      maxQuoteQuantity,
      clientOrderId,
      orderType,
      PerpSelfTradeBehavior.decrementTake,
      reduceOnly,
      expiryTimestamp,
      limit,
    );

    return await this.sendAndConfirmTransactionForGroup(group, [ix]);
  }

  public async perpPlaceOrderPeggedIx(
    group: Group,
    mangoAccount: MangoAccount,
    perpMarketIndex: PerpMarketIndex,
    side: PerpOrderSide,
    priceOffset: number,
    quantity: number,
    pegLimit?: number,
    maxQuoteQuantity?: number,
    clientOrderId?: number,
    orderType?: PerpOrderType,
    reduceOnly?: boolean,
    expiryTimestamp?: number,
    limit?: number,
  ): Promise<TransactionInstruction> {
    const perpMarket = group.getPerpMarketByMarketIndex(perpMarketIndex);
    const healthRemainingAccounts: PublicKey[] =
      this.buildHealthRemainingAccounts(
        group,
        [mangoAccount],
        // Settlement token bank, because a position for it may be created
        [group.getFirstBankForPerpSettlement()],
        [perpMarket],
      );
    return await this.program.methods
      .perpPlaceOrderPegged(
        side,
        perpMarket.uiPriceToLots(priceOffset),
        pegLimit ? perpMarket.uiPriceToLots(pegLimit) : new BN(-1),
        perpMarket.uiBaseToLots(quantity),
        maxQuoteQuantity
          ? perpMarket.uiQuoteToLots(maxQuoteQuantity)
          : I64_MAX_BN,
        new BN(clientOrderId ?? Date.now()),
        orderType ? orderType : PerpOrderType.limit,
        reduceOnly ? reduceOnly : false,
        new BN(expiryTimestamp ?? 0),
        limit ? limit : 10,
        -1,
      )
      .accounts({
        group: group.publicKey,
        account: mangoAccount.publicKey,
        perpMarket: perpMarket.publicKey,
        bids: perpMarket.bids,
        asks: perpMarket.asks,
        eventQueue: perpMarket.eventQueue,
        oracle: perpMarket.oracle,
        owner: (this.program.provider as AnchorProvider).wallet.publicKey,
      })
      .remainingAccounts(
        healthRemainingAccounts.map(
          (pk) =>
            ({ pubkey: pk, isWritable: false, isSigner: false } as AccountMeta),
        ),
      )
      .instruction();
  }

  public async perpPlaceOrderPeggedV2Ix(
    group: Group,
    mangoAccount: MangoAccount,
    perpMarketIndex: PerpMarketIndex,
    side: PerpOrderSide,
    priceOffset: number,
    quantity: number,
    pegLimit?: number,
    maxQuoteQuantity?: number,
    clientOrderId?: number,
    orderType?: PerpOrderType,
    selfTradeBehavior?: PerpSelfTradeBehavior,
    reduceOnly?: boolean,
    expiryTimestamp?: number,
    limit?: number,
  ): Promise<TransactionInstruction> {
    const perpMarket = group.getPerpMarketByMarketIndex(perpMarketIndex);
    const healthRemainingAccounts: PublicKey[] =
      this.buildHealthRemainingAccounts(
        group,
        [mangoAccount],
        // Settlement token bank, because a position for it may be created
        [group.getFirstBankForPerpSettlement()],
        [perpMarket],
      );
    return await this.program.methods
      .perpPlaceOrderPeggedV2(
        side,
        perpMarket.uiPriceToLots(priceOffset),
        pegLimit ? perpMarket.uiPriceToLots(pegLimit) : new BN(-1),
        perpMarket.uiBaseToLots(quantity),
        maxQuoteQuantity
          ? perpMarket.uiQuoteToLots(maxQuoteQuantity)
          : I64_MAX_BN,
        new BN(clientOrderId ?? Date.now()),
        orderType ?? PerpOrderType.limit,
        selfTradeBehavior ?? PerpSelfTradeBehavior.decrementTake,
        reduceOnly ?? false,
        new BN(expiryTimestamp ?? 0),
        limit ?? 10,
        -1,
      )
      .accounts({
        group: group.publicKey,
        account: mangoAccount.publicKey,
        perpMarket: perpMarket.publicKey,
        bids: perpMarket.bids,
        asks: perpMarket.asks,
        eventQueue: perpMarket.eventQueue,
        oracle: perpMarket.oracle,
        owner: (this.program.provider as AnchorProvider).wallet.publicKey,
      })
      .remainingAccounts(
        healthRemainingAccounts.map(
          (pk) =>
            ({ pubkey: pk, isWritable: false, isSigner: false } as AccountMeta),
        ),
      )
      .instruction();
  }

  public async perpCancelOrderByClientOrderIdIx(
    group: Group,
    mangoAccount: MangoAccount,
    perpMarketIndex: PerpMarketIndex,
    clientOrderId: BN,
  ): Promise<TransactionInstruction> {
    const perpMarket = group.getPerpMarketByMarketIndex(perpMarketIndex);
    return await this.program.methods
      .perpCancelOrderByClientOrderId(new BN(clientOrderId))
      .accounts({
        group: group.publicKey,
        account: mangoAccount.publicKey,
        owner: (this.program.provider as AnchorProvider).wallet.publicKey,
        perpMarket: perpMarket.publicKey,
        bids: perpMarket.bids,
        asks: perpMarket.asks,
      })
      .instruction();
  }

  public async perpCancelOrderIx(
    group: Group,
    mangoAccount: MangoAccount,
    perpMarketIndex: PerpMarketIndex,
    orderId: BN,
  ): Promise<TransactionInstruction> {
    const perpMarket = group.getPerpMarketByMarketIndex(perpMarketIndex);
    return await this.program.methods
      .perpCancelOrder(new BN(orderId))
      .accounts({
        group: group.publicKey,
        account: mangoAccount.publicKey,
        owner: (this.program.provider as AnchorProvider).wallet.publicKey,
        perpMarket: perpMarket.publicKey,
        bids: perpMarket.bids,
        asks: perpMarket.asks,
      })
      .instruction();
  }

  public async perpCancelOrder(
    group: Group,
    mangoAccount: MangoAccount,
    perpMarketIndex: PerpMarketIndex,
    orderId: BN,
  ): Promise<MangoSignatureStatus> {
    const ix = await this.perpCancelOrderIx(
      group,
      mangoAccount,
      perpMarketIndex,
      orderId,
    );

    return await this.sendAndConfirmTransactionForGroup(group, [ix]);
  }

  public async perpCancelAllOrders(
    group: Group,
    mangoAccount: MangoAccount,
    perpMarketIndex: PerpMarketIndex,
    limit: number,
  ): Promise<MangoSignatureStatus> {
    const ix = await this.perpCancelAllOrdersIx(
      group,
      mangoAccount,
      perpMarketIndex,
      limit,
    );

    return await this.sendAndConfirmTransactionForGroup(group, [ix]);
  }

  public async perpCancelAllOrdersIx(
    group: Group,
    mangoAccount: MangoAccount,
    perpMarketIndex: PerpMarketIndex,
    limit: number,
  ): Promise<TransactionInstruction> {
    const perpMarket = group.getPerpMarketByMarketIndex(perpMarketIndex);
    return await this.program.methods
      .perpCancelAllOrders(limit)
      .accounts({
        group: group.publicKey,
        account: mangoAccount.publicKey,
        perpMarket: perpMarket.publicKey,
        bids: perpMarket.bids,
        asks: perpMarket.asks,
        owner: (this.program.provider as AnchorProvider).wallet.publicKey,
      })
      .instruction();
  }

  async settleAll(
    client: MangoClient,
    group: Group,
    mangoAccount: MangoAccount,
    allMangoAccounts?: MangoAccount[],
  ): Promise<MangoSignatureStatus> {
    if (!allMangoAccounts) {
      allMangoAccounts = await client.getAllMangoAccounts(group, true);
    }

    const ixs1 = new Array<TransactionInstruction>();
    // This is optimistic, since we might find the same opponent candidate for all markets,
    // and they have might not be able to settle at some point due to safety limits
    // Future: correct way to do is, to apply the settlement on a copy and then move to next position
    for (const pa of mangoAccount.perpActive()) {
      const pm = group.getPerpMarketByMarketIndex(pa.marketIndex);
      const candidates = await pm.getSettlePnlCandidates(
        client,
        group,
        allMangoAccounts,
        pa.getUnsettledPnlUi(pm) > 0 ? 'negative' : 'positive',
        2,
      );
      if (candidates.length == 0) {
        continue;
      }
      ixs1.push(
        // Takes ~250k CU
        await this.perpSettlePnlIx(
          group,
          pa.getUnsettledPnlUi(pm) > 0 ? mangoAccount : candidates[0].account,
          pa.getUnsettledPnlUi(pm) < 0 ? candidates[0].account : mangoAccount,
          mangoAccount,
          pm.perpMarketIndex,
        ),
      );
      ixs1.push(
        // Takes ~20k CU
        await this.perpSettleFeesIx(
          group,
          mangoAccount,
          pm.perpMarketIndex,
          undefined,
        ),
      );
    }

    const ixs2 = await Promise.all(
      mangoAccount.serum3Active().map((s) => {
        const serum3Market = group.getSerum3MarketByMarketIndex(s.marketIndex);
        // Takes ~65k CU
        return this.serum3SettleFundsV2Ix(
          group,
          mangoAccount,
          serum3Market.serumMarketExternal,
        );
      }),
    );

    if (
      mangoAccount.perpActive().length *
        (PERP_SETTLE_PNL_CU_LIMIT + PERP_SETTLE_FEES_CU_LIMIT) +
        mangoAccount.serum3Active().length * SERUM_SETTLE_FUNDS_CU_LIMIT >
      1600000
    ) {
      throw new Error(
        `Too many perp positions and serum open orders to settle in one tx! Please try settling individually!`,
      );
    }

    return await this.sendAndConfirmTransactionForGroup(
      group,
      [
        ComputeBudgetProgram.setComputeUnitLimit({
          units:
            mangoAccount.perpActive().length *
              (PERP_SETTLE_PNL_CU_LIMIT + PERP_SETTLE_FEES_CU_LIMIT) +
            mangoAccount.serum3Active().length * SERUM_SETTLE_FUNDS_CU_LIMIT,
        }),
        ...ixs1,
        ...ixs2,
      ],
      {
        prioritizationFee: true,
      },
    );
  }

  async perpSettlePnlAndFees(
    group: Group,
    profitableAccount: MangoAccount,
    unprofitableAccount: MangoAccount,
    accountToSettleFeesFor: MangoAccount,
    settler: MangoAccount,
    perpMarketIndex: PerpMarketIndex,
    maxSettleAmount?: number,
  ): Promise<MangoSignatureStatus> {
    return await this.sendAndConfirmTransactionForGroup(group, [
      ComputeBudgetProgram.setComputeUnitLimit({
        units: PERP_SETTLE_PNL_CU_LIMIT + PERP_SETTLE_FEES_CU_LIMIT,
      }),
      await this.perpSettlePnlIx(
        group,
        profitableAccount,
        unprofitableAccount,
        settler,
        perpMarketIndex,
      ),
      await this.perpSettleFeesIx(
        group,
        accountToSettleFeesFor,
        perpMarketIndex,
        maxSettleAmount,
      ),
    ]);
  }

  async perpSettlePnl(
    group: Group,
    profitableAccount: MangoAccount,
    unprofitableAccount: MangoAccount,
    settler: MangoAccount,
    perpMarketIndex: PerpMarketIndex,
  ): Promise<MangoSignatureStatus> {
    return await this.sendAndConfirmTransactionForGroup(group, [
      ComputeBudgetProgram.setComputeUnitLimit({
        units: PERP_SETTLE_PNL_CU_LIMIT,
      }),
      await this.perpSettlePnlIx(
        group,
        profitableAccount,
        unprofitableAccount,
        settler,
        perpMarketIndex,
      ),
    ]);
  }

  async perpSettlePnlIx(
    group: Group,
    profitableAccount: MangoAccount,
    unprofitableAccount: MangoAccount,
    settler: MangoAccount,
    perpMarketIndex: PerpMarketIndex,
  ): Promise<TransactionInstruction> {
    const perpMarket = group.getPerpMarketByMarketIndex(perpMarketIndex);
    const healthRemainingAccounts: PublicKey[] =
      this.buildHealthRemainingAccounts(
        group,
        [profitableAccount, unprofitableAccount],
        [group.getFirstBankForPerpSettlement()],
        [perpMarket],
      );
    const bank = group.banksMapByTokenIndex.get(0 as TokenIndex)![0];
    return await this.program.methods
      .perpSettlePnl()
      .accounts({
        group: group.publicKey,
        accountA: profitableAccount.publicKey,
        accountB: unprofitableAccount.publicKey,
        perpMarket: perpMarket.publicKey,
        oracle: perpMarket.oracle,
        settleOracle: bank.oracle,
        settleBank: bank.publicKey,
        settler: settler.publicKey,
        settlerOwner: (this.program.provider as AnchorProvider).wallet
          .publicKey,
      })
      .remainingAccounts(
        healthRemainingAccounts.map(
          (pk) =>
            ({ pubkey: pk, isWritable: false, isSigner: false } as AccountMeta),
        ),
      )
      .instruction();
  }

  async perpSettleFees(
    group: Group,
    account: MangoAccount,
    perpMarketIndex: PerpMarketIndex,
    maxSettleAmount?: number,
  ): Promise<MangoSignatureStatus> {
    return await this.sendAndConfirmTransactionForGroup(group, [
      await this.perpSettleFeesIx(
        group,
        account,
        perpMarketIndex,
        maxSettleAmount,
      ),
    ]);
  }

  async perpSettleFeesIx(
    group: Group,
    account: MangoAccount,
    perpMarketIndex: PerpMarketIndex,
    maxSettleAmount?: number,
  ): Promise<TransactionInstruction> {
    const perpMarket = group.getPerpMarketByMarketIndex(perpMarketIndex);
    const healthRemainingAccounts: PublicKey[] =
      this.buildHealthRemainingAccounts(
        group,
        [account], // Account must be unprofitable
        [group.getFirstBankForPerpSettlement()],
        [perpMarket],
      );
    const bank = group.banksMapByTokenIndex.get(0 as TokenIndex)![0];
    return await this.program.methods
      .perpSettleFees(
        maxSettleAmount ? toNative(maxSettleAmount, 6) : RUST_U64_MAX(),
      )
      .accounts({
        group: group.publicKey,
        account: account.publicKey,
        perpMarket: perpMarket.publicKey,
        oracle: perpMarket.oracle,
        settleOracle: bank.oracle,
        settleBank: bank.publicKey,
      })
      .remainingAccounts(
        healthRemainingAccounts.map(
          (pk) =>
            ({ pubkey: pk, isWritable: false, isSigner: false } as AccountMeta),
        ),
      )
      .instruction();
  }

  public async perpConsumeEvents(
    group: Group,
    perpMarketIndex: PerpMarketIndex,
    accounts: PublicKey[],
    limit: number,
  ): Promise<MangoSignatureStatus> {
    return await this.sendAndConfirmTransactionForGroup(group, [
      await this.perpConsumeEventsIx(group, perpMarketIndex, accounts, limit),
    ]);
  }

  public async perpConsumeEventsIx(
    group: Group,
    perpMarketIndex: PerpMarketIndex,
    accounts: PublicKey[],
    limit: number,
  ): Promise<TransactionInstruction> {
    const perpMarket = group.getPerpMarketByMarketIndex(perpMarketIndex);
    return await this.program.methods
      .perpConsumeEvents(new BN(limit))
      .accounts({
        group: group.publicKey,
        perpMarket: perpMarket.publicKey,
        eventQueue: perpMarket.eventQueue,
      })
      .remainingAccounts(
        accounts.map(
          (pk) =>
            ({ pubkey: pk, isWritable: true, isSigner: false } as AccountMeta),
        ),
      )
      .instruction();
  }

  public async perpConsumeAllEvents(
    group: Group,
    perpMarketIndex: PerpMarketIndex,
  ): Promise<void> {
    const limit = 8;
    const perpMarket = group.getPerpMarketByMarketIndex(perpMarketIndex);
    const eventQueue = await perpMarket.loadEventQueue(this);
    const unconsumedEvents = eventQueue.getUnconsumedEvents();
    while (unconsumedEvents.length > 0) {
      const events = unconsumedEvents.splice(0, limit);
      const accounts = events
        .map((ev) => {
          switch (ev.eventType) {
            case PerpEventQueue.FILL_EVENT_TYPE: {
              const fill = <FillEvent>ev;
              return [fill.maker, fill.taker];
            }
            case PerpEventQueue.OUT_EVENT_TYPE: {
              const out = <OutEvent>ev;
              return [out.owner];
            }
            case PerpEventQueue.LIQUIDATE_EVENT_TYPE:
              return [];
            default:
              throw new Error(`Unknown event with eventType ${ev.eventType}!`);
          }
        })
        .flat();

      await this.perpConsumeEvents(group, perpMarketIndex, accounts, limit);
    }
  }

  public async perpUpdateFundingIx(
    group: Group,
    perpMarket: PerpMarket,
  ): Promise<TransactionInstruction> {
    return await this.program.methods
      .perpUpdateFunding()
      .accounts({
        group: group.publicKey,
        perpMarket: perpMarket.publicKey,
        bids: perpMarket.bids,
        asks: perpMarket.asks,
        oracle: perpMarket.oracle,
      })
      .instruction();
  }

  public async marginTrade({
    group,
    mangoAccount,
    inputMintPk,
    amountIn,
    outputMintPk,
    userDefinedInstructions,
    userDefinedAlts = [],
    // margin trade is a general function
    // set flash_loan_type to FlashLoanType.swap if you desire the transaction to be recorded as a swap
    flashLoanType,
  }: {
    group: Group;
    mangoAccount: MangoAccount;
    inputMintPk: PublicKey;
    amountIn: number;
    outputMintPk: PublicKey;
    userDefinedInstructions: TransactionInstruction[];
    userDefinedAlts: AddressLookupTableAccount[];
    flashLoanType: FlashLoanType;
  }): Promise<MangoSignatureStatus> {
    const isDelegate = (
      this.program.provider as AnchorProvider
    ).wallet.publicKey.equals(mangoAccount.delegate);
    const swapExecutingWallet = isDelegate
      ? mangoAccount.delegate
      : mangoAccount.owner;

    const inputBank: Bank = group.getFirstBankByMint(inputMintPk);
    const outputBank: Bank = group.getFirstBankByMint(outputMintPk);

    const healthRemainingAccounts: PublicKey[] =
      this.buildHealthRemainingAccounts(
        group,
        [mangoAccount],
        [inputBank, outputBank],
        [],
      );
    const parsedHealthAccounts = healthRemainingAccounts.map(
      (pk) =>
        ({
          pubkey: pk,
          isWritable: false,
          isSigner: false,
        } as AccountMeta),
    );

    /*
     * Find or create associated token accounts
     */
    const inputTokenAccountPk = await getAssociatedTokenAddress(
      inputBank.mint,
      swapExecutingWallet,
      true,
    );
    const inputTokenAccExists =
      await this.program.provider.connection.getAccountInfo(
        inputTokenAccountPk,
      );
    const preInstructions: TransactionInstruction[] = [];
    if (!inputTokenAccExists) {
      preInstructions.push(
        await createAssociatedTokenAccountIdempotentInstruction(
          swapExecutingWallet,
          swapExecutingWallet,
          inputBank.mint,
        ),
      );
    }

    const outputTokenAccountPk = await getAssociatedTokenAddress(
      outputBank.mint,
      swapExecutingWallet,
      true,
    );
    const outputTokenAccExists =
      await this.program.provider.connection.getAccountInfo(
        outputTokenAccountPk,
      );
    if (!outputTokenAccExists) {
      preInstructions.push(
        await createAssociatedTokenAccountIdempotentInstruction(
          swapExecutingWallet,
          swapExecutingWallet,
          outputBank.mint,
        ),
      );
    }

    const inputBankAccount = {
      pubkey: inputBank.publicKey,
      isWritable: true,
      isSigner: false,
    };
    const outputBankAccount = {
      pubkey: outputBank.publicKey,
      isWritable: true,
      isSigner: false,
    };
    const inputBankVault = {
      pubkey: inputBank.vault,
      isWritable: true,
      isSigner: false,
    };
    const outputBankVault = {
      pubkey: outputBank.vault,
      isWritable: true,
      isSigner: false,
    };
    const inputATA = {
      pubkey: inputTokenAccountPk,
      isWritable: true,
      isSigner: false,
    };
    const outputATA = {
      pubkey: outputTokenAccountPk,
      isWritable: false,
      isSigner: false,
    };
    const groupAM = {
      pubkey: group.publicKey,
      isWritable: false,
      isSigner: false,
    };

    const flashLoanEndIx = await this.program.methods
      .flashLoanEndV2(2, flashLoanType)
      .accounts({
        account: mangoAccount.publicKey,
        owner: (this.program.provider as AnchorProvider).wallet.publicKey,
      })
      .remainingAccounts([
        ...parsedHealthAccounts,
        inputBankVault,
        outputBankVault,
        inputATA,
        {
          isWritable: true,
          pubkey: outputTokenAccountPk,
          isSigner: false,
        },
        groupAM,
      ])
      .instruction();

    const flashLoanBeginIx = await this.program.methods
      .flashLoanBegin([
        toNative(amountIn, inputBank.mintDecimals),
        new BN(
          0,
        ) /* we don't care about borrowing the target amount, this is just a dummy */,
      ])
      .accounts({
        account: mangoAccount.publicKey,
        owner: (this.program.provider as AnchorProvider).wallet.publicKey,
        instructions: SYSVAR_INSTRUCTIONS_PUBKEY,
      })
      .remainingAccounts([
        inputBankAccount,
        outputBankAccount,
        inputBankVault,
        outputBankVault,
        inputATA,
        outputATA,
        groupAM,
      ])
      .instruction();

    return await this.sendAndConfirmTransactionForGroup(
      group,
      [
        ...preInstructions,
        flashLoanBeginIx,
        ...userDefinedInstructions,
        flashLoanEndIx,
      ],
      { alts: [...group.addressLookupTablesList, ...userDefinedAlts] },
    );
  }

  public async tokenUpdateIndexAndRate(
    group: Group,
    mintPk: PublicKey,
  ): Promise<MangoSignatureStatus> {
    return await this.sendAndConfirmTransactionForGroup(group, [
      await this.tokenUpdateIndexAndRateIx(group, mintPk),
    ]);
  }

  public async tokenUpdateIndexAndRateIx(
    group: Group,
    mintPk: PublicKey,
  ): Promise<TransactionInstruction> {
    const bank = group.getFirstBankByMint(mintPk);
    const mintInfo = group.mintInfosMapByMint.get(mintPk.toString())!;

    return await this.program.methods
      .tokenUpdateIndexAndRate()
      .accounts({
        group: group.publicKey,
        mintInfo: mintInfo.publicKey,
        oracle: mintInfo.oracle,
        instructions: SYSVAR_INSTRUCTIONS_PUBKEY,
      })
      .remainingAccounts([
        {
          pubkey: bank.publicKey,
          isWritable: true,
          isSigner: false,
        } as AccountMeta,
      ])
      .instruction();
  }

  /// liquidations

  public async liqTokenWithToken(
    group: Group,
    liqor: MangoAccount,
    liqee: MangoAccount,
    assetMintPk: PublicKey,
    liabMintPk: PublicKey,
    maxLiabTransfer: number,
  ): Promise<MangoSignatureStatus> {
    const assetBank: Bank = group.getFirstBankByMint(assetMintPk);
    const liabBank: Bank = group.getFirstBankByMint(liabMintPk);

    const healthRemainingAccounts: PublicKey[] =
      this.buildHealthRemainingAccounts(
        group,
        [liqor, liqee],
        [assetBank, liabBank],
        [],
      );

    const parsedHealthAccounts = healthRemainingAccounts.map(
      (pk) =>
        ({
          pubkey: pk,
          isWritable:
            pk.equals(assetBank.publicKey) || pk.equals(liabBank.publicKey)
              ? true
              : false,
          isSigner: false,
        } as AccountMeta),
    );

    const ix = await this.program.methods
      .liqTokenWithToken(assetBank.tokenIndex, liabBank.tokenIndex, {
        val: I80F48.fromNumber(maxLiabTransfer).getData(),
      })
      .accounts({
        group: group.publicKey,
        liqor: liqor.publicKey,
        liqee: liqee.publicKey,
        liqorOwner: liqor.owner,
      })
      .remainingAccounts(parsedHealthAccounts)
      .instruction();

    return await this.sendAndConfirmTransactionForGroup(group, [ix]);
  }

  public async tcsTakeProfitOnDeposit(
    group: Group,
    account: MangoAccount,
    sellBank: Bank,
    buyBank: Bank,
    thresholdPrice: number,
    thresholdPriceInSellPerBuyToken: boolean,
    maxSell: number | null,
    pricePremium: number | null,
    expiryTimestamp: number | null,
  ): Promise<MangoSignatureStatus> {
    const ixs = await this.tcsTakeProfitOnDepositIx(
      group,
      account,
      sellBank,
      buyBank,
      thresholdPrice,
      thresholdPriceInSellPerBuyToken,
      maxSell,
      pricePremium,
      expiryTimestamp,
    );
    return await this.sendAndConfirmTransactionForGroup(group, ixs);
  }

  public async tcsTakeProfitOnDepositIx(
    group: Group,
    account: MangoAccount,
    sellBank: Bank,
    buyBank: Bank,
    thresholdPrice: number,
    thresholdPriceInSellPerBuyToken: boolean,
    maxSell: number | null,
    pricePremium: number | null,
    expiryTimestamp: number | null,
  ): Promise<TransactionInstruction[]> {
    if (account.getTokenBalanceUi(sellBank) < 0) {
      throw new Error(
        `Only allowed to take profits on deposits! Current balance ${account.getTokenBalanceUi(
          sellBank,
        )}`,
      );
    }

    if (!thresholdPriceInSellPerBuyToken) {
      thresholdPrice = 1 / thresholdPrice;
    }
    const thresholdPriceNativeNative = toNativeSellPerBuyTokenPrice(
      thresholdPrice,
      sellBank,
      buyBank,
    );
    const lowerLimit = 0;
    const upperLimit = thresholdPriceNativeNative;

    return await this.tokenConditionalSwapCreateIx(
      group,
      account,
      sellBank,
      buyBank,
      lowerLimit,
      upperLimit,
      Number.MAX_SAFE_INTEGER,
      maxSell ?? account.getTokenBalanceUi(sellBank),
      'TakeProfitOnDeposit',
      pricePremium,
      true,
      false,
      expiryTimestamp,
      thresholdPriceInSellPerBuyToken,
    );
  }

  public async tcsStopLossOnDeposit(
    group: Group,
    account: MangoAccount,
    sellBank: Bank,
    buyBank: Bank,
    thresholdPrice: number,
    thresholdPriceInSellPerBuyToken: boolean,
    maxSell: number | null,
    pricePremium: number | null,
    expiryTimestamp: number | null,
  ): Promise<MangoSignatureStatus> {
    const ixs = await this.tcsStopLossOnDepositIx(
      group,
      account,
      sellBank,
      buyBank,
      thresholdPrice,
      thresholdPriceInSellPerBuyToken,
      maxSell,
      pricePremium,
      expiryTimestamp,
    );
    return await this.sendAndConfirmTransactionForGroup(group, ixs);
  }

  public async tcsStopLossOnDepositIx(
    group: Group,
    account: MangoAccount,
    sellBank: Bank,
    buyBank: Bank,
    thresholdPrice: number,
    thresholdPriceInSellPerBuyToken: boolean,
    maxSell: number | null,
    pricePremium: number | null,
    expiryTimestamp: number | null,
  ): Promise<TransactionInstruction[]> {
    if (account.getTokenBalanceUi(sellBank) < 0) {
      throw new Error(
        `Only allowed to set a stop loss on deposits! Current balance ${account.getTokenBalanceUi(
          sellBank,
        )}`,
      );
    }

    if (!thresholdPriceInSellPerBuyToken) {
      thresholdPrice = 1 / thresholdPrice;
    }
    const thresholdPriceNativeNative = toNativeSellPerBuyTokenPrice(
      thresholdPrice,
      sellBank,
      buyBank,
    );
    const lowerLimit = thresholdPriceNativeNative;
    const upperLimit = Number.MAX_SAFE_INTEGER;

    return await this.tokenConditionalSwapCreateIx(
      group,
      account,
      sellBank,
      buyBank,
      lowerLimit,
      upperLimit,
      Number.MAX_SAFE_INTEGER,
      maxSell ?? account.getTokenBalanceUi(sellBank),
      'StopLossOnDeposit',
      pricePremium,
      true,
      false,
      expiryTimestamp,
      thresholdPriceInSellPerBuyToken,
    );
  }

  public async tcsTakeProfitOnBorrow(
    group: Group,
    account: MangoAccount,
    sellBank: Bank,
    buyBank: Bank,
    thresholdPrice: number,
    thresholdPriceInSellPerBuyToken: boolean,
    maxBuyUi: number | null,
    pricePremium: number | null,
    allowMargin: boolean | null,
    expiryTimestamp: number | null,
  ): Promise<MangoSignatureStatus> {
    const ixs = await this.tcsTakeProfitOnBorrowIx(
      group,
      account,
      sellBank,
      buyBank,
      thresholdPrice,
      thresholdPriceInSellPerBuyToken,
      maxBuyUi,
      pricePremium,
      allowMargin,
      expiryTimestamp,
    );
    return await this.sendAndConfirmTransactionForGroup(group, ixs);
  }

  public async tcsTakeProfitOnBorrowIx(
    group: Group,
    account: MangoAccount,
    sellBank: Bank,
    buyBank: Bank,
    thresholdPrice: number,
    thresholdPriceInSellPerBuyToken: boolean,
    maxBuyUi: number | null,
    pricePremium: number | null,
    allowMargin: boolean | null,
    expiryTimestamp: number | null,
  ): Promise<TransactionInstruction[]> {
    if (account.getTokenBalanceUi(buyBank) > 0) {
      throw new Error(
        `Only allowed to take profits on borrows! Current balance ${account.getTokenBalanceUi(
          buyBank,
        )}`,
      );
    }

    if (!thresholdPriceInSellPerBuyToken) {
      thresholdPrice = 1 / thresholdPrice;
    }
    const thresholdPriceNativeNative = toNativeSellPerBuyTokenPrice(
      thresholdPrice,
      sellBank,
      buyBank,
    );
    const lowerLimit = 0;
    const upperLimit = thresholdPriceNativeNative;

    return await this.tokenConditionalSwapCreateIx(
      group,
      account,
      sellBank,
      buyBank,
      lowerLimit,
      upperLimit,
      maxBuyUi ?? -account.getTokenBalanceUi(buyBank),
      Number.MAX_SAFE_INTEGER,
      'TakeProfitOnBorrow',
      pricePremium,
      false,
      allowMargin ?? false,
      expiryTimestamp,
      thresholdPriceInSellPerBuyToken,
    );
  }

  public async tcsStopLossOnBorrow(
    group: Group,
    account: MangoAccount,
    sellBank: Bank,
    buyBank: Bank,
    thresholdPrice: number,
    thresholdPriceInSellPerBuyToken: boolean,
    maxBuyUi: number | null,
    pricePremium: number | null,
    allowMargin: boolean | null,
    expiryTimestamp: number | null,
  ): Promise<MangoSignatureStatus> {
    const ixs = await this.tcsStopLossOnBorrowIx(
      group,
      account,
      sellBank,
      buyBank,
      thresholdPrice,
      thresholdPriceInSellPerBuyToken,
      maxBuyUi,
      pricePremium,
      allowMargin,
      expiryTimestamp,
    );
    return await this.sendAndConfirmTransactionForGroup(group, ixs);
  }

  public async tcsStopLossOnBorrowIx(
    group: Group,
    account: MangoAccount,
    sellBank: Bank,
    buyBank: Bank,
    thresholdPrice: number,
    thresholdPriceInSellPerBuyToken: boolean,
    maxBuyUi: number | null,
    pricePremium: number | null,
    allowMargin: boolean | null,
    expiryTimestamp: number | null,
  ): Promise<TransactionInstruction[]> {
    if (account.getTokenBalanceUi(buyBank) > 0) {
      throw new Error(
        `Only allowed to set stop loss on borrows! Current balance ${account.getTokenBalanceUi(
          buyBank,
        )}`,
      );
    }

    if (!thresholdPriceInSellPerBuyToken) {
      thresholdPrice = 1 / thresholdPrice;
    }
    const thresholdPriceNativeNative = toNativeSellPerBuyTokenPrice(
      thresholdPrice,
      sellBank,
      buyBank,
    );
    const lowerLimit = thresholdPriceNativeNative;
    const upperLimit = Number.MAX_SAFE_INTEGER;

    return await this.tokenConditionalSwapCreateIx(
      group,
      account,
      sellBank,
      buyBank,
      lowerLimit,
      upperLimit,
      maxBuyUi ?? -account.getTokenBalanceUi(buyBank),
      Number.MAX_SAFE_INTEGER,
      'StopLossOnBorrow',
      pricePremium,
      false,
      allowMargin ?? false,
      expiryTimestamp,
      thresholdPriceInSellPerBuyToken,
    );
  }

  public async tokenConditionalSwapCreateIx(
    group: Group,
    account: MangoAccount,
    sellBank: Bank,
    buyBank: Bank,
    lowerLimitNativeNative: number,
    upperLimitNativeNative: number,
    maxBuy: number,
    maxSell: number,
    tcsIntention:
      | 'TakeProfitOnDeposit'
      | 'StopLossOnDeposit'
      | 'TakeProfitOnBorrow'
      | 'StopLossOnBorrow'
      | null,
    pricePremium: number | null,
    allowCreatingDeposits: boolean,
    allowCreatingBorrows: boolean,
    expiryTimestamp: number | null,
    displayPriceInSellTokenPerBuyToken: boolean,
  ): Promise<TransactionInstruction[]> {
    const maxBuyNative =
      maxBuy == Number.MAX_SAFE_INTEGER
        ? U64_MAX_BN
        : toNative(maxBuy, buyBank.mintDecimals);
    const maxSellNative =
      maxSell == Number.MAX_SAFE_INTEGER
        ? U64_MAX_BN
        : toNative(maxSell, sellBank.mintDecimals);
    pricePremium = TokenConditionalSwap.computePremium(
      group,
      buyBank,
      sellBank,
      maxBuyNative,
      maxSellNative,
      maxBuy,
      maxSell,
    );
    const pricePremiumRate = pricePremium > 0 ? pricePremium / 100 : 0.03;

    let intention: TokenConditionalSwapIntention;
    switch (tcsIntention) {
      case 'StopLossOnBorrow':
      case 'StopLossOnDeposit':
        intention = TokenConditionalSwapIntention.stopLoss;
        break;
      case 'TakeProfitOnBorrow':
      case 'TakeProfitOnDeposit':
        intention = TokenConditionalSwapIntention.takeProfit;
        break;
      default:
        intention = TokenConditionalSwapIntention.unknown;
        break;
    }

    return await this.tokenConditionalSwapCreateRawIx(
      group,
      account,
      buyBank.mint,
      sellBank.mint,
      maxBuyNative,
      maxSellNative,
      expiryTimestamp,
      lowerLimitNativeNative,
      upperLimitNativeNative,
      pricePremiumRate,
      allowCreatingDeposits,
      allowCreatingBorrows,
      displayPriceInSellTokenPerBuyToken
        ? TokenConditionalSwapDisplayPriceStyle.sellTokenPerBuyToken
        : TokenConditionalSwapDisplayPriceStyle.buyTokenPerSellToken,
      intention,
    );
  }

  public async tokenConditionalSwapCreate(
    group: Group,
    account: MangoAccount,
    sellBank: Bank,
    buyBank: Bank,
    lowerLimitNativeNative: number,
    upperLimitNativeNative: number,
    maxBuy: number,
    maxSell: number,
    tcsIntention:
      | 'TakeProfitOnDeposit'
      | 'StopLossOnDeposit'
      | 'TakeProfitOnBorrow'
      | 'StopLossOnBorrow'
      | null,
    pricePremium: number | null,
    allowCreatingDeposits: boolean,
    allowCreatingBorrows: boolean,
    expiryTimestamp: number | null,
    displayPriceInSellTokenPerBuyToken: boolean,
  ): Promise<MangoSignatureStatus> {
    const maxBuyNative =
      maxBuy == Number.MAX_SAFE_INTEGER
        ? U64_MAX_BN
        : toNative(maxBuy, buyBank.mintDecimals);
    const maxSellNative =
      maxSell == Number.MAX_SAFE_INTEGER
        ? U64_MAX_BN
        : toNative(maxSell, sellBank.mintDecimals);
    pricePremium = TokenConditionalSwap.computePremium(
      group,
      buyBank,
      sellBank,
      maxBuyNative,
      maxSellNative,
      maxBuy,
      maxSell,
    );
    const pricePremiumRate = pricePremium > 0 ? pricePremium / 100 : 0.03;

    let intention: TokenConditionalSwapIntention;
    switch (tcsIntention) {
      case 'StopLossOnBorrow':
      case 'StopLossOnDeposit':
        intention = TokenConditionalSwapIntention.stopLoss;
        break;
      case 'TakeProfitOnBorrow':
      case 'TakeProfitOnDeposit':
        intention = TokenConditionalSwapIntention.takeProfit;
        break;
      default:
        intention = TokenConditionalSwapIntention.unknown;
        break;
    }

    return await this.tokenConditionalSwapCreateRaw(
      group,
      account,
      buyBank.mint,
      sellBank.mint,
      maxBuyNative,
      maxSellNative,
      expiryTimestamp,
      lowerLimitNativeNative,
      upperLimitNativeNative,
      pricePremiumRate,
      allowCreatingDeposits,
      allowCreatingBorrows,
      displayPriceInSellTokenPerBuyToken
        ? TokenConditionalSwapDisplayPriceStyle.sellTokenPerBuyToken
        : TokenConditionalSwapDisplayPriceStyle.buyTokenPerSellToken,
      intention,
    );
  }

  public async tokenConditionalSwapCreateLinearAuctionIx(
    group: Group,
    account: MangoAccount,
    sellBank: Bank,
    buyBank: Bank,
    priceStart: number,
    priceEnd: number,
    maxBuy: number,
    maxSell: number,
    allowCreatingDeposits: boolean,
    allowCreatingBorrows: boolean,
    displayPriceInSellTokenPerBuyToken: boolean,
    startTimestamp: number,
    durationSeconds: number,
    expiryTimestamp: number | null,
  ): Promise<TransactionInstruction[]> {
    let maxBuyNative, maxSellNative;
    if (maxBuy == Number.MAX_SAFE_INTEGER) {
      maxBuyNative = U64_MAX_BN;
    } else {
      maxBuyNative = toNative(maxBuy, buyBank.mintDecimals);
    }
    if (maxSell == Number.MAX_SAFE_INTEGER) {
      maxSellNative = U64_MAX_BN;
    } else {
      maxSellNative = toNative(maxSell, sellBank.mintDecimals);
    }

    const priceStartNative = toNativeSellPerBuyTokenPrice(
      priceStart,
      sellBank,
      buyBank,
    );
    const priceEndNative = toNativeSellPerBuyTokenPrice(
      priceEnd,
      sellBank,
      buyBank,
    );

    const tcsIx = await this.program.methods
      .tokenConditionalSwapCreateLinearAuction(
        maxBuyNative,
        maxSellNative,
        expiryTimestamp !== null ? new BN(expiryTimestamp) : U64_MAX_BN,
        priceStartNative,
        priceEndNative,
        allowCreatingDeposits,
        allowCreatingBorrows,
        displayPriceInSellTokenPerBuyToken
          ? TokenConditionalSwapDisplayPriceStyle.sellTokenPerBuyToken
          : TokenConditionalSwapDisplayPriceStyle.buyTokenPerSellToken,
        new BN(startTimestamp),
        new BN(durationSeconds),
      )
      .accounts({
        group: group.publicKey,
        account: account.publicKey,
        authority: (this.program.provider as AnchorProvider).wallet.publicKey,
        buyBank: buyBank.publicKey,
        sellBank: sellBank.publicKey,
      })
      .instruction();

    const ixs: TransactionInstruction[] = [];
    if (account.tokenConditionalSwaps.length == 0) {
      ixs.push(
        await this.accountExpandV2Ix(
          group,
          account,
          account.tokens.length,
          account.serum3.length,
          account.perps.length,
          account.perpOpenOrders.length,
          DEFAULT_TOKEN_CONDITIONAL_SWAP_COUNT,
        ),
      );
    }
    ixs.push(tcsIx);

    return ixs;
  }

  public async tokenConditionalSwapCreateLinearAuction(
    group: Group,
    account: MangoAccount,
    sellBank: Bank,
    buyBank: Bank,
    priceStart: number,
    priceEnd: number,
    maxBuy: number,
    maxSell: number,
    allowCreatingDeposits: boolean,
    allowCreatingBorrows: boolean,
    displayPriceInSellTokenPerBuyToken: boolean,
    startTimestamp: number,
    durationSeconds: number,
    expiryTimestamp: number | null,
  ): Promise<MangoSignatureStatus> {
    const ixs = await this.tokenConditionalSwapCreateLinearAuctionIx(
      group,
      account,
      sellBank,
      buyBank,
      priceStart,
      priceEnd,
      maxBuy,
      maxSell,
      allowCreatingDeposits,
      allowCreatingBorrows,
      displayPriceInSellTokenPerBuyToken,
      startTimestamp,
      durationSeconds,
      expiryTimestamp,
    );
    return await this.sendAndConfirmTransactionForGroup(group, ixs);
  }

  public async tokenConditionalSwapCreatePremiumAuctionIx(
    group: Group,
    account: MangoAccount,
    sellBank: Bank,
    buyBank: Bank,
    lowerLimit: number,
    upperLimit: number,
    maxBuy: number,
    maxSell: number,
    tcsIntention:
      | 'TakeProfitOnDeposit'
      | 'StopLossOnDeposit'
      | 'TakeProfitOnBorrow'
      | 'StopLossOnBorrow'
      | null,
    maxPricePremiumPercent: number | null,
    allowCreatingDeposits: boolean,
    allowCreatingBorrows: boolean,
    expiryTimestamp: number | null,
    displayPriceInSellTokenPerBuyToken: boolean,
    durationSeconds: number,
  ): Promise<TransactionInstruction[]> {
    const lowerLimitNative = toNativeSellPerBuyTokenPrice(
      lowerLimit,
      sellBank,
      buyBank,
    );
    const upperLimitNative = toNativeSellPerBuyTokenPrice(
      upperLimit,
      sellBank,
      buyBank,
    );

    let maxBuyNative, maxSellNative, buyAmountInUsd, sellAmountInUsd;
    if (maxBuy == Number.MAX_SAFE_INTEGER) {
      maxBuyNative = U64_MAX_BN;
    } else {
      buyAmountInUsd = maxBuy * buyBank.uiPrice;
      maxBuyNative = toNative(maxBuy, buyBank.mintDecimals);
    }
    if (maxSell == Number.MAX_SAFE_INTEGER) {
      maxSellNative = U64_MAX_BN;
    } else {
      sellAmountInUsd = maxSell * sellBank.uiPrice;
      maxSellNative = toNative(maxSell, sellBank.mintDecimals);
    }

    // Used for computing optimal premium
    let liqorTcsChunkSizeInUsd = Math.min(buyAmountInUsd, sellAmountInUsd);
    if (liqorTcsChunkSizeInUsd > 5000) {
      liqorTcsChunkSizeInUsd = 5000;
    }
    // For small TCS swaps, reduce chunk size to 1000 USD
    else {
      liqorTcsChunkSizeInUsd = 1000;
    }

    // TODO: The max premium should likely be computed differently
    if (!maxPricePremiumPercent) {
      const buyTokenPriceImpact = group.getPriceImpactByTokenIndex(
        buyBank.tokenIndex,
        liqorTcsChunkSizeInUsd,
      );
      const sellTokenPriceImpact = group.getPriceImpactByTokenIndex(
        sellBank.tokenIndex,
        liqorTcsChunkSizeInUsd,
      );
      maxPricePremiumPercent =
        ((1 + buyTokenPriceImpact / 100) * (1 + sellTokenPriceImpact / 100) -
          1) *
        100;
    }
    const maxPricePremiumRate =
      maxPricePremiumPercent > 0 ? maxPricePremiumPercent / 100 : 0.03;

    let intention: TokenConditionalSwapIntention;
    switch (tcsIntention) {
      case 'StopLossOnBorrow':
      case 'StopLossOnDeposit':
        intention = TokenConditionalSwapIntention.stopLoss;
        break;
      case 'TakeProfitOnBorrow':
      case 'TakeProfitOnDeposit':
        intention = TokenConditionalSwapIntention.takeProfit;
        break;
      default:
        intention = TokenConditionalSwapIntention.unknown;
        break;
    }

    const tcsIx = await this.program.methods
      .tokenConditionalSwapCreatePremiumAuction(
        maxBuyNative,
        maxSellNative,
        expiryTimestamp !== null ? new BN(expiryTimestamp) : U64_MAX_BN,
        lowerLimitNative,
        upperLimitNative,
        maxPricePremiumRate,
        allowCreatingDeposits,
        allowCreatingBorrows,
        displayPriceInSellTokenPerBuyToken
          ? TokenConditionalSwapDisplayPriceStyle.sellTokenPerBuyToken
          : TokenConditionalSwapDisplayPriceStyle.buyTokenPerSellToken,
        intention,
        new BN(durationSeconds),
      )
      .accounts({
        group: group.publicKey,
        account: account.publicKey,
        authority: (this.program.provider as AnchorProvider).wallet.publicKey,
        buyBank: buyBank.publicKey,
        sellBank: sellBank.publicKey,
      })
      .instruction();

    const ixs: TransactionInstruction[] = [];
    if (account.tokenConditionalSwaps.length == 0) {
      ixs.push(
        await this.accountExpandV2Ix(
          group,
          account,
          account.tokens.length,
          account.serum3.length,
          account.perps.length,
          account.perpOpenOrders.length,
          DEFAULT_TOKEN_CONDITIONAL_SWAP_COUNT,
        ),
      );
    }
    ixs.push(tcsIx);

    return ixs;
  }
  public async tokenConditionalSwapCreatePremiumAuction(
    group: Group,
    account: MangoAccount,
    sellBank: Bank,
    buyBank: Bank,
    lowerLimit: number,
    upperLimit: number,
    maxBuy: number,
    maxSell: number,
    tcsIntention:
      | 'TakeProfitOnDeposit'
      | 'StopLossOnDeposit'
      | 'TakeProfitOnBorrow'
      | 'StopLossOnBorrow'
      | null,
    maxPricePremiumPercent: number | null,
    allowCreatingDeposits: boolean,
    allowCreatingBorrows: boolean,
    expiryTimestamp: number | null,
    displayPriceInSellTokenPerBuyToken: boolean,
    durationSeconds: number,
  ): Promise<MangoSignatureStatus> {
    const ixs = await this.tokenConditionalSwapCreatePremiumAuctionIx(
      group,
      account,
      sellBank,
      buyBank,
      lowerLimit,
      upperLimit,
      maxBuy,
      maxSell,
      tcsIntention,
      maxPricePremiumPercent,
      allowCreatingDeposits,
      allowCreatingBorrows,
      expiryTimestamp,
      displayPriceInSellTokenPerBuyToken,
      durationSeconds,
    );
    return await this.sendAndConfirmTransactionForGroup(group, ixs);
  }

  public async tokenConditionalSwapCreateRaw(
    group: Group,
    account: MangoAccount,
    buyMintPk: PublicKey,
    sellMintPk: PublicKey,
    maxBuy: BN,
    maxSell: BN,
    expiryTimestamp: number | null,
    priceLowerLimit: number,
    priceUpperLimit: number,
    pricePremiumRate: number,
    allowCreatingDeposits: boolean,
    allowCreatingBorrows: boolean,
    priceDisplayStyle: TokenConditionalSwapDisplayPriceStyle,
    intention: TokenConditionalSwapIntention,
  ): Promise<MangoSignatureStatus> {
    const ixs = await this.tokenConditionalSwapCreateRawIx(
      group,
      account,
      buyMintPk,
      sellMintPk,
      maxBuy,
      maxSell,
      expiryTimestamp,
      priceLowerLimit,
      priceUpperLimit,
      pricePremiumRate,
      allowCreatingDeposits,
      allowCreatingBorrows,
      priceDisplayStyle,
      intention,
    );
    return await this.sendAndConfirmTransactionForGroup(group, ixs);
  }

  public async tokenConditionalSwapCreateRawIx(
    group: Group,
    account: MangoAccount,
    buyMintPk: PublicKey,
    sellMintPk: PublicKey,
    maxBuy: BN,
    maxSell: BN,
    expiryTimestamp: number | null,
    priceLowerLimit: number,
    priceUpperLimit: number,
    pricePremiumRate: number,
    allowCreatingDeposits: boolean,
    allowCreatingBorrows: boolean,
    priceDisplayStyle: TokenConditionalSwapDisplayPriceStyle,
    intention: TokenConditionalSwapIntention,
  ): Promise<TransactionInstruction[]> {
    const buyBank: Bank = group.getFirstBankByMint(buyMintPk);
    const sellBank: Bank = group.getFirstBankByMint(sellMintPk);
    const tcsIx = await this.program.methods
      .tokenConditionalSwapCreateV2(
        maxBuy,
        maxSell,
        expiryTimestamp !== null ? new BN(expiryTimestamp) : U64_MAX_BN,
        priceLowerLimit,
        priceUpperLimit,
        pricePremiumRate,
        allowCreatingDeposits,
        allowCreatingBorrows,
        priceDisplayStyle,
        intention,
      )
      .accounts({
        group: group.publicKey,
        account: account.publicKey,
        authority: (this.program.provider as AnchorProvider).wallet.publicKey,
        buyBank: buyBank.publicKey,
        sellBank: sellBank.publicKey,
      })
      .instruction();

    const ixs: TransactionInstruction[] = [];
    if (account.tokenConditionalSwaps.length == 0) {
      ixs.push(
        await this.accountExpandV2Ix(
          group,
          account,
          account.tokens.length,
          account.serum3.length,
          account.perps.length,
          account.perpOpenOrders.length,
          DEFAULT_TOKEN_CONDITIONAL_SWAP_COUNT,
        ),
      );
    }
    ixs.push(tcsIx);

    return ixs;
  }

  public async tokenConditionalSwapCancelIx(
    group: Group,
    account: MangoAccount,
    tokenConditionalSwapId: BN,
  ): Promise<TransactionInstruction> {
    const tokenConditionalSwapIndex = account.tokenConditionalSwaps.findIndex(
      (tcs) => tcs.id.eq(tokenConditionalSwapId),
    );
    if (tokenConditionalSwapIndex == -1) {
      throw new Error('tcs with id not found');
    }
    const tcs = account.tokenConditionalSwaps[tokenConditionalSwapIndex];

    const buyBank = group.banksMapByTokenIndex.get(tcs.buyTokenIndex)![0];
    const sellBank = group.banksMapByTokenIndex.get(tcs.sellTokenIndex)![0];

    return this.program.methods
      .tokenConditionalSwapCancel(
        tokenConditionalSwapIndex,
        new BN(tokenConditionalSwapId),
      )
      .accounts({
        group: group.publicKey,
        account: account.publicKey,
        authority: (this.program.provider as AnchorProvider).wallet.publicKey,
        buyBank: buyBank.publicKey,
        sellBank: sellBank.publicKey,
      })
      .instruction();
  }

  public async tokenConditionalSwapCancel(
    group: Group,
    account: MangoAccount,
    tokenConditionalSwapId: BN,
  ): Promise<MangoSignatureStatus> {
    const ix = await this.tokenConditionalSwapCancelIx(
      group,
      account,
      tokenConditionalSwapId,
    );
    return await this.sendAndConfirmTransactionForGroup(group, [ix]);
  }

  public async tokenConditionalSwapCancelAll(
    group: Group,
    account: MangoAccount,
  ): Promise<MangoSignatureStatus> {
    const ixs = await Promise.all(
      account.tokenConditionalSwaps
        .filter((tcs) => tcs.isConfigured)
        .map(async (tcs, i) => {
          const buyBank = group.banksMapByTokenIndex.get(tcs.buyTokenIndex)![0];
          const sellBank = group.banksMapByTokenIndex.get(
            tcs.sellTokenIndex,
          )![0];
          return await this.program.methods
            .tokenConditionalSwapCancel(i, new BN(tcs.id))
            .accounts({
              group: group.publicKey,
              account: account.publicKey,
              authority: (this.program.provider as AnchorProvider).wallet
                .publicKey,
              buyBank: buyBank.publicKey,
              sellBank: sellBank.publicKey,
            })
            .instruction();
        }),
    );

    return await this.sendAndConfirmTransactionForGroup(group, ixs);
  }

  public async tokenConditionalSwapTrigger(
    group: Group,
    liqee: MangoAccount,
    liqor: MangoAccount,
    tokenConditionalSwapId: BN,
    maxBuyTokenToLiqee: number,
    maxSellTokenToLiqor: number,
  ): Promise<MangoSignatureStatus> {
    const ix = await this.tokenConditionalSwapTriggerIx(
      group,
      liqee,
      liqor,
      tokenConditionalSwapId,
      maxBuyTokenToLiqee,
      maxSellTokenToLiqor,
    );

    return await this.sendAndConfirmTransactionForGroup(group, [ix]);
  }

  public async tokenConditionalSwapTriggerIx(
    group: Group,
    liqee: MangoAccount,
    liqor: MangoAccount,
    tokenConditionalSwapId: BN,
    maxBuyTokenToLiqee: number,
    maxSellTokenToLiqor: number,
  ): Promise<TransactionInstruction> {
    const tokenConditionalSwapIndex = liqee.tokenConditionalSwaps.findIndex(
      (tcs) => tcs.id.eq(tokenConditionalSwapId),
    );
    if (tokenConditionalSwapIndex == -1) {
      throw new Error('tcs with id not found');
    }
    const tcs = liqee.tokenConditionalSwaps[tokenConditionalSwapIndex];

    const buyBank = group.banksMapByTokenIndex.get(tcs.buyTokenIndex)![0];
    const sellBank = group.banksMapByTokenIndex.get(tcs.sellTokenIndex)![0];

    const healthRemainingAccounts: PublicKey[] =
      this.buildHealthRemainingAccounts(
        group,
        [liqor, liqee],
        [buyBank, sellBank],
        [],
      );

    const parsedHealthAccounts = healthRemainingAccounts.map(
      (pk) =>
        ({
          pubkey: pk,
          isWritable:
            pk.equals(buyBank.publicKey) || pk.equals(sellBank.publicKey)
              ? true
              : false,
          isSigner: false,
        } as AccountMeta),
    );

    return this.program.methods
      .tokenConditionalSwapTrigger(
        tokenConditionalSwapIndex,
        new BN(tokenConditionalSwapId),
        new BN(maxBuyTokenToLiqee),
        new BN(maxSellTokenToLiqor),
      )
      .accounts({
        group: group.publicKey,
        liqee: liqee.publicKey,
        liqor: liqor.publicKey,
        liqorAuthority: (this.program.provider as AnchorProvider).wallet
          .publicKey,
      })
      .remainingAccounts(parsedHealthAccounts)
      .instruction();
  }

  public async altSet(
    group: Group,
    addressLookupTable: PublicKey,
    index: number,
  ): Promise<MangoSignatureStatus> {
    const ix = await this.program.methods
      .altSet(index)
      .accounts({
        group: group.publicKey,
        admin: (this.program.provider as AnchorProvider).wallet.publicKey,
        addressLookupTable,
      })
      .instruction();

    return await this.sendAndConfirmTransactionForGroup(group, [ix]);
  }

  public async altExtend(
    group: Group,
    addressLookupTable: PublicKey,
    index: number,
    pks: PublicKey[],
  ): Promise<MangoSignatureStatus> {
    const ix = await this.program.methods
      .altExtend(index, pks)
      .accounts({
        group: group.publicKey,
        admin: (this.program.provider as AnchorProvider).wallet.publicKey,
        payer: (this.program.provider as AnchorProvider).wallet.publicKey,
        addressLookupTable,
      })
      .instruction();
    return await this.sendAndConfirmTransactionForGroup(group, [ix]);
  }

  public async healthRegionBeginIx(
    group: Group,
    account: MangoAccount,
    banks: Bank[] = [],
    perpMarkets: PerpMarket[] = [],
  ): Promise<TransactionInstruction> {
    const healthRemainingAccounts: PublicKey[] =
      this.buildHealthRemainingAccounts(
        group,
        [account],
        [...banks],
        [...perpMarkets],
      );
    const parsedHealthAccounts = healthRemainingAccounts.map(
      (pk) =>
        ({
          pubkey: pk,
          isWritable: false,
          isSigner: false,
        } as AccountMeta),
    );

    return await this.program.methods
      .healthRegionBegin()
      .accounts({
        group: group.publicKey,
        account: account.publicKey,
        instructions: SYSVAR_INSTRUCTIONS_PUBKEY,
      })
      .remainingAccounts(parsedHealthAccounts)
      .instruction();
  }

  public async healthRegionEndIx(
    group: Group,
    account: MangoAccount,
    banks: Bank[] = [],
    perpMarkets: PerpMarket[] = [],
  ): Promise<TransactionInstruction> {
    const healthRemainingAccounts: PublicKey[] =
      this.buildHealthRemainingAccounts(
        group,
        [account],
        [...banks],
        [...perpMarkets],
      );
    const parsedHealthAccounts = healthRemainingAccounts.map(
      (pk) =>
        ({
          pubkey: pk,
          isWritable: false,
          isSigner: false,
        } as AccountMeta),
    );

    return await this.program.methods
      .healthRegionEnd()
      .accounts({ account: account.publicKey })
      .remainingAccounts(parsedHealthAccounts)
      .instruction();
  }

  /// static

  static connect(
    provider: Provider,
    cluster: Cluster,
    programId: PublicKey,
    opts?: MangoClientOptions,
  ): MangoClient {
    const idl = IDL;

    return new MangoClient(
      new Program<MangoV4>(idl as MangoV4, programId, provider),
      programId,
      cluster,
      opts,
    );
  }

  /**
   * Connect with defaults,
   *  - random ephemeral keypair,
   *  - fetch ids using gPa
   *  - connects to mainnet-beta
   *  - uses well known program Id
   * @param clusterUrl
   * @returns
   */
  static connectDefault(clusterUrl: string): MangoClient {
    const idl = IDL;

    const options = AnchorProvider.defaultOptions();
    const connection = new Connection(clusterUrl, options);

    return new MangoClient(
      new Program<MangoV4>(
        idl as MangoV4,
        MANGO_V4_ID['mainnet-beta'],
        new AnchorProvider(connection, new Wallet(new Keypair()), options),
      ),
      MANGO_V4_ID['mainnet-beta'],
      'mainnet-beta' as Cluster,
      {
        idsSource: 'get-program-accounts',
      },
    );
  }

  static connectForGroupName(
    provider: Provider,
    groupName: string,
  ): MangoClient {
    const idl = IDL;

    const id = Id.fromIdsByName(groupName);

    return new MangoClient(
      new Program<MangoV4>(
        idl as MangoV4,
        new PublicKey(id.mangoProgramId),
        provider,
      ),
      new PublicKey(id.mangoProgramId),
      id.cluster,
    );
  }

  /**
   * Builds health remaining accounts.
   *
   * For single mango account it builds a list of PublicKeys
   * which is compatbile with Fixed account retriever.
   *
   * For multiple mango accounts it uses same logic as for fixed
   * but packing all banks, then perp markets, and then serum oo accounts, which
   * should always be compatible with Scanning account retriever.
   *
   * @param group
   * @param mangoAccounts
   * @param banks - banks in which new positions might be opened
   * @param perpMarkets - markets in which new positions might be opened
   * @param openOrdersForMarket - markets in which new positions might be opened
   * @returns
   */
  buildHealthRemainingAccounts(
    group: Group,
    mangoAccounts: MangoAccount[],
    // Banks and markets for whom positions don't exist on mango account,
    // but user would potentially open new positions.
    banks: Bank[] = [],
    perpMarkets: PerpMarket[] = [],
    openOrdersForMarket: [Serum3Market, PublicKey][] = [],
  ): PublicKey[] {
    const healthRemainingAccounts: PublicKey[] = [];

    const tokenPositionIndices = mangoAccounts
      .map((mangoAccount) => mangoAccount.tokens.map((t) => t.tokenIndex))
      .flat();
    for (const bank of banks) {
      const tokenPositionExists =
        tokenPositionIndices.indexOf(bank.tokenIndex) > -1;
      if (!tokenPositionExists) {
        const inactiveTokenPosition = tokenPositionIndices.findIndex(
          (index) => index === TokenPosition.TokenIndexUnset,
        );
        if (inactiveTokenPosition != -1) {
          tokenPositionIndices[inactiveTokenPosition] = bank.tokenIndex;
        } else {
          throw new Error(
            `All token positions are occupied, either expand mango account, or close an existing token position, e.g. by withdrawing token deposits, or repaying all borrows!`,
          );
        }
      }
    }
    const mintInfos = uniq(
      tokenPositionIndices
        .filter((tokenIndex) => tokenIndex !== TokenPosition.TokenIndexUnset)
        .map((tokenIndex) => group.mintInfosMapByTokenIndex.get(tokenIndex)!),
      (mintInfo) => {
        mintInfo.tokenIndex;
      },
    );
    healthRemainingAccounts.push(
      ...mintInfos.map((mintInfo) => mintInfo.firstBank()),
    );
    healthRemainingAccounts.push(
      ...mintInfos.map((mintInfo) => mintInfo.oracle),
    );

    // Insert any extra perp markets in the free perp position slots
    const perpPositionsMarketIndices = mangoAccounts
      .map((mangoAccount) => mangoAccount.perps.map((p) => p.marketIndex))
      .flat();
    for (const perpMarket of perpMarkets) {
      const perpPositionExists =
        perpPositionsMarketIndices.indexOf(perpMarket.perpMarketIndex) > -1;
      if (!perpPositionExists) {
        const inactivePerpPosition = perpPositionsMarketIndices.findIndex(
          (perpIdx) => perpIdx === PerpPosition.PerpMarketIndexUnset,
        );
        if (inactivePerpPosition != -1) {
          perpPositionsMarketIndices[inactivePerpPosition] =
            perpMarket.perpMarketIndex;
        }
      }
    }
    const allPerpMarkets = uniq(
      perpPositionsMarketIndices
        .filter(
          (perpMarktIndex) =>
            perpMarktIndex !== PerpPosition.PerpMarketIndexUnset,
        )
        .map((perpIdx) => group.getPerpMarketByMarketIndex(perpIdx)!),
      (pm) => pm.perpMarketIndex,
    );
    healthRemainingAccounts.push(
      ...allPerpMarkets.map((perp) => perp.publicKey),
    );
    healthRemainingAccounts.push(...allPerpMarkets.map((perp) => perp.oracle));

    // Insert any extra open orders accounts in the cooresponding free serum market slot
    const serumPositionMarketIndices = mangoAccounts
      .map((mangoAccount) =>
        mangoAccount.serum3.map((s) => ({
          marketIndex: s.marketIndex,
          openOrders: s.openOrders,
        })),
      )
      .flat();
    for (const [serum3Market, openOrderPk] of openOrdersForMarket) {
      const ooPositionExists =
        serumPositionMarketIndices.findIndex(
          (i) => i.marketIndex === serum3Market.marketIndex,
        ) > -1;
      if (!ooPositionExists) {
        const inactiveSerumPosition = serumPositionMarketIndices.findIndex(
          (serumPos) =>
            serumPos.marketIndex === Serum3Orders.Serum3MarketIndexUnset,
        );
        if (inactiveSerumPosition != -1) {
          serumPositionMarketIndices[inactiveSerumPosition].marketIndex =
            serum3Market.marketIndex;
          serumPositionMarketIndices[inactiveSerumPosition].openOrders =
            openOrderPk;
        }
      }
    }

    healthRemainingAccounts.push(
      ...serumPositionMarketIndices
        .filter(
          (serumPosition) =>
            serumPosition.marketIndex !== Serum3Orders.Serum3MarketIndexUnset,
        )
        .map((serumPosition) => serumPosition.openOrders),
    );

    return healthRemainingAccounts;
  }

  public async modifyPerpOrder(
    group: Group,
    mangoAccount: MangoAccount,
    perpMarketIndex: PerpMarketIndex,
    orderId: BN,
    side: PerpOrderSide,
    price: number,
    quantity: number,
    maxQuoteQuantity?: number,
    clientOrderId?: number,
    orderType?: PerpOrderType,
    reduceOnly?: boolean,
    expiryTimestamp?: number,
    limit?: number,
  ): Promise<MangoSignatureStatus> {
    const transactionInstructions: TransactionInstruction[] = [];
    const [cancelOrderIx, placeOrderIx] = await Promise.all([
      this.perpCancelOrderIx(group, mangoAccount, perpMarketIndex, orderId),
      this.perpPlaceOrderIx(
        group,
        mangoAccount,
        perpMarketIndex,
        side,
        price,
        quantity,
        maxQuoteQuantity,
        clientOrderId,
        orderType,
        reduceOnly,
        expiryTimestamp,
        limit,
      ),
    ]);
    transactionInstructions.push(cancelOrderIx, placeOrderIx);

    return await this.sendAndConfirmTransactionForGroup(
      group,
      transactionInstructions,
    );
  }
  public async modifySerum3Order(
    group: Group,
    orderId: BN,
    mangoAccount: MangoAccount,
    externalMarketPk: PublicKey,
    side: Serum3Side,
    price: number,
    size: number,
    selfTradeBehavior: Serum3SelfTradeBehavior,
    orderType: Serum3OrderType,
    clientOrderId: number,
    limit: number,
  ): Promise<MangoSignatureStatus> {
    const transactionInstructions: TransactionInstruction[] = [];
    const [cancelOrderIx, settleIx, placeOrderIx] = await Promise.all([
      this.serum3CancelOrderIx(
        group,
        mangoAccount,
        externalMarketPk,
        side,
        orderId,
      ),
      this.serum3SettleFundsV2Ix(group, mangoAccount, externalMarketPk),
      this.serum3PlaceOrderV2Ix(
        group,
        mangoAccount,
        externalMarketPk,
        side,
        price,
        size,
        selfTradeBehavior,
        orderType,
        clientOrderId,
        limit,
      ),
    ]);
    transactionInstructions.push(cancelOrderIx, settleIx, ...placeOrderIx);

    return await this.sendAndConfirmTransactionForGroup(
      group,
      transactionInstructions,
    );
  }

  /**
   * Returns an estimate of a prioritization fee for a set of instructions.
   *
   * The estimate is based on the median fees of writable accounts that will be involved in the transaction.
   *
   * @param ixs - the instructions that make up the transaction
   * @returns prioritizationFeeEstimate -- in microLamports
   */
  public async estimatePrioritizationFee(
    ixs: TransactionInstruction[],
  ): Promise<number> {
    const writableAccounts = ixs
      .map((x) => x.keys.filter((a) => a.isWritable).map((k) => k.pubkey))
      .flat();
    const uniqueWritableAccounts = uniq(
      writableAccounts.map((x) => x.toBase58()),
    )
      .map((a) => new PublicKey(a))
      .slice(0, MAX_RECENT_PRIORITY_FEE_ACCOUNTS);

    const priorityFees = await this.connection.getRecentPrioritizationFees({
      lockedWritableAccounts: uniqueWritableAccounts,
    });

    if (priorityFees.length < 1) {
      return 1;
    }

    // get max priority fee per slot (and sort by slot from old to new)
    const maxFeeBySlot = mapValues(groupBy(priorityFees, 'slot'), (items) =>
      maxBy(items, 'prioritizationFee'),
    );
    const maximumFees = Object.values(maxFeeBySlot).sort(
      (a: RecentPrioritizationFees, b: RecentPrioritizationFees) =>
        a.slot - b.slot,
    ) as RecentPrioritizationFees[];

    // get median of last 20 fees
    const recentFees = maximumFees.slice(Math.max(maximumFees.length - 20, 0));
    const mid = Math.floor(recentFees.length / 2);
    const medianFee =
      recentFees.length % 2 !== 0
        ? recentFees[mid].prioritizationFee
        : (recentFees[mid - 1].prioritizationFee +
            recentFees[mid].prioritizationFee) /
          2;

    return Math.max(1, Math.ceil(medianFee));
  }
}<|MERGE_RESOLUTION|>--- conflicted
+++ resolved
@@ -462,13 +462,10 @@
         params.tokenConditionalSwapTakerFeeRate,
         params.tokenConditionalSwapMakerFeeRate,
         params.flashLoanSwapFeeRate,
-<<<<<<< HEAD
-=======
         params.interestCurveScaling,
         params.interestTargetUtilization,
         params.groupInsuranceFund,
         params.depositLimit,
->>>>>>> d6f46bec
       )
       .accounts({
         group: group.publicKey,
@@ -544,8 +541,6 @@
         params.tokenConditionalSwapTakerFeeRate,
         params.tokenConditionalSwapMakerFeeRate,
         params.flashLoanSwapFeeRate,
-<<<<<<< HEAD
-=======
         params.interestCurveScaling,
         params.interestTargetUtilization,
         params.maintWeightShiftStart,
@@ -555,7 +550,6 @@
         params.maintWeightShiftAbort ?? false,
         false, // setFallbackOracle, unused
         params.depositLimit,
->>>>>>> d6f46bec
       )
       .accounts({
         group: group.publicKey,
