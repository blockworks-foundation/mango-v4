--- conflicted
+++ resolved
@@ -1189,16 +1189,9 @@
       externalMarketPk.toBase58(),
     )!;
 
-<<<<<<< HEAD
-    let ooPk;
-    let healthAdditionalAccounts: AdditionalHealthAccounts | undefined =
-      undefined;
-    const healthBanks: Bank[] = [];
-=======
     let openOrderPk: PublicKey | undefined = undefined;
     const banks: Bank[] = [];
     const openOrdersForMarket: [Serum3Market, PublicKey][] = [];
->>>>>>> 57a563a2
     if (!mangoAccount.getSerum3Account(serum3Market.marketIndex)) {
       const ix = await this.serum3CreateOpenOrdersIx(
         group,
@@ -1210,31 +1203,6 @@
         this.program.programId,
         mangoAccount.publicKey,
       );
-<<<<<<< HEAD
-      const baseTokenIndex = serum3Market.baseTokenIndex;
-      const quoteTokenIndex = serum3Market.quoteTokenIndex;
-      const baseBank = group.getFirstBankByTokenIndex(baseTokenIndex);
-      const quoteBank = group.getFirstBankByTokenIndex(quoteTokenIndex);
-
-      // only push bank/oracle if no deposit has been previously made for same token
-      const baseTokenIsInactive = !mangoAccount
-        .getToken(baseTokenIndex)
-        ?.isActive();
-      const quoteTokenIsInactive = !mangoAccount
-        .getToken(quoteTokenIndex)
-        ?.isActive();
-
-      if (baseTokenIsInactive) {
-        healthBanks.push(baseBank);
-      }
-      if (quoteTokenIsInactive) {
-        healthBanks.push(quoteBank);
-      }
-      healthAdditionalAccounts = {
-        openOrders: [ooPk],
-      };
-      ixs.push(ix);
-=======
       openOrdersForMarket.push([serum3Market, openOrderPk]);
       const baseTokenIndex = serum3Market.baseTokenIndex;
       const quoteTokenIndex = serum3Market.quoteTokenIndex;
@@ -1245,7 +1213,6 @@
       if (!mangoAccount.getToken(quoteTokenIndex)?.isActive()) {
         banks.push(group.getFirstBankByTokenIndex(quoteTokenIndex));
       }
->>>>>>> 57a563a2
     }
 
     const healthRemainingAccounts: PublicKey[] =
@@ -1253,15 +1220,9 @@
         AccountRetriever.Fixed,
         group,
         [mangoAccount],
-<<<<<<< HEAD
-        healthBanks,
-        [],
-        healthAdditionalAccounts,
-=======
         banks,
         [],
         openOrdersForMarket,
->>>>>>> 57a563a2
       );
 
     const serum3MarketExternal = group.serum3ExternalMarketsMap.get(
