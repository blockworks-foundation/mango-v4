import {
  AnchorProvider,
  BN,
  Program,
  Provider,
  Wallet,
} from '@coral-xyz/anchor';
import { OpenBookV2Client } from '@openbook-dex/openbook-v2';
import { OpenOrders, decodeEventQueue } from '@project-serum/serum';
import {
  createAccount,
  createCloseAccountInstruction,
  createInitializeAccount3Instruction,
  unpackAccount,
} from '@solana/spl-token';
import {
  AccountInfo,
  AccountMeta,
  AddressLookupTableAccount,
  Cluster,
  Commitment,
  ComputeBudgetProgram,
  Connection,
  Keypair,
  MemcmpFilter,
  PublicKey,
  RecentPrioritizationFees,
  SYSVAR_INSTRUCTIONS_PUBKEY,
  SYSVAR_RENT_PUBKEY,
  Signer,
  SystemProgram,
  TransactionInstruction,
} from '@solana/web3.js';
import bs58 from 'bs58';
import copy from 'fast-copy';
import chunk from 'lodash/chunk';
import groupBy from 'lodash/groupBy';
import mapValues from 'lodash/mapValues';
import maxBy from 'lodash/maxBy';
import uniq from 'lodash/uniq';
import { Bank, MintInfo, TokenIndex } from './accounts/bank';
import { Group } from './accounts/group';
import {
  MangoAccount,
  OpenbookV2Orders,
  PerpPosition,
  Serum3Orders,
  TokenConditionalSwap,
  TokenConditionalSwapDisplayPriceStyle,
  TokenConditionalSwapIntention,
  TokenPosition,
} from './accounts/mangoAccount';
<<<<<<< HEAD
import {
  OpenbookV2Market,
  OpenbookV2OrderType,
  OpenbookV2SelfTradeBehavior,
  OpenbookV2Side,
  baseSizeNumberToLots,
  generateOpenbookV2MarketExternalVaultSignerAddress,
  priceNumberToLots,
} from './accounts/openbookV2';
=======
>>>>>>> d08ef26a
import { StubOracle, createFallbackOracleMap } from './accounts/oracle';
import {
  FillEvent,
  OutEvent,
  PerpEventQueue,
  PerpMarket,
  PerpMarketIndex,
  PerpOrderSide,
  PerpOrderType,
  PerpSelfTradeBehavior,
} from './accounts/perp';
import {
  MarketIndex,
  Serum3Market,
  Serum3OrderType,
  Serum3SelfTradeBehavior,
  generateSerum3MarketExternalVaultSignerAddress,
} from './accounts/serum3';
import {
  IxGateParams,
  PerpEditParams,
  TokenEditParams,
  TokenRegisterParams,
  buildIxGate,
} from './clientIxParamBuilder';
import {
  MANGO_V4_ID,
  MAX_RECENT_PRIORITY_FEE_ACCOUNTS,
  OPENBOOK_PROGRAM_ID,
  OPENBOOK_V2_PROGRAM_ID,
  RUST_U64_MAX,
} from './constants';
import { Id } from './ids';
import { IDL, MangoV4 } from './mango_v4';
import { I80F48 } from './numbers/I80F48';
import { FlashLoanType, HealthCheckKind, OracleConfigParams } from './types';
import {
  EmptyWallet,
  I64_MAX_BN,
  U64_MAX_BN,
  createAssociatedTokenAccountIdempotentInstruction,
  getAssociatedTokenAddress,
  toNative,
  toNativeSellPerBuyTokenPrice,
} from './utils';
import {
  LatestBlockhash,
  MangoSignatureStatus,
  SendTransactionOpts,
  sendTransaction,
} from './utils/rpc';
import { NATIVE_MINT, TOKEN_PROGRAM_ID } from './utils/spl';

export const DEFAULT_TOKEN_CONDITIONAL_SWAP_COUNT = 8;
export const PERP_SETTLE_PNL_CU_LIMIT = 400000;
export const PERP_SETTLE_FEES_CU_LIMIT = 20000;
export const SERUM_SETTLE_FUNDS_CU_LIMIT = 65000;

export enum AccountRetriever {
  Scanning,
  Fixed,
}

export type IdsSource = 'api' | 'static' | 'get-program-accounts';
export type FallbackOracleConfig = 'never' | 'all' | 'dynamic' | PublicKey[]; // 'fixed'

export type MangoClientOptions = {
  idsSource?: IdsSource;
  postSendTxCallback?: (callbackOpts: TxCallbackOptions) => void;
  postTxConfirmationCallback?: (callbackOpts: TxCallbackOptions) => void;
  prioritizationFee?: number;
  estimateFee?: boolean;
  txConfirmationCommitment?: Commitment;
  openbookFeesToDao?: boolean;
  prependedGlobalAdditionalInstructions?: TransactionInstruction[];
  multipleConnections?: Connection[];
  fallbackOracleConfig?: FallbackOracleConfig;
};

export type TxCallbackOptions = {
  txid: string;
  txSignatureBlockHash: LatestBlockhash;
};

export class MangoClient {
  private idsSource: IdsSource;
  private postSendTxCallback?: (callbackOpts: TxCallbackOptions) => void;
  postTxConfirmationCallback?: (callbackOpts: TxCallbackOptions) => void;
  private prioritizationFee: number;
  private estimateFee: boolean;
  private txConfirmationCommitment: Commitment;
  private openbookFeesToDao: boolean;
  private prependedGlobalAdditionalInstructions: TransactionInstruction[] = [];
  private fallbackOracleConfig: FallbackOracleConfig = 'never';
  private fixedFallbacks: Map<string, [PublicKey, PublicKey]> = new Map();
  multipleConnections: Connection[] = [];

  constructor(
    public program: Program<MangoV4>,
    public programId: PublicKey,
    public cluster: Cluster,
    public opts: MangoClientOptions = {},
  ) {
    this.idsSource = opts?.idsSource || 'get-program-accounts';
    this.prioritizationFee = opts?.prioritizationFee || 0;
    this.estimateFee = opts?.estimateFee || false;
    this.postSendTxCallback = opts?.postSendTxCallback;
    this.postTxConfirmationCallback = opts?.postTxConfirmationCallback;
    this.openbookFeesToDao = opts?.openbookFeesToDao ?? true;
    this.prependedGlobalAdditionalInstructions =
      opts.prependedGlobalAdditionalInstructions ?? [];
    this.txConfirmationCommitment =
      opts?.txConfirmationCommitment ??
      (program.provider as AnchorProvider).opts.commitment ??
      'processed';
    // TODO: evil side effect, but limited backtraces are a nightmare
    Error.stackTraceLimit = 1000;
    this.multipleConnections = opts?.multipleConnections ?? [];
    this.fallbackOracleConfig = opts?.fallbackOracleConfig ?? 'never';
  }

  /// Convenience accessors
  public get connection(): Connection {
    return this.program.provider.connection;
  }

  public get walletPk(): PublicKey {
    return (this.program.provider as AnchorProvider).wallet.publicKey;
  }

  public async sendAndConfirmTransaction(
    ixs: TransactionInstruction[],
    opts?: SendTransactionOpts,
  ): Promise<MangoSignatureStatus>;

  public async sendAndConfirmTransaction(
    ixs: TransactionInstruction[],
    opts?: { confirmInBackground: true } & SendTransactionOpts,
  ): Promise<MangoSignatureStatus>;

  /// Transactions
  public async sendAndConfirmTransaction(
    ixs: TransactionInstruction[],
    opts: SendTransactionOpts = {},
  ): Promise<MangoSignatureStatus> {
    let prioritizationFee: number;
    if (opts.prioritizationFee) {
      prioritizationFee = opts.prioritizationFee;
    } else if (this.estimateFee || opts.estimateFee) {
      prioritizationFee = await this.estimatePrioritizationFee(ixs);
    } else {
      prioritizationFee = this.prioritizationFee;
    }

    const status = await sendTransaction(
      this.program.provider as AnchorProvider,
      [...this.prependedGlobalAdditionalInstructions, ...ixs],
      opts.alts ?? [],
      {
        postSendTxCallback: this.postSendTxCallback,
        postTxConfirmationCallback: this.postTxConfirmationCallback,
        prioritizationFee,
        txConfirmationCommitment: this.txConfirmationCommitment,
        multipleConnections: this.multipleConnections,
        ...opts,
      },
    );
    return status;
  }

  public async sendAndConfirmTransactionForGroup(
    group: Group,
    ixs: TransactionInstruction[],
    opts?: SendTransactionOpts,
  ): Promise<MangoSignatureStatus>;

  public async sendAndConfirmTransactionForGroup(
    group: Group,
    ixs: TransactionInstruction[],
    opts?: { confirmInBackground: true } & SendTransactionOpts,
  ): Promise<MangoSignatureStatus>;

  public async sendAndConfirmTransactionForGroup(
    group: Group,
    ixs: TransactionInstruction[],
    opts: SendTransactionOpts = {},
  ): Promise<MangoSignatureStatus> {
    const alts =
      opts?.alts && opts?.alts?.length
        ? opts.alts
        : group.addressLookupTablesList;

    const uniqueAccountsCount = [
      ...new Set([
        ...ixs.flatMap((x) => x.keys.map((x) => x.pubkey.toBase58())),
        ...ixs.flatMap((x) => x.programId.toBase58()),
        ...alts.map((x) => x.key.toBase58()),
      ]),
    ].length;

    if (uniqueAccountsCount > 64) {
      throw new Error(`Max accounts limit exceeded`);
    }

    return await this.sendAndConfirmTransaction(ixs, {
      ...opts,
      alts: alts,
    });
  }

  public async adminTokenWithdrawFees(
    group: Group,
    bank: Bank,
    tokenAccountPk: PublicKey,
  ): Promise<MangoSignatureStatus> {
    const admin = (this.program.provider as AnchorProvider).wallet.publicKey;
    const ix = await this.program.methods
      .adminTokenWithdrawFees()
      .accounts({
        group: group.publicKey,
        bank: bank.publicKey,
        vault: bank.vault,
        tokenAccount: tokenAccountPk,
        admin,
      })
      .instruction();
    return await this.sendAndConfirmTransaction([ix]);
  }

  public async adminPerpWithdrawFees(
    group: Group,
    perpMarket: PerpMarket,
    tokenAccountPk: PublicKey,
  ): Promise<MangoSignatureStatus> {
    const bank = group.getFirstBankByTokenIndex(perpMarket.settleTokenIndex);
    const admin = (this.program.provider as AnchorProvider).wallet.publicKey;
    const ix = await this.program.methods
      .adminPerpWithdrawFees()
      .accounts({
        group: group.publicKey,
        perpMarket: perpMarket.publicKey,
        bank: bank.publicKey,
        vault: bank.vault,
        tokenAccount: tokenAccountPk,
        admin,
      })
      .instruction();
    return await this.sendAndConfirmTransaction([ix]);
  }

  // Group
  public async groupCreate(
    groupNum: number,
    testing: boolean,
    version: number,
    insuranceMintPk: PublicKey,
  ): Promise<MangoSignatureStatus> {
    const adminPk = (this.program.provider as AnchorProvider).wallet.publicKey;
    const ix = await this.program.methods
      .groupCreate(groupNum, testing ? 1 : 0, version)
      .accounts({
        creator: adminPk,
        payer: adminPk,
        insuranceMint: insuranceMintPk,
      })
      .instruction();
    return await this.sendAndConfirmTransaction([ix]);
  }

  public async groupEdit(
    group: Group,
    admin?: PublicKey,
    fastListingAdmin?: PublicKey,
    securityAdmin?: PublicKey,
    testing?: number,
    version?: number,
    depositLimitQuote?: BN,
    feesPayWithMngo?: boolean,
    feesMngoBonusRate?: number,
    feesSwapMangoAccount?: PublicKey,
    feesMngoTokenIndex?: TokenIndex,
    feesExpiryInterval?: BN,
    allowedFastListingsPerInterval?: number,
    collateralFeeInterval?: BN,
  ): Promise<MangoSignatureStatus> {
    const ix = await this.program.methods
      .groupEdit(
        admin ?? null,
        fastListingAdmin ?? null,
        securityAdmin ?? null,
        testing ?? null,
        version ?? null,
        depositLimitQuote !== undefined ? depositLimitQuote : null,
        feesPayWithMngo ?? null,
        feesMngoBonusRate ?? null,
        feesSwapMangoAccount ?? null,
        feesMngoTokenIndex ?? null,
        feesExpiryInterval ?? null,
        allowedFastListingsPerInterval ?? null,
        collateralFeeInterval ?? null,
      )
      .accounts({
        group: group.publicKey,
        admin: (this.program.provider as AnchorProvider).wallet.publicKey,
      })
      .instruction();
    return await this.sendAndConfirmTransactionForGroup(group, [ix]);
  }

  public async ixGateSet(
    group: Group,
    ixGateParams: IxGateParams,
  ): Promise<MangoSignatureStatus> {
    const ix = await this.program.methods
      .ixGateSet(buildIxGate(ixGateParams))
      .accounts({
        group: group.publicKey,
        admin: (this.program.provider as AnchorProvider).wallet.publicKey,
      })
      .instruction();
    return await this.sendAndConfirmTransactionForGroup(group, [ix]);
  }

  public async groupClose(group: Group): Promise<MangoSignatureStatus> {
    const adminPk = (this.program.provider as AnchorProvider).wallet.publicKey;
    const ix = await this.program.methods
      .groupClose()
      .accounts({
        group: group.publicKey,
        insuranceVault: group.insuranceVault,
        admin: adminPk,
        solDestination: (this.program.provider as AnchorProvider).wallet
          .publicKey,
      })
      .instruction();
    return await this.sendAndConfirmTransactionForGroup(group, [ix]);
  }

  public async getGroup(groupPk: PublicKey): Promise<Group> {
    const groupAccount = await this.program.account.group.fetch(groupPk);
    const group = Group.from(groupPk, groupAccount);
    await group.reloadAll(this);
    return group;
  }

  public async getGroupsForCreator(creatorPk: PublicKey): Promise<Group[]> {
    const filters: MemcmpFilter[] = [
      {
        memcmp: {
          bytes: creatorPk.toBase58(),
          offset: 8,
        },
      },
    ];

    const groups = (await this.program.account.group.all(filters)).map(
      (tuple) => Group.from(tuple.publicKey, tuple.account),
    );
    groups.forEach((group) => group.reloadAll(this));
    return groups;
  }

  public async getGroupForCreator(
    creatorPk: PublicKey,
    groupNum: number,
  ): Promise<Group> {
    const bbuf = Buffer.alloc(4);
    bbuf.writeUInt32LE(groupNum);
    const filters: MemcmpFilter[] = [
      {
        memcmp: {
          bytes: creatorPk.toBase58(),
          offset: 8,
        },
      },
      {
        memcmp: {
          bytes: bs58.encode(bbuf),
          offset: 40,
        },
      },
    ];
    const groups = (await this.program.account.group.all(filters)).map(
      (tuple) => Group.from(tuple.publicKey, tuple.account),
    );
    await groups[0].reloadAll(this);
    return groups[0];
  }

  public async getIds(groupPk: PublicKey): Promise<Id | undefined> {
    switch (this.idsSource) {
      case 'api':
        return await Id.fromApi(groupPk);
      case 'get-program-accounts':
        return undefined;
      case 'static':
        return Id.fromIdsByPk(groupPk);
    }
  }

  // Tokens/Banks

  public async tokenRegister(
    group: Group,
    mintPk: PublicKey,
    oraclePk: PublicKey,
    fallbackOraclePk: PublicKey,
    tokenIndex: number,
    name: string,
    params: TokenRegisterParams,
  ): Promise<MangoSignatureStatus> {
    const ix = await this.program.methods
      .tokenRegister(
        tokenIndex,
        name,
        params.oracleConfig,
        params.interestRateParams,
        params.loanFeeRate,
        params.loanOriginationFeeRate,
        params.maintAssetWeight,
        params.initAssetWeight,
        params.maintLiabWeight,
        params.initLiabWeight,
        params.liquidationFee,
        params.stablePriceDelayIntervalSeconds,
        params.stablePriceDelayGrowthLimit,
        params.stablePriceGrowthLimit,
        params.minVaultToDepositsRatio,
        new BN(params.netBorrowLimitWindowSizeTs),
        new BN(params.netBorrowLimitPerWindowQuote),
        params.borrowWeightScaleStartQuote,
        params.depositWeightScaleStartQuote,
        params.reduceOnly,
        params.tokenConditionalSwapTakerFeeRate,
        params.tokenConditionalSwapMakerFeeRate,
        params.flashLoanSwapFeeRate,
        params.interestCurveScaling,
        params.interestTargetUtilization,
        params.groupInsuranceFund,
        params.depositLimit,
        params.zeroUtilRate,
        params.platformLiquidationFee,
        params.disableAssetLiquidation,
        params.collateralFeePerDay,
      )
      .accounts({
        group: group.publicKey,
        admin: (this.program.provider as AnchorProvider).wallet.publicKey,
        mint: mintPk,
        oracle: oraclePk,
        fallbackOracle: fallbackOraclePk,
        payer: (this.program.provider as AnchorProvider).wallet.publicKey,
        rent: SYSVAR_RENT_PUBKEY,
      })
      .instruction();
    return await this.sendAndConfirmTransactionForGroup(group, [ix]);
  }

  public async tokenRegisterTrustless(
    group: Group,
    mintPk: PublicKey,
    oraclePk: PublicKey,
    tokenIndex: number,
    name: string,
  ): Promise<MangoSignatureStatus> {
    const ix = await this.program.methods
      .tokenRegisterTrustless(tokenIndex, name)
      .accounts({
        group: group.publicKey,
        admin: (this.program.provider as AnchorProvider).wallet.publicKey,
        mint: mintPk,
        oracle: oraclePk,
        payer: (this.program.provider as AnchorProvider).wallet.publicKey,
        rent: SYSVAR_RENT_PUBKEY,
      })
      .instruction();
    return await this.sendAndConfirmTransactionForGroup(group, [ix]);
  }

  public async tokenEdit(
    group: Group,
    mintPk: PublicKey,
    params: TokenEditParams,
  ): Promise<MangoSignatureStatus> {
    const bank = group.getFirstBankByMint(mintPk);
    const mintInfo = group.mintInfosMapByTokenIndex.get(bank.tokenIndex)!;

    const ix = await this.program.methods
      .tokenEdit(
        params.oracle,
        params.oracleConfig,
        params.groupInsuranceFund,
        params.interestRateParams,
        params.loanFeeRate,
        params.loanOriginationFeeRate,
        params.maintAssetWeight,
        params.initAssetWeight,
        params.maintLiabWeight,
        params.initLiabWeight,
        params.liquidationFee,
        params.stablePriceDelayIntervalSeconds,
        params.stablePriceDelayGrowthLimit,
        params.stablePriceGrowthLimit,
        params.minVaultToDepositsRatio,
        params.netBorrowLimitPerWindowQuote !== null
          ? new BN(params.netBorrowLimitPerWindowQuote)
          : null,
        params.netBorrowLimitWindowSizeTs !== null
          ? new BN(params.netBorrowLimitWindowSizeTs)
          : null,
        params.borrowWeightScaleStartQuote,
        params.depositWeightScaleStartQuote,
        params.resetStablePrice ?? false,
        params.resetNetBorrowLimit ?? false,
        params.reduceOnly,
        params.name,
        params.forceClose,
        params.tokenConditionalSwapTakerFeeRate,
        params.tokenConditionalSwapMakerFeeRate,
        params.flashLoanSwapFeeRate,
        params.interestCurveScaling,
        params.interestTargetUtilization,
        params.maintWeightShiftStart,
        params.maintWeightShiftEnd,
        params.maintWeightShiftAssetTarget,
        params.maintWeightShiftLiabTarget,
        params.maintWeightShiftAbort ?? false,
        params.fallbackOracle !== null, // setFallbackOracle
        params.depositLimit,
        params.zeroUtilRate,
        params.platformLiquidationFee,
        params.disableAssetLiquidation,
        params.collateralFeePerDay,
        params.forceWithdraw,
      )
      .accounts({
        group: group.publicKey,
        oracle: params.oracle ?? bank.oracle,
        fallbackOracle: params.fallbackOracle ?? bank.fallbackOracle,
        admin: (this.program.provider as AnchorProvider).wallet.publicKey,
        mintInfo: mintInfo.publicKey,
      })
      .remainingAccounts([
        {
          pubkey: bank.publicKey,
          isWritable: true,
          isSigner: false,
        } as AccountMeta,
      ])
      .instruction();
    return await this.sendAndConfirmTransactionForGroup(group, [ix]);
  }

  public async tokenForceCloseBorrowsWithToken(
    group: Group,
    liqor: MangoAccount,
    liqee: MangoAccount,
    assetTokenIndex: TokenIndex,
    liabTokenIndex: TokenIndex,
    maxLiabTransfer?: number,
  ): Promise<MangoSignatureStatus> {
    const assetBank = group.getFirstBankByTokenIndex(assetTokenIndex);
    const liabBank = group.getFirstBankByTokenIndex(liabTokenIndex);
    const healthRemainingAccounts: PublicKey[] =
      await this.buildHealthRemainingAccounts(
        group,
        [liqor, liqee],
        [assetBank, liabBank],
        [],
      );
    const parsedHealthAccounts = healthRemainingAccounts.map(
      (pk) =>
        ({
          pubkey: pk,
          isWritable:
            pk.equals(assetBank.publicKey) || pk.equals(liabBank.publicKey)
              ? true
              : false,
          isSigner: false,
        } as AccountMeta),
    );
    const ix = await this.program.methods
      .tokenForceCloseBorrowsWithToken(
        assetTokenIndex,
        liabTokenIndex,
        maxLiabTransfer
          ? toNative(maxLiabTransfer, liabBank.mintDecimals)
          : U64_MAX_BN,
      )
      .accounts({
        group: group.publicKey,
        liqor: liqor.publicKey,
        liqorOwner: (this.program.provider as AnchorProvider).wallet.publicKey,
        liqee: liqee.publicKey,
      })
      .remainingAccounts(parsedHealthAccounts)
      .instruction();
    return await this.sendAndConfirmTransactionForGroup(group, [ix]);
  }

  public async tokenForceWithdraw(
    group: Group,
    mangoAccount: MangoAccount,
    tokenIndex: TokenIndex,
  ): Promise<MangoSignatureStatus> {
    const bank = group.getFirstBankByTokenIndex(tokenIndex);
    if (!bank.forceWithdraw) {
      throw new Error('Bank is not in force-withdraw mode');
    }

    const ownerAtaTokenAccount = await getAssociatedTokenAddress(
      bank.mint,
      mangoAccount.owner,
      true,
    );
    let alternateOwnerTokenAccount = PublicKey.default;
    const preInstructions: TransactionInstruction[] = [];
    const postInstructions: TransactionInstruction[] = [];

    const ai = await this.connection.getAccountInfo(ownerAtaTokenAccount);

    // ensure withdraws don't fail with missing ATAs
    if (ai == null) {
      preInstructions.push(
        await createAssociatedTokenAccountIdempotentInstruction(
          (this.program.provider as AnchorProvider).wallet.publicKey,
          mangoAccount.owner,
          bank.mint,
        ),
      );

      // wsol case
      if (bank.mint.equals(NATIVE_MINT)) {
        postInstructions.push(
          createCloseAccountInstruction(
            ownerAtaTokenAccount,
            mangoAccount.owner,
            mangoAccount.owner,
          ),
        );
      }
    } else {
      const account = await unpackAccount(ownerAtaTokenAccount, ai);
      // if owner is not same as mango account's owner on the ATA (for whatever reason)
      // then create another token account
      if (!account.owner.equals(mangoAccount.owner)) {
        const kp = Keypair.generate();
        alternateOwnerTokenAccount = kp.publicKey;
        await createAccount(
          this.connection,
          (this.program.provider as AnchorProvider).wallet as any as Signer,
          bank.mint,
          mangoAccount.owner,
          kp,
        );

        // wsol case
        if (bank.mint.equals(NATIVE_MINT)) {
          postInstructions.push(
            createCloseAccountInstruction(
              alternateOwnerTokenAccount,
              mangoAccount.owner,
              mangoAccount.owner,
            ),
          );
        }
      }
    }

    const ix = await this.program.methods
      .tokenForceWithdraw()
      .accounts({
        group: group.publicKey,
        account: mangoAccount.publicKey,
        bank: bank.publicKey,
        vault: bank.vault,
        oracle: bank.oracle,
        ownerAtaTokenAccount,
        alternateOwnerTokenAccount,
      })
      .instruction();
    return await this.sendAndConfirmTransactionForGroup(group, [
      ...preInstructions,
      ix,
      ...postInstructions,
    ]);
  }

  public async tokenDeregister(
    group: Group,
    mintPk: PublicKey,
  ): Promise<MangoSignatureStatus> {
    const bank = group.getFirstBankByMint(mintPk);
    const adminPk = (this.program.provider as AnchorProvider).wallet.publicKey;

    const dustVaultPk = await getAssociatedTokenAddress(bank.mint, adminPk);
    const ai = await this.program.provider.connection.getAccountInfo(
      dustVaultPk,
    );
    const preInstructions: TransactionInstruction[] = [];
    if (!ai) {
      preInstructions.push(
        await createAssociatedTokenAccountIdempotentInstruction(
          adminPk,
          adminPk,
          bank.mint,
        ),
      );
    }

    const ix = await this.program.methods
      .tokenDeregister()
      .accounts({
        group: group.publicKey,
        admin: adminPk,
        mintInfo: group.mintInfosMapByTokenIndex.get(bank.tokenIndex)
          ?.publicKey,
        dustVault: dustVaultPk,
        solDestination: (this.program.provider as AnchorProvider).wallet
          .publicKey,
      })
      .remainingAccounts(
        [bank.publicKey, bank.vault].map(
          (pk) =>
            ({ pubkey: pk, isWritable: true, isSigner: false } as AccountMeta),
        ),
      )
      .instruction();

    return await this.sendAndConfirmTransactionForGroup(group, [
      ...preInstructions,
      ix,
    ]);
  }

  public async getBanksForGroup(group: Group): Promise<Bank[]> {
    return (
      await this.program.account.bank.all([
        {
          memcmp: {
            bytes: group.publicKey.toBase58(),
            offset: 8,
          },
        },
      ])
    ).map((tuple) => Bank.from(tuple.publicKey, tuple.account));
  }

  public async getMintInfosForGroup(group: Group): Promise<MintInfo[]> {
    return (
      await this.program.account.mintInfo.all([
        {
          memcmp: {
            bytes: group.publicKey.toBase58(),
            offset: 8,
          },
        },
      ])
    ).map((tuple) => {
      return MintInfo.from(tuple.publicKey, tuple.account);
    });
  }

  public async getMintInfoForTokenIndex(
    group: Group,
    tokenIndex: TokenIndex,
  ): Promise<MintInfo[]> {
    const tokenIndexBuf = Buffer.alloc(2);
    tokenIndexBuf.writeUInt16LE(tokenIndex);
    return (
      await this.program.account.mintInfo.all([
        {
          memcmp: {
            bytes: group.publicKey.toBase58(),
            offset: 8,
          },
        },
        {
          memcmp: {
            bytes: bs58.encode(tokenIndexBuf),
            offset: 40,
          },
        },
      ])
    ).map((tuple) => {
      return MintInfo.from(tuple.publicKey, tuple.account);
    });
  }

  // Stub Oracle

  public async stubOracleCreate(
    group: Group,
    mintPk: PublicKey,
    price: number,
  ): Promise<MangoSignatureStatus> {
    const stubOracle = Keypair.generate();
    const ix = await this.program.methods
      .stubOracleCreate({ val: I80F48.fromNumber(price).getData() })
      .accounts({
        group: group.publicKey,
        admin: (this.program.provider as AnchorProvider).wallet.publicKey,
        oracle: stubOracle.publicKey,
        mint: mintPk,
        payer: (this.program.provider as AnchorProvider).wallet.publicKey,
      })
      .instruction();
    return await this.sendAndConfirmTransactionForGroup(group, [ix], {
      additionalSigners: [stubOracle],
    });
  }

  public async stubOracleClose(
    group: Group,
    oracle: PublicKey,
  ): Promise<MangoSignatureStatus> {
    const ix = await this.program.methods
      .stubOracleClose()
      .accounts({
        group: group.publicKey,
        oracle: oracle,
        solDestination: (this.program.provider as AnchorProvider).wallet
          .publicKey,
      })
      .instruction();
    return await this.sendAndConfirmTransactionForGroup(group, [ix]);
  }

  public async stubOracleSet(
    group: Group,
    oraclePk: PublicKey,
    price: number,
  ): Promise<MangoSignatureStatus> {
    const ix = await this.program.methods
      .stubOracleSet({ val: I80F48.fromNumber(price).getData() })
      .accounts({
        group: group.publicKey,
        admin: (this.program.provider as AnchorProvider).wallet.publicKey,
        oracle: oraclePk,
      })
      .instruction();
    return await this.sendAndConfirmTransactionForGroup(group, [ix]);
  }

  public async getStubOracle(
    group: Group,
    mintPk?: PublicKey,
  ): Promise<StubOracle[]> {
    const filters = [
      {
        memcmp: {
          bytes: group.publicKey.toBase58(),
          offset: 8,
        },
      },
    ];

    if (mintPk) {
      filters.push({
        memcmp: {
          bytes: mintPk.toBase58(),
          offset: 40,
        },
      });
    }

    return (await this.program.account.stubOracle.all(filters)).map((pa) =>
      StubOracle.from(pa.publicKey, pa.account),
    );
  }

  // MangoAccount

  public async createMangoAccount(
    group: Group,
    accountNumber?: number,
    name?: string,
    tokenCount?: number,
    serum3Count?: number,
    perpCount?: number,
    perpOoCount?: number,
  ): Promise<MangoSignatureStatus> {
    const ix = await this.program.methods
      .accountCreate(
        accountNumber ?? 0,
        tokenCount ?? 8,
        serum3Count ?? 4,
        perpCount ?? 4,
        perpOoCount ?? 32,
        name ?? '',
      )
      .accounts({
        group: group.publicKey,
        owner: (this.program.provider as AnchorProvider).wallet.publicKey,
        payer: (this.program.provider as AnchorProvider).wallet.publicKey,
      })
      .instruction();

    return await this.sendAndConfirmTransactionForGroup(group, [ix]);
  }

  public async expandMangoAccount(
    group: Group,
    account: MangoAccount,
    tokenCount: number,
    serum3Count: number,
    perpCount: number,
    perpOoCount: number,
  ): Promise<MangoSignatureStatus> {
    const ix = await this.program.methods
      .accountExpand(tokenCount, serum3Count, perpCount, perpOoCount)
      .accounts({
        group: group.publicKey,
        account: account.publicKey,
        owner: (this.program.provider as AnchorProvider).wallet.publicKey,
        payer: (this.program.provider as AnchorProvider).wallet.publicKey,
      })
      .instruction();
    return await this.sendAndConfirmTransactionForGroup(group, [ix]);
  }

  public async accountExpandV2(
    group: Group,
    account: MangoAccount,
    tokenCount: number,
    serum3Count: number,
    perpCount: number,
    perpOoCount: number,
    tokenConditionalSwapCount: number,
  ): Promise<MangoSignatureStatus> {
    const ix = await this.accountExpandV2Ix(
      group,
      account,
      tokenCount,
      serum3Count,
      perpCount,
      perpOoCount,
      tokenConditionalSwapCount,
    );
    return await this.sendAndConfirmTransactionForGroup(group, [ix]);
  }

  public async accountExpandV2Ix(
    group: Group,
    account: MangoAccount,
    tokenCount: number,
    serum3Count: number,
    perpCount: number,
    perpOoCount: number,
    tokenConditionalSwapCount: number,
  ): Promise<TransactionInstruction> {
    return await this.program.methods
      .accountExpandV2(
        tokenCount,
        serum3Count,
        perpCount,
        perpOoCount,
        tokenConditionalSwapCount,
      )
      .accounts({
        group: group.publicKey,
        account: account.publicKey,
        owner: (this.program.provider as AnchorProvider).wallet.publicKey,
        payer: (this.program.provider as AnchorProvider).wallet.publicKey,
      })
      .instruction();
  }

  public async accountExpandV3(
    group: Group,
    account: MangoAccount,
    tokenCount: number,
    serum3Count: number,
    perpCount: number,
    perpOoCount: number,
    tokenConditionalSwapCount: number,
    openbookV2Count: number,
  ): Promise<MangoSignatureStatus> {
    const ix = await this.accountExpandV3Ix(
      group,
      account,
      tokenCount,
      serum3Count,
      perpCount,
      perpOoCount,
      tokenConditionalSwapCount,
      openbookV2Count,
    );
    return await this.sendAndConfirmTransactionForGroup(group, [ix]);
  }

  public async accountExpandV3Ix(
    group: Group,
    account: MangoAccount,
    tokenCount: number,
    serum3Count: number,
    perpCount: number,
    perpOoCount: number,
    tokenConditionalSwapCount: number,
    openbookV2Count: number,
  ): Promise<TransactionInstruction> {
    return await this.program.methods
      .accountExpandV3(
        tokenCount,
        serum3Count,
        perpCount,
        perpOoCount,
        tokenConditionalSwapCount,
        openbookV2Count,
      )
      .accounts({
        group: group.publicKey,
        account: account.publicKey,
        owner: (this.program.provider as AnchorProvider).wallet.publicKey,
        payer: (this.program.provider as AnchorProvider).wallet.publicKey,
      })
      .instruction();
  }

  public async editMangoAccount(
    group: Group,
    mangoAccount: MangoAccount,
    name?: string,
    delegate?: PublicKey,
    temporaryDelegate?: PublicKey,
    delegateExpiry?: number,
  ): Promise<MangoSignatureStatus> {
    const ix = await this.program.methods
      .accountEdit(
        name ?? null,
        delegate ?? null,
        temporaryDelegate ?? null,
        delegateExpiry ? new BN(delegateExpiry) : null,
      )
      .accounts({
        group: group.publicKey,
        account: mangoAccount.publicKey,
        owner: (this.program.provider as AnchorProvider).wallet.publicKey,
      })
      .instruction();

    return await this.sendAndConfirmTransactionForGroup(group, [ix]);
  }

  public async toggleMangoAccountFreeze(
    group: Group,
    mangoAccount: MangoAccount,
    freeze: boolean,
  ): Promise<MangoSignatureStatus> {
    const ix = await this.program.methods
      .accountToggleFreeze(freeze)
      .accounts({
        group: group.publicKey,
        account: mangoAccount.publicKey,
        admin: (this.program.provider as AnchorProvider).wallet.publicKey,
      })
      .instruction();
    return await this.sendAndConfirmTransactionForGroup(group, [ix]);
  }

  public async sequenceCheckIx(
    group: Group,
    mangoAccount: MangoAccount,
  ): Promise<TransactionInstruction> {
    return await this.program.methods
      .sequenceCheck(mangoAccount.sequenceNumber)
      .accounts({
        group: group.publicKey,
        account: mangoAccount.publicKey,
        owner: (this.program.provider as AnchorProvider).wallet.publicKey,
      })
      .instruction();
  }

  public async healthCheckIx(
    group: Group,
    mangoAccount: MangoAccount,
    minHealthValue: number,
    checkKind: HealthCheckKind,
  ): Promise<TransactionInstruction> {
    const healthRemainingAccounts: PublicKey[] =
      await this.buildHealthRemainingAccounts(
        group,
        [mangoAccount],
        [],
        [],
        [],
      );

    return await this.program.methods
      .healthCheck(minHealthValue, checkKind)
      .accounts({
        group: group.publicKey,
        account: mangoAccount.publicKey,
      })
      .remainingAccounts(
        healthRemainingAccounts.map(
          (pk) =>
            ({ pubkey: pk, isWritable: false, isSigner: false } as AccountMeta),
        ),
      )
      .instruction();
  }

  public async getMangoAccount(
    mangoAccountPk: PublicKey,
    loadSerum3Oo = false,
    loadOpenbookV2Oo = false,
  ): Promise<MangoAccount> {
    const mangoAccount = await this.getMangoAccountFromPk(mangoAccountPk);
    if (loadSerum3Oo) {
      await mangoAccount?.reloadSerum3OpenOrders(this);
    }
    if (loadOpenbookV2Oo) {
      await mangoAccount?.reloadOpenbookV2OpenOrders(this);
    }
    return mangoAccount;
  }

  private async getMangoAccountFromPk(
    mangoAccountPk: PublicKey,
  ): Promise<MangoAccount> {
    return this.getMangoAccountFromAi(
      mangoAccountPk,
      (await this.program.provider.connection.getAccountInfo(
        mangoAccountPk,
      )) as AccountInfo<Buffer>,
    );
  }

  public getMangoAccountFromAi(
    mangoAccountPk: PublicKey,
    ai: AccountInfo<Buffer>,
  ): MangoAccount {
    const decodedMangoAccount = this.program.coder.accounts.decode(
      'mangoAccount',
      ai.data,
    );

    return MangoAccount.from(mangoAccountPk, decodedMangoAccount);
  }

  public async getMangoAccountWithSlot(
    mangoAccountPk: PublicKey,
    loadSerum3Oo = false,
    loadOpenbookV2Oo = false,
  ): Promise<{ slot: number; value: MangoAccount } | undefined> {
    const resp =
      await this.program.provider.connection.getAccountInfoAndContext(
        mangoAccountPk,
      );
    if (!resp?.value) return;
    const mangoAccount = await this.getMangoAccountFromAi(
      mangoAccountPk,
      resp.value,
    );
    if (loadSerum3Oo) {
      await mangoAccount?.reloadSerum3OpenOrders(this);
    }
    if (loadOpenbookV2Oo) {
      await mangoAccount?.reloadOpenbookV2OpenOrders(this);
    }
    return { slot: resp.context.slot, value: mangoAccount };
  }

  public async getMangoAccountForOwner(
    group: Group,
    ownerPk: PublicKey,
    accountNumber: number,
    loadSerum3Oo = false,
    loadOpenbookV2Oo = false,
  ): Promise<MangoAccount | undefined> {
    const mangoAccounts = await this.getMangoAccountsForOwner(
      group,
      ownerPk,
      loadSerum3Oo,
      loadOpenbookV2Oo,
    );
    const foundMangoAccount = mangoAccounts.find(
      (a) => a.accountNum == accountNumber,
    );

    return foundMangoAccount;
  }

  public async getMangoAccountsForOwner(
    group: Group,
    ownerPk: PublicKey,
    loadSerum3Oo = false,
    loadOpenbookV2Oo = false,
  ): Promise<MangoAccount[]> {
    const discriminatorMemcmp: {
      offset: number;
      bytes: string;
    } = this.program.account.mangoAccount.coder.accounts.memcmp(
      'mangoAccount',
      undefined,
    );

    const accounts = await Promise.all(
      (
        await this.program.provider.connection.getProgramAccounts(
          this.programId,
          {
            filters: [
              {
                memcmp: {
                  bytes: discriminatorMemcmp.bytes,
                  offset: discriminatorMemcmp.offset,
                },
              },
              {
                memcmp: {
                  bytes: group.publicKey.toBase58(),
                  offset: 8,
                },
              },
              {
                memcmp: {
                  bytes: ownerPk.toBase58(),
                  offset: 40,
                },
              },
            ],
          },
        )
      ).map((account) => {
        return this.getMangoAccountFromAi(account.pubkey, account.account);
      }),
    );

    if (loadSerum3Oo) {
      await Promise.all(
        accounts.map(async (a) => await a.reloadSerum3OpenOrders(this)),
      );
    }

    if (loadOpenbookV2Oo) {
      await Promise.all(
        accounts.map(async (a) => await a.reloadOpenbookV2OpenOrders(this)),
      );
    }

    return accounts;
  }

  public async getMangoAccountsForDelegate(
    group: Group,
    delegate: PublicKey,
    loadSerum3Oo = false,
    loadOpenbookV2Oo = false,
  ): Promise<MangoAccount[]> {
    const discriminatorMemcmp: {
      offset: number;
      bytes: string;
    } = this.program.account.mangoAccount.coder.accounts.memcmp(
      'mangoAccount',
      undefined,
    );

    const accounts = await Promise.all(
      (
        await this.program.provider.connection.getProgramAccounts(
          this.programId,
          {
            filters: [
              {
                memcmp: {
                  bytes: discriminatorMemcmp.bytes,
                  offset: discriminatorMemcmp.offset,
                },
              },
              {
                memcmp: {
                  bytes: group.publicKey.toBase58(),
                  offset: 8,
                },
              },
              {
                memcmp: {
                  bytes: delegate.toBase58(),
                  offset: 104,
                },
              },
            ],
          },
        )
      ).map((account) => {
        return this.getMangoAccountFromAi(account.pubkey, account.account);
      }),
    );

    if (loadSerum3Oo) {
      await Promise.all(
        accounts.map(async (a) => await a.reloadSerum3OpenOrders(this)),
      );
    }

    if (loadOpenbookV2Oo) {
      await Promise.all(
        accounts.map(async (a) => await a.reloadOpenbookV2OpenOrders(this)),
      );
    }

    return accounts;
  }

  public async getAllMangoAccounts(
    group: Group,
    loadSerum3Oo = false,
    loadOpenbookV2Oo = false,
  ): Promise<MangoAccount[]> {
    const discriminatorMemcmp: {
      offset: number;
      bytes: string;
    } = this.program.account.mangoAccount.coder.accounts.memcmp(
      'mangoAccount',
      undefined,
    );

    const accounts = await Promise.all(
      (
        await this.program.provider.connection.getProgramAccounts(
          this.programId,
          {
            filters: [
              {
                memcmp: {
                  bytes: discriminatorMemcmp.bytes,
                  offset: discriminatorMemcmp.offset,
                },
              },
              {
                memcmp: {
                  bytes: group.publicKey.toBase58(),
                  offset: 8,
                },
              },
            ],
          },
        )
      ).map((account) => {
        return this.getMangoAccountFromAi(account.pubkey, account.account);
      }),
    );

    if (loadSerum3Oo) {
      const ooPks = accounts
        .map((a) => a.serum3Active().map((serum3) => serum3.openOrders))
        .flat();

      const ais: AccountInfo<Buffer>[] = (
        await Promise.all(
          chunk(ooPks, 100).map(
            async (ooPksChunk) =>
              await this.program.provider.connection.getMultipleAccountsInfo(
                ooPksChunk,
              ),
          ),
        )
      ).flat();

      if (ooPks.length != ais.length) {
        throw new Error(`Error in fetch all open orders accounts!`);
      }

      const serum3OosMapByOo = new Map(
        Array.from(
          ais.map((ai, i) => {
            if (ai == null) {
              throw new Error(`Undefined AI for open orders ${ooPks[i]}!`);
            }
            const oo = OpenOrders.fromAccountInfo(
              ooPks[i],
              ai,
              OPENBOOK_PROGRAM_ID[this.cluster],
            );
            return [ooPks[i].toBase58(), oo];
          }),
        ),
      );

      accounts.forEach(
        async (a) => await a.loadSerum3OpenOrders(serum3OosMapByOo),
      );
    }

    if (loadOpenbookV2Oo) {
      const openbookClient = new OpenBookV2Client(
        new AnchorProvider(
          this.connection,
          new EmptyWallet(Keypair.generate()),
          {
            commitment: this.connection.commitment,
          },
        ),
      ); // readonly client for deserializing accounts

      const ooPks = accounts
        .map((a) =>
          a.openbookV2Active().map((openbookV2) => openbookV2.openOrders),
        )
        .flat();

      const ais: AccountInfo<Buffer>[] = (
        await Promise.all(
          chunk(ooPks, 100).map(
            async (ooPksChunk) =>
              await this.program.provider.connection.getMultipleAccountsInfo(
                ooPksChunk,
              ),
          ),
        )
      ).flat();

      if (ooPks.length != ais.length) {
        throw new Error(`Error in fetch all openbookv2 open orders accounts!`);
      }

      const openbookV2OosMapByOo = new Map(
        Array.from(
          ais.map((ai, i) => {
            if (ai == null) {
              throw new Error(
                `Undefined AI for openbookv2 open orders ${ooPks[i]}!`,
              );
            }
            const oo =
              openbookClient.program.account.openOrdersAccount.coder.accounts.decode(
                'OpenOrdersAccount',
                ai.data,
              );
            return [ooPks[i].toBase58(), oo];
          }),
        ),
      );

      accounts.forEach(
        async (a) => await a.loadOpenbookV2OpenOrders(openbookV2OosMapByOo),
      );
    }

    return accounts;
  }

  /**
   * Note: this ix doesn't settle liabs, reduce open positions, or withdraw tokens to wallet,
   * it simply closes the account. To close successfully ensure all positions are closed, or
   * use forceClose flag
   * @param group
   * @param mangoAccount
   * @param forceClose
   * @returns
   */
  public async closeMangoAccount(
    group: Group,
    mangoAccount: MangoAccount,
    forceClose = false,
  ): Promise<MangoSignatureStatus> {
    const ix = await this.program.methods
      .accountClose(forceClose)
      .accounts({
        group: group.publicKey,
        account: mangoAccount.publicKey,
        owner: (this.program.provider as AnchorProvider).wallet.publicKey,
        solDestination: mangoAccount.owner,
      })
      .instruction();

    return await this.sendAndConfirmTransactionForGroup(group, [ix]);
  }

  public async emptyAndCloseMangoAccount(
    group: Group,
    mangoAccount: MangoAccount,
  ): Promise<MangoSignatureStatus> {
    // Work on a deep cloned mango account, since we would deactivating positions
    // before deactivation reaches on-chain state in order to simplify building a fresh list
    // of healthRemainingAccounts to each subsequent ix
    const clonedMangoAccount = copy(mangoAccount);
    const instructions: TransactionInstruction[] = [];

    for (const serum3Account of clonedMangoAccount.serum3Active()) {
      const serum3Market = group.serum3MarketsMapByMarketIndex.get(
        serum3Account.marketIndex,
      )!;

      const closeOOIx = await this.serum3CloseOpenOrdersIx(
        group,
        clonedMangoAccount,
        serum3Market.serumMarketExternal,
      );
      instructions.push(closeOOIx);
      serum3Account.marketIndex =
        Serum3Orders.Serum3MarketIndexUnset as MarketIndex;
    }

    for (const pp of clonedMangoAccount.perpActive()) {
      const perpMarketIndex = pp.marketIndex;
      const perpMarket = group.getPerpMarketByMarketIndex(perpMarketIndex);
      const deactivatingPositionIx = await this.perpDeactivatePositionIx(
        group,
        clonedMangoAccount,
        perpMarketIndex,
      );
      instructions.push(deactivatingPositionIx);
      pp.marketIndex = PerpPosition.PerpMarketIndexUnset as PerpMarketIndex;
    }

    for (const tp of clonedMangoAccount.tokensActive()) {
      const bank = group.getFirstBankByTokenIndex(tp.tokenIndex);
      const withdrawIx = await this.tokenWithdrawNativeIx(
        group,
        clonedMangoAccount,
        bank.mint,
        U64_MAX_BN,
        false,
      );
      instructions.push(...withdrawIx);
      tp.tokenIndex = TokenPosition.TokenIndexUnset as TokenIndex;
    }

    const closeIx = await this.program.methods
      .accountClose(false)
      .accounts({
        group: group.publicKey,
        account: clonedMangoAccount.publicKey,
        owner: (this.program.provider as AnchorProvider).wallet.publicKey,
        solDestination: clonedMangoAccount.owner,
      })
      .instruction();
    instructions.push(closeIx);

    return await this.sendAndConfirmTransactionForGroup(group, instructions);
  }

  public async accountBuybackFeesWithMngoIx(
    group: Group,
    mangoAccount: MangoAccount,
    maxBuybackUsd?: number,
  ): Promise<TransactionInstruction> {
    maxBuybackUsd = maxBuybackUsd ?? mangoAccount.getMaxFeesBuybackUi(group);
    return await this.program.methods
      .accountBuybackFeesWithMngo(toNative(maxBuybackUsd, 6))
      .accounts({
        group: group.publicKey,
        account: mangoAccount.publicKey,
        daoAccount: group.buybackFeesSwapMangoAccount,
        mngoBank: group.getFirstBankForMngo().publicKey,
        mngoOracle: group.getFirstBankForMngo().oracle,
        feesBank: group.getFirstBankByTokenIndex(0 as TokenIndex).publicKey,
        feesOracle: group.getFirstBankByTokenIndex(0 as TokenIndex).oracle,
      })
      .instruction();
  }

  public async accountBuybackFeesWithMngo(
    group: Group,
    mangoAccount: MangoAccount,
    maxBuyback?: number,
  ): Promise<MangoSignatureStatus> {
    const ix = await this.accountBuybackFeesWithMngoIx(
      group,
      mangoAccount,
      maxBuyback,
    );
    return await this.sendAndConfirmTransactionForGroup(group, [ix]);
  }

  public async tokenDeposit(
    group: Group,
    mangoAccount: MangoAccount,
    mintPk: PublicKey,
    amount: number,
    reduceOnly = false,
  ): Promise<MangoSignatureStatus> {
    const decimals = group.getMintDecimals(mintPk);
    const nativeAmount = toNative(amount, decimals);
    return await this.tokenDepositNative(
      group,
      mangoAccount,
      mintPk,
      nativeAmount,
      reduceOnly,
    );
  }

  public async tokenDepositNative(
    group: Group,
    mangoAccount: MangoAccount,
    mintPk: PublicKey,
    nativeAmount: BN,
    reduceOnly = false,
    intoExisting = false,
  ): Promise<MangoSignatureStatus> {
    const bank = group.getFirstBankByMint(mintPk);

    const walletPk = this.walletPk;
    const tokenAccountPk = await getAssociatedTokenAddress(
      mintPk,
      walletPk,
      // Allow ATA authority to be a PDA
      true,
    );

    let wrappedSolAccount: PublicKey | undefined;
    let preInstructions: TransactionInstruction[] = [];
    let postInstructions: TransactionInstruction[] = [];
    if (mintPk.equals(NATIVE_MINT)) {
      // Generate a random seed for wrappedSolAccount.
      const seed = Keypair.generate().publicKey.toBase58().slice(0, 32);
      // Calculate a publicKey that will be controlled by the current wallet.
      wrappedSolAccount = await PublicKey.createWithSeed(
        walletPk,
        seed,
        TOKEN_PROGRAM_ID,
      );

      const lamports = nativeAmount.add(new BN(1e7));

      preInstructions = [
        SystemProgram.createAccountWithSeed({
          fromPubkey: walletPk,
          basePubkey: walletPk,
          seed,
          newAccountPubkey: wrappedSolAccount,
          lamports: lamports.toNumber(),
          space: 165,
          programId: TOKEN_PROGRAM_ID,
        }),
        createInitializeAccount3Instruction(
          wrappedSolAccount,
          NATIVE_MINT,
          walletPk,
        ),
      ];
      postInstructions = [
        createCloseAccountInstruction(wrappedSolAccount, walletPk, walletPk),
      ];
    }

    const healthRemainingAccounts: PublicKey[] =
      await this.buildHealthRemainingAccounts(
        group,
        [mangoAccount],
        [bank],
        [],
      );

    const sharedAccounts = {
      group: group.publicKey,
      account: mangoAccount.publicKey,
      bank: bank.publicKey,
      vault: bank.vault,
      oracle: bank.oracle,
      tokenAccount: wrappedSolAccount ?? tokenAccountPk,
      tokenAuthority: walletPk,
    };

    let ixBase;
    if (!intoExisting) {
      ixBase = this.program.methods
        .tokenDeposit(new BN(nativeAmount), reduceOnly)
        .accounts({
          owner: mangoAccount.owner,
          ...sharedAccounts,
        });
    } else {
      ixBase = this.program.methods
        .tokenDepositIntoExisting(new BN(nativeAmount), reduceOnly)
        .accounts(sharedAccounts);
    }

    const ix = await ixBase
      .remainingAccounts(
        healthRemainingAccounts.map(
          (pk) =>
            ({ pubkey: pk, isWritable: false, isSigner: false } as AccountMeta),
        ),
      )
      .instruction();

    return await this.sendAndConfirmTransactionForGroup(group, [
      ...preInstructions,
      ix,
      ...postInstructions,
    ]);
  }

  public async tokenWithdrawAllDepositForAllUnconfidentOrStaleOracles(
    group: Group,
    mangoAccount: MangoAccount,
  ): Promise<MangoSignatureStatus> {
    const nowSlot = await this.connection.getSlot();

    const banksToWithdrawFrom = Array.from(group.banksMapByTokenIndex.values())
      .map((banks) => banks[0])
      .filter((bank) => bank.isOracleStaleOrUnconfident(nowSlot))
      .filter((b) => mangoAccount.getTokenBalanceUi(b) > 0);

    if (banksToWithdrawFrom.length === 0) {
      throw new Error(`No stale oracle or bad confidence oracle deposits!`);
    }

    const ixs = await Promise.all(
      banksToWithdrawFrom.map((bank) => {
        return this.tokenWithdrawNativeIx(
          group,
          mangoAccount,
          bank.mint,
          U64_MAX_BN,
          false,
        );
      }),
    );

    return await this.sendAndConfirmTransactionForGroup(group, ixs.flat());
  }

  /**
   * Withdraw the entire deposit balance for a token, effectively freeing the token position
   *
   * @param group
   * @param mangoAccount
   * @param mintPk
   * @returns
   */
  public async tokenWithdrawAllDepositForMint(
    group: Group,
    mangoAccount: MangoAccount,
    mintPk: PublicKey,
  ): Promise<MangoSignatureStatus> {
    const bank = group.getFirstBankByMint(mintPk);
    const b = mangoAccount.getTokenBalance(bank).toNumber();
    if (b < 0) {
      throw new Error(`Only call this method for deposits and not borrows!`);
    }
    const ixs = await this.tokenWithdrawNativeIx(
      group,
      mangoAccount,
      mintPk,
      U64_MAX_BN,
      false,
    );

    return await this.sendAndConfirmTransactionForGroup(group, ixs);
  }

  public async tokenWithdraw(
    group: Group,
    mangoAccount: MangoAccount,
    mintPk: PublicKey,
    amount: number,
    allowBorrow: boolean,
  ): Promise<MangoSignatureStatus> {
    const nativeAmount = toNative(amount, group.getMintDecimals(mintPk));
    const ixs = await this.tokenWithdrawNativeIx(
      group,
      mangoAccount,
      mintPk,
      nativeAmount,
      allowBorrow,
    );

    return await this.sendAndConfirmTransactionForGroup(group, ixs);
  }

  public async tokenWithdrawNativeIx(
    group: Group,
    mangoAccount: MangoAccount,
    mintPk: PublicKey,
    nativeAmount: BN,
    allowBorrow: boolean,
  ): Promise<TransactionInstruction[]> {
    const bank = group.getFirstBankByMint(mintPk);

    const tokenAccountPk = await getAssociatedTokenAddress(
      bank.mint,
      mangoAccount.owner,
      true,
    );

    // ensure withdraws don't fail with missing ATAs
    const preInstructions: TransactionInstruction[] = [
      await createAssociatedTokenAccountIdempotentInstruction(
        mangoAccount.owner,
        mangoAccount.owner,
        bank.mint,
      ),
    ];

    const postInstructions: TransactionInstruction[] = [];
    if (mintPk.equals(NATIVE_MINT)) {
      postInstructions.push(
        createCloseAccountInstruction(
          tokenAccountPk,
          mangoAccount.owner,
          mangoAccount.owner,
        ),
      );
    }

    const healthRemainingAccounts: PublicKey[] =
      await this.buildHealthRemainingAccounts(
        group,
        [mangoAccount],
        [bank],
        [],
        [],
      );

    const ix = await this.program.methods
      .tokenWithdraw(new BN(nativeAmount), allowBorrow)
      .accounts({
        group: group.publicKey,
        account: mangoAccount.publicKey,
        owner: mangoAccount.owner,
        bank: bank.publicKey,
        vault: bank.vault,
        oracle: bank.oracle,
        tokenAccount: tokenAccountPk,
      })
      .remainingAccounts(
        healthRemainingAccounts.map(
          (pk) =>
            ({
              pubkey: pk,
              isWritable: false,
              isSigner: false,
            } as AccountMeta),
        ),
      )
      .instruction();

    return [...preInstructions, ix, ...postInstructions];
  }

  public async tokenWithdrawNative(
    group: Group,
    mangoAccount: MangoAccount,
    mintPk: PublicKey,
    nativeAmount: BN,
    allowBorrow: boolean,
  ): Promise<MangoSignatureStatus> {
    const ixs = await this.tokenWithdrawNativeIx(
      group,
      mangoAccount,
      mintPk,
      nativeAmount,
      allowBorrow,
    );
    return await this.sendAndConfirmTransactionForGroup(group, ixs);
  }

  // Serum

  public async serum3RegisterMarket(
    group: Group,
    serum3MarketExternalPk: PublicKey,
    baseBank: Bank,
    quoteBank: Bank,
    marketIndex: number,
    name: string,
    oraclePriceBand: number,
  ): Promise<MangoSignatureStatus> {
    const ix = await this.program.methods
      .serum3RegisterMarket(marketIndex, name, oraclePriceBand)
      .accounts({
        group: group.publicKey,
        admin: (this.program.provider as AnchorProvider).wallet.publicKey,
        serumProgram: OPENBOOK_PROGRAM_ID[this.cluster],
        serumMarketExternal: serum3MarketExternalPk,
        baseBank: baseBank.publicKey,
        quoteBank: quoteBank.publicKey,
        payer: (this.program.provider as AnchorProvider).wallet.publicKey,
      })
      .instruction();
    return await this.sendAndConfirmTransactionForGroup(group, [ix]);
  }

  public async serum3ConsumeEvents(
    group: Group,
    serum3MarketExternalPk: PublicKey,
  ): Promise<MangoSignatureStatus> {
    const serum3MarketExternal = group.serum3ExternalMarketsMap.get(
      serum3MarketExternalPk.toBase58(),
    )!;
    const ai = await this.program.provider.connection.getAccountInfo(
      serum3MarketExternal.decoded.eventQueue,
    );
    const eq = decodeEventQueue(ai!.data);
    const orderedAccounts: PublicKey[] = eq
      .map((e) => e.openOrders)
      .sort((a, b) => a.toBuffer().swap64().compare(b.toBuffer().swap64()));
    if (orderedAccounts.length == 0) {
      throw new Error(`Event queue is empty!`);
    }
    return this.sendAndConfirmTransactionForGroup(group, [
      serum3MarketExternal.makeConsumeEventsInstruction(orderedAccounts, 65535),
    ]);
  }

  public async serum3EditMarketIx(
    group: Group,
    serum3MarketIndex: MarketIndex,
    admin: PublicKey,
    reduceOnly: boolean | null,
    forceClose: boolean | null,
    name: string | null,
    oraclePriceBand: number | null,
  ): Promise<TransactionInstruction> {
    const serum3Market =
      group.serum3MarketsMapByMarketIndex.get(serum3MarketIndex);
    const ix = await this.program.methods
      .serum3EditMarket(reduceOnly, forceClose, name, oraclePriceBand)
      .accounts({
        group: group.publicKey,
        admin: admin,
        market: serum3Market?.publicKey,
      })
      .instruction();
    return ix;
  }

  public async serum3EditMarket(
    group: Group,
    serum3MarketIndex: MarketIndex,
    reduceOnly: boolean | null,
    forceClose: boolean | null,
    name: string | null,
    oraclePriceBand: number | null,
  ): Promise<MangoSignatureStatus> {
    const admin = (this.program.provider as AnchorProvider).wallet.publicKey;
    const ix = await this.serum3EditMarketIx(
      group,
      serum3MarketIndex,
      admin,
      reduceOnly,
      forceClose,
      name,
      oraclePriceBand,
    );
    return await this.sendAndConfirmTransactionForGroup(group, [ix]);
  }

  public async serum3deregisterMarket(
    group: Group,
    externalMarketPk: PublicKey,
  ): Promise<MangoSignatureStatus> {
    const serum3Market = group.serum3MarketsMapByExternal.get(
      externalMarketPk.toBase58(),
    )!;

    const marketIndexBuf = Buffer.alloc(2);
    marketIndexBuf.writeUInt16LE(serum3Market.marketIndex);
    const [indexReservation] = await PublicKey.findProgramAddress(
      [Buffer.from('Serum3Index'), group.publicKey.toBuffer(), marketIndexBuf],
      this.program.programId,
    );

    const ix = await this.program.methods
      .serum3DeregisterMarket()
      .accounts({
        group: group.publicKey,
        serumMarket: serum3Market.publicKey,
        indexReservation,
        solDestination: (this.program.provider as AnchorProvider).wallet
          .publicKey,
      })
      .instruction();
    return await this.sendAndConfirmTransactionForGroup(group, [ix]);
  }

  public async serum3GetMarkets(
    group: Group,
    baseTokenIndex?: number,
    quoteTokenIndex?: number,
  ): Promise<Serum3Market[]> {
    const bumpfbuf = Buffer.alloc(1);
    bumpfbuf.writeUInt8(255);

    const filters: MemcmpFilter[] = [
      {
        memcmp: {
          bytes: group.publicKey.toBase58(),
          offset: 8,
        },
      },
    ];

    if (baseTokenIndex) {
      const bbuf = Buffer.alloc(2);
      bbuf.writeUInt16LE(baseTokenIndex);
      filters.push({
        memcmp: {
          bytes: bs58.encode(bbuf),
          offset: 40,
        },
      });
    }

    if (quoteTokenIndex) {
      const qbuf = Buffer.alloc(2);
      qbuf.writeUInt16LE(quoteTokenIndex);
      filters.push({
        memcmp: {
          bytes: bs58.encode(qbuf),
          offset: 42,
        },
      });
    }

    return (await this.program.account.serum3Market.all(filters)).map((tuple) =>
      Serum3Market.from(tuple.publicKey, tuple.account),
    );
  }

  public async serum3CreateOpenOrders(
    group: Group,
    mangoAccount: MangoAccount,
    externalMarketPk: PublicKey,
  ): Promise<MangoSignatureStatus> {
    const serum3Market: Serum3Market = group.serum3MarketsMapByExternal.get(
      externalMarketPk.toBase58(),
    )!;

    const ix = await this.program.methods
      .serum3CreateOpenOrders()
      .accounts({
        group: group.publicKey,
        account: mangoAccount.publicKey,
        serumMarket: serum3Market.publicKey,
        serumProgram: serum3Market.serumProgram,
        serumMarketExternal: serum3Market.serumMarketExternal,
        owner: (this.program.provider as AnchorProvider).wallet.publicKey,
        payer: (this.program.provider as AnchorProvider).wallet.publicKey,
      })
      .instruction();
    return await this.sendAndConfirmTransactionForGroup(group, [ix]);
  }

  public async serum3CreateOpenOrdersIx(
    group: Group,
    mangoAccount: MangoAccount,
    externalMarketPk: PublicKey,
  ): Promise<TransactionInstruction> {
    const serum3Market: Serum3Market = group.serum3MarketsMapByExternal.get(
      externalMarketPk.toBase58(),
    )!;

    const ix = await this.program.methods
      .serum3CreateOpenOrders()
      .accounts({
        group: group.publicKey,
        account: mangoAccount.publicKey,
        serumMarket: serum3Market.publicKey,
        serumProgram: serum3Market.serumProgram,
        serumMarketExternal: serum3Market.serumMarketExternal,
        owner: (this.program.provider as AnchorProvider).wallet.publicKey,
        payer: (this.program.provider as AnchorProvider).wallet.publicKey,
      })
      .instruction();

    return ix;
  }

  public async serum3CloseOpenOrdersIx(
    group: Group,
    mangoAccount: MangoAccount,
    externalMarketPk: PublicKey,
  ): Promise<TransactionInstruction> {
    const serum3Market = group.serum3MarketsMapByExternal.get(
      externalMarketPk.toBase58(),
    )!;

    return await this.program.methods
      .serum3CloseOpenOrders()
      .accounts({
        group: group.publicKey,
        account: mangoAccount.publicKey,
        serumMarket: serum3Market.publicKey,
        serumProgram: serum3Market.serumProgram,
        serumMarketExternal: serum3Market.serumMarketExternal,
        openOrders: await serum3Market.findOoPda(
          this.programId,
          mangoAccount.publicKey,
        ),
        solDestination: (this.program.provider as AnchorProvider).wallet
          .publicKey,
      })
      .instruction();
  }

  public async serum3CloseOpenOrders(
    group: Group,
    mangoAccount: MangoAccount,
    externalMarketPk: PublicKey,
  ): Promise<MangoSignatureStatus> {
    const ix = await this.serum3CloseOpenOrdersIx(
      group,
      mangoAccount,
      externalMarketPk,
    );

    return await sendTransaction(
      this.program.provider as AnchorProvider,
      [ix],
      group.addressLookupTablesList,
      {
        postSendTxCallback: this.postSendTxCallback,
        postTxConfirmationCallback: this.postTxConfirmationCallback,
      },
    );
  }

  public async serum3LiqForceCancelOrders(
    group: Group,
    mangoAccount: MangoAccount,
    externalMarketPk: PublicKey,
    limit?: number,
  ): Promise<MangoSignatureStatus> {
    const serum3Market = group.serum3MarketsMapByExternal.get(
      externalMarketPk.toBase58(),
    )!;
    const serum3MarketExternal = group.serum3ExternalMarketsMap.get(
      externalMarketPk.toBase58(),
    )!;
    const openOrders = await serum3Market.findOoPda(
      this.programId,
      mangoAccount.publicKey,
    );

    const healthRemainingAccounts: PublicKey[] =
      await this.buildHealthRemainingAccounts(
        group,
        [mangoAccount],
        [],
        [],
        [[serum3Market, openOrders]],
      );

    const ix = await this.program.methods
      .serum3LiqForceCancelOrders(limit ?? 10)
      .accounts({
        group: group.publicKey,
        account: mangoAccount.publicKey,
        openOrders,
        serumMarket: serum3Market.publicKey,
        serumProgram: OPENBOOK_PROGRAM_ID[this.cluster],
        serumMarketExternal: serum3Market.serumMarketExternal,
        marketBids: serum3MarketExternal.bidsAddress,
        marketAsks: serum3MarketExternal.asksAddress,
        marketEventQueue: serum3MarketExternal.decoded.eventQueue,
        marketBaseVault: serum3MarketExternal.decoded.baseVault,
        marketQuoteVault: serum3MarketExternal.decoded.quoteVault,
        marketVaultSigner: await generateSerum3MarketExternalVaultSignerAddress(
          this.cluster,
          serum3Market,
          serum3MarketExternal,
        ),
        quoteBank: group.getFirstBankByTokenIndex(serum3Market.quoteTokenIndex)
          .publicKey,
        quoteVault: group.getFirstBankByTokenIndex(serum3Market.quoteTokenIndex)
          .vault,
        baseBank: group.getFirstBankByTokenIndex(serum3Market.baseTokenIndex)
          .publicKey,
        baseVault: group.getFirstBankByTokenIndex(serum3Market.baseTokenIndex)
          .vault,
      })
      .remainingAccounts(
        healthRemainingAccounts.map(
          (pk) =>
            ({ pubkey: pk, isWritable: false, isSigner: false } as AccountMeta),
        ),
      )
      .instruction();

    return await this.sendAndConfirmTransactionForGroup(group, [ix]);
  }

  public async serum3PlaceOrderIx(
    group: Group,
    mangoAccount: MangoAccount,
    externalMarketPk: PublicKey,
    side: OpenbookV2Side,
    price: number,
    size: number,
    selfTradeBehavior: Serum3SelfTradeBehavior,
    orderType: Serum3OrderType,
    clientOrderId: number,
    limit: number,
  ): Promise<TransactionInstruction[]> {
    return await this.serum3PlaceOrderV2Ix(
      group,
      mangoAccount,
      externalMarketPk,
      side,
      price,
      size,
      selfTradeBehavior,
      orderType,
      clientOrderId,
      limit,
    );
  }

  public async serum3PlaceOrderV1Ix(
    group: Group,
    mangoAccount: MangoAccount,
    externalMarketPk: PublicKey,
    side: OpenbookV2Side,
    price: number,
    size: number,
    selfTradeBehavior: Serum3SelfTradeBehavior,
    orderType: Serum3OrderType,
    clientOrderId: number,
    limit: number,
  ): Promise<TransactionInstruction[]> {
    const ixs: TransactionInstruction[] = [];
    const serum3Market = group.serum3MarketsMapByExternal.get(
      externalMarketPk.toBase58(),
    )!;

    let openOrderPk: PublicKey | undefined = undefined;
    const banks: Bank[] = [];
    const openOrdersForMarket: [Serum3Market, PublicKey][] = [];
    if (!mangoAccount.getSerum3Account(serum3Market.marketIndex)) {
      const ix = await this.serum3CreateOpenOrdersIx(
        group,
        mangoAccount,
        serum3Market.serumMarketExternal,
      );
      ixs.push(ix);
      openOrderPk = await serum3Market.findOoPda(
        this.program.programId,
        mangoAccount.publicKey,
      );
      openOrdersForMarket.push([serum3Market, openOrderPk]);
      const baseTokenIndex = serum3Market.baseTokenIndex;
      const quoteTokenIndex = serum3Market.quoteTokenIndex;
      // only include banks if no deposit has been previously made for same token
      banks.push(group.getFirstBankByTokenIndex(quoteTokenIndex));
      banks.push(group.getFirstBankByTokenIndex(baseTokenIndex));
    }

    const healthRemainingAccounts: PublicKey[] =
      await this.buildHealthRemainingAccounts(
        group,
        [mangoAccount],
        banks,
        [],
        openOrdersForMarket,
      );

    const serum3MarketExternal = group.serum3ExternalMarketsMap.get(
      externalMarketPk.toBase58(),
    )!;
    const serum3MarketExternalVaultSigner =
      await generateSerum3MarketExternalVaultSignerAddress(
        this.cluster,
        serum3Market,
        serum3MarketExternal,
      );

    const limitPrice = serum3MarketExternal.priceNumberToLots(price);
    const maxBaseQuantity = serum3MarketExternal.baseSizeNumberToLots(size);
    const isTaker = orderType !== Serum3OrderType.postOnly;
    const maxQuoteQuantity = new BN(
      Math.ceil(
        serum3MarketExternal.decoded.quoteLotSize.toNumber() *
          (1 + Math.max(serum3Market.getFeeRates(isTaker), 0)) *
          serum3MarketExternal.baseSizeNumberToLots(size).toNumber() *
          serum3MarketExternal.priceNumberToLots(price).toNumber(),
      ),
    );

    const payerTokenIndex = ((): TokenIndex => {
      if (side == OpenbookV2Side.bid) {
        return serum3Market.quoteTokenIndex;
      } else {
        return serum3Market.baseTokenIndex;
      }
    })();

    const payerBank = group.getFirstBankByTokenIndex(payerTokenIndex);
    const ix = await this.program.methods
      .serum3PlaceOrder(
        side,
        limitPrice,
        maxBaseQuantity,
        maxQuoteQuantity,
        selfTradeBehavior,
        orderType,
        new BN(clientOrderId),
        limit,
      )
      .accounts({
        group: group.publicKey,
        account: mangoAccount.publicKey,
        owner: (this.program.provider as AnchorProvider).wallet.publicKey,
        openOrders:
          openOrderPk ||
          mangoAccount.getSerum3Account(serum3Market.marketIndex)?.openOrders,
        serumMarket: serum3Market.publicKey,
        serumProgram: OPENBOOK_PROGRAM_ID[this.cluster],
        serumMarketExternal: serum3Market.serumMarketExternal,
        marketBids: serum3MarketExternal.bidsAddress,
        marketAsks: serum3MarketExternal.asksAddress,
        marketEventQueue: serum3MarketExternal.decoded.eventQueue,
        marketRequestQueue: serum3MarketExternal.decoded.requestQueue,
        marketBaseVault: serum3MarketExternal.decoded.baseVault,
        marketQuoteVault: serum3MarketExternal.decoded.quoteVault,
        marketVaultSigner: serum3MarketExternalVaultSigner,
        payerBank: payerBank.publicKey,
        payerVault: payerBank.vault,
        payerOracle: payerBank.oracle,
      })
      .remainingAccounts(
        healthRemainingAccounts.map(
          (pk) =>
            ({ pubkey: pk, isWritable: false, isSigner: false } as AccountMeta),
        ),
      )
      .instruction();

    ixs.push(ix);

    return ixs;
  }

  public async serum3PlaceOrderV2Ix(
    group: Group,
    mangoAccount: MangoAccount,
    externalMarketPk: PublicKey,
    side: OpenbookV2Side,
    price: number,
    size: number,
    selfTradeBehavior: Serum3SelfTradeBehavior,
    orderType: Serum3OrderType,
    clientOrderId: number,
    limit: number,
  ): Promise<TransactionInstruction[]> {
    const ixs: TransactionInstruction[] = [];
    const serum3Market = group.serum3MarketsMapByExternal.get(
      externalMarketPk.toBase58(),
    )!;

    let openOrderPk: PublicKey | undefined = undefined;
    const banks: Bank[] = [];
    const openOrdersForMarket: [Serum3Market, PublicKey][] = [];
    if (!mangoAccount.getSerum3Account(serum3Market.marketIndex)) {
      const ix = await this.serum3CreateOpenOrdersIx(
        group,
        mangoAccount,
        serum3Market.serumMarketExternal,
      );
      ixs.push(ix);
      openOrderPk = await serum3Market.findOoPda(
        this.program.programId,
        mangoAccount.publicKey,
      );
      openOrdersForMarket.push([serum3Market, openOrderPk]);
      const baseTokenIndex = serum3Market.baseTokenIndex;
      const quoteTokenIndex = serum3Market.quoteTokenIndex;
      // only include banks if no deposit has been previously made for same token
      banks.push(group.getFirstBankByTokenIndex(quoteTokenIndex));
      banks.push(group.getFirstBankByTokenIndex(baseTokenIndex));
    }

    const healthRemainingAccounts: PublicKey[] =
      await this.buildHealthRemainingAccounts(
<<<<<<< HEAD
        group,
        [mangoAccount],
        banks,
        [],
        openOrdersForMarket,
      );

    const serum3MarketExternal = group.serum3ExternalMarketsMap.get(
      externalMarketPk.toBase58(),
    )!;
    const serum3MarketExternalVaultSigner =
      await generateSerum3MarketExternalVaultSignerAddress(
        this.cluster,
        serum3Market,
        serum3MarketExternal,
      );

    const limitPrice = serum3MarketExternal.priceNumberToLots(price);
    const maxBaseQuantity = serum3MarketExternal.baseSizeNumberToLots(size);
    const isTaker = orderType !== Serum3OrderType.postOnly;
    const maxQuoteQuantity = new BN(
      Math.ceil(
        serum3MarketExternal.decoded.quoteLotSize.toNumber() *
          (1 + Math.max(serum3Market.getFeeRates(isTaker), 0)) *
          serum3MarketExternal.baseSizeNumberToLots(size).toNumber() *
          serum3MarketExternal.priceNumberToLots(price).toNumber(),
      ),
    );

    const payerTokenIndex = ((): TokenIndex => {
      if (side == OpenbookV2Side.bid) {
        return serum3Market.quoteTokenIndex;
      } else {
        return serum3Market.baseTokenIndex;
      }
    })();

    const receiverTokenIndex = ((): TokenIndex => {
      if (side == OpenbookV2Side.bid) {
        return serum3Market.baseTokenIndex;
      } else {
        return serum3Market.quoteTokenIndex;
      }
    })();

    const payerBank = group.getFirstBankByTokenIndex(payerTokenIndex);
    const receiverBank = group.getFirstBankByTokenIndex(receiverTokenIndex);
    const ix = await this.program.methods
      .serum3PlaceOrderV2(
        side,
        limitPrice,
        maxBaseQuantity,
        maxQuoteQuantity,
        selfTradeBehavior,
        orderType,
        new BN(clientOrderId),
        limit,
      )
      .accounts({
        group: group.publicKey,
        account: mangoAccount.publicKey,
        owner: (this.program.provider as AnchorProvider).wallet.publicKey,
        openOrders:
          openOrderPk ||
          mangoAccount.getSerum3Account(serum3Market.marketIndex)?.openOrders,
        serumMarket: serum3Market.publicKey,
        serumProgram: OPENBOOK_PROGRAM_ID[this.cluster],
        serumMarketExternal: serum3Market.serumMarketExternal,
        marketBids: serum3MarketExternal.bidsAddress,
        marketAsks: serum3MarketExternal.asksAddress,
        marketEventQueue: serum3MarketExternal.decoded.eventQueue,
        marketRequestQueue: serum3MarketExternal.decoded.requestQueue,
        marketBaseVault: serum3MarketExternal.decoded.baseVault,
        marketQuoteVault: serum3MarketExternal.decoded.quoteVault,
        marketVaultSigner: serum3MarketExternalVaultSigner,
        payerBank: payerBank.publicKey,
        payerVault: payerBank.vault,
        payerOracle: payerBank.oracle,
      })
      .remainingAccounts(
        healthRemainingAccounts.map(
          (pk) =>
            ({
              pubkey: pk,
              isWritable: receiverBank.publicKey.equals(pk) ? true : false,
              isSigner: false,
            } as AccountMeta),
        ),
      )
      .instruction();

    ixs.push(ix);

    return ixs;
  }

  public async serum3PlaceOrder(
    group: Group,
    mangoAccount: MangoAccount,
    externalMarketPk: PublicKey,
    side: OpenbookV2Side,
    price: number,
    size: number,
    selfTradeBehavior: Serum3SelfTradeBehavior,
    orderType: Serum3OrderType,
    clientOrderId: number,
    limit: number,
  ): Promise<MangoSignatureStatus> {
    const placeOrderIxs = await this.serum3PlaceOrderV2Ix(
      group,
      mangoAccount,
      externalMarketPk,
      side,
      price,
      size,
      selfTradeBehavior,
      orderType,
      clientOrderId,
      limit,
    );

    const settleIx = await this.serum3SettleFundsIx(
      group,
      mangoAccount,
      externalMarketPk,
    );

    const ixs = [...placeOrderIxs, settleIx];

    return await this.sendAndConfirmTransactionForGroup(group, ixs);
  }

  public async serum3CancelAllOrdersIx(
    group: Group,
    mangoAccount: MangoAccount,
    externalMarketPk: PublicKey,
    limit?: number,
  ): Promise<TransactionInstruction> {
    const serum3Market = group.serum3MarketsMapByExternal.get(
      externalMarketPk.toBase58(),
    )!;

    const serum3MarketExternal = group.serum3ExternalMarketsMap.get(
      externalMarketPk.toBase58(),
    )!;

    return await this.program.methods
      .serum3CancelAllOrders(limit ? limit : 10)
      .accounts({
        group: group.publicKey,
        account: mangoAccount.publicKey,
        owner: (this.program.provider as AnchorProvider).wallet.publicKey,
        openOrders: await serum3Market.findOoPda(
          this.programId,
          mangoAccount.publicKey,
        ),
        serumMarket: serum3Market.publicKey,
        serumProgram: OPENBOOK_PROGRAM_ID[this.cluster],
        serumMarketExternal: serum3Market.serumMarketExternal,
        marketBids: serum3MarketExternal.bidsAddress,
        marketAsks: serum3MarketExternal.asksAddress,
        marketEventQueue: serum3MarketExternal.decoded.eventQueue,
      })
      .instruction();
  }

  public async serum3CancelAllOrders(
    group: Group,
    mangoAccount: MangoAccount,
    externalMarketPk: PublicKey,
    limit?: number,
  ): Promise<MangoSignatureStatus> {
    const [cancelAllIx, settle] = await Promise.all([
      this.serum3CancelAllOrdersIx(
        group,
        mangoAccount,
        externalMarketPk,
        limit,
      ),
      this.serum3SettleFundsV2Ix(group, mangoAccount, externalMarketPk),
    ]);
    return await this.sendAndConfirmTransactionForGroup(group, [
      cancelAllIx,
      settle,
    ]);
  }

  public async serum3SettleFundsIx(
    group: Group,
    mangoAccount: MangoAccount,
    externalMarketPk: PublicKey,
  ): Promise<TransactionInstruction> {
    if (this.openbookFeesToDao == false) {
      throw new Error(
        `openbookFeesToDao is set to false, please use serum3SettleFundsV2Ix`,
      );
    }

    return await this.serum3SettleFundsV2Ix(
      group,
      mangoAccount,
      externalMarketPk,
    );
  }

  public async serum3SettleFundsV2Ix(
    group: Group,
    mangoAccount: MangoAccount,
    externalMarketPk: PublicKey,
  ): Promise<TransactionInstruction> {
    const serum3Market = group.serum3MarketsMapByExternal.get(
      externalMarketPk.toBase58(),
    )!;
    const serum3MarketExternal = group.serum3ExternalMarketsMap.get(
      externalMarketPk.toBase58(),
    )!;

    const [serum3MarketExternalVaultSigner, openOrderPublicKey] =
      await Promise.all([
        generateSerum3MarketExternalVaultSignerAddress(
          this.cluster,
          serum3Market,
          serum3MarketExternal,
        ),
        serum3Market.findOoPda(this.program.programId, mangoAccount.publicKey),
      ]);

    const ix = await this.program.methods
      .serum3SettleFundsV2(this.openbookFeesToDao)
      .accounts({
        v1: {
          group: group.publicKey,
          account: mangoAccount.publicKey,
          owner: (this.program.provider as AnchorProvider).wallet.publicKey,
          openOrders: openOrderPublicKey,
          serumMarket: serum3Market.publicKey,
          serumProgram: OPENBOOK_PROGRAM_ID[this.cluster],
          serumMarketExternal: serum3Market.serumMarketExternal,
          marketBaseVault: serum3MarketExternal.decoded.baseVault,
          marketQuoteVault: serum3MarketExternal.decoded.quoteVault,
          marketVaultSigner: serum3MarketExternalVaultSigner,
          quoteBank: group.getFirstBankByTokenIndex(
            serum3Market.quoteTokenIndex,
          ).publicKey,
          quoteVault: group.getFirstBankByTokenIndex(
            serum3Market.quoteTokenIndex,
          ).vault,
          baseBank: group.getFirstBankByTokenIndex(serum3Market.baseTokenIndex)
            .publicKey,
          baseVault: group.getFirstBankByTokenIndex(serum3Market.baseTokenIndex)
            .vault,
        },
        v2: {
          quoteOracle: group.getFirstBankByTokenIndex(
            serum3Market.quoteTokenIndex,
          ).oracle,
          baseOracle: group.getFirstBankByTokenIndex(
            serum3Market.baseTokenIndex,
          ).oracle,
        },
      })
      .instruction();

    return ix;
  }

  public async serum3SettleFunds(
    group: Group,
    mangoAccount: MangoAccount,
    externalMarketPk: PublicKey,
  ): Promise<MangoSignatureStatus> {
    const ix = await this.serum3SettleFundsV2Ix(
      group,
      mangoAccount,
      externalMarketPk,
    );

    return await this.sendAndConfirmTransactionForGroup(group, [ix]);
  }

  public async serum3CancelOrderIx(
    group: Group,
    mangoAccount: MangoAccount,
    externalMarketPk: PublicKey,
    side: OpenbookV2Side,
    orderId: BN,
  ): Promise<TransactionInstruction> {
    const serum3Market = group.serum3MarketsMapByExternal.get(
      externalMarketPk.toBase58(),
    )!;

    const serum3MarketExternal = group.serum3ExternalMarketsMap.get(
      externalMarketPk.toBase58(),
    )!;

    const ix = await this.program.methods
      .serum3CancelOrder(side, orderId)
      .accounts({
        group: group.publicKey,
        account: mangoAccount.publicKey,
        openOrders: mangoAccount.getSerum3Account(serum3Market.marketIndex)
          ?.openOrders,
        serumMarket: serum3Market.publicKey,
        serumProgram: OPENBOOK_PROGRAM_ID[this.cluster],
        serumMarketExternal: serum3Market.serumMarketExternal,
        marketBids: serum3MarketExternal.bidsAddress,
        marketAsks: serum3MarketExternal.asksAddress,
        marketEventQueue: serum3MarketExternal.decoded.eventQueue,
      })
      .instruction();

    return ix;
  }

  public async serum3CancelOrder(
    group: Group,
    mangoAccount: MangoAccount,
    externalMarketPk: PublicKey,
    side: OpenbookV2Side,
    orderId: BN,
  ): Promise<MangoSignatureStatus> {
    const ixs = await Promise.all([
      this.serum3CancelOrderIx(
        group,
        mangoAccount,
        externalMarketPk,
        side,
        orderId,
      ),
      this.serum3SettleFundsV2Ix(group, mangoAccount, externalMarketPk),
    ]);

    return await this.sendAndConfirmTransactionForGroup(group, ixs);
  }

  public async serum3CancelOrderByClientIdIx(
    group: Group,
    mangoAccount: MangoAccount,
    externalMarketPk: PublicKey,
    clientOrderId: BN,
  ): Promise<TransactionInstruction> {
    const serum3Market = group.serum3MarketsMapByExternal.get(
      externalMarketPk.toBase58(),
    )!;

    const serum3MarketExternal = group.serum3ExternalMarketsMap.get(
      externalMarketPk.toBase58(),
    )!;

    const ix = await this.program.methods
      .serum3CancelOrderByClientOrderId(clientOrderId)
      .accounts({
        group: group.publicKey,
        account: mangoAccount.publicKey,
        openOrders: mangoAccount.getSerum3Account(serum3Market.marketIndex)
          ?.openOrders,
        serumMarket: serum3Market.publicKey,
        serumProgram: OPENBOOK_PROGRAM_ID[this.cluster],
        serumMarketExternal: serum3Market.serumMarketExternal,
        marketBids: serum3MarketExternal.bidsAddress,
        marketAsks: serum3MarketExternal.asksAddress,
        marketEventQueue: serum3MarketExternal.decoded.eventQueue,
      })
      .instruction();

    return ix;
  }

  public async serum3CancelOrderByClientId(
    group: Group,
    mangoAccount: MangoAccount,
    externalMarketPk: PublicKey,
    clientOrderId: BN,
  ): Promise<MangoSignatureStatus> {
    const ixs = await Promise.all([
      this.serum3CancelOrderByClientIdIx(
        group,
        mangoAccount,
        externalMarketPk,
        clientOrderId,
      ),
      this.serum3SettleFundsV2Ix(group, mangoAccount, externalMarketPk),
    ]);

    return await this.sendAndConfirmTransactionForGroup(group, ixs);
  }

  // openbook v2

  public async openbookV2RegisterMarket(
    group: Group,
    openbookV2MarketExternalPk: PublicKey,
    baseBank: Bank,
    quoteBank: Bank,
    marketIndex: number,
    name: string,
    oraclePriceBand: number,
  ): Promise<MangoSignatureStatus> {
    const ix = await this.program.methods
      .openbookV2RegisterMarket(marketIndex, name, oraclePriceBand)
      .accounts({
        group: group.publicKey,
        admin: (this.program.provider as AnchorProvider).wallet.publicKey,
        openbookV2Program: OPENBOOK_V2_PROGRAM_ID[this.cluster],
        openbookV2MarketExternal: openbookV2MarketExternalPk,
        baseBank: baseBank.publicKey,
        quoteBank: quoteBank.publicKey,
        payer: (this.program.provider as AnchorProvider).wallet.publicKey,
      })
      .instruction();
    return await this.sendAndConfirmTransactionForGroup(group, [ix]);
  }

  public async openbookV2EditMarket(
    group: Group,
    openbookV2MarketIndex: MarketIndex,
    reduceOnly: boolean | null,
    forceClose: boolean | null,
    name: string | null,
    oraclePriceBand: number | null,
  ): Promise<MangoSignatureStatus> {
    const openbookV2Market = group.openbookV2MarketsMapByMarketIndex.get(
      openbookV2MarketIndex,
    );
    const ix = await this.program.methods
      .openbookV2EditMarket(reduceOnly, forceClose, name, oraclePriceBand)
      .accounts({
        group: group.publicKey,
        admin: (this.program.provider as AnchorProvider).wallet.publicKey,
        market: openbookV2Market?.publicKey,
      })
      .instruction();
    return await this.sendAndConfirmTransactionForGroup(group, [ix]);
  }

  public async openbookV2deregisterMarket(
    group: Group,
    externalMarketPk: PublicKey,
  ): Promise<MangoSignatureStatus> {
    const openbookV2Market = group.openbookV2MarketsMapByExternal.get(
      externalMarketPk.toBase58(),
    )!;

    const marketIndexBuf = Buffer.alloc(2);
    marketIndexBuf.writeUInt16LE(openbookV2Market.marketIndex);
    const [indexReservation] = await PublicKey.findProgramAddress(
      [Buffer.from('Serum3Index'), group.publicKey.toBuffer(), marketIndexBuf],
      this.program.programId,
    );

    const ix = await this.program.methods
      .openbookV2DeregisterMarket()
      .accounts({
        group: group.publicKey,
        openbookV2Market: openbookV2Market.publicKey,
        indexReservation,
        solDestination: (this.program.provider as AnchorProvider).wallet
          .publicKey,
      })
      .instruction();
    return await this.sendAndConfirmTransactionForGroup(group, [ix]);
  }

  public async openbookV2GetMarkets(
    group: Group,
    baseTokenIndex?: number,
    quoteTokenIndex?: number,
  ): Promise<OpenbookV2Market[]> {
    const bumpfbuf = Buffer.alloc(1);
    bumpfbuf.writeUInt8(255);

    const filters: MemcmpFilter[] = [
      {
        memcmp: {
          bytes: group.publicKey.toBase58(),
          offset: 8,
        },
      },
    ];

    if (baseTokenIndex) {
      const bbuf = Buffer.alloc(2);
      bbuf.writeUInt16LE(baseTokenIndex);
      filters.push({
        memcmp: {
          bytes: bs58.encode(bbuf),
          offset: 40,
        },
      });
    }

    if (quoteTokenIndex) {
      const qbuf = Buffer.alloc(2);
      qbuf.writeUInt16LE(quoteTokenIndex);
      filters.push({
        memcmp: {
          bytes: bs58.encode(qbuf),
          offset: 42,
        },
      });
    }

    return (await this.program.account.openbookV2Market.all(filters)).map(
      (tuple) => OpenbookV2Market.from(tuple.publicKey, tuple.account),
    );
  }

  public async openbookV2CreateOpenOrders(
    group: Group,
    mangoAccount: MangoAccount,
    externalMarketPk: PublicKey,
  ): Promise<MangoSignatureStatus> {
    const openbookV2Market: OpenbookV2Market =
      group.openbookV2MarketsMapByExternal.get(externalMarketPk.toBase58())!;

    const ix = await this.program.methods
      .openbookV2CreateOpenOrders()
      .accounts({
        group: group.publicKey,
        account: mangoAccount.publicKey,
        openbookV2Market: openbookV2Market.publicKey,
        openbookV2Program: openbookV2Market.openbookProgram,
        openbookV2MarketExternal: openbookV2Market.openbookMarketExternal,
        openOrdersIndexer: openbookV2Market.findOoIndexerPda(
          this.programId,
          mangoAccount.publicKey,
        ),
        openOrdersAccount: await openbookV2Market.getNextOoPda(
          this,
          openbookV2Market.openbookProgram,
          mangoAccount.publicKey,
        ),
        payer: (this.program.provider as AnchorProvider).wallet.publicKey,
        authority: (this.program.provider as AnchorProvider).wallet.publicKey,
      })
      .instruction();
    return await this.sendAndConfirmTransactionForGroup(group, [ix]);
  }

  public async openbookV2CreateOpenOrdersIx(
    group: Group,
    mangoAccount: MangoAccount,
    externalMarketPk: PublicKey,
  ): Promise<{ ix: TransactionInstruction; openOrdersAccount: PublicKey }> {
    const openbookV2Market: OpenbookV2Market =
      group.openbookV2MarketsMapByExternal.get(externalMarketPk.toBase58())!;
    const openOrdersAccount = await openbookV2Market.getNextOoPda(
      this,
      openbookV2Market.openbookProgram,
      mangoAccount.publicKey,
    );
    const ix = await this.program.methods
      .openbookV2CreateOpenOrders()
      .accounts({
        group: group.publicKey,
        account: mangoAccount.publicKey,
        openbookV2Market: openbookV2Market.publicKey,
        openbookV2Program: openbookV2Market.openbookProgram,
        openbookV2MarketExternal: openbookV2Market.openbookMarketExternal,
        openOrdersIndexer: openbookV2Market.findOoIndexerPda(
          openbookV2Market.openbookProgram,
          mangoAccount.publicKey,
        ),
        openOrdersAccount,
        payer: (this.program.provider as AnchorProvider).wallet.publicKey,
        authority: (this.program.provider as AnchorProvider).wallet.publicKey,
      })
      .instruction();

    return { ix, openOrdersAccount };
  }

  public async openbookV2CloseOpenOrdersIx(
    group: Group,
    mangoAccount: MangoAccount,
    externalMarketPk: PublicKey,
  ): Promise<TransactionInstruction> {
    const openbookV2Market = group.openbookV2MarketsMapByExternal.get(
      externalMarketPk.toBase58(),
    )!;

    const openOrders = mangoAccount.getOpenbookV2Account(
      openbookV2Market.marketIndex,
    )?.openOrders;

    if (openOrders === undefined) {
      throw new Error(
        `No open orders account for market with index ${openbookV2Market.marketIndex}!`,
      );
    }

    return await this.program.methods
      .openbookV2CloseOpenOrders()
      .accounts({
        group: group.publicKey,
        account: mangoAccount.publicKey,
        openbookV2Market: openbookV2Market.publicKey,
        openbookV2Program: openbookV2Market.openbookProgram,
        openbookV2MarketExternal: openbookV2Market.openbookMarketExternal,
        openOrdersIndexer: openbookV2Market.findOoIndexerPda(
          openbookV2Market.openbookProgram,
          mangoAccount.publicKey,
        ),
        openOrdersAccount: openOrders,
        solDestination: (this.program.provider as AnchorProvider).wallet
          .publicKey,
      })
      .instruction();
  }

  public async openbookV2CloseOpenOrders(
    group: Group,
    mangoAccount: MangoAccount,
    externalMarketPk: PublicKey,
  ): Promise<MangoSignatureStatus> {
    const ix = await this.openbookV2CloseOpenOrdersIx(
      group,
      mangoAccount,
      externalMarketPk,
    );

    return await sendTransaction(
      this.program.provider as AnchorProvider,
      [ix],
      group.addressLookupTablesList,
      {
        postSendTxCallback: this.postSendTxCallback,
      },
    );
  }

  public async openbookV2LiqForceCancelOrders(
    group: Group,
    mangoAccount: MangoAccount,
    externalMarketPk: PublicKey,
    limit?: number,
  ): Promise<MangoSignatureStatus> {
    const openbookV2Market = group.openbookV2MarketsMapByExternal.get(
      externalMarketPk.toBase58(),
    )!;
    const openbookV2MarketExternal = group.openbookV2ExternalMarketsMap.get(
      externalMarketPk.toBase58(),
    )!;
    const openOrders = mangoAccount.getOpenbookV2Account(
      openbookV2Market.marketIndex,
    )?.openOrders;

    if (openOrders === undefined) {
      throw new Error(
        `No open orders account for market with index ${openbookV2Market.marketIndex}!`,
      );
    }

    const healthRemainingAccounts: PublicKey[] =
      await this.buildHealthRemainingAccounts(
        group,
        [mangoAccount],
        [],
        [],
        [],
        [[openbookV2Market, openOrders]],
      );

    const ix = await this.program.methods
      .openbookV2LiqForceCancelOrders(limit ?? 10)
      .accounts({
        group: group.publicKey,
        account: mangoAccount.publicKey,
        openOrders,
        openbookV2Market: openbookV2Market.publicKey,
        openbookV2Program: openbookV2Market.openbookProgram,
        openbookV2MarketExternal: openbookV2Market.openbookMarketExternal,
        bids: openbookV2MarketExternal.bids,
        asks: openbookV2MarketExternal.asks,
        eventHeap: openbookV2MarketExternal.eventHeap,
        marketBaseVault: openbookV2MarketExternal.marketBaseVault,
        marketQuoteVault: openbookV2MarketExternal.marketQuoteVault,
        marketVaultSigner:
          generateOpenbookV2MarketExternalVaultSignerAddress(openbookV2Market),
        quoteBank: group.getFirstBankByTokenIndex(
          openbookV2Market.quoteTokenIndex,
        ).publicKey,
        quoteVault: group.getFirstBankByTokenIndex(
          openbookV2Market.quoteTokenIndex,
        ).vault,
        baseBank: group.getFirstBankByTokenIndex(
          openbookV2Market.baseTokenIndex,
        ).publicKey,
        baseVault: group.getFirstBankByTokenIndex(
          openbookV2Market.baseTokenIndex,
        ).vault,
      })
      .remainingAccounts(
        healthRemainingAccounts.map(
          (pk) =>
            ({ pubkey: pk, isWritable: false, isSigner: false } as AccountMeta),
        ),
      )
      .instruction();

    return await this.sendAndConfirmTransactionForGroup(group, [ix]);
  }

  public async openbookV2PlaceOrderIx(
    group: Group,
    mangoAccount: MangoAccount,
    externalMarketPk: PublicKey,
    side: OpenbookV2Side,
    price: number,
    size: number,
    selfTradeBehavior: OpenbookV2SelfTradeBehavior,
    orderType: OpenbookV2OrderType,
    clientOrderId: number,
    limit: number,
  ): Promise<TransactionInstruction[]> {
    const ixs: TransactionInstruction[] = [];
    const openbookV2Market = group.openbookV2MarketsMapByExternal.get(
      externalMarketPk.toBase58(),
    )!;

    let openOrderPk: PublicKey | undefined = undefined;
    const banks: Bank[] = [];
    const openOrdersForMarket: [OpenbookV2Market, PublicKey][] = [];
    if (!mangoAccount.getOpenbookV2Account(openbookV2Market.marketIndex)) {
      const { ix, openOrdersAccount } = await this.openbookV2CreateOpenOrdersIx(
        group,
        mangoAccount,
        openbookV2Market.openbookMarketExternal,
      );
      ixs.push(ix);
      openOrderPk = openOrdersAccount;
      openOrdersForMarket.push([openbookV2Market, openOrderPk]);
      const baseTokenIndex = openbookV2Market.baseTokenIndex;
      const quoteTokenIndex = openbookV2Market.quoteTokenIndex;
      // only include banks if no deposit has been previously made for same token
      banks.push(group.getFirstBankByTokenIndex(baseTokenIndex));
      banks.push(group.getFirstBankByTokenIndex(quoteTokenIndex));
    }

    const healthRemainingAccounts: PublicKey[] =
      await this.buildHealthRemainingAccounts(
=======
>>>>>>> d08ef26a
        group,
        [mangoAccount],
        banks,
        [],
        [],
        openOrdersForMarket,
      );

    const openbookV2MarketExternal = group.openbookV2ExternalMarketsMap.get(
      externalMarketPk.toBase58(),
    )!;
    const openbookV2MarketExternalVaultSigner =
      generateOpenbookV2MarketExternalVaultSignerAddress(openbookV2Market);

    const limitPrice = priceNumberToLots(price, openbookV2MarketExternal);
    const maxBaseQuantity = baseSizeNumberToLots(
      size,
      openbookV2MarketExternal,
    );
    const isTaker = orderType !== OpenbookV2OrderType.postOnly;
    const maxQuoteQuantity = new BN(
      Math.ceil(
        openbookV2MarketExternal.quoteLotSize.toNumber() *
          (1 + Math.max(openbookV2Market.getFeeRates(isTaker), 0)) *
          baseSizeNumberToLots(size, openbookV2MarketExternal).toNumber() *
          priceNumberToLots(price, openbookV2MarketExternal).toNumber(),
      ),
    );

    const [payerTokenIndex, receiverTokenIndex] = ((): TokenIndex[] => {
      if (side == OpenbookV2Side.bid) {
        return [
          openbookV2Market.quoteTokenIndex,
          openbookV2Market.baseTokenIndex,
        ];
      } else {
        return [
          openbookV2Market.baseTokenIndex,
          openbookV2Market.quoteTokenIndex,
        ];
      }
    })();

    const payerBank = group.getFirstBankByTokenIndex(payerTokenIndex);
    const receiverBank = group.getFirstBankByTokenIndex(receiverTokenIndex);
    const ix = await this.program.methods
      .openbookV2PlaceOrder(
        side,
        limitPrice,
        maxBaseQuantity,
        maxQuoteQuantity,
        new BN(clientOrderId),
        orderType,
        selfTradeBehavior,
        false, // reduceOnly
        new BN(0), // expiryTimestamp
        limit,
      )
      .accounts({
        group: group.publicKey,
        account: mangoAccount.publicKey,
        authority: (this.program.provider as AnchorProvider).wallet.publicKey,
        openOrders:
          openOrderPk ||
          mangoAccount.getOpenbookV2Account(openbookV2Market.marketIndex)
            ?.openOrders,
        openbookV2Market: openbookV2Market.publicKey,
        openbookV2Program: openbookV2Market.openbookProgram,
        openbookV2MarketExternal: openbookV2Market.openbookMarketExternal,
        bids: openbookV2MarketExternal.bids,
        asks: openbookV2MarketExternal.asks,
        eventHeap: openbookV2MarketExternal.eventHeap,
        marketVault:
          side == OpenbookV2Side.bid
            ? openbookV2MarketExternal.marketQuoteVault
            : openbookV2MarketExternal.marketBaseVault,
        marketVaultSigner: openbookV2MarketExternalVaultSigner,
        payerBank: payerBank.publicKey,
        payerVault: payerBank.vault,
        receiverBank: receiverBank.publicKey,
      })
      .remainingAccounts(
        healthRemainingAccounts.map(
          (pk) =>
            ({ pubkey: pk, isWritable: false, isSigner: false } as AccountMeta),
        ),
      )
      .instruction();

    ixs.push(ix);

    return ixs;
  }

  public async openbookV2PlaceOrder(
    group: Group,
    mangoAccount: MangoAccount,
    externalMarketPk: PublicKey,
    side: OpenbookV2Side,
    price: number,
    size: number,
    selfTradeBehavior: OpenbookV2SelfTradeBehavior,
    orderType: OpenbookV2OrderType,
    clientOrderId: number,
    limit: number,
  ): Promise<MangoSignatureStatus> {
    const placeOrderIxs = await this.openbookV2PlaceOrderIx(
      group,
      mangoAccount,
      externalMarketPk,
      side,
      price,
      size,
      selfTradeBehavior,
      orderType,
      clientOrderId,
      limit,
    );

    const settleIx = await this.openbookV2SettleFundsIx(
      group,
      mangoAccount,
      externalMarketPk,
    );

    const ixs = [...placeOrderIxs, settleIx];

    return await this.sendAndConfirmTransactionForGroup(group, ixs);
  }

  public async openbookV2CancelAllOrdersIx(
    group: Group,
    mangoAccount: MangoAccount,
    externalMarketPk: PublicKey,
    side?: OpenbookV2Side,
    limit?: number,
  ): Promise<TransactionInstruction> {
    const openbookV2Market = group.openbookV2MarketsMapByExternal.get(
      externalMarketPk.toBase58(),
    )!;

    const openbookV2MarketExternal = group.openbookV2ExternalMarketsMap.get(
      externalMarketPk.toBase58(),
    )!;

    const openOrders = mangoAccount.getOpenbookV2Account(
      openbookV2Market.marketIndex,
    )?.openOrders;

    if (openOrders === undefined) {
      throw new Error(
        `No open orders account for market with index ${openbookV2Market.marketIndex}!`,
      );
    }

    return await this.program.methods
      .openbookV2CancelAllOrders(limit ? limit : 10, side ? side : null)
      .accounts({
        group: group.publicKey,
        account: mangoAccount.publicKey,
        authority: (this.program.provider as AnchorProvider).wallet.publicKey,
        openOrders,
        openbookV2Market: openbookV2Market.publicKey,
        openbookV2Program: openbookV2Market.openbookProgram,
        openbookV2MarketExternal: openbookV2Market.openbookMarketExternal,
        bids: openbookV2MarketExternal.bids,
        asks: openbookV2MarketExternal.asks,
      })
      .instruction();
  }

  public async openbookV2CancelAllOrders(
    group: Group,
    mangoAccount: MangoAccount,
    externalMarketPk: PublicKey,
    side?: OpenbookV2Side,
    limit?: number,
  ): Promise<MangoSignatureStatus> {
    return await this.sendAndConfirmTransactionForGroup(group, [
      await this.openbookV2CancelAllOrdersIx(
        group,
        mangoAccount,
        externalMarketPk,
        side,
        limit,
      ),
    ]);
  }

  public async openbookV2SettleFundsIx(
    group: Group,
    mangoAccount: MangoAccount,
    externalMarketPk: PublicKey,
  ): Promise<TransactionInstruction> {
    if (this.openbookFeesToDao == false) {
      throw new Error(
        `openbookFeesToDao is set to false, please use openbookV2SettleFundsV2Ix`,
      );
    }

    return await this.openbookV2SettleFundsV2Ix(
      group,
      mangoAccount,
      externalMarketPk,
    );
  }

  public async openbookV2SettleFundsV2Ix(
    group: Group,
    mangoAccount: MangoAccount,
    externalMarketPk: PublicKey,
  ): Promise<TransactionInstruction> {
    const openbookV2Market = group.openbookV2MarketsMapByExternal.get(
      externalMarketPk.toBase58(),
    )!;
    const openbookV2MarketExternal = group.openbookV2ExternalMarketsMap.get(
      externalMarketPk.toBase58(),
    )!;
    const openOrders =
      mangoAccount.getOpenbookV2Account(openbookV2Market.marketIndex)
        ?.openOrders ??
      openbookV2Market.findOoPda(
        openbookV2Market.openbookProgram,
        mangoAccount.publicKey,
        1,
      );
    const openbookV2MarketExternalVaultSigner =
      generateOpenbookV2MarketExternalVaultSignerAddress(openbookV2Market);

    const ix = await this.program.methods
      .openbookV2SettleFunds(this.openbookFeesToDao)
      .accounts({
        group: group.publicKey,
        account: mangoAccount.publicKey,
        authority: (this.program.provider as AnchorProvider).wallet.publicKey,
        openOrders,
        openbookV2Market: openbookV2Market.publicKey,
        openbookV2Program: openbookV2Market.openbookProgram,
        openbookV2MarketExternal: openbookV2Market.openbookMarketExternal,
        marketBaseVault: openbookV2MarketExternal.marketBaseVault,
        marketQuoteVault: openbookV2MarketExternal.marketQuoteVault,
        marketVaultSigner: openbookV2MarketExternalVaultSigner,
        quoteBank: group.getFirstBankByTokenIndex(
          openbookV2Market.quoteTokenIndex,
        ).publicKey,
        quoteVault: group.getFirstBankByTokenIndex(
          openbookV2Market.quoteTokenIndex,
        ).vault,
        baseBank: group.getFirstBankByTokenIndex(
          openbookV2Market.baseTokenIndex,
        ).publicKey,
        baseVault: group.getFirstBankByTokenIndex(
          openbookV2Market.baseTokenIndex,
        ).vault,
        quoteOracle: group.getFirstBankByTokenIndex(
          openbookV2Market.quoteTokenIndex,
        ).oracle,
        baseOracle: group.getFirstBankByTokenIndex(
          openbookV2Market.baseTokenIndex,
        ).oracle,
      })
      .instruction();

    return ix;
  }

  public async openbookV2SettleFunds(
    group: Group,
    mangoAccount: MangoAccount,
    externalMarketPk: PublicKey,
  ): Promise<MangoSignatureStatus> {
    const ix = await this.openbookV2SettleFundsV2Ix(
      group,
      mangoAccount,
      externalMarketPk,
    );

    return await this.sendAndConfirmTransactionForGroup(group, [ix]);
  }

  public async openbookV2CancelOrderIx(
    group: Group,
    mangoAccount: MangoAccount,
    externalMarketPk: PublicKey,
    side: OpenbookV2Side,
    orderId: BN,
  ): Promise<TransactionInstruction> {
    const openbookV2Market = group.openbookV2MarketsMapByExternal.get(
      externalMarketPk.toBase58(),
    )!;

    const openbookV2MarketExternal = group.openbookV2ExternalMarketsMap.get(
      externalMarketPk.toBase58(),
    )!;

    const ix = await this.program.methods
      .openbookV2CancelOrder(side, orderId)
      .accounts({
        group: group.publicKey,
        account: mangoAccount.publicKey,
        authority: (this.program.provider as AnchorProvider).wallet.publicKey,
        openOrders: mangoAccount.getOpenbookV2Account(
          openbookV2Market.marketIndex,
        )?.openOrders,
        openbookV2Market: openbookV2Market.publicKey,
        openbookV2Program: openbookV2Market.openbookProgram,
        openbookV2MarketExternal: openbookV2Market.openbookMarketExternal,
        bids: openbookV2MarketExternal.bids,
        asks: openbookV2MarketExternal.asks,
      })
      .instruction();

    return ix;
  }

  public async openbookV2CancelOrder(
    group: Group,
    mangoAccount: MangoAccount,
    externalMarketPk: PublicKey,
    side: OpenbookV2Side,
    orderId: BN,
  ): Promise<MangoSignatureStatus> {
    const ixs = await Promise.all([
      this.openbookV2CancelOrderIx(
        group,
        mangoAccount,
        externalMarketPk,
        side,
        orderId,
      ),
      this.openbookV2SettleFundsV2Ix(group, mangoAccount, externalMarketPk),
    ]);

    return await this.sendAndConfirmTransactionForGroup(group, ixs);
  }

  /// perps

  public async perpCreateMarket(
    group: Group,
    oraclePk: PublicKey,
    perpMarketIndex: number,
    name: string,
    oracleConfig: OracleConfigParams,
    baseDecimals: number,
    quoteLotSize: number,
    baseLotSize: number,
    maintBaseAssetWeight: number,
    initBaseAssetWeight: number,
    maintBaseLiabWeight: number,
    initBaseLiabWeight: number,
    maintOverallAssetWeight: number,
    initOverallAssetWeight: number,
    baseLiquidationFee: number,
    makerFee: number,
    takerFee: number,
    feePenalty: number,
    minFunding: number,
    maxFunding: number,
    impactQuantity: number,
    groupInsuranceFund: boolean,
    settleFeeFlat: number,
    settleFeeAmountThreshold: number,
    settleFeeFractionLowHealth: number,
    settleTokenIndex: number,
    settlePnlLimitFactor: number,
    settlePnlLimitWindowSize: number,
    positivePnlLiquidationFee: number,
    platformLiquidationFee: number,
  ): Promise<MangoSignatureStatus> {
    const bids = new Keypair();
    const asks = new Keypair();
    const eventQueue = new Keypair();

    const bookSideSize = (this.program as any)._coder.accounts.size(
      (this.program.account.bookSide as any)._idlAccount,
    );
    const eventQueueSize = (this.program as any)._coder.accounts.size(
      (this.program.account.eventQueue as any)._idlAccount,
    );

    const ix = await this.program.methods
      .perpCreateMarket(
        perpMarketIndex,
        name,
        oracleConfig,
        baseDecimals,
        new BN(quoteLotSize),
        new BN(baseLotSize),
        maintBaseAssetWeight,
        initBaseAssetWeight,
        maintBaseLiabWeight,
        initBaseLiabWeight,
        maintOverallAssetWeight,
        initOverallAssetWeight,
        baseLiquidationFee,
        makerFee,
        takerFee,
        minFunding,
        maxFunding,
        new BN(impactQuantity),
        groupInsuranceFund,
        feePenalty,
        settleFeeFlat,
        settleFeeAmountThreshold,
        settleFeeFractionLowHealth,
        settleTokenIndex,
        settlePnlLimitFactor,
        new BN(settlePnlLimitWindowSize),
        positivePnlLiquidationFee,
        platformLiquidationFee,
      )
      .accounts({
        group: group.publicKey,
        admin: (this.program.provider as AnchorProvider).wallet.publicKey,
        oracle: oraclePk,
        bids: bids.publicKey,
        asks: asks.publicKey,
        eventQueue: eventQueue.publicKey,
        payer: (this.program.provider as AnchorProvider).wallet.publicKey,
      })
      .instruction();
    const preInstructions = [
      // book sides
      SystemProgram.createAccount({
        programId: this.program.programId,
        space: bookSideSize,
        lamports:
          await this.program.provider.connection.getMinimumBalanceForRentExemption(
            bookSideSize,
          ),
        fromPubkey: (this.program.provider as AnchorProvider).wallet.publicKey,
        newAccountPubkey: bids.publicKey,
      }),
      SystemProgram.createAccount({
        programId: this.program.programId,
        space: bookSideSize,
        lamports:
          await this.program.provider.connection.getMinimumBalanceForRentExemption(
            bookSideSize,
          ),
        fromPubkey: (this.program.provider as AnchorProvider).wallet.publicKey,
        newAccountPubkey: asks.publicKey,
      }),
      // event queue
      SystemProgram.createAccount({
        programId: this.program.programId,
        space: eventQueueSize,
        lamports:
          await this.program.provider.connection.getMinimumBalanceForRentExemption(
            eventQueueSize,
          ),
        fromPubkey: (this.program.provider as AnchorProvider).wallet.publicKey,
        newAccountPubkey: eventQueue.publicKey,
      }),
    ];
    return await this.sendAndConfirmTransactionForGroup(
      group,
      [...preInstructions, ix],
      {
        additionalSigners: [bids, asks, eventQueue],
      },
    );
  }

  public async perpEditMarket(
    group: Group,
    perpMarketIndex: PerpMarketIndex,
    params: PerpEditParams,
  ): Promise<MangoSignatureStatus> {
    const perpMarket = group.getPerpMarketByMarketIndex(perpMarketIndex);

    const ix = await this.program.methods
      .perpEditMarket(
        params.oracle,
        params.oracleConfig,
        params.baseDecimals,
        params.maintBaseAssetWeight,
        params.initBaseAssetWeight,
        params.maintBaseLiabWeight,
        params.initBaseLiabWeight,
        params.maintOverallAssetWeight,
        params.initOverallAssetWeight,
        params.baseLiquidationFee,
        params.makerFee,
        params.takerFee,
        params.minFunding,
        params.maxFunding,
        params.impactQuantity !== null ? new BN(params.impactQuantity) : null,
        params.groupInsuranceFund,
        params.feePenalty,
        params.settleFeeFlat,
        params.settleFeeAmountThreshold,
        params.settleFeeFractionLowHealth,
        params.stablePriceDelayIntervalSeconds,
        params.stablePriceDelayGrowthLimit,
        params.stablePriceGrowthLimit,
        params.settlePnlLimitFactor,
        params.settlePnlLimitWindowSize !== null
          ? new BN(params.settlePnlLimitWindowSize)
          : null,
        params.reduceOnly,
        params.resetStablePrice ?? false,
        params.positivePnlLiquidationFee,
        params.name,
        params.forceClose,
        params.platformLiquidationFee,
      )
      .accounts({
        group: group.publicKey,
        oracle: params.oracle ?? perpMarket.oracle,
        admin: (this.program.provider as AnchorProvider).wallet.publicKey,
        perpMarket: perpMarket.publicKey,
      })
      .instruction();
    return await this.sendAndConfirmTransactionForGroup(group, [ix]);
  }

  public async perpForceClosePosition(
    group: Group,
    perpMarketIndex: PerpMarketIndex,
    accountA: MangoAccount,
    accountB: MangoAccount,
  ): Promise<MangoSignatureStatus> {
    const perpMarket = group.getPerpMarketByMarketIndex(perpMarketIndex);

    const ix = await this.program.methods
      .perpForceClosePosition()
      .accounts({
        group: group.publicKey,
        perpMarket: perpMarket.publicKey,
        accountA: accountA.publicKey,
        accountB: accountB.publicKey,
        oracle: perpMarket.oracle,
      })
      .instruction();
    return await this.sendAndConfirmTransactionForGroup(group, [ix]);
  }

  public async perpCloseMarket(
    group: Group,
    perpMarketIndex: PerpMarketIndex,
  ): Promise<MangoSignatureStatus> {
    const perpMarket = group.getPerpMarketByMarketIndex(perpMarketIndex);

    const ix = await this.program.methods
      .perpCloseMarket()
      .accounts({
        group: group.publicKey,
        admin: (this.program.provider as AnchorProvider).wallet.publicKey,
        perpMarket: perpMarket.publicKey,
        bids: perpMarket.bids,
        asks: perpMarket.asks,
        eventQueue: perpMarket.eventQueue,
        solDestination: (this.program.provider as AnchorProvider).wallet
          .publicKey,
      })
      .instruction();
    return await this.sendAndConfirmTransactionForGroup(group, [ix]);
  }

  public async perpGetMarkets(group: Group): Promise<PerpMarket[]> {
    const bumpfbuf = Buffer.alloc(1);
    bumpfbuf.writeUInt8(255);

    const filters: MemcmpFilter[] = [
      {
        memcmp: {
          bytes: group.publicKey.toBase58(),
          offset: 8,
        },
      },
    ];

    return (await this.program.account.perpMarket.all(filters)).map((tuple) =>
      PerpMarket.from(tuple.publicKey, tuple.account),
    );
  }

  public async perpDeactivatePositionIx(
    group: Group,
    mangoAccount: MangoAccount,
    perpMarketIndex: PerpMarketIndex,
  ): Promise<TransactionInstruction> {
    const perpMarket = group.getPerpMarketByMarketIndex(perpMarketIndex);
    const healthRemainingAccounts: PublicKey[] =
      await this.buildHealthRemainingAccounts(group, [mangoAccount], [], []);
    return await this.program.methods
      .perpDeactivatePosition()
      .accounts({
        group: group.publicKey,
        account: mangoAccount.publicKey,
        perpMarket: perpMarket.publicKey,
        owner: (this.program.provider as AnchorProvider).wallet.publicKey,
      })
      .remainingAccounts(
        healthRemainingAccounts.map(
          (pk) =>
            ({ pubkey: pk, isWritable: false, isSigner: false } as AccountMeta),
        ),
      )
      .instruction();
  }

  public async perpDeactivatePosition(
    group: Group,
    mangoAccount: MangoAccount,
    perpMarketIndex: PerpMarketIndex,
  ): Promise<MangoSignatureStatus> {
    const ix = await this.perpDeactivatePositionIx(
      group,
      mangoAccount,
      perpMarketIndex,
    );
    return await this.sendAndConfirmTransactionForGroup(group, [ix]);
  }

  public async perpCloseAll(
    group: Group,
    mangoAccount: MangoAccount,
    slippage = 0.01, // 1%, 100bps
  ): Promise<MangoSignatureStatus> {
    if (mangoAccount.perpActive().length == 0) {
      throw new Error(`No perp positions found.`);
    }

    if (mangoAccount.perpActive().length > 8) {
      // Technically we can fit in 16, 1.6M CU, 100k CU per ix, but lets be conservative
      throw new Error(
        `Can't close more than 8 positions in one tx, due to compute usage limit.`,
      );
    }

    const hrix1 = await this.healthRegionBeginIx(group, mangoAccount);
    const ixs = await Promise.all(
      mangoAccount.perpActive().map(async (pa) => {
        const pm = group.getPerpMarketByMarketIndex(pa.marketIndex);
        const isLong = pa.basePositionLots.gt(new BN(0));

        return await this.perpPlaceOrderV2Ix(
          group,
          mangoAccount,
          pa.marketIndex,
          isLong ? PerpOrderSide.ask : PerpOrderSide.bid,
          pm.uiPrice * (isLong ? 1 - slippage : 1 + slippage), // Try to cross the spread to guarantee matching
          Math.abs(pa.getBasePositionUi(pm) * 1.01), // Send a larger size to ensure full order is closed
          undefined,
          Date.now(),
          PerpOrderType.immediateOrCancel,
          PerpSelfTradeBehavior.decrementTake,
          true, // Reduce only
          undefined,
          undefined,
        );
      }),
    );
    const hrix2 = await this.healthRegionEndIx(group, mangoAccount);

    return await this.sendAndConfirmTransactionForGroup(
      group,
      [hrix1, ...ixs, hrix2],
      {
        estimateFee: true,
      },
    );
  }

  // perpPlaceOrder ix returns an optional, custom order id,
  // but, since we use a customer tx sender, this method
  // doesn't return it
  public async perpPlaceOrder(
    group: Group,
    mangoAccount: MangoAccount,
    perpMarketIndex: PerpMarketIndex,
    side: PerpOrderSide,
    price: number,
    quantity: number,
    maxQuoteQuantity?: number,
    clientOrderId?: number,
    orderType?: PerpOrderType,
    reduceOnly?: boolean,
    expiryTimestamp?: number,
    limit?: number,
  ): Promise<MangoSignatureStatus> {
    const ix = await this.perpPlaceOrderV2Ix(
      group,
      mangoAccount,
      perpMarketIndex,
      side,
      price,
      quantity,
      maxQuoteQuantity,
      clientOrderId,
      orderType,
      PerpSelfTradeBehavior.decrementTake,
      reduceOnly,
      expiryTimestamp,
      limit,
    );

    return await this.sendAndConfirmTransactionForGroup(group, [ix]);
  }

  public async perpPlaceOrderIx(
    group: Group,
    mangoAccount: MangoAccount,
    perpMarketIndex: PerpMarketIndex,
    side: PerpOrderSide,
    price: number,
    quantity: number,
    maxQuoteQuantity?: number,
    clientOrderId?: number,
    orderType?: PerpOrderType,
    reduceOnly?: boolean,
    expiryTimestamp?: number,
    limit?: number,
  ): Promise<TransactionInstruction> {
    const perpMarket = group.getPerpMarketByMarketIndex(perpMarketIndex);
    const healthRemainingAccounts: PublicKey[] =
      await this.buildHealthRemainingAccounts(
        group,
        [mangoAccount],
        // Settlement token bank, because a position for it may be created
        [group.getFirstBankForPerpSettlement()],
        [perpMarket],
      );
    return await this.program.methods
      .perpPlaceOrder(
        side,
        perpMarket.uiPriceToLots(price),
        perpMarket.uiBaseToLots(quantity),
        maxQuoteQuantity
          ? perpMarket.uiQuoteToLots(maxQuoteQuantity)
          : I64_MAX_BN,
        new BN(clientOrderId ? clientOrderId : Date.now()),
        orderType ? orderType : PerpOrderType.limit,
        reduceOnly ? reduceOnly : false,
        new BN(expiryTimestamp ? expiryTimestamp : 0),
        limit ? limit : 10,
      )
      .accounts({
        group: group.publicKey,
        account: mangoAccount.publicKey,
        perpMarket: perpMarket.publicKey,
        bids: perpMarket.bids,
        asks: perpMarket.asks,
        eventQueue: perpMarket.eventQueue,
        oracle: perpMarket.oracle,
        owner: (this.program.provider as AnchorProvider).wallet.publicKey,
      })
      .remainingAccounts(
        healthRemainingAccounts.map(
          (pk) =>
            ({ pubkey: pk, isWritable: false, isSigner: false } as AccountMeta),
        ),
      )
      .instruction();
  }

  public async perpPlaceOrderV2Ix(
    group: Group,
    mangoAccount: MangoAccount,
    perpMarketIndex: PerpMarketIndex,
    side: PerpOrderSide,
    price: number,
    quantity: number,
    maxQuoteQuantity?: number,
    clientOrderId?: number,
    orderType?: PerpOrderType,
    selfTradeBehavior?: PerpSelfTradeBehavior,
    reduceOnly?: boolean,
    expiryTimestamp?: number,
    limit?: number,
  ): Promise<TransactionInstruction> {
    const perpMarket = group.getPerpMarketByMarketIndex(perpMarketIndex);
    const healthRemainingAccounts: PublicKey[] =
      await this.buildHealthRemainingAccounts(
        group,
        [mangoAccount],
        // Settlement token bank, because a position for it may be created
        [group.getFirstBankForPerpSettlement()],
        [perpMarket],
      );
    return await this.program.methods
      .perpPlaceOrderV2(
        side,
        perpMarket.uiPriceToLots(price),
        perpMarket.uiBaseToLots(quantity),
        maxQuoteQuantity
          ? perpMarket.uiQuoteToLots(maxQuoteQuantity)
          : I64_MAX_BN,
        new BN(clientOrderId ? clientOrderId : Date.now()),
        orderType ?? PerpOrderType.limit,
        selfTradeBehavior ?? PerpSelfTradeBehavior.decrementTake,
        reduceOnly ?? false,
        new BN(expiryTimestamp ? expiryTimestamp : 0),
        limit ?? 10,
      )
      .accounts({
        group: group.publicKey,
        account: mangoAccount.publicKey,
        perpMarket: perpMarket.publicKey,
        bids: perpMarket.bids,
        asks: perpMarket.asks,
        eventQueue: perpMarket.eventQueue,
        oracle: perpMarket.oracle,
        owner: (this.program.provider as AnchorProvider).wallet.publicKey,
      })
      .remainingAccounts(
        healthRemainingAccounts.map(
          (pk) =>
            ({ pubkey: pk, isWritable: false, isSigner: false } as AccountMeta),
        ),
      )
      .instruction();
  }

  public async perpPlaceOrderPegged(
    group: Group,
    mangoAccount: MangoAccount,
    perpMarketIndex: PerpMarketIndex,
    side: PerpOrderSide,
    priceOffset: number,
    quantity: number,
    pegLimit?: number,
    maxQuoteQuantity?: number,
    clientOrderId?: number,
    orderType?: PerpOrderType,
    reduceOnly?: boolean,
    expiryTimestamp?: number,
    limit?: number,
  ): Promise<MangoSignatureStatus> {
    const ix = await this.perpPlaceOrderPeggedV2Ix(
      group,
      mangoAccount,
      perpMarketIndex,
      side,
      priceOffset,
      quantity,
      pegLimit,
      maxQuoteQuantity,
      clientOrderId,
      orderType,
      PerpSelfTradeBehavior.decrementTake,
      reduceOnly,
      expiryTimestamp,
      limit,
    );

    return await this.sendAndConfirmTransactionForGroup(group, [ix]);
  }

  public async perpPlaceOrderPeggedIx(
    group: Group,
    mangoAccount: MangoAccount,
    perpMarketIndex: PerpMarketIndex,
    side: PerpOrderSide,
    priceOffset: number,
    quantity: number,
    pegLimit?: number,
    maxQuoteQuantity?: number,
    clientOrderId?: number,
    orderType?: PerpOrderType,
    reduceOnly?: boolean,
    expiryTimestamp?: number,
    limit?: number,
  ): Promise<TransactionInstruction> {
    const perpMarket = group.getPerpMarketByMarketIndex(perpMarketIndex);
    const healthRemainingAccounts: PublicKey[] =
      await this.buildHealthRemainingAccounts(
        group,
        [mangoAccount],
        // Settlement token bank, because a position for it may be created
        [group.getFirstBankForPerpSettlement()],
        [perpMarket],
      );
    return await this.program.methods
      .perpPlaceOrderPegged(
        side,
        perpMarket.uiPriceToLots(priceOffset),
        pegLimit ? perpMarket.uiPriceToLots(pegLimit) : new BN(-1),
        perpMarket.uiBaseToLots(quantity),
        maxQuoteQuantity
          ? perpMarket.uiQuoteToLots(maxQuoteQuantity)
          : I64_MAX_BN,
        new BN(clientOrderId ?? Date.now()),
        orderType ? orderType : PerpOrderType.limit,
        reduceOnly ? reduceOnly : false,
        new BN(expiryTimestamp ?? 0),
        limit ? limit : 10,
        -1,
      )
      .accounts({
        group: group.publicKey,
        account: mangoAccount.publicKey,
        perpMarket: perpMarket.publicKey,
        bids: perpMarket.bids,
        asks: perpMarket.asks,
        eventQueue: perpMarket.eventQueue,
        oracle: perpMarket.oracle,
        owner: (this.program.provider as AnchorProvider).wallet.publicKey,
      })
      .remainingAccounts(
        healthRemainingAccounts.map(
          (pk) =>
            ({ pubkey: pk, isWritable: false, isSigner: false } as AccountMeta),
        ),
      )
      .instruction();
  }

  public async perpPlaceOrderPeggedV2Ix(
    group: Group,
    mangoAccount: MangoAccount,
    perpMarketIndex: PerpMarketIndex,
    side: PerpOrderSide,
    priceOffset: number,
    quantity: number,
    pegLimit?: number,
    maxQuoteQuantity?: number,
    clientOrderId?: number,
    orderType?: PerpOrderType,
    selfTradeBehavior?: PerpSelfTradeBehavior,
    reduceOnly?: boolean,
    expiryTimestamp?: number,
    limit?: number,
  ): Promise<TransactionInstruction> {
    const perpMarket = group.getPerpMarketByMarketIndex(perpMarketIndex);
    const healthRemainingAccounts: PublicKey[] =
      await this.buildHealthRemainingAccounts(
        group,
        [mangoAccount],
        // Settlement token bank, because a position for it may be created
        [group.getFirstBankForPerpSettlement()],
        [perpMarket],
      );
    return await this.program.methods
      .perpPlaceOrderPeggedV2(
        side,
        perpMarket.uiPriceToLots(priceOffset),
        pegLimit ? perpMarket.uiPriceToLots(pegLimit) : new BN(-1),
        perpMarket.uiBaseToLots(quantity),
        maxQuoteQuantity
          ? perpMarket.uiQuoteToLots(maxQuoteQuantity)
          : I64_MAX_BN,
        new BN(clientOrderId ?? Date.now()),
        orderType ?? PerpOrderType.limit,
        selfTradeBehavior ?? PerpSelfTradeBehavior.decrementTake,
        reduceOnly ?? false,
        new BN(expiryTimestamp ?? 0),
        limit ?? 10,
        -1,
      )
      .accounts({
        group: group.publicKey,
        account: mangoAccount.publicKey,
        perpMarket: perpMarket.publicKey,
        bids: perpMarket.bids,
        asks: perpMarket.asks,
        eventQueue: perpMarket.eventQueue,
        oracle: perpMarket.oracle,
        owner: (this.program.provider as AnchorProvider).wallet.publicKey,
      })
      .remainingAccounts(
        healthRemainingAccounts.map(
          (pk) =>
            ({ pubkey: pk, isWritable: false, isSigner: false } as AccountMeta),
        ),
      )
      .instruction();
  }

  public async perpCancelOrderByClientOrderIdIx(
    group: Group,
    mangoAccount: MangoAccount,
    perpMarketIndex: PerpMarketIndex,
    clientOrderId: BN,
  ): Promise<TransactionInstruction> {
    const perpMarket = group.getPerpMarketByMarketIndex(perpMarketIndex);
    return await this.program.methods
      .perpCancelOrderByClientOrderId(new BN(clientOrderId))
      .accounts({
        group: group.publicKey,
        account: mangoAccount.publicKey,
        owner: (this.program.provider as AnchorProvider).wallet.publicKey,
        perpMarket: perpMarket.publicKey,
        bids: perpMarket.bids,
        asks: perpMarket.asks,
      })
      .instruction();
  }

  public async perpCancelOrderIx(
    group: Group,
    mangoAccount: MangoAccount,
    perpMarketIndex: PerpMarketIndex,
    orderId: BN,
  ): Promise<TransactionInstruction> {
    const perpMarket = group.getPerpMarketByMarketIndex(perpMarketIndex);
    return await this.program.methods
      .perpCancelOrder(new BN(orderId))
      .accounts({
        group: group.publicKey,
        account: mangoAccount.publicKey,
        owner: (this.program.provider as AnchorProvider).wallet.publicKey,
        perpMarket: perpMarket.publicKey,
        bids: perpMarket.bids,
        asks: perpMarket.asks,
      })
      .instruction();
  }

  public async perpCancelOrder(
    group: Group,
    mangoAccount: MangoAccount,
    perpMarketIndex: PerpMarketIndex,
    orderId: BN,
  ): Promise<MangoSignatureStatus> {
    const ix = await this.perpCancelOrderIx(
      group,
      mangoAccount,
      perpMarketIndex,
      orderId,
    );

    return await this.sendAndConfirmTransactionForGroup(group, [ix]);
  }

  public async perpCancelAllOrders(
    group: Group,
    mangoAccount: MangoAccount,
    perpMarketIndex: PerpMarketIndex,
    limit: number,
  ): Promise<MangoSignatureStatus> {
    const ix = await this.perpCancelAllOrdersIx(
      group,
      mangoAccount,
      perpMarketIndex,
      limit,
    );

    return await this.sendAndConfirmTransactionForGroup(group, [ix]);
  }

  public async perpCancelAllOrdersIx(
    group: Group,
    mangoAccount: MangoAccount,
    perpMarketIndex: PerpMarketIndex,
    limit: number,
  ): Promise<TransactionInstruction> {
    const perpMarket = group.getPerpMarketByMarketIndex(perpMarketIndex);
    return await this.program.methods
      .perpCancelAllOrders(limit)
      .accounts({
        group: group.publicKey,
        account: mangoAccount.publicKey,
        perpMarket: perpMarket.publicKey,
        bids: perpMarket.bids,
        asks: perpMarket.asks,
        owner: (this.program.provider as AnchorProvider).wallet.publicKey,
      })
      .instruction();
  }

  async settleAll(
    client: MangoClient,
    group: Group,
    mangoAccount: MangoAccount,
    allMangoAccounts?: MangoAccount[],
  ): Promise<MangoSignatureStatus> {
    if (!allMangoAccounts) {
      allMangoAccounts = await client.getAllMangoAccounts(group, true);
    }

    const ixs1 = new Array<TransactionInstruction>();
    // This is optimistic, since we might find the same opponent candidate for all markets,
    // and they have might not be able to settle at some point due to safety limits
    // Future: correct way to do is, to apply the settlement on a copy and then move to next position
    for (const pa of mangoAccount.perpActive()) {
      const pm = group.getPerpMarketByMarketIndex(pa.marketIndex);
      const candidates = await pm.getSettlePnlCandidates(
        client,
        group,
        allMangoAccounts,
        pa.getUnsettledPnlUi(pm) > 0 ? 'negative' : 'positive',
        2,
      );
      if (candidates.length == 0) {
        continue;
      }
      ixs1.push(
        // Takes ~250k CU
        await this.perpSettlePnlIx(
          group,
          pa.getUnsettledPnlUi(pm) > 0 ? mangoAccount : candidates[0].account,
          pa.getUnsettledPnlUi(pm) < 0 ? candidates[0].account : mangoAccount,
          mangoAccount,
          pm.perpMarketIndex,
        ),
      );
      ixs1.push(
        // Takes ~20k CU
        await this.perpSettleFeesIx(
          group,
          mangoAccount,
          pm.perpMarketIndex,
          undefined,
        ),
      );
    }

    const ixs2 = await Promise.all(
      mangoAccount.serum3Active().map((s) => {
        const serum3Market = group.getSerum3MarketByMarketIndex(s.marketIndex);
        // Takes ~65k CU
        return this.serum3SettleFundsV2Ix(
          group,
          mangoAccount,
          serum3Market.serumMarketExternal,
        );
      }),
    );

    if (
      mangoAccount.perpActive().length *
        (PERP_SETTLE_PNL_CU_LIMIT + PERP_SETTLE_FEES_CU_LIMIT) +
        mangoAccount.serum3Active().length * SERUM_SETTLE_FUNDS_CU_LIMIT >
      1600000
    ) {
      throw new Error(
        `Too many perp positions and serum open orders to settle in one tx! Please try settling individually!`,
      );
    }

    return await this.sendAndConfirmTransactionForGroup(
      group,
      [
        ComputeBudgetProgram.setComputeUnitLimit({
          units:
            mangoAccount.perpActive().length *
              (PERP_SETTLE_PNL_CU_LIMIT + PERP_SETTLE_FEES_CU_LIMIT) +
            mangoAccount.serum3Active().length * SERUM_SETTLE_FUNDS_CU_LIMIT,
        }),
        ...ixs1,
        ...ixs2,
      ],
      {
        estimateFee: true,
      },
    );
  }

  async perpSettlePnlAndFees(
    group: Group,
    profitableAccount: MangoAccount,
    unprofitableAccount: MangoAccount,
    accountToSettleFeesFor: MangoAccount,
    settler: MangoAccount,
    perpMarketIndex: PerpMarketIndex,
    maxSettleAmount?: number,
  ): Promise<MangoSignatureStatus> {
    return await this.sendAndConfirmTransactionForGroup(group, [
      ComputeBudgetProgram.setComputeUnitLimit({
        units: PERP_SETTLE_PNL_CU_LIMIT + PERP_SETTLE_FEES_CU_LIMIT,
      }),
      await this.perpSettlePnlIx(
        group,
        profitableAccount,
        unprofitableAccount,
        settler,
        perpMarketIndex,
      ),
      await this.perpSettleFeesIx(
        group,
        accountToSettleFeesFor,
        perpMarketIndex,
        maxSettleAmount,
      ),
    ]);
  }

  async perpSettlePnl(
    group: Group,
    profitableAccount: MangoAccount,
    unprofitableAccount: MangoAccount,
    settler: MangoAccount,
    perpMarketIndex: PerpMarketIndex,
  ): Promise<MangoSignatureStatus> {
    return await this.sendAndConfirmTransactionForGroup(group, [
      ComputeBudgetProgram.setComputeUnitLimit({
        units: PERP_SETTLE_PNL_CU_LIMIT,
      }),
      await this.perpSettlePnlIx(
        group,
        profitableAccount,
        unprofitableAccount,
        settler,
        perpMarketIndex,
      ),
    ]);
  }

  async perpSettlePnlIx(
    group: Group,
    profitableAccount: MangoAccount,
    unprofitableAccount: MangoAccount,
    settler: MangoAccount,
    perpMarketIndex: PerpMarketIndex,
  ): Promise<TransactionInstruction> {
    const perpMarket = group.getPerpMarketByMarketIndex(perpMarketIndex);
    const healthRemainingAccounts: PublicKey[] =
      await this.buildHealthRemainingAccounts(
        group,
        [profitableAccount, unprofitableAccount],
        [group.getFirstBankForPerpSettlement()],
        [perpMarket],
      );
    const bank = group.banksMapByTokenIndex.get(0 as TokenIndex)![0];
    return await this.program.methods
      .perpSettlePnl()
      .accounts({
        group: group.publicKey,
        accountA: profitableAccount.publicKey,
        accountB: unprofitableAccount.publicKey,
        perpMarket: perpMarket.publicKey,
        oracle: perpMarket.oracle,
        settleOracle: bank.oracle,
        settleBank: bank.publicKey,
        settler: settler.publicKey,
        settlerOwner: (this.program.provider as AnchorProvider).wallet
          .publicKey,
      })
      .remainingAccounts(
        healthRemainingAccounts.map(
          (pk) =>
            ({ pubkey: pk, isWritable: false, isSigner: false } as AccountMeta),
        ),
      )
      .instruction();
  }

  async perpSettleFees(
    group: Group,
    account: MangoAccount,
    perpMarketIndex: PerpMarketIndex,
    maxSettleAmount?: number,
  ): Promise<MangoSignatureStatus> {
    return await this.sendAndConfirmTransactionForGroup(group, [
      await this.perpSettleFeesIx(
        group,
        account,
        perpMarketIndex,
        maxSettleAmount,
      ),
    ]);
  }

  async perpSettleFeesIx(
    group: Group,
    account: MangoAccount,
    perpMarketIndex: PerpMarketIndex,
    maxSettleAmount?: number,
  ): Promise<TransactionInstruction> {
    const perpMarket = group.getPerpMarketByMarketIndex(perpMarketIndex);
    const healthRemainingAccounts: PublicKey[] =
      await this.buildHealthRemainingAccounts(
        group,
        [account], // Account must be unprofitable
        [group.getFirstBankForPerpSettlement()],
        [perpMarket],
      );
    const bank = group.banksMapByTokenIndex.get(0 as TokenIndex)![0];
    return await this.program.methods
      .perpSettleFees(
        maxSettleAmount ? toNative(maxSettleAmount, 6) : RUST_U64_MAX(),
      )
      .accounts({
        group: group.publicKey,
        account: account.publicKey,
        perpMarket: perpMarket.publicKey,
        oracle: perpMarket.oracle,
        settleOracle: bank.oracle,
        settleBank: bank.publicKey,
      })
      .remainingAccounts(
        healthRemainingAccounts.map(
          (pk) =>
            ({ pubkey: pk, isWritable: false, isSigner: false } as AccountMeta),
        ),
      )
      .instruction();
  }

  public async perpConsumeEvents(
    group: Group,
    perpMarketIndex: PerpMarketIndex,
    accounts: PublicKey[],
    limit: number,
  ): Promise<MangoSignatureStatus> {
    return await this.sendAndConfirmTransactionForGroup(group, [
      await this.perpConsumeEventsIx(group, perpMarketIndex, accounts, limit),
    ]);
  }

  public async perpConsumeEventsIx(
    group: Group,
    perpMarketIndex: PerpMarketIndex,
    accounts: PublicKey[],
    limit: number,
  ): Promise<TransactionInstruction> {
    const perpMarket = group.getPerpMarketByMarketIndex(perpMarketIndex);
    return await this.program.methods
      .perpConsumeEvents(new BN(limit))
      .accounts({
        group: group.publicKey,
        perpMarket: perpMarket.publicKey,
        eventQueue: perpMarket.eventQueue,
      })
      .remainingAccounts(
        accounts.map(
          (pk) =>
            ({ pubkey: pk, isWritable: true, isSigner: false } as AccountMeta),
        ),
      )
      .instruction();
  }

  public async perpConsumeAllEvents(
    group: Group,
    perpMarketIndex: PerpMarketIndex,
  ): Promise<void> {
    const limit = 8;
    const perpMarket = group.getPerpMarketByMarketIndex(perpMarketIndex);
    const eventQueue = await perpMarket.loadEventQueue(this);
    const unconsumedEvents = eventQueue.getUnconsumedEvents();
    while (unconsumedEvents.length > 0) {
      const events = unconsumedEvents.splice(0, limit);
      const accounts = events
        .map((ev) => {
          switch (ev.eventType) {
            case PerpEventQueue.FILL_EVENT_TYPE: {
              const fill = <FillEvent>ev;
              return [fill.maker, fill.taker];
            }
            case PerpEventQueue.OUT_EVENT_TYPE: {
              const out = <OutEvent>ev;
              return [out.owner];
            }
            case PerpEventQueue.LIQUIDATE_EVENT_TYPE:
              return [];
            default:
              throw new Error(`Unknown event with eventType ${ev.eventType}!`);
          }
        })
        .flat();

      await this.perpConsumeEvents(group, perpMarketIndex, accounts, limit);
    }
  }

  public async perpUpdateFundingIx(
    group: Group,
    perpMarket: PerpMarket,
  ): Promise<TransactionInstruction> {
    return await this.program.methods
      .perpUpdateFunding()
      .accounts({
        group: group.publicKey,
        perpMarket: perpMarket.publicKey,
        bids: perpMarket.bids,
        asks: perpMarket.asks,
        oracle: perpMarket.oracle,
      })
      .instruction();
  }

  public async marginTrade({
    group,
    mangoAccount,
    inputMintPk,
    amountIn,
    outputMintPk,
    userDefinedInstructions,
    userDefinedAlts = [],
    // margin trade is a general function
    // set flash_loan_type to FlashLoanType.swap if you desire the transaction to be recorded as a swap
    flashLoanType,
  }: {
    group: Group;
    mangoAccount: MangoAccount;
    inputMintPk: PublicKey;
    amountIn: number;
    outputMintPk: PublicKey;
    userDefinedInstructions: TransactionInstruction[];
    userDefinedAlts: AddressLookupTableAccount[];
    flashLoanType: FlashLoanType;
  }): Promise<MangoSignatureStatus> {
    const isDelegate = (
      this.program.provider as AnchorProvider
    ).wallet.publicKey.equals(mangoAccount.delegate);
    const swapExecutingWallet = isDelegate
      ? mangoAccount.delegate
      : mangoAccount.owner;

    const inputBank: Bank = group.getFirstBankByMint(inputMintPk);
    const outputBank: Bank = group.getFirstBankByMint(outputMintPk);

    const healthRemainingAccounts: PublicKey[] =
      await this.buildHealthRemainingAccounts(
        group,
        [mangoAccount],
        [inputBank, outputBank],
        [],
      );
    const parsedHealthAccounts = healthRemainingAccounts.map(
      (pk) =>
        ({
          pubkey: pk,
          isWritable: false,
          isSigner: false,
        } as AccountMeta),
    );

    /*
     * Find or create associated token accounts
     */
    const inputTokenAccountPk = await getAssociatedTokenAddress(
      inputBank.mint,
      swapExecutingWallet,
      true,
    );
    const inputTokenAccExists =
      await this.program.provider.connection.getAccountInfo(
        inputTokenAccountPk,
      );
    const preInstructions: TransactionInstruction[] = [];
    if (!inputTokenAccExists) {
      preInstructions.push(
        await createAssociatedTokenAccountIdempotentInstruction(
          swapExecutingWallet,
          swapExecutingWallet,
          inputBank.mint,
        ),
      );
    }

    const outputTokenAccountPk = await getAssociatedTokenAddress(
      outputBank.mint,
      swapExecutingWallet,
      true,
    );
    const outputTokenAccExists =
      await this.program.provider.connection.getAccountInfo(
        outputTokenAccountPk,
      );
    if (!outputTokenAccExists) {
      preInstructions.push(
        await createAssociatedTokenAccountIdempotentInstruction(
          swapExecutingWallet,
          swapExecutingWallet,
          outputBank.mint,
        ),
      );
    }

    const inputBankAccount = {
      pubkey: inputBank.publicKey,
      isWritable: true,
      isSigner: false,
    };
    const outputBankAccount = {
      pubkey: outputBank.publicKey,
      isWritable: true,
      isSigner: false,
    };
    const inputBankVault = {
      pubkey: inputBank.vault,
      isWritable: true,
      isSigner: false,
    };
    const outputBankVault = {
      pubkey: outputBank.vault,
      isWritable: true,
      isSigner: false,
    };
    const inputATA = {
      pubkey: inputTokenAccountPk,
      isWritable: true,
      isSigner: false,
    };
    const outputATA = {
      pubkey: outputTokenAccountPk,
      isWritable: false,
      isSigner: false,
    };
    const groupAM = {
      pubkey: group.publicKey,
      isWritable: false,
      isSigner: false,
    };

    const flashLoanEndIx = await this.program.methods
      .flashLoanEndV2(2, flashLoanType)
      .accounts({
        account: mangoAccount.publicKey,
        owner: (this.program.provider as AnchorProvider).wallet.publicKey,
      })
      .remainingAccounts([
        ...parsedHealthAccounts,
        inputBankVault,
        outputBankVault,
        inputATA,
        {
          isWritable: true,
          pubkey: outputTokenAccountPk,
          isSigner: false,
        },
        groupAM,
      ])
      .instruction();

    const flashLoanBeginIx = await this.program.methods
      .flashLoanBegin([
        toNative(amountIn, inputBank.mintDecimals),
        new BN(
          0,
        ) /* we don't care about borrowing the target amount, this is just a dummy */,
      ])
      .accounts({
        account: mangoAccount.publicKey,
        owner: (this.program.provider as AnchorProvider).wallet.publicKey,
        instructions: SYSVAR_INSTRUCTIONS_PUBKEY,
      })
      .remainingAccounts([
        inputBankAccount,
        outputBankAccount,
        inputBankVault,
        outputBankVault,
        inputATA,
        outputATA,
        groupAM,
      ])
      .instruction();

    return await this.sendAndConfirmTransactionForGroup(
      group,
      [
        ...preInstructions,
        flashLoanBeginIx,
        ...userDefinedInstructions,
        flashLoanEndIx,
      ],
      { alts: [...group.addressLookupTablesList, ...userDefinedAlts] },
    );
  }

  public async tokenUpdateIndexAndRate(
    group: Group,
    mintPk: PublicKey,
  ): Promise<MangoSignatureStatus> {
    return await this.sendAndConfirmTransactionForGroup(group, [
      await this.tokenUpdateIndexAndRateIx(group, mintPk),
    ]);
  }

  public async tokenUpdateIndexAndRateIx(
    group: Group,
    mintPk: PublicKey,
  ): Promise<TransactionInstruction> {
    const bank = group.getFirstBankByMint(mintPk);
    const mintInfo = group.mintInfosMapByMint.get(mintPk.toString())!;

    return await this.program.methods
      .tokenUpdateIndexAndRate()
      .accounts({
        group: group.publicKey,
        mintInfo: mintInfo.publicKey,
        oracle: mintInfo.oracle,
        instructions: SYSVAR_INSTRUCTIONS_PUBKEY,
      })
      .remainingAccounts([
        {
          pubkey: bank.publicKey,
          isWritable: true,
          isSigner: false,
        } as AccountMeta,
      ])
      .instruction();
  }

  /// liquidations

  public async liqTokenWithToken(
    group: Group,
    liqor: MangoAccount,
    liqee: MangoAccount,
    assetMintPk: PublicKey,
    liabMintPk: PublicKey,
    maxLiabTransfer: number,
  ): Promise<MangoSignatureStatus> {
    const assetBank: Bank = group.getFirstBankByMint(assetMintPk);
    const liabBank: Bank = group.getFirstBankByMint(liabMintPk);

    const healthRemainingAccounts: PublicKey[] =
      await this.buildHealthRemainingAccounts(
        group,
        [liqor, liqee],
        [assetBank, liabBank],
        [],
      );

    const parsedHealthAccounts = healthRemainingAccounts.map(
      (pk) =>
        ({
          pubkey: pk,
          isWritable:
            pk.equals(assetBank.publicKey) || pk.equals(liabBank.publicKey)
              ? true
              : false,
          isSigner: false,
        } as AccountMeta),
    );

    const ix = await this.program.methods
      .liqTokenWithToken(assetBank.tokenIndex, liabBank.tokenIndex, {
        val: I80F48.fromNumber(maxLiabTransfer).getData(),
      })
      .accounts({
        group: group.publicKey,
        liqor: liqor.publicKey,
        liqee: liqee.publicKey,
        liqorOwner: liqor.owner,
      })
      .remainingAccounts(parsedHealthAccounts)
      .instruction();

    return await this.sendAndConfirmTransactionForGroup(group, [ix]);
  }

  public async tcsTakeProfitOnDeposit(
    group: Group,
    account: MangoAccount,
    sellBank: Bank,
    buyBank: Bank,
    thresholdPrice: number,
    thresholdPriceInSellPerBuyToken: boolean,
    maxSell: number | null,
    pricePremium: number | null,
    expiryTimestamp: number | null,
  ): Promise<MangoSignatureStatus> {
    const ixs = await this.tcsTakeProfitOnDepositIx(
      group,
      account,
      sellBank,
      buyBank,
      thresholdPrice,
      thresholdPriceInSellPerBuyToken,
      maxSell,
      pricePremium,
      expiryTimestamp,
    );
    return await this.sendAndConfirmTransactionForGroup(group, ixs);
  }

  public async tcsTakeProfitOnDepositIx(
    group: Group,
    account: MangoAccount,
    sellBank: Bank,
    buyBank: Bank,
    thresholdPrice: number,
    thresholdPriceInSellPerBuyToken: boolean,
    maxSell: number | null,
    pricePremium: number | null,
    expiryTimestamp: number | null,
  ): Promise<TransactionInstruction[]> {
    if (account.getTokenBalanceUi(sellBank) < 0) {
      throw new Error(
        `Only allowed to take profits on deposits! Current balance ${account.getTokenBalanceUi(
          sellBank,
        )}`,
      );
    }

    if (!thresholdPriceInSellPerBuyToken) {
      thresholdPrice = 1 / thresholdPrice;
    }
    const thresholdPriceNativeNative = toNativeSellPerBuyTokenPrice(
      thresholdPrice,
      sellBank,
      buyBank,
    );
    const lowerLimit = 0;
    const upperLimit = thresholdPriceNativeNative;
    console.log(thresholdPriceNativeNative);

    return await this.tokenConditionalSwapCreatePremiumAuctionIx(
      group,
      account,
      sellBank,
      buyBank,
      lowerLimit,
      upperLimit,
      Number.MAX_SAFE_INTEGER,
      maxSell ?? account.getTokenBalanceUi(sellBank),
      'TakeProfitOnDeposit',
      pricePremium,
      true,
      false,
      expiryTimestamp,
      thresholdPriceInSellPerBuyToken,
      120,
      2,
      10,
    );
  }

  public async tcsStopLossOnDeposit(
    group: Group,
    account: MangoAccount,
    sellBank: Bank,
    buyBank: Bank,
    thresholdPrice: number,
    thresholdPriceInSellPerBuyToken: boolean,
    maxSell: number | null,
    pricePremium: number | null,
    expiryTimestamp: number | null,
  ): Promise<MangoSignatureStatus> {
    const ixs = await this.tcsStopLossOnDepositIx(
      group,
      account,
      sellBank,
      buyBank,
      thresholdPrice,
      thresholdPriceInSellPerBuyToken,
      maxSell,
      pricePremium,
      expiryTimestamp,
    );
    return await this.sendAndConfirmTransactionForGroup(group, ixs);
  }

  public async tcsStopLossOnDepositIx(
    group: Group,
    account: MangoAccount,
    sellBank: Bank,
    buyBank: Bank,
    thresholdPrice: number,
    thresholdPriceInSellPerBuyToken: boolean,
    maxSell: number | null,
    pricePremium: number | null,
    expiryTimestamp: number | null,
  ): Promise<TransactionInstruction[]> {
    if (account.getTokenBalanceUi(sellBank) < 0) {
      throw new Error(
        `Only allowed to set a stop loss on deposits! Current balance ${account.getTokenBalanceUi(
          sellBank,
        )}`,
      );
    }

    if (!thresholdPriceInSellPerBuyToken) {
      thresholdPrice = 1 / thresholdPrice;
    }
    const thresholdPriceNativeNative = toNativeSellPerBuyTokenPrice(
      thresholdPrice,
      sellBank,
      buyBank,
    );
    const lowerLimit = thresholdPriceNativeNative;
    const upperLimit = Number.MAX_SAFE_INTEGER;

    return await this.tokenConditionalSwapCreatePremiumAuctionIx(
      group,
      account,
      sellBank,
      buyBank,
      lowerLimit,
      upperLimit,
      Number.MAX_SAFE_INTEGER,
      maxSell ?? account.getTokenBalanceUi(sellBank),
      'StopLossOnDeposit',
      pricePremium,
      true,
      false,
      expiryTimestamp,
      thresholdPriceInSellPerBuyToken,
      120,
      2,
      10,
    );
  }

  public async tcsTakeProfitOnBorrow(
    group: Group,
    account: MangoAccount,
    sellBank: Bank,
    buyBank: Bank,
    thresholdPrice: number,
    thresholdPriceInSellPerBuyToken: boolean,
    maxBuyUi: number | null,
    pricePremium: number | null,
    allowMargin: boolean | null,
    expiryTimestamp: number | null,
  ): Promise<MangoSignatureStatus> {
    const ixs = await this.tcsTakeProfitOnBorrowIx(
      group,
      account,
      sellBank,
      buyBank,
      thresholdPrice,
      thresholdPriceInSellPerBuyToken,
      maxBuyUi,
      pricePremium,
      allowMargin,
      expiryTimestamp,
    );
    return await this.sendAndConfirmTransactionForGroup(group, ixs);
  }

  public async tcsTakeProfitOnBorrowIx(
    group: Group,
    account: MangoAccount,
    sellBank: Bank,
    buyBank: Bank,
    thresholdPrice: number,
    thresholdPriceInSellPerBuyToken: boolean,
    maxBuyUi: number | null,
    pricePremium: number | null,
    allowMargin: boolean | null,
    expiryTimestamp: number | null,
  ): Promise<TransactionInstruction[]> {
    if (account.getTokenBalanceUi(buyBank) > 0) {
      throw new Error(
        `Only allowed to take profits on borrows! Current balance ${account.getTokenBalanceUi(
          buyBank,
        )}`,
      );
    }

    if (!thresholdPriceInSellPerBuyToken) {
      thresholdPrice = 1 / thresholdPrice;
    }
    const thresholdPriceNativeNative = toNativeSellPerBuyTokenPrice(
      thresholdPrice,
      sellBank,
      buyBank,
    );
    const lowerLimit = 0;
    const upperLimit = thresholdPriceNativeNative;

    return await this.tokenConditionalSwapCreatePremiumAuctionIx(
      group,
      account,
      sellBank,
      buyBank,
      lowerLimit,
      upperLimit,
      maxBuyUi ?? -account.getTokenBalanceUi(buyBank),
      Number.MAX_SAFE_INTEGER,
      'TakeProfitOnBorrow',
      pricePremium,
      false,
      allowMargin ?? false,
      expiryTimestamp,
      thresholdPriceInSellPerBuyToken,
      120,
      2,
      10,
    );
  }

  public async tcsStopLossOnBorrow(
    group: Group,
    account: MangoAccount,
    sellBank: Bank,
    buyBank: Bank,
    thresholdPrice: number,
    thresholdPriceInSellPerBuyToken: boolean,
    maxBuyUi: number | null,
    pricePremium: number | null,
    allowMargin: boolean | null,
    expiryTimestamp: number | null,
  ): Promise<MangoSignatureStatus> {
    const ixs = await this.tcsStopLossOnBorrowIx(
      group,
      account,
      sellBank,
      buyBank,
      thresholdPrice,
      thresholdPriceInSellPerBuyToken,
      maxBuyUi,
      pricePremium,
      allowMargin,
      expiryTimestamp,
    );
    return await this.sendAndConfirmTransactionForGroup(group, ixs);
  }

  public async tcsStopLossOnBorrowIx(
    group: Group,
    account: MangoAccount,
    sellBank: Bank,
    buyBank: Bank,
    thresholdPrice: number,
    thresholdPriceInSellPerBuyToken: boolean,
    maxBuyUi: number | null,
    pricePremium: number | null,
    allowMargin: boolean | null,
    expiryTimestamp: number | null,
  ): Promise<TransactionInstruction[]> {
    if (account.getTokenBalanceUi(buyBank) > 0) {
      throw new Error(
        `Only allowed to set stop loss on borrows! Current balance ${account.getTokenBalanceUi(
          buyBank,
        )}`,
      );
    }

    if (!thresholdPriceInSellPerBuyToken) {
      thresholdPrice = 1 / thresholdPrice;
    }
    const thresholdPriceNativeNative = toNativeSellPerBuyTokenPrice(
      thresholdPrice,
      sellBank,
      buyBank,
    );
    const lowerLimit = thresholdPriceNativeNative;
    const upperLimit = Number.MAX_SAFE_INTEGER;

    return await this.tokenConditionalSwapCreatePremiumAuctionIx(
      group,
      account,
      sellBank,
      buyBank,
      lowerLimit,
      upperLimit,
      maxBuyUi ?? -account.getTokenBalanceUi(buyBank),
      Number.MAX_SAFE_INTEGER,
      'StopLossOnBorrow',
      pricePremium,
      false,
      allowMargin ?? false,
      expiryTimestamp,
      thresholdPriceInSellPerBuyToken,
      120,
      2,
      10,
    );
  }

  public async tokenConditionalSwapCreateIx(
    group: Group,
    account: MangoAccount,
    sellBank: Bank,
    buyBank: Bank,
    lowerLimitNativeNative: number,
    upperLimitNativeNative: number,
    maxBuy: number,
    maxSell: number,
    tcsIntention:
      | 'TakeProfitOnDeposit'
      | 'StopLossOnDeposit'
      | 'TakeProfitOnBorrow'
      | 'StopLossOnBorrow'
      | null,
    pricePremium: number | null,
    allowCreatingDeposits: boolean,
    allowCreatingBorrows: boolean,
    expiryTimestamp: number | null,
    displayPriceInSellTokenPerBuyToken: boolean,
  ): Promise<TransactionInstruction[]> {
    const maxBuyNative =
      maxBuy == Number.MAX_SAFE_INTEGER
        ? U64_MAX_BN
        : toNative(maxBuy, buyBank.mintDecimals);
    const maxSellNative =
      maxSell == Number.MAX_SAFE_INTEGER
        ? U64_MAX_BN
        : toNative(maxSell, sellBank.mintDecimals);
    pricePremium = TokenConditionalSwap.computePremium(
      group,
      buyBank,
      sellBank,
      maxBuyNative,
      maxSellNative,
      maxBuy,
      maxSell,
    );
    const pricePremiumRate = pricePremium / 100;

    let intention: TokenConditionalSwapIntention;
    switch (tcsIntention) {
      case 'StopLossOnBorrow':
      case 'StopLossOnDeposit':
        intention = TokenConditionalSwapIntention.stopLoss;
        break;
      case 'TakeProfitOnBorrow':
      case 'TakeProfitOnDeposit':
        intention = TokenConditionalSwapIntention.takeProfit;
        break;
      default:
        intention = TokenConditionalSwapIntention.unknown;
        break;
    }

    return await this.tokenConditionalSwapCreateRawIx(
      group,
      account,
      buyBank.mint,
      sellBank.mint,
      maxBuyNative,
      maxSellNative,
      expiryTimestamp,
      lowerLimitNativeNative,
      upperLimitNativeNative,
      pricePremiumRate,
      allowCreatingDeposits,
      allowCreatingBorrows,
      displayPriceInSellTokenPerBuyToken
        ? TokenConditionalSwapDisplayPriceStyle.sellTokenPerBuyToken
        : TokenConditionalSwapDisplayPriceStyle.buyTokenPerSellToken,
      intention,
    );
  }

  public async tokenConditionalSwapCreate(
    group: Group,
    account: MangoAccount,
    sellBank: Bank,
    buyBank: Bank,
    lowerLimitNativeNative: number,
    upperLimitNativeNative: number,
    maxBuy: number,
    maxSell: number,
    tcsIntention:
      | 'TakeProfitOnDeposit'
      | 'StopLossOnDeposit'
      | 'TakeProfitOnBorrow'
      | 'StopLossOnBorrow'
      | null,
    pricePremium: number | null,
    allowCreatingDeposits: boolean,
    allowCreatingBorrows: boolean,
    expiryTimestamp: number | null,
    displayPriceInSellTokenPerBuyToken: boolean,
  ): Promise<MangoSignatureStatus> {
    const maxBuyNative =
      maxBuy == Number.MAX_SAFE_INTEGER
        ? U64_MAX_BN
        : toNative(maxBuy, buyBank.mintDecimals);
    const maxSellNative =
      maxSell == Number.MAX_SAFE_INTEGER
        ? U64_MAX_BN
        : toNative(maxSell, sellBank.mintDecimals);
    pricePremium = TokenConditionalSwap.computePremium(
      group,
      buyBank,
      sellBank,
      maxBuyNative,
      maxSellNative,
      maxBuy,
      maxSell,
    );
    const pricePremiumRate = pricePremium > 0 ? pricePremium / 100 : 0.03;

    let intention: TokenConditionalSwapIntention;
    switch (tcsIntention) {
      case 'StopLossOnBorrow':
      case 'StopLossOnDeposit':
        intention = TokenConditionalSwapIntention.stopLoss;
        break;
      case 'TakeProfitOnBorrow':
      case 'TakeProfitOnDeposit':
        intention = TokenConditionalSwapIntention.takeProfit;
        break;
      default:
        intention = TokenConditionalSwapIntention.unknown;
        break;
    }

    return await this.tokenConditionalSwapCreateRaw(
      group,
      account,
      buyBank.mint,
      sellBank.mint,
      maxBuyNative,
      maxSellNative,
      expiryTimestamp,
      lowerLimitNativeNative,
      upperLimitNativeNative,
      pricePremiumRate,
      allowCreatingDeposits,
      allowCreatingBorrows,
      displayPriceInSellTokenPerBuyToken
        ? TokenConditionalSwapDisplayPriceStyle.sellTokenPerBuyToken
        : TokenConditionalSwapDisplayPriceStyle.buyTokenPerSellToken,
      intention,
    );
  }

  public async tokenConditionalSwapCreateLinearAuctionIx(
    group: Group,
    account: MangoAccount,
    sellBank: Bank,
    buyBank: Bank,
    priceStart: number,
    priceEnd: number,
    maxBuy: number,
    maxSell: number,
    allowCreatingDeposits: boolean,
    allowCreatingBorrows: boolean,
    displayPriceInSellTokenPerBuyToken: boolean,
    startTimestamp: number,
    durationSeconds: number,
    expiryTimestamp: number | null,
  ): Promise<TransactionInstruction[]> {
    let maxBuyNative, maxSellNative;
    if (maxBuy == Number.MAX_SAFE_INTEGER) {
      maxBuyNative = U64_MAX_BN;
    } else {
      maxBuyNative = toNative(maxBuy, buyBank.mintDecimals);
    }
    if (maxSell == Number.MAX_SAFE_INTEGER) {
      maxSellNative = U64_MAX_BN;
    } else {
      maxSellNative = toNative(maxSell, sellBank.mintDecimals);
    }

    const priceStartNative = toNativeSellPerBuyTokenPrice(
      priceStart,
      sellBank,
      buyBank,
    );
    const priceEndNative = toNativeSellPerBuyTokenPrice(
      priceEnd,
      sellBank,
      buyBank,
    );

    const tcsIx = await this.program.methods
      .tokenConditionalSwapCreateLinearAuction(
        maxBuyNative,
        maxSellNative,
        expiryTimestamp !== null ? new BN(expiryTimestamp) : U64_MAX_BN,
        priceStartNative,
        priceEndNative,
        allowCreatingDeposits,
        allowCreatingBorrows,
        displayPriceInSellTokenPerBuyToken
          ? TokenConditionalSwapDisplayPriceStyle.sellTokenPerBuyToken
          : TokenConditionalSwapDisplayPriceStyle.buyTokenPerSellToken,
        new BN(startTimestamp),
        new BN(durationSeconds),
      )
      .accounts({
        group: group.publicKey,
        account: account.publicKey,
        authority: (this.program.provider as AnchorProvider).wallet.publicKey,
        buyBank: buyBank.publicKey,
        sellBank: sellBank.publicKey,
      })
      .instruction();

    const ixs: TransactionInstruction[] = [];
    if (account.tokenConditionalSwaps.length == 0) {
      ixs.push(
        await this.accountExpandV2Ix(
          group,
          account,
          account.tokens.length,
          account.serum3.length,
          account.perps.length,
          account.perpOpenOrders.length,
          DEFAULT_TOKEN_CONDITIONAL_SWAP_COUNT,
        ),
      );
    }
    ixs.push(tcsIx);

    return ixs;
  }

  public async tokenConditionalSwapCreateLinearAuction(
    group: Group,
    account: MangoAccount,
    sellBank: Bank,
    buyBank: Bank,
    priceStart: number,
    priceEnd: number,
    maxBuy: number,
    maxSell: number,
    allowCreatingDeposits: boolean,
    allowCreatingBorrows: boolean,
    displayPriceInSellTokenPerBuyToken: boolean,
    startTimestamp: number,
    durationSeconds: number,
    expiryTimestamp: number | null,
  ): Promise<MangoSignatureStatus> {
    const ixs = await this.tokenConditionalSwapCreateLinearAuctionIx(
      group,
      account,
      sellBank,
      buyBank,
      priceStart,
      priceEnd,
      maxBuy,
      maxSell,
      allowCreatingDeposits,
      allowCreatingBorrows,
      displayPriceInSellTokenPerBuyToken,
      startTimestamp,
      durationSeconds,
      expiryTimestamp,
    );
    return await this.sendAndConfirmTransactionForGroup(group, ixs);
  }

  public async tokenConditionalSwapCreatePremiumAuctionIx(
    group: Group,
    account: MangoAccount,
    sellBank: Bank,
    buyBank: Bank,
    lowerLimitNative: number,
    upperLimitNative: number,
    maxBuy: number,
    maxSell: number,
    tcsIntention:
      | 'TakeProfitOnDeposit'
      | 'StopLossOnDeposit'
      | 'TakeProfitOnBorrow'
      | 'StopLossOnBorrow'
      | null,
    maxPricePremiumPercent: number | null,
    allowCreatingDeposits: boolean,
    allowCreatingBorrows: boolean,
    expiryTimestamp: number | null,
    displayPriceInSellTokenPerBuyToken: boolean,
    durationSeconds,
    premiumMultiplier = 1,
    extraPricePremiumBps = 0,
  ): Promise<TransactionInstruction[]> {
    let maxBuyNative, maxSellNative, buyAmountInUsd, sellAmountInUsd;
    if (maxBuy == Number.MAX_SAFE_INTEGER) {
      maxBuyNative = U64_MAX_BN;
    } else {
      buyAmountInUsd = maxBuy * buyBank.uiPrice;
      maxBuyNative = toNative(maxBuy, buyBank.mintDecimals);
    }
    if (maxSell == Number.MAX_SAFE_INTEGER) {
      maxSellNative = U64_MAX_BN;
    } else {
      sellAmountInUsd = maxSell * sellBank.uiPrice;
      maxSellNative = toNative(maxSell, sellBank.mintDecimals);
    }

    // Used for computing optimal premium
    let liqorTcsChunkSizeInUsd = Math.min(buyAmountInUsd, sellAmountInUsd);
    if (liqorTcsChunkSizeInUsd > 5000) {
      liqorTcsChunkSizeInUsd = 5000;
    }
    // For small TCS swaps, reduce chunk size to 1000 USD
    else {
      liqorTcsChunkSizeInUsd = 1000;
    }

    // TODO: The max premium should likely be computed differently
    if (!maxPricePremiumPercent) {
      const buyTokenPriceImpact = group.getPriceImpactByTokenIndex(
        buyBank.tokenIndex,
        liqorTcsChunkSizeInUsd,
      );
      const sellTokenPriceImpact = group.getPriceImpactByTokenIndex(
        sellBank.tokenIndex,
        liqorTcsChunkSizeInUsd,
      );

      if (buyTokenPriceImpact <= 0 || sellTokenPriceImpact <= 0) {
        throw new Error(
          `Error compitong slippage/premium for token conditional swap!`,
        );
      }

      maxPricePremiumPercent =
        ((1 + buyTokenPriceImpact / 100) * (1 + sellTokenPriceImpact / 100) -
          1) *
        100;
    }
    let maxPricePremiumRate = maxPricePremiumPercent / 100;
    maxPricePremiumRate =
      maxPricePremiumRate * premiumMultiplier + extraPricePremiumBps / 10000;

    let intention: TokenConditionalSwapIntention;
    switch (tcsIntention) {
      case 'StopLossOnBorrow':
      case 'StopLossOnDeposit':
        intention = TokenConditionalSwapIntention.stopLoss;
        break;
      case 'TakeProfitOnBorrow':
      case 'TakeProfitOnDeposit':
        intention = TokenConditionalSwapIntention.takeProfit;
        break;
      default:
        intention = TokenConditionalSwapIntention.unknown;
        break;
    }

    const tcsIx = await this.program.methods
      .tokenConditionalSwapCreatePremiumAuction(
        maxBuyNative,
        maxSellNative,
        expiryTimestamp !== null ? new BN(expiryTimestamp) : U64_MAX_BN,
        lowerLimitNative,
        upperLimitNative,
        maxPricePremiumRate,
        allowCreatingDeposits,
        allowCreatingBorrows,
        displayPriceInSellTokenPerBuyToken
          ? TokenConditionalSwapDisplayPriceStyle.sellTokenPerBuyToken
          : TokenConditionalSwapDisplayPriceStyle.buyTokenPerSellToken,
        intention,
        new BN(durationSeconds),
      )
      .accounts({
        group: group.publicKey,
        account: account.publicKey,
        authority: (this.program.provider as AnchorProvider).wallet.publicKey,
        buyBank: buyBank.publicKey,
        sellBank: sellBank.publicKey,
      })
      .instruction();

    const ixs: TransactionInstruction[] = [];
    if (account.tokenConditionalSwaps.length == 0) {
      ixs.push(
        await this.accountExpandV2Ix(
          group,
          account,
          account.tokens.length,
          account.serum3.length,
          account.perps.length,
          account.perpOpenOrders.length,
          DEFAULT_TOKEN_CONDITIONAL_SWAP_COUNT,
        ),
      );
    }
    ixs.push(tcsIx);

    return ixs;
  }
  public async tokenConditionalSwapCreatePremiumAuction(
    group: Group,
    account: MangoAccount,
    sellBank: Bank,
    buyBank: Bank,
    lowerLimit: number,
    upperLimit: number,
    maxBuy: number,
    maxSell: number,
    tcsIntention:
      | 'TakeProfitOnDeposit'
      | 'StopLossOnDeposit'
      | 'TakeProfitOnBorrow'
      | 'StopLossOnBorrow'
      | null,
    maxPricePremiumPercent: number | null,
    allowCreatingDeposits: boolean,
    allowCreatingBorrows: boolean,
    expiryTimestamp: number | null,
    displayPriceInSellTokenPerBuyToken: boolean,
    durationSeconds: number,
  ): Promise<MangoSignatureStatus> {
    const ixs = await this.tokenConditionalSwapCreatePremiumAuctionIx(
      group,
      account,
      sellBank,
      buyBank,
      lowerLimit,
      upperLimit,
      maxBuy,
      maxSell,
      tcsIntention,
      maxPricePremiumPercent,
      allowCreatingDeposits,
      allowCreatingBorrows,
      expiryTimestamp,
      displayPriceInSellTokenPerBuyToken,
      durationSeconds,
    );
    return await this.sendAndConfirmTransactionForGroup(group, ixs);
  }

  public async tokenConditionalSwapCreateRaw(
    group: Group,
    account: MangoAccount,
    buyMintPk: PublicKey,
    sellMintPk: PublicKey,
    maxBuy: BN,
    maxSell: BN,
    expiryTimestamp: number | null,
    priceLowerLimit: number,
    priceUpperLimit: number,
    pricePremiumRate: number,
    allowCreatingDeposits: boolean,
    allowCreatingBorrows: boolean,
    priceDisplayStyle: TokenConditionalSwapDisplayPriceStyle,
    intention: TokenConditionalSwapIntention,
  ): Promise<MangoSignatureStatus> {
    const ixs = await this.tokenConditionalSwapCreateRawIx(
      group,
      account,
      buyMintPk,
      sellMintPk,
      maxBuy,
      maxSell,
      expiryTimestamp,
      priceLowerLimit,
      priceUpperLimit,
      pricePremiumRate,
      allowCreatingDeposits,
      allowCreatingBorrows,
      priceDisplayStyle,
      intention,
    );
    return await this.sendAndConfirmTransactionForGroup(group, ixs);
  }

  public async tokenConditionalSwapCreateRawIx(
    group: Group,
    account: MangoAccount,
    buyMintPk: PublicKey,
    sellMintPk: PublicKey,
    maxBuy: BN,
    maxSell: BN,
    expiryTimestamp: number | null,
    priceLowerLimit: number,
    priceUpperLimit: number,
    pricePremiumRate: number,
    allowCreatingDeposits: boolean,
    allowCreatingBorrows: boolean,
    priceDisplayStyle: TokenConditionalSwapDisplayPriceStyle,
    intention: TokenConditionalSwapIntention,
  ): Promise<TransactionInstruction[]> {
    const buyBank: Bank = group.getFirstBankByMint(buyMintPk);
    const sellBank: Bank = group.getFirstBankByMint(sellMintPk);
    const tcsIx = await this.program.methods
      .tokenConditionalSwapCreateV2(
        maxBuy,
        maxSell,
        expiryTimestamp !== null ? new BN(expiryTimestamp) : U64_MAX_BN,
        priceLowerLimit,
        priceUpperLimit,
        pricePremiumRate,
        allowCreatingDeposits,
        allowCreatingBorrows,
        priceDisplayStyle,
        intention,
      )
      .accounts({
        group: group.publicKey,
        account: account.publicKey,
        authority: (this.program.provider as AnchorProvider).wallet.publicKey,
        buyBank: buyBank.publicKey,
        sellBank: sellBank.publicKey,
      })
      .instruction();

    const ixs: TransactionInstruction[] = [];
    if (account.tokenConditionalSwaps.length == 0) {
      ixs.push(
        await this.accountExpandV2Ix(
          group,
          account,
          account.tokens.length,
          account.serum3.length,
          account.perps.length,
          account.perpOpenOrders.length,
          DEFAULT_TOKEN_CONDITIONAL_SWAP_COUNT,
        ),
      );
    }
    ixs.push(tcsIx);

    return ixs;
  }

  public async tokenConditionalSwapCancelIx(
    group: Group,
    account: MangoAccount,
    tokenConditionalSwapId: BN,
  ): Promise<TransactionInstruction> {
    const tokenConditionalSwapIndex = account.tokenConditionalSwaps.findIndex(
      (tcs) => tcs.id.eq(tokenConditionalSwapId),
    );
    if (tokenConditionalSwapIndex == -1) {
      throw new Error('tcs with id not found');
    }
    const tcs = account.tokenConditionalSwaps[tokenConditionalSwapIndex];

    const buyBank = group.banksMapByTokenIndex.get(tcs.buyTokenIndex)![0];
    const sellBank = group.banksMapByTokenIndex.get(tcs.sellTokenIndex)![0];

    return this.program.methods
      .tokenConditionalSwapCancel(
        tokenConditionalSwapIndex,
        new BN(tokenConditionalSwapId),
      )
      .accounts({
        group: group.publicKey,
        account: account.publicKey,
        authority: (this.program.provider as AnchorProvider).wallet.publicKey,
        buyBank: buyBank.publicKey,
        sellBank: sellBank.publicKey,
      })
      .instruction();
  }

  public async tokenConditionalSwapCancel(
    group: Group,
    account: MangoAccount,
    tokenConditionalSwapId: BN,
  ): Promise<MangoSignatureStatus> {
    const ix = await this.tokenConditionalSwapCancelIx(
      group,
      account,
      tokenConditionalSwapId,
    );
    return await this.sendAndConfirmTransactionForGroup(group, [ix]);
  }

  public async tokenConditionalSwapCancelAll(
    group: Group,
    account: MangoAccount,
  ): Promise<MangoSignatureStatus> {
    const ixs = await Promise.all(
      account.tokenConditionalSwaps
        .filter((tcs) => tcs.isConfigured)
        .map(async (tcs, i) => {
          const buyBank = group.banksMapByTokenIndex.get(tcs.buyTokenIndex)![0];
          const sellBank = group.banksMapByTokenIndex.get(
            tcs.sellTokenIndex,
          )![0];
          return await this.program.methods
            .tokenConditionalSwapCancel(i, new BN(tcs.id))
            .accounts({
              group: group.publicKey,
              account: account.publicKey,
              authority: (this.program.provider as AnchorProvider).wallet
                .publicKey,
              buyBank: buyBank.publicKey,
              sellBank: sellBank.publicKey,
            })
            .instruction();
        }),
    );

    return await this.sendAndConfirmTransactionForGroup(group, ixs);
  }

  public async tokenConditionalSwapTrigger(
    group: Group,
    liqee: MangoAccount,
    liqor: MangoAccount,
    tokenConditionalSwapId: BN,
    maxBuyTokenToLiqee: number,
    maxSellTokenToLiqor: number,
  ): Promise<MangoSignatureStatus> {
    const ix = await this.tokenConditionalSwapTriggerIx(
      group,
      liqee,
      liqor,
      tokenConditionalSwapId,
      maxBuyTokenToLiqee,
      maxSellTokenToLiqor,
    );

    return await this.sendAndConfirmTransactionForGroup(group, [ix]);
  }

  public async tokenConditionalSwapTriggerIx(
    group: Group,
    liqee: MangoAccount,
    liqor: MangoAccount,
    tokenConditionalSwapId: BN,
    maxBuyTokenToLiqee: number,
    maxSellTokenToLiqor: number,
  ): Promise<TransactionInstruction> {
    const tokenConditionalSwapIndex = liqee.tokenConditionalSwaps.findIndex(
      (tcs) => tcs.id.eq(tokenConditionalSwapId),
    );
    if (tokenConditionalSwapIndex == -1) {
      throw new Error('tcs with id not found');
    }
    const tcs = liqee.tokenConditionalSwaps[tokenConditionalSwapIndex];

    const buyBank = group.banksMapByTokenIndex.get(tcs.buyTokenIndex)![0];
    const sellBank = group.banksMapByTokenIndex.get(tcs.sellTokenIndex)![0];

    const healthRemainingAccounts: PublicKey[] =
      await this.buildHealthRemainingAccounts(
        group,
        [liqor, liqee],
        [buyBank, sellBank],
        [],
      );

    const parsedHealthAccounts = healthRemainingAccounts.map(
      (pk) =>
        ({
          pubkey: pk,
          isWritable:
            pk.equals(buyBank.publicKey) || pk.equals(sellBank.publicKey)
              ? true
              : false,
          isSigner: false,
        } as AccountMeta),
    );

    return this.program.methods
      .tokenConditionalSwapTrigger(
        tokenConditionalSwapIndex,
        new BN(tokenConditionalSwapId),
        new BN(maxBuyTokenToLiqee),
        new BN(maxSellTokenToLiqor),
      )
      .accounts({
        group: group.publicKey,
        liqee: liqee.publicKey,
        liqor: liqor.publicKey,
        liqorAuthority: (this.program.provider as AnchorProvider).wallet
          .publicKey,
      })
      .remainingAccounts(parsedHealthAccounts)
      .instruction();
  }

  public async altSet(
    group: Group,
    addressLookupTable: PublicKey,
    index: number,
  ): Promise<MangoSignatureStatus> {
    const ix = await this.program.methods
      .altSet(index)
      .accounts({
        group: group.publicKey,
        admin: (this.program.provider as AnchorProvider).wallet.publicKey,
        addressLookupTable,
      })
      .instruction();

    return await this.sendAndConfirmTransactionForGroup(group, [ix]);
  }

  public async altExtend(
    group: Group,
    addressLookupTable: PublicKey,
    index: number,
    pks: PublicKey[],
  ): Promise<MangoSignatureStatus> {
    const ix = await this.program.methods
      .altExtend(index, pks)
      .accounts({
        group: group.publicKey,
        admin: (this.program.provider as AnchorProvider).wallet.publicKey,
        payer: (this.program.provider as AnchorProvider).wallet.publicKey,
        addressLookupTable,
      })
      .instruction();
    return await this.sendAndConfirmTransactionForGroup(group, [ix]);
  }

  public async healthRegionBeginIx(
    group: Group,
    account: MangoAccount,
    banks: Bank[] = [],
    perpMarkets: PerpMarket[] = [],
  ): Promise<TransactionInstruction> {
    const healthRemainingAccounts: PublicKey[] =
      await this.buildHealthRemainingAccounts(
        group,
        [account],
        [...banks],
        [...perpMarkets],
      );
    const parsedHealthAccounts = healthRemainingAccounts.map(
      (pk) =>
        ({
          pubkey: pk,
          isWritable: false,
          isSigner: false,
        } as AccountMeta),
    );

    return await this.program.methods
      .healthRegionBegin()
      .accounts({
        group: group.publicKey,
        account: account.publicKey,
        instructions: SYSVAR_INSTRUCTIONS_PUBKEY,
      })
      .remainingAccounts(parsedHealthAccounts)
      .instruction();
  }

  public async healthRegionEndIx(
    group: Group,
    account: MangoAccount,
    banks: Bank[] = [],
    perpMarkets: PerpMarket[] = [],
  ): Promise<TransactionInstruction> {
    const healthRemainingAccounts: PublicKey[] =
      await this.buildHealthRemainingAccounts(
        group,
        [account],
        [...banks],
        [...perpMarkets],
      );
    const parsedHealthAccounts = healthRemainingAccounts.map(
      (pk) =>
        ({
          pubkey: pk,
          isWritable: false,
          isSigner: false,
        } as AccountMeta),
    );

    return await this.program.methods
      .healthRegionEnd()
      .accounts({ account: account.publicKey })
      .remainingAccounts(parsedHealthAccounts)
      .instruction();
  }

  /// static

  static connect(
    provider: Provider,
    cluster: Cluster,
    programId: PublicKey,
    opts?: MangoClientOptions,
  ): MangoClient {
    const idl = IDL;
    console.log(opts);

    return new MangoClient(
      new Program<MangoV4>(idl as MangoV4, programId, provider),
      programId,
      cluster,
      opts,
    );
  }

  /**
   * Connect with defaults,
   *  - random ephemeral keypair,
   *  - fetch ids using gPa
   *  - connects to mainnet-beta
   *  - uses well known program Id
   * @param clusterUrl
   * @returns
   */
  static connectDefault(clusterUrl: string): MangoClient {
    const idl = IDL;

    const options = AnchorProvider.defaultOptions();
    const connection = new Connection(clusterUrl, options);

    return new MangoClient(
      new Program<MangoV4>(
        idl as MangoV4,
        MANGO_V4_ID['mainnet-beta'],
        new AnchorProvider(connection, new Wallet(new Keypair()), options),
      ),
      MANGO_V4_ID['mainnet-beta'],
      'mainnet-beta' as Cluster,
      {
        idsSource: 'get-program-accounts',
      },
    );
  }

  static connectForGroupName(
    provider: Provider,
    groupName: string,
  ): MangoClient {
    const idl = IDL;

    const id = Id.fromIdsByName(groupName);

    return new MangoClient(
      new Program<MangoV4>(
        idl as MangoV4,
        new PublicKey(id.mangoProgramId),
        provider,
      ),
      new PublicKey(id.mangoProgramId),
      id.cluster,
    );
  }

  /**
   * Builds health remaining accounts.
   *
   * For single mango account it builds a list of PublicKeys
   * which is compatbile with Fixed account retriever.
   *
   * For multiple mango accounts it uses same logic as for fixed
   * but packing all banks, then perp markets, and then serum oo accounts, which
   * should always be compatible with Scanning account retriever.
   *
   * @param group
   * @param mangoAccounts
   * @param banks - banks in which new positions might be opened
   * @param perpMarkets - markets in which new positions might be opened
   * @param serumOpenOrdersForMarket - markets in which new positions might be opened (openbook v1)
   * @param openbookOpenOrdersForMarket - markets in which new positions might be opened (openbook v2)
   * @returns
   */
  async buildHealthRemainingAccounts(
    group: Group,
    mangoAccounts: MangoAccount[],
    // Banks and markets for whom positions don't exist on mango account,
    // but user would potentially open new positions.
    banks: Bank[] = [],
    perpMarkets: PerpMarket[] = [],
<<<<<<< HEAD
    serumOpenOrdersForMarket: [Serum3Market, PublicKey][] = [],
    openbookOpenOrdersForMarket: [OpenbookV2Market, PublicKey][] = [],
=======
    openOrdersForMarket: [Serum3Market, PublicKey][] = [],
>>>>>>> d08ef26a
  ): Promise<PublicKey[]> {
    const healthRemainingAccounts: PublicKey[] = [];

    const tokenPositionIndices = mangoAccounts
      .map((mangoAccount) => mangoAccount.tokens.map((t) => t.tokenIndex))
      .flat();
    for (const bank of banks) {
      const tokenPositionExists =
        tokenPositionIndices.indexOf(bank.tokenIndex) > -1;
      if (!tokenPositionExists) {
        const inactiveTokenPosition = tokenPositionIndices.findIndex(
          (index) => index === TokenPosition.TokenIndexUnset,
        );
        if (inactiveTokenPosition != -1) {
          tokenPositionIndices[inactiveTokenPosition] = bank.tokenIndex;
        } else {
          throw new Error(
            `All token positions are occupied, either expand mango account, or close an existing token position, e.g. by withdrawing token deposits, or repaying all borrows!`,
          );
        }
      }
    }
    const mintInfos = uniq(
      tokenPositionIndices
        .filter((tokenIndex) => tokenIndex !== TokenPosition.TokenIndexUnset)
        .map((tokenIndex) => group.mintInfosMapByTokenIndex.get(tokenIndex)!),
      (mintInfo) => {
        mintInfo.tokenIndex;
      },
    );
    healthRemainingAccounts.push(
      ...mintInfos.map((mintInfo) => mintInfo.firstBank()),
    );
    healthRemainingAccounts.push(
      ...mintInfos.map((mintInfo) => mintInfo.oracle),
    );

    // Insert any extra perp markets in the free perp position slots
    const perpPositionsMarketIndices = mangoAccounts
      .map((mangoAccount) => mangoAccount.perps.map((p) => p.marketIndex))
      .flat();
    for (const perpMarket of perpMarkets) {
      const perpPositionExists =
        perpPositionsMarketIndices.indexOf(perpMarket.perpMarketIndex) > -1;
      if (!perpPositionExists) {
        const inactivePerpPosition = perpPositionsMarketIndices.findIndex(
          (perpIdx) => perpIdx === PerpPosition.PerpMarketIndexUnset,
        );
        if (inactivePerpPosition != -1) {
          perpPositionsMarketIndices[inactivePerpPosition] =
            perpMarket.perpMarketIndex;
        }
      }
    }
    const allPerpMarkets = uniq(
      perpPositionsMarketIndices
        .filter(
          (perpMarktIndex) =>
            perpMarktIndex !== PerpPosition.PerpMarketIndexUnset,
        )
        .map((perpIdx) => group.getPerpMarketByMarketIndex(perpIdx)!),
      (pm) => pm.perpMarketIndex,
    );
    healthRemainingAccounts.push(
      ...allPerpMarkets.map((perp) => perp.publicKey),
    );
    healthRemainingAccounts.push(...allPerpMarkets.map((perp) => perp.oracle));

    // Insert any extra serum open orders accounts in the cooresponding free serum market slot
    const serumPositionMarketIndices = mangoAccounts
      .map((mangoAccount) =>
        mangoAccount.serum3.map((s) => ({
          marketIndex: s.marketIndex,
          openOrders: s.openOrders,
        })),
      )
      .flat();
    for (const [serum3Market, openOrderPk] of serumOpenOrdersForMarket) {
      const ooPositionExists =
        serumPositionMarketIndices.findIndex(
          (i) => i.marketIndex === serum3Market.marketIndex,
        ) > -1;
      if (!ooPositionExists) {
        const inactiveSerumPosition = serumPositionMarketIndices.findIndex(
          (serumPos) =>
            serumPos.marketIndex === Serum3Orders.Serum3MarketIndexUnset,
        );
        if (inactiveSerumPosition != -1) {
          serumPositionMarketIndices[inactiveSerumPosition].marketIndex =
            serum3Market.marketIndex;
          serumPositionMarketIndices[inactiveSerumPosition].openOrders =
            openOrderPk;
        }
      }
    }

    // Insert any extra openbook open orders accounts in the cooresponding free openbook market slot
    const openbookPositionMarketIndices = mangoAccounts
      .map((mangoAccount) =>
        mangoAccount.openbookV2.map((s) => ({
          marketIndex: s.marketIndex,
          openOrders: s.openOrders,
        })),
      )
      .flat();
    for (const [openbookV2Market, openOrderPk] of openbookOpenOrdersForMarket) {
      const ooPositionExists =
        serumPositionMarketIndices.findIndex(
          (i) => i.marketIndex === openbookV2Market.marketIndex,
        ) > -1;
      if (!ooPositionExists) {
        const inactiveOpenbookPosition =
          openbookPositionMarketIndices.findIndex(
            (serumPos) =>
              serumPos.marketIndex ===
              OpenbookV2Orders.OpenbookV2MarketIndexUnset,
          );
        if (inactiveOpenbookPosition != -1) {
          openbookPositionMarketIndices[inactiveOpenbookPosition].marketIndex =
            openbookV2Market.marketIndex;
          openbookPositionMarketIndices[inactiveOpenbookPosition].openOrders =
            openOrderPk;
        }
      }
    }

    healthRemainingAccounts.push(
      ...serumPositionMarketIndices
        .filter(
          (serumPosition) =>
            serumPosition.marketIndex !== Serum3Orders.Serum3MarketIndexUnset,
        )
        .map((serumPosition) => serumPosition.openOrders),
    );

<<<<<<< HEAD
    healthRemainingAccounts.push(
      ...openbookPositionMarketIndices
        .filter(
          (openbookPosition) =>
            openbookPosition.marketIndex !==
            OpenbookV2Orders.OpenbookV2MarketIndexUnset,
        )
        .map((openbookPosition) => openbookPosition.openOrders),
    );

=======
>>>>>>> d08ef26a
    const fallbackMap = await this.deriveFallbackOracleContexts(group);
    const fallbacks: PublicKey[] = [];

    for (const oracle of mintInfos.map((mintInfo) => mintInfo.oracle)) {
      if (fallbackMap.has(oracle.toBase58())) {
        fallbacks.push(...fallbackMap.get(oracle.toBase58())!);
      }
    }

    for (const fallback of uniq(fallbacks)) {
      if (
        !healthRemainingAccounts.find((h) => h.equals(fallback)) &&
        !fallback.equals(PublicKey.default)
      ) {
        healthRemainingAccounts.push(fallback);
      }
    }
<<<<<<< HEAD

=======
>>>>>>> d08ef26a
    return healthRemainingAccounts;
  }

  /**This function assumes that the provided group has loaded banks*/
  public async deriveFallbackOracleContexts(
    group: Group,
  ): Promise<Map<string, [PublicKey, PublicKey]>> {
    // fixed
    if (typeof this.fallbackOracleConfig !== 'string') {
      if (this.fixedFallbacks.size === 0) {
        const oracles: PublicKey[] = this.fallbackOracleConfig;
        const fallbacks: PublicKey[] = [];
        Array.from(group.banksMapByTokenIndex.values()).forEach((b) => {
          if (oracles.find((o) => o.toBase58() === b[0].oracle.toBase58())) {
            fallbacks.push(b[0].fallbackOracle);
          }
        });
        this.fixedFallbacks = await createFallbackOracleMap(
          this.connection,
          oracles,
          fallbacks,
        );
      }
      return this.fixedFallbacks;
    }

    switch (this.fallbackOracleConfig) {
      case 'never':
        return new Map();
      case 'dynamic': {
        const nowSlot = await this.connection.getSlot();
        const oracles: PublicKey[] = [];
        const fallbacks: PublicKey[] = [];
        await group.reloadBankOraclePrices(this);
        Array.from(group.banksMapByTokenIndex.values())
          .filter((b) => b[0].isOracleStaleOrUnconfident(nowSlot))
          .forEach((b) => {
            oracles.push(b[0].oracle);
            fallbacks.push(b[0].fallbackOracle);
          });
        return createFallbackOracleMap(this.connection, oracles, fallbacks);
      }
      case 'all': {
        const oracles: PublicKey[] = [];
        const fallbacks: PublicKey[] = [];
        Array.from(group.banksMapByTokenIndex.values()).forEach((b) => {
          oracles.push(b[0].oracle);
          fallbacks.push(b[0].fallbackOracle);
        });
        return createFallbackOracleMap(this.connection, oracles, fallbacks);
      }
      default: {
        return new Map();
      }
    }
  }

  public async modifyPerpOrder(
    group: Group,
    mangoAccount: MangoAccount,
    perpMarketIndex: PerpMarketIndex,
    orderId: BN,
    side: PerpOrderSide,
    price: number,
    quantity: number,
    maxQuoteQuantity?: number,
    clientOrderId?: number,
    orderType?: PerpOrderType,
    reduceOnly?: boolean,
    expiryTimestamp?: number,
    limit?: number,
  ): Promise<MangoSignatureStatus> {
    const transactionInstructions: TransactionInstruction[] = [];
    const [cancelOrderIx, placeOrderIx] = await Promise.all([
      this.perpCancelOrderIx(group, mangoAccount, perpMarketIndex, orderId),
      this.perpPlaceOrderIx(
        group,
        mangoAccount,
        perpMarketIndex,
        side,
        price,
        quantity,
        maxQuoteQuantity,
        clientOrderId,
        orderType,
        reduceOnly,
        expiryTimestamp,
        limit,
      ),
    ]);
    transactionInstructions.push(cancelOrderIx, placeOrderIx);

    return await this.sendAndConfirmTransactionForGroup(
      group,
      transactionInstructions,
    );
  }
  public async modifySerum3Order(
    group: Group,
    orderId: BN,
    mangoAccount: MangoAccount,
    externalMarketPk: PublicKey,
    side: OpenbookV2Side,
    price: number,
    size: number,
    selfTradeBehavior: Serum3SelfTradeBehavior,
    orderType: Serum3OrderType,
    clientOrderId: number,
    limit: number,
  ): Promise<MangoSignatureStatus> {
    const transactionInstructions: TransactionInstruction[] = [];
    const [cancelOrderIx, settleIx, placeOrderIx] = await Promise.all([
      this.serum3CancelOrderIx(
        group,
        mangoAccount,
        externalMarketPk,
        side,
        orderId,
      ),
      this.serum3SettleFundsV2Ix(group, mangoAccount, externalMarketPk),
      this.serum3PlaceOrderV2Ix(
        group,
        mangoAccount,
        externalMarketPk,
        side,
        price,
        size,
        selfTradeBehavior,
        orderType,
        clientOrderId,
        limit,
      ),
    ]);
    transactionInstructions.push(cancelOrderIx, settleIx, ...placeOrderIx);

    return await this.sendAndConfirmTransactionForGroup(
      group,
      transactionInstructions,
    );
  }

  /**
   * Returns an estimate of a prioritization fee for a set of instructions.
   *
   * The estimate is based on the median fees of writable accounts that will be involved in the transaction.
   *
   * @param ixs - the instructions that make up the transaction
   * @returns prioritizationFeeEstimate -- in microLamports
   */
  public async estimatePrioritizationFee(
    ixs: TransactionInstruction[],
  ): Promise<number> {
    const writableAccounts = ixs
      .map((x) => x.keys.filter((a) => a.isWritable).map((k) => k.pubkey))
      .flat();
    const uniqueWritableAccounts = uniq(
      writableAccounts.map((x) => x.toBase58()),
    )
      .map((a) => new PublicKey(a))
      .slice(0, MAX_RECENT_PRIORITY_FEE_ACCOUNTS);

    const priorityFees = await this.connection.getRecentPrioritizationFees({
      lockedWritableAccounts: uniqueWritableAccounts,
    });

    if (priorityFees.length < 1) {
      return 1;
    }

    // get max priority fee per slot (and sort by slot from old to new)
    const maxFeeBySlot = mapValues(groupBy(priorityFees, 'slot'), (items) =>
      maxBy(items, 'prioritizationFee'),
    );
    const maximumFees = Object.values(maxFeeBySlot).sort(
      (a: RecentPrioritizationFees, b: RecentPrioritizationFees) =>
        a.slot - b.slot,
    ) as RecentPrioritizationFees[];

    // get median of last 20 fees
    const recentFees = maximumFees.slice(Math.max(maximumFees.length - 20, 0));
    const mid = Math.floor(recentFees.length / 2);
    const medianFee =
      recentFees.length % 2 !== 0
        ? recentFees[mid].prioritizationFee
        : (recentFees[mid - 1].prioritizationFee +
            recentFees[mid].prioritizationFee) /
          2;

    return Math.max(1, Math.ceil(medianFee));
  }
}<|MERGE_RESOLUTION|>--- conflicted
+++ resolved
@@ -50,7 +50,6 @@
   TokenConditionalSwapIntention,
   TokenPosition,
 } from './accounts/mangoAccount';
-<<<<<<< HEAD
 import {
   OpenbookV2Market,
   OpenbookV2OrderType,
@@ -60,8 +59,6 @@
   generateOpenbookV2MarketExternalVaultSignerAddress,
   priceNumberToLots,
 } from './accounts/openbookV2';
-=======
->>>>>>> d08ef26a
 import { StubOracle, createFallbackOracleMap } from './accounts/oracle';
 import {
   FillEvent,
@@ -2433,7 +2430,6 @@
 
     const healthRemainingAccounts: PublicKey[] =
       await this.buildHealthRemainingAccounts(
-<<<<<<< HEAD
         group,
         [mangoAccount],
         banks,
@@ -3175,8 +3171,6 @@
 
     const healthRemainingAccounts: PublicKey[] =
       await this.buildHealthRemainingAccounts(
-=======
->>>>>>> d08ef26a
         group,
         [mangoAccount],
         banks,
@@ -6001,12 +5995,8 @@
     // but user would potentially open new positions.
     banks: Bank[] = [],
     perpMarkets: PerpMarket[] = [],
-<<<<<<< HEAD
     serumOpenOrdersForMarket: [Serum3Market, PublicKey][] = [],
     openbookOpenOrdersForMarket: [OpenbookV2Market, PublicKey][] = [],
-=======
-    openOrdersForMarket: [Serum3Market, PublicKey][] = [],
->>>>>>> d08ef26a
   ): Promise<PublicKey[]> {
     const healthRemainingAccounts: PublicKey[] = [];
 
@@ -6142,7 +6132,6 @@
         .map((serumPosition) => serumPosition.openOrders),
     );
 
-<<<<<<< HEAD
     healthRemainingAccounts.push(
       ...openbookPositionMarketIndices
         .filter(
@@ -6153,8 +6142,6 @@
         .map((openbookPosition) => openbookPosition.openOrders),
     );
 
-=======
->>>>>>> d08ef26a
     const fallbackMap = await this.deriveFallbackOracleContexts(group);
     const fallbacks: PublicKey[] = [];
 
@@ -6172,10 +6159,7 @@
         healthRemainingAccounts.push(fallback);
       }
     }
-<<<<<<< HEAD
-
-=======
->>>>>>> d08ef26a
+
     return healthRemainingAccounts;
   }
 
