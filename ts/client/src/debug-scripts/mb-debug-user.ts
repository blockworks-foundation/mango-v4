--- conflicted
+++ resolved
@@ -4,10 +4,7 @@
 import { Group } from '../accounts/group';
 import { HealthCache } from '../accounts/healthCache';
 import { HealthType, MangoAccount } from '../accounts/mangoAccount';
-<<<<<<< HEAD
-=======
 import { PerpMarket } from '../accounts/perp';
->>>>>>> 5b549fb5
 import { Serum3Market } from '../accounts/serum3';
 import { MangoClient } from '../client';
 import { MANGO_V4_ID } from '../constants';
@@ -132,8 +129,6 @@
     }
   }
 
-<<<<<<< HEAD
-=======
   function getMaxForPerpWrapper(perpMarket: PerpMarket) {
     console.log(
       `getMaxQuoteForPerpBidUi ${perpMarket.perpMarketIndex} ` +
@@ -158,7 +153,6 @@
     getMaxForPerpWrapper(perpMarket);
   }
 
->>>>>>> 5b549fb5
   function getMaxForSerum3Wrapper(serum3Market: Serum3Market) {
     // if (serum3Market.name !== 'SOL/USDC') return;
     console.log(
@@ -227,15 +221,9 @@
 
     for (const mangoAccount of mangoAccounts) {
       console.log(`MangoAccount ${mangoAccount.publicKey}`);
-<<<<<<< HEAD
-      // if (mangoAccount.name === 'PnL Test') {
-      await debugUser(client, group, mangoAccount);
-      // }
-=======
       if (mangoAccount.name === 'PnL Test') {
         await debugUser(client, group, mangoAccount);
       }
->>>>>>> 5b549fb5
     }
   }
 
