import { AnchorProvider, Wallet } from '@project-serum/anchor';
import { Connection, Keypair } from '@solana/web3.js';
import fs from 'fs';
<<<<<<< HEAD
import { AccountSize, MangoClient } from '../../index';

=======
import { AccountSize } from '../../accounts/mangoAccount';
import { MangoClient } from '../../client';
>>>>>>> a7654f43
import { MANGO_V4_ID } from '../../constants';

const GROUP_NUM = Number(process.env.GROUP_NUM || 0);

async function main() {
  const options = AnchorProvider.defaultOptions();
  const connection = new Connection(
    'https://mango.devnet.rpcpool.com',
    options,
  );

  // user1
  const user1 = Keypair.fromSecretKey(
    Buffer.from(
      JSON.parse(fs.readFileSync(process.env.PAYER_KEYPAIR!, 'utf-8')),
    ),
  );
  const user1Wallet = new Wallet(user1);
  const user1Provider = new AnchorProvider(connection, user1Wallet, options);
  const user1Client = await MangoClient.connect(
    user1Provider,
    'devnet',
    MANGO_V4_ID['devnet'],
  );
  console.log(`user1 ${user1Wallet.publicKey.toBase58()}`);

  const admin = Keypair.fromSecretKey(
    Buffer.from(
      JSON.parse(fs.readFileSync(process.env.ADMIN_KEYPAIR!, 'utf-8')),
    ),
  );
  const group = await user1Client.getGroupForAdmin(admin.publicKey, GROUP_NUM);
  console.log(`Found group ${group.publicKey.toBase58()}`);

  const user1MangoAccount = await user1Client.getOrCreateMangoAccount(
    group,
    user1.publicKey,
    user1,
    0,
    AccountSize.small,
    'my_mango_account'
  );

  console.log(`...mangoAccount1 ${user1MangoAccount.publicKey}`);

  /// user1 deposits some btc, so user2 can borrow it
  let amount = 0.001;
  let token = 'BTC';
  console.log(`Depositing...${amount} 'BTC'`);
  await user1Client.tokenDeposit(group, user1MangoAccount, token, amount, user1);
  await user1MangoAccount.reload(user1Client, group);
  console.log(`${user1MangoAccount.toString(group)}`);

  // user 2
  const user2 = Keypair.fromSecretKey(
    Buffer.from(
      JSON.parse(fs.readFileSync(process.env.USER_KEYPAIR!, 'utf-8')),
    ),
  );
  const user2Wallet = new Wallet(user2);
  const user2Provider = new AnchorProvider(connection, user2Wallet, options);
  const user2Client = await MangoClient.connect(
    user2Provider,
    'devnet',
    MANGO_V4_ID['devnet'],
  );
  console.log(`user2 ${user2Wallet.publicKey.toBase58()}`);

  const user2MangoAccount = await user2Client.getOrCreateMangoAccount(
    group,
    user2.publicKey,
    user2,
    0,
    AccountSize.small,
    'my_mango_account',
  );
  console.log(`...mangoAccount2 ${user2MangoAccount.publicKey}`);

  /// Increase usdc price temporarily to allow lots of borrows
  console.log(
    `Setting USDC price to 1.5, to allow the user to borrow lots of btc`,
  );
  const adminWallet = new Wallet(admin);
  console.log(`Admin ${adminWallet.publicKey.toBase58()}`);
  const adminProvider = new AnchorProvider(connection, adminWallet, options);
  const client = await MangoClient.connect(
    adminProvider,
    'devnet',
    MANGO_V4_ID['devnet'],
  );
  await client.stubOracleSet(group, group.banksMap.get('USDC')?.oracle!, 1.5);

  /// user2 deposits some collateral and borrows BTC
  amount = 1;
  console.log(`Depositing...${amount} 'USDC'`);
  await user2Client.tokenDeposit(group, user2MangoAccount, 'USDC', amount, user2);
  await user2MangoAccount.reload(user2Client, group);
  console.log(`${user2MangoAccount.toString(group)}`);

  const maxNative = await (
    await user2MangoAccount.getMaxWithdrawWithBorrowForToken(group, token)
  ).toNumber();
  amount = 0.9 * maxNative;
  console.log(`Withdrawing...${amount} native BTC'`);
  await user2Client.tokenWithdrawNative(
    group,
    user2MangoAccount,
    token,
    amount,
    true,
    user2
  );
  await user2MangoAccount.reload(user2Client, group);
  console.log(`${user2MangoAccount.toString(group)}`);

  /// Reduce usdc price to normal again
  console.log(
    `Setting USDC price back to 1.0, decreasing the user's collateral size`,
  );
  await client.stubOracleSet(group, group.banksMap.get('USDC')?.oracle!, 1.0);

  process.exit();
}

main();<|MERGE_RESOLUTION|>--- conflicted
+++ resolved
@@ -1,13 +1,8 @@
 import { AnchorProvider, Wallet } from '@project-serum/anchor';
 import { Connection, Keypair } from '@solana/web3.js';
 import fs from 'fs';
-<<<<<<< HEAD
-import { AccountSize, MangoClient } from '../../index';
-
-=======
 import { AccountSize } from '../../accounts/mangoAccount';
 import { MangoClient } from '../../client';
->>>>>>> a7654f43
 import { MANGO_V4_ID } from '../../constants';
 
 const GROUP_NUM = Number(process.env.GROUP_NUM || 0);
@@ -48,7 +43,7 @@
     user1,
     0,
     AccountSize.small,
-    'my_mango_account'
+    'my_mango_account',
   );
 
   console.log(`...mangoAccount1 ${user1MangoAccount.publicKey}`);
