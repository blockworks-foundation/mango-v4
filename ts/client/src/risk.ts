--- conflicted
+++ resolved
@@ -66,10 +66,6 @@
 
   try {
     const res = await response.json();
-<<<<<<< HEAD
-
-=======
->>>>>>> eb662f34
     if (res['data'] && res.data.length > 0 && res.data[0].outAmount) {
       return {
         outAmount: parseFloat(res.data[0].outAmount),
@@ -95,7 +91,6 @@
 ): Promise<number[]> {
   return await Promise.all(
     mints.map(async (mint) => {
-<<<<<<< HEAD
       const resp = await (
         await buildFetch()
       )(`https://public-api.birdeye.so/public/price?address=${mint}`, {
@@ -106,14 +101,6 @@
 
       const data = await resp.json();
       return data?.data?.value;
-=======
-      let data = await (
-        await buildFetch()
-      )(`https://price.jup.ag/v4/price?ids=${mint}`, { mode: 'no-cors' });
-      data = await data.json();
-      data = data['data'];
-      return data[mint]['price'];
->>>>>>> eb662f34
     }),
   );
 }
@@ -246,12 +233,8 @@
         }, ZERO_I80F48());
 
         const [pi1, pi2] = await Promise.all([
-<<<<<<< HEAD
           !liabsInUsdc.eq(ZERO_I80F48()) &&
           usdcMint.toBase58() !== bank.mint.toBase58()
-=======
-          !liabsInUsdc.eq(ZERO_I80F48())
->>>>>>> eb662f34
             ? computePriceImpactOnJup(
                 liabsInUsdc.toString(),
                 usdcMint.toBase58(),
