--- conflicted
+++ resolved
@@ -233,11 +233,7 @@
     return this.priceLotsToUiConverter;
   }
 
-<<<<<<< HEAD
-  public async loadOrderbook(
-=======
   public async loadAsks(
->>>>>>> 2a13cf9a
     client: MangoClient,
     forceReload = false,
   ): Promise<BookSide> {
