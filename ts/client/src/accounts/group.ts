--- conflicted
+++ resolved
@@ -21,13 +21,9 @@
 import { I80F48 } from '../numbers/I80F48';
 import { PriceImpact, computePriceImpactOnJup } from '../risk';
 import {
-<<<<<<< HEAD
   EmptyWallet,
   buildFetch,
-=======
-  buildFetch,
   deepClone,
->>>>>>> 4c3814c4
   toNative,
   toNativeI80F48,
   toUiDecimals,
