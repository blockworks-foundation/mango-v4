import { PublicKey } from '@solana/web3.js';
import {
  HealthType,
  MangoAccount,
  TokenPosition,
  TokenPositionDto,
} from './mangoAccount';
import BN from 'bn.js';
import { Bank, TokenIndex } from './bank';
import { deepClone, toNative, toUiDecimals } from '../utils';
import { expect } from 'chai';
import { I80F48, I80F48Dto, ONE_I80F48, ZERO_I80F48 } from '../numbers/I80F48';
import { Group } from './group';
import { HealthCache } from './healthCache';
import { assert } from 'console';

describe('Mango Account', () => {
  const mangoAccount = new MangoAccount(
    PublicKey.default,
    PublicKey.default,
    PublicKey.default,
    [],
    PublicKey.default,
    0,
    false,
    false,
    new BN(0),
    new BN(0),
    new BN(100),
    new BN(0),
    new BN(0),
    new BN(0),
    new BN(0),
    0,
<<<<<<< HEAD
    new BN(0),
=======
    0,
>>>>>>> a87be8ec
    [],
    [],
    [],
    [],
    [],
    new Map(),
  );

  it('test calculateEquivalentSourceAmount', (done) => {
    const mockedSOLBank = {
      mintDecimals: 9,
      price: I80F48.fromNumber(0.09870201707999726),
    };
    const SOLDepositLimitLeft = new BN(
      toNative(0.5, mockedSOLBank.mintDecimals),
    );

    const mockedUSDCBank = {
      mintDecimals: 6,
      price: I80F48.fromNumber(1.0000536899999979),
    };
    const USDCDepositLimitLeft = new BN(
      toNative(1, mockedUSDCBank.mintDecimals),
    );

    const maxSourceForUSDCTarget = mangoAccount.calculateEquivalentSourceAmount(
      mockedSOLBank as Bank,
      mockedUSDCBank as Bank,
      USDCDepositLimitLeft,
    );

    const maxSourceForSOLTarget = mangoAccount.calculateEquivalentSourceAmount(
      mockedUSDCBank as Bank,
      mockedSOLBank as Bank,
      SOLDepositLimitLeft,
    );

    // Expected u can sell max 0.01 sol for 1 USDC
    expect(
      toUiDecimals(maxSourceForUSDCTarget, mockedSOLBank.mintDecimals).toFixed(
        2,
      ) === '0.01',
    ).to.be.true;

    // Expected u can buy max of 0.49 SOL for 49 USDC
    expect(
      toUiDecimals(maxSourceForSOLTarget, mockedUSDCBank.mintDecimals).toFixed(
        0,
      ) === '49',
    ).to.be.true;

    done();
  });
});

describe('maxWithdraw', () => {
  const protoAccount = new MangoAccount(
    PublicKey.default,
    PublicKey.default,
    PublicKey.default,
    [],
    PublicKey.default,
    0,
    false,
    false,
    new BN(0),
    new BN(0),
    new BN(0),
    new BN(0),
    new BN(0),
    new BN(0),
    new BN(0),
    0,
<<<<<<< HEAD
    new BN(0),
=======
    0,
>>>>>>> a87be8ec
    [],
    [],
    [],
    [],
    [],
    new Map(),
  );
  protoAccount.tokens.push(
    new TokenPosition(ZERO_I80F48(), 0 as TokenIndex, 0, ZERO_I80F48(), 0, 0),
  );
  protoAccount.tokens.push(
    new TokenPosition(ZERO_I80F48(), 1 as TokenIndex, 0, ZERO_I80F48(), 0, 0),
  );

  const protoBank = {
    vault: PublicKey.default,
    mint: PublicKey.default,
    tokenIndex: 0,
    price: ONE_I80F48(),
    getAssetPrice() {
      return this.price;
    },
    getLiabPrice() {
      return this.price;
    },
    stablePriceModel: { stablePrice: ONE_I80F48() },
    initAssetWeight: I80F48.fromNumber(0.8),
    initLiabWeight: I80F48.fromNumber(1.2),
    maintWeights() {
      return [I80F48.fromNumber(0.9), I80F48.fromNumber(1.1)];
    },
    scaledInitAssetWeight(price) {
      return this.initAssetWeight;
    },
    scaledInitLiabWeight(price) {
      return this.initLiabWeight;
    },
    loanOriginationFeeRate: I80F48.fromNumber(0.001),
    minVaultToDepositsRatio: I80F48.fromNumber(0.1),
    depositIndex: I80F48.fromNumber(1000000),
    borrowIndex: I80F48.fromNumber(1000000),
    indexedDeposits: I80F48.fromNumber(0),
    indexedBorrows: I80F48.fromNumber(0),
    nativeDeposits() {
      return this.depositIndex.mul(this.indexedDeposits);
    },
    nativeBorrows() {
      return this.borrowIndex.mul(this.indexedBorrows);
    },
    areBorrowsReduceOnly() {
      return false;
    },
  } as any as Bank;

  function makeGroup(bank0, bank1, vaultAmount) {
    return {
      getFirstBankByMint(mint) {
        if (mint.equals(bank0.mint)) {
          return bank0;
        } else if (mint.equals(bank1.mint)) {
          return bank1;
        }
      },
      getFirstBankByTokenIndex(tokenIndex) {
        return [bank0, bank1][tokenIndex];
      },
      getFirstBankForPerpSettlement() {
        return bank0;
      },
      vaultAmountsMap: new Map<string, BN>([
        [bank0.vault.toBase58(), new BN(vaultAmount)],
      ]),
    } as any as Group;
  }

  function setup(vaultAmount): [Group, Bank, Bank, MangoAccount] {
    const account = deepClone<MangoAccount>(protoAccount);
    const bank0 = deepClone(protoBank);
    const bank1 = deepClone(protoBank);
    bank1.tokenIndex = 1 as TokenIndex;
    bank1.mint = PublicKey.unique();
    bank1.initAssetWeight = ONE_I80F48();
    bank1.initLiabWeight = ONE_I80F48();
    const group = makeGroup(bank0, bank1, vaultAmount);
    return [group, bank0, bank1, account];
  }

  function deposit(bank, account, amount) {
    const amountV = I80F48.fromNumber(amount);
    const indexedAmount = amountV.div(bank.depositIndex);
    if (indexedAmount.mul(bank.depositIndex).lt(amountV)) {
      const delta = new I80F48(new BN(1));
      indexedAmount.iadd(delta);
    }
    bank.indexedDeposits.iadd(indexedAmount);
    const tp = account.tokens[bank.tokenIndex];
    assert(!tp.indexedPosition.isNeg());
    tp.indexedPosition.iadd(indexedAmount);
  }

  function borrow(bank, account, amount) {
    const indexedAmount = I80F48.fromNumber(amount).div(bank.borrowIndex);
    bank.indexedBorrows.iadd(indexedAmount);
    const tp = account.tokens[bank.tokenIndex];
    assert(!tp.indexedPosition.isPos());
    tp.indexedPosition.isub(indexedAmount);
  }

  function maxWithdraw(group, account) {
    return account
      .getMaxWithdrawWithBorrowForToken(group, PublicKey.default)
      .toNumber();
  }

  it('full withdraw', (done) => {
    const [group, bank0, bank1, account] = setup(1000000);
    deposit(bank0, account, 100);
    expect(maxWithdraw(group, account)).equal(100);
    done();
  });

  it('full withdraw limited vault', (done) => {
    const [group, bank0, bank1, account] = setup(90);
    deposit(bank0, account, 100);
    expect(maxWithdraw(group, account)).equal(90);
    done();
  });

  it('full withdraw limited utilization', (done) => {
    const [group, bank0, bank1, account] = setup(1000000);
    const other = deepClone(account);
    deposit(bank0, account, 100);
    borrow(bank0, other, 50);
    expect(maxWithdraw(group, account)).equal(50);
    done();
  });

  it('withdraw limited health', (done) => {
    const [group, bank0, bank1, account] = setup(1000000);
    deposit(bank0, account, 100);
    borrow(bank1, account, 50);
    expect(maxWithdraw(group, account)).equal(Math.floor(100 - 50 / 0.8));
    done();
  });

  it('pure borrow', (done) => {
    const [group, bank0, bank1, account] = setup(1000000);
    const other = deepClone(account);
    deposit(bank0, other, 1000); // so there's something to borrow
    deposit(bank1, account, 100);
    expect(maxWithdraw(group, account)).equal(Math.floor(100 / 1.2));
    done();
  });

  it('pure borrow limited utilization', (done) => {
    const [group, bank0, bank1, account] = setup(1000000);
    const other = deepClone(account);
    deposit(bank0, other, 50);
    deposit(bank1, account, 100);
    expect(maxWithdraw(group, account)).equal(44); // due to origination fees!

    bank0.loanOriginationFeeRate = ZERO_I80F48();
    expect(maxWithdraw(group, account)).equal(45);

    done();
  });

  it('withdraw and borrow', (done) => {
    const [group, bank0, bank1, account] = setup(1000000);
    const other = deepClone(account);
    deposit(bank0, account, 100);
    deposit(bank1, account, 100);
    deposit(bank0, other, 10000);
    expect(maxWithdraw(group, account)).equal(100 + Math.floor(100 / 1.2));
    done();
  });

  it('withdraw limited health and scaling', (done) => {
    const [group, bank0, bank1, account] = setup(1000000);
    bank0.scaledInitAssetWeight = function (price) {
      const startScale = I80F48.fromNumber(50);
      if (this.nativeDeposits().gt(startScale)) {
        return this.initAssetWeight.div(this.nativeDeposits().div(startScale));
      }
      return this.initAssetWeight;
    };
    const other = deepClone(account);
    deposit(bank0, other, 100);
    deposit(bank0, account, 200);
    borrow(bank1, account, 20);
    // initial account health = 200 * 0.8 * 50 / 300 - 20 = 6.66
    // zero account health = 100 * 0.8 * 50 / 200 - 20 = 0
    // so can withdraw 100
    expect(maxWithdraw(group, account)).equal(100);
    done();
  });

  it('borrow limited health and scaling', (done) => {
    const [group, bank0, bank1, account] = setup(1000000);
    bank0.scaledInitLiabWeight = function (price) {
      const startScale = I80F48.fromNumber(50);
      if (this.nativeBorrows().gt(startScale)) {
        return this.initLiabWeight.mul(this.nativeBorrows().div(startScale));
      }
      return this.initLiabWeight;
    };
    const other = deepClone(account);
    deposit(bank0, other, 100);
    deposit(bank1, account, 100);
    // -64*1.2*64/50+100 = 1.69
    // -65*1.2*65/50+100 = -1.4
    expect(maxWithdraw(group, account)).equal(64);
    done();
  });
});<|MERGE_RESOLUTION|>--- conflicted
+++ resolved
@@ -1,18 +1,12 @@
 import { PublicKey } from '@solana/web3.js';
-import {
-  HealthType,
-  MangoAccount,
-  TokenPosition,
-  TokenPositionDto,
-} from './mangoAccount';
 import BN from 'bn.js';
+import { expect } from 'chai';
+import { assert } from 'console';
+import { I80F48, ONE_I80F48, ZERO_I80F48 } from '../numbers/I80F48';
+import { deepClone, toNative, toUiDecimals } from '../utils';
 import { Bank, TokenIndex } from './bank';
-import { deepClone, toNative, toUiDecimals } from '../utils';
-import { expect } from 'chai';
-import { I80F48, I80F48Dto, ONE_I80F48, ZERO_I80F48 } from '../numbers/I80F48';
 import { Group } from './group';
-import { HealthCache } from './healthCache';
-import { assert } from 'console';
+import { MangoAccount, TokenPosition } from './mangoAccount';
 
 describe('Mango Account', () => {
   const mangoAccount = new MangoAccount(
@@ -32,11 +26,8 @@
     new BN(0),
     new BN(0),
     0,
-<<<<<<< HEAD
-    new BN(0),
-=======
-    0,
->>>>>>> a87be8ec
+    0,
+    new BN(0),
     [],
     [],
     [],
@@ -110,11 +101,8 @@
     new BN(0),
     new BN(0),
     0,
-<<<<<<< HEAD
-    new BN(0),
-=======
-    0,
->>>>>>> a87be8ec
+    0,
+    new BN(0),
     [],
     [],
     [],
