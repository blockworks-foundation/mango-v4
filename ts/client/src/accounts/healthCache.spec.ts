import { BN } from '@project-serum/anchor';
import { OpenOrders } from '@project-serum/serum';
import { expect } from 'chai';
import { I80F48, ZERO_I80F48 } from '../numbers/I80F48';
import { toUiDecimalsForQuote } from '../utils';
import { BankForHealth, TokenIndex } from './bank';
import { HealthCache, PerpInfo, Serum3Info, TokenInfo } from './healthCache';
import { HealthType, PerpPosition } from './mangoAccount';
import { PerpMarket } from './perp';
import { MarketIndex } from './serum3';

function mockBankAndOracle(
  tokenIndex: TokenIndex,
  maintWeight: number,
  initWeight: number,
  price: number,
): BankForHealth {
  return {
    tokenIndex,
    maintAssetWeight: I80F48.fromNumber(1 - maintWeight),
    initAssetWeight: I80F48.fromNumber(1 - initWeight),
    maintLiabWeight: I80F48.fromNumber(1 + maintWeight),
    initLiabWeight: I80F48.fromNumber(1 + initWeight),
    price: I80F48.fromNumber(price),
  };
}

function mockPerpMarket(
  perpMarketIndex: number,
  maintWeight: number,
  initWeight: number,
  price: I80F48,
): PerpMarket {
  return {
    perpMarketIndex,
    maintAssetWeight: I80F48.fromNumber(1 - maintWeight),
    initAssetWeight: I80F48.fromNumber(1 - initWeight),
    maintLiabWeight: I80F48.fromNumber(1 + maintWeight),
    initLiabWeight: I80F48.fromNumber(1 + initWeight),
    price,
    quoteLotSize: new BN(100),
    baseLotSize: new BN(10),
    longFunding: ZERO_I80F48(),
    shortFunding: ZERO_I80F48(),
  } as unknown as PerpMarket;
}

describe('Health Cache', () => {
  it('test_health0', () => {
    const sourceBank: BankForHealth = mockBankAndOracle(
      1 as TokenIndex,
      0.1,
      0.2,
      1,
    );
    const targetBank: BankForHealth = mockBankAndOracle(
      4 as TokenIndex,
      0.3,
      0.5,
      5,
    );

    const ti1 = TokenInfo.fromBank(sourceBank, I80F48.fromNumber(100));
    const ti2 = TokenInfo.fromBank(targetBank, I80F48.fromNumber(-10));

    const si1 = Serum3Info.fromOoModifyingTokenInfos(
      1,
      ti2,
      0,
      ti1,
      2 as MarketIndex,
      {
        quoteTokenTotal: new BN(21),
        baseTokenTotal: new BN(18),
        quoteTokenFree: new BN(1),
        baseTokenFree: new BN(3),
        referrerRebatesAccrued: new BN(2),
      } as any as OpenOrders,
    );

    const pM = mockPerpMarket(9, 0.1, 0.2, targetBank.price);
    const pp = new PerpPosition(
      pM.perpMarketIndex,
      new BN(3),
      I80F48.fromNumber(-310),
      new BN(7),
      new BN(11),
      I80F48.fromNumber(0),
      I80F48.fromNumber(0),
<<<<<<< HEAD
=======
      new BN(1),
      new BN(2),
      new BN(0),
      new BN(0),
      0,
      0,
      new BN(0),
>>>>>>> 19e2b863
      new BN(0),
      new BN(0),
    );
    const pi1 = PerpInfo.fromPerpPosition(pM, pp);

    const hc = new HealthCache([ti1, ti2], [si1], [pi1]);

    // for bank1/oracle1, including open orders (scenario: bids execute)
    const health1 = (100.0 + 1.0 + 2.0 + (20.0 + 15.0 * 5.0)) * 0.8;
    // for bank2/oracle2
    const health2 = (-10.0 + 3.0) * 5.0 * 1.5;
    // for perp (scenario: bids execute)
    const health3 =
      (3.0 + 7.0 + 1.0) * 10.0 * 5.0 * 0.8 +
      (-310.0 + 2.0 * 100.0 - 7.0 * 10.0 * 5.0);

    const health = hc.health(HealthType.init).toNumber();
    console.log(
      `health ${health
        .toFixed(3)
        .padStart(
          10,
        )}, case "test that includes all the side values (like referrer_rebates_accrued)"`,
    );

    expect(health - (health1 + health2 + health3)).lessThan(0.0000001);
  });

  it('test_health1', () => {
    function testFixture(fixture: {
      name: string;
      token1: number;
      token2: number;
      token3: number;
      oo12: [number, number];
      oo13: [number, number];
      perp1: [number, number, number, number];
      expectedHealth: number;
    }): void {
      const bank1: BankForHealth = mockBankAndOracle(
        1 as TokenIndex,
        0.1,
        0.2,
        1,
      );
      const bank2: BankForHealth = mockBankAndOracle(
        4 as TokenIndex,
        0.3,
        0.5,
        5,
      );
      const bank3: BankForHealth = mockBankAndOracle(
        5 as TokenIndex,
        0.3,
        0.5,
        10,
      );

      const ti1 = TokenInfo.fromBank(bank1, I80F48.fromNumber(fixture.token1));
      const ti2 = TokenInfo.fromBank(bank2, I80F48.fromNumber(fixture.token2));
      const ti3 = TokenInfo.fromBank(bank3, I80F48.fromNumber(fixture.token3));

      const si1 = Serum3Info.fromOoModifyingTokenInfos(
        1,
        ti2,
        0,
        ti1,
        2 as MarketIndex,
        {
          quoteTokenTotal: new BN(fixture.oo12[0]),
          baseTokenTotal: new BN(fixture.oo12[1]),
          quoteTokenFree: new BN(0),
          baseTokenFree: new BN(0),
          referrerRebatesAccrued: new BN(0),
        } as any as OpenOrders,
      );

      const si2 = Serum3Info.fromOoModifyingTokenInfos(
        2,
        ti3,
        0,
        ti1,
        2 as MarketIndex,
        {
          quoteTokenTotal: new BN(fixture.oo13[0]),
          baseTokenTotal: new BN(fixture.oo13[1]),
          quoteTokenFree: new BN(0),
          baseTokenFree: new BN(0),
          referrerRebatesAccrued: new BN(0),
        } as any as OpenOrders,
      );

      const pM = mockPerpMarket(9, 0.1, 0.2, bank2.price);
      const pp = new PerpPosition(
        pM.perpMarketIndex,
        new BN(fixture.perp1[0]),
        I80F48.fromNumber(fixture.perp1[1]),
        new BN(fixture.perp1[2]),
        new BN(fixture.perp1[3]),
        I80F48.fromNumber(0),
        I80F48.fromNumber(0),
        new BN(0),
        new BN(0),
<<<<<<< HEAD
=======
        new BN(0),
        new BN(0),
        0,
        0,
        new BN(0),
        new BN(0),
        new BN(0),
>>>>>>> 19e2b863
      );
      const pi1 = PerpInfo.fromPerpPosition(pM, pp);

      const hc = new HealthCache([ti1, ti2, ti3], [si1, si2], [pi1]);
      const health = hc.health(HealthType.init).toNumber();
      console.log(
        `health ${health.toFixed(3).padStart(10)}, case "${fixture.name}"`,
      );
      expect(health - fixture.expectedHealth).lessThan(0.0000001);
    }

    const basePrice = 5;
    const baseLotsToQuote = 10.0 * basePrice;

    testFixture({
      name: '0',
      token1: 100,
      token2: -10,
      token3: 0,
      oo12: [20, 15],
      oo13: [0, 0],
      perp1: [3, -131, 7, 11],
      expectedHealth:
        // for token1, including open orders (scenario: bids execute)
        (100.0 + (20.0 + 15.0 * basePrice)) * 0.8 -
        // for token2
        10.0 * basePrice * 1.5 +
        // for perp (scenario: bids execute)
        (3.0 + 7.0) * baseLotsToQuote * 0.8 +
        (-131.0 - 7.0 * baseLotsToQuote),
    });

    testFixture({
      name: '1',
      token1: -100,
      token2: 10,
      token3: 0,
      oo12: [20, 15],
      oo13: [0, 0],
      perp1: [-10, -131, 7, 11],
      expectedHealth:
        // for token1
        -100.0 * 1.2 +
        // for token2, including open orders (scenario: asks execute)
        (10.0 * basePrice + (20.0 + 15.0 * basePrice)) * 0.5 +
        // for perp (scenario: asks execute)
        (-10.0 - 11.0) * baseLotsToQuote * 1.2 +
        (-131.0 + 11.0 * baseLotsToQuote),
    });

    testFixture({
      name: '2',
      token1: 0,
      token2: 0,
      token3: 0,
      oo12: [0, 0],
      oo13: [0, 0],
      perp1: [-10, 100, 0, 0],
      expectedHealth: 0,
    });

    testFixture({
      name: '3',
      token1: 0,
      token2: 0,
      token3: 0,
      oo12: [0, 0],
      oo13: [0, 0],
      perp1: [1, -100, 0, 0],
      expectedHealth: -100.0 + 0.8 * 1.0 * baseLotsToQuote,
    });

    testFixture({
      name: '4',
      token1: 0,
      token2: 0,
      token3: 0,
      oo12: [0, 0],
      oo13: [0, 0],
      perp1: [10, 100, 0, 0],
      expectedHealth: 0,
    });

    testFixture({
      name: '5',
      token1: 0,
      token2: 0,
      token3: 0,
      oo12: [0, 0],
      oo13: [0, 0],
      perp1: [30, -100, 0, 0],
      expectedHealth: 0,
    });

    testFixture({
      name: '6, reserved oo funds',
      token1: -100,
      token2: -10,
      token3: -10,
      oo12: [1, 1],
      oo13: [1, 1],
      perp1: [30, -100, 0, 0],
      expectedHealth:
        // tokens
        -100.0 * 1.2 -
        10.0 * 5.0 * 1.5 -
        10.0 * 10.0 * 1.5 +
        // oo_1_2 (-> token1)
        (1.0 + 5.0) * 1.2 +
        // oo_1_3 (-> token1)
        (1.0 + 10.0) * 1.2,
    });

    testFixture({
      name: '7, reserved oo funds cross the zero balance level',
      token1: -14,
      token2: -10,
      token3: -10,
      oo12: [1, 1],
      oo13: [1, 1],
      perp1: [0, 0, 0, 0],
      expectedHealth:
        -14.0 * 1.2 -
        10.0 * 5.0 * 1.5 -
        10.0 * 10.0 * 1.5 +
        // oo_1_2 (-> token1)
        3.0 * 1.2 +
        3.0 * 0.8 +
        // oo_1_3 (-> token1)
        8.0 * 1.2 +
        3.0 * 0.8,
    });

    testFixture({
      name: '8, reserved oo funds in a non-quote currency',
      token1: -100,
      token2: -100,
      token3: -1,
      oo12: [0, 0],
      oo13: [10, 1],
      perp1: [0, 0, 0, 0],
      expectedHealth:
        // tokens
        -100.0 * 1.2 -
        100.0 * 5.0 * 1.5 -
        10.0 * 1.5 +
        // oo_1_3 (-> token3)
        10.0 * 1.5 +
        10.0 * 0.5,
    });

    testFixture({
      name: '9, like 8 but oo_1_2 flips the oo_1_3 target',
      token1: -100,
      token2: -100,
      token3: -1,
      oo12: [100, 0],
      oo13: [10, 1],
      perp1: [0, 0, 0, 0],
      expectedHealth:
        // tokens
        -100.0 * 1.2 -
        100.0 * 5.0 * 1.5 -
        10.0 * 1.5 +
        // oo_1_2 (-> token1)
        80.0 * 1.2 +
        20.0 * 0.8 +
        // oo_1_3 (-> token1)
        20.0 * 0.8,
    });
  });

  it('max swap tokens for min ratio', () => {
    // USDC like
    const sourceBank: BankForHealth = {
      tokenIndex: 0 as TokenIndex,
      maintAssetWeight: I80F48.fromNumber(1),
      initAssetWeight: I80F48.fromNumber(1),
      maintLiabWeight: I80F48.fromNumber(1),
      initLiabWeight: I80F48.fromNumber(1),
      price: I80F48.fromNumber(1),
    };
    // BTC like
    const targetBank: BankForHealth = {
      tokenIndex: 1 as TokenIndex,
      maintAssetWeight: I80F48.fromNumber(0.9),
      initAssetWeight: I80F48.fromNumber(0.8),
      maintLiabWeight: I80F48.fromNumber(1.1),
      initLiabWeight: I80F48.fromNumber(1.2),
      price: I80F48.fromNumber(20000),
    };

    const hc = new HealthCache(
      [
        new TokenInfo(
          0 as TokenIndex,
          sourceBank.maintAssetWeight,
          sourceBank.initAssetWeight,
          sourceBank.maintLiabWeight,
          sourceBank.initLiabWeight,
          sourceBank.price!,
          I80F48.fromNumber(-18 * Math.pow(10, 6)),
          ZERO_I80F48(),
        ),

        new TokenInfo(
          1 as TokenIndex,
          targetBank.maintAssetWeight,
          targetBank.initAssetWeight,
          targetBank.maintLiabWeight,
          targetBank.initLiabWeight,
          targetBank.price!,
          I80F48.fromNumber(51 * Math.pow(10, 6)),
          ZERO_I80F48(),
        ),
      ],
      [],
      [],
    );

    expect(
      toUiDecimalsForQuote(
        hc.getMaxSourceForTokenSwap(
          targetBank,
          sourceBank,
          I80F48.fromNumber(1),
          I80F48.fromNumber(0.95),
        ),
      ).toFixed(3),
    ).equals('0.008');

    expect(
      toUiDecimalsForQuote(
        hc.getMaxSourceForTokenSwap(
          sourceBank,
          targetBank,
          I80F48.fromNumber(1),
          I80F48.fromNumber(0.95),
        ),
      ).toFixed(3),
    ).equals('90.176');
  });
});<|MERGE_RESOLUTION|>--- conflicted
+++ resolved
@@ -87,8 +87,6 @@
       new BN(11),
       I80F48.fromNumber(0),
       I80F48.fromNumber(0),
-<<<<<<< HEAD
-=======
       new BN(1),
       new BN(2),
       new BN(0),
@@ -96,7 +94,6 @@
       0,
       0,
       new BN(0),
->>>>>>> 19e2b863
       new BN(0),
       new BN(0),
     );
@@ -200,8 +197,6 @@
         I80F48.fromNumber(0),
         new BN(0),
         new BN(0),
-<<<<<<< HEAD
-=======
         new BN(0),
         new BN(0),
         0,
@@ -209,7 +204,6 @@
         new BN(0),
         new BN(0),
         new BN(0),
->>>>>>> 19e2b863
       );
       const pi1 = PerpInfo.fromPerpPosition(pM, pp);
 
