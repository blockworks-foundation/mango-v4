import { BN } from '@coral-xyz/anchor';
import { PublicKey } from '@solana/web3.js';
import { InterestRateParams, OracleConfigParams } from './types';

export interface TokenRegisterParams {
  oracleConfig: OracleConfigParams;
  groupInsuranceFund: boolean;
  interestRateParams: InterestRateParams;
  loanFeeRate: number;
  loanOriginationFeeRate: number;
  maintAssetWeight: number;
  initAssetWeight: number;
  maintLiabWeight: number;
  initLiabWeight: number;
  liquidationFee: number;
  stablePriceDelayIntervalSeconds: number;
  stablePriceDelayGrowthLimit: number;
  stablePriceGrowthLimit: number;
  minVaultToDepositsRatio: number;
  netBorrowLimitPerWindowQuote: number;
  netBorrowLimitWindowSizeTs: number;
  borrowWeightScaleStartQuote: number;
  depositWeightScaleStartQuote: number;
  reduceOnly: number;
  tokenConditionalSwapTakerFeeRate: number;
  tokenConditionalSwapMakerFeeRate: number;
  flashLoanSwapFeeRate: number;
  interestCurveScaling: number;
  interestTargetUtilization: number;
  depositLimit: BN;
  zeroUtilRate: number;
  platformLiquidationFee: number;
<<<<<<< HEAD
  collateralFeePerDay: number;
=======
  disableAssetLiquidation: boolean;
>>>>>>> 007cf0da
}

export const DefaultTokenRegisterParams: TokenRegisterParams = {
  oracleConfig: {
    confFilter: 0,
    maxStalenessSlots: null,
  },
  groupInsuranceFund: false,
  interestRateParams: {
    util0: 0.5,
    rate0: 0.018,
    util1: 0.8,
    rate1: 0.05,
    maxRate: 0.5,
    adjustmentFactor: 0.004,
  },
  loanFeeRate: 0.0005,
  loanOriginationFeeRate: 0.005,
  maintAssetWeight: 0,
  initAssetWeight: 0,
  maintLiabWeight: 1.4,
  initLiabWeight: 1.8,
  liquidationFee: 0.2,
  stablePriceDelayIntervalSeconds: 60 * 60,
  stablePriceDelayGrowthLimit: 0.06,
  stablePriceGrowthLimit: 0.0003,
  minVaultToDepositsRatio: 0.2,
  netBorrowLimitPerWindowQuote: 5_000_000_000,
  netBorrowLimitWindowSizeTs: 86_400,
  borrowWeightScaleStartQuote: 5_000_000_000,
  depositWeightScaleStartQuote: 5_000_000_000,
  reduceOnly: 0,
  tokenConditionalSwapTakerFeeRate: 0.0005,
  tokenConditionalSwapMakerFeeRate: 0.0005,
  flashLoanSwapFeeRate: 0.0005,
  interestCurveScaling: 4.0,
  interestTargetUtilization: 0.5,
  depositLimit: new BN(0),
  zeroUtilRate: 0.0,
  platformLiquidationFee: 0.0,
<<<<<<< HEAD
  collateralFeePerDay: 0.0,
=======
  disableAssetLiquidation: false,
>>>>>>> 007cf0da
};

export interface TokenEditParams {
  oracle: PublicKey | null;
  oracleConfig: OracleConfigParams | null;
  groupInsuranceFund: boolean | null;
  interestRateParams: InterestRateParams | null;
  loanFeeRate: number | null;
  loanOriginationFeeRate: number | null;
  maintAssetWeight: number | null;
  initAssetWeight: number | null;
  maintLiabWeight: number | null;
  initLiabWeight: number | null;
  liquidationFee: number | null;
  stablePriceDelayIntervalSeconds: number | null;
  stablePriceDelayGrowthLimit: number | null;
  stablePriceGrowthLimit: number | null;
  minVaultToDepositsRatio: number | null;
  netBorrowLimitPerWindowQuote: number | null;
  netBorrowLimitWindowSizeTs: number | null;
  borrowWeightScaleStartQuote: number | null;
  depositWeightScaleStartQuote: number | null;
  resetStablePrice: boolean | null;
  resetNetBorrowLimit: boolean | null;
  reduceOnly: number | null;
  name: string | null;
  forceClose: boolean | null;
  tokenConditionalSwapTakerFeeRate: number | null;
  tokenConditionalSwapMakerFeeRate: number | null;
  flashLoanSwapFeeRate: number | null;
  interestCurveScaling: number | null;
  interestTargetUtilization: number | null;
  maintWeightShiftStart: BN | null;
  maintWeightShiftEnd: BN | null;
  maintWeightShiftAssetTarget: number | null;
  maintWeightShiftLiabTarget: number | null;
  maintWeightShiftAbort: boolean | null;
  fallbackOracle: PublicKey | null;
  depositLimit: BN | null;
  zeroUtilRate: number | null;
  platformLiquidationFee: number | null;
<<<<<<< HEAD
  collateralFeePerDay: number | null;
=======
  disableAssetLiquidation: boolean | null;
>>>>>>> 007cf0da
}

export const NullTokenEditParams: TokenEditParams = {
  oracle: null,
  oracleConfig: null,
  groupInsuranceFund: null,
  interestRateParams: null,
  loanFeeRate: null,
  loanOriginationFeeRate: null,
  maintAssetWeight: null,
  initAssetWeight: null,
  maintLiabWeight: null,
  initLiabWeight: null,
  liquidationFee: null,
  stablePriceDelayIntervalSeconds: null,
  stablePriceDelayGrowthLimit: null,
  stablePriceGrowthLimit: null,
  minVaultToDepositsRatio: null,
  netBorrowLimitPerWindowQuote: null,
  netBorrowLimitWindowSizeTs: null,
  borrowWeightScaleStartQuote: null,
  depositWeightScaleStartQuote: null,
  resetStablePrice: null,
  resetNetBorrowLimit: null,
  reduceOnly: null,
  name: null,
  forceClose: null,
  tokenConditionalSwapTakerFeeRate: null,
  tokenConditionalSwapMakerFeeRate: null,
  flashLoanSwapFeeRate: null,
  interestCurveScaling: null,
  interestTargetUtilization: null,
  maintWeightShiftStart: null,
  maintWeightShiftEnd: null,
  maintWeightShiftAssetTarget: null,
  maintWeightShiftLiabTarget: null,
  maintWeightShiftAbort: null,
  fallbackOracle: null,
  depositLimit: null,
  zeroUtilRate: null,
  platformLiquidationFee: null,
<<<<<<< HEAD
  collateralFeePerDay: null,
=======
  disableAssetLiquidation: null,
>>>>>>> 007cf0da
};

export interface PerpEditParams {
  oracle: PublicKey | null;
  oracleConfig: OracleConfigParams | null;
  baseDecimals: number | null;
  maintBaseAssetWeight: number | null;
  initBaseAssetWeight: number | null;
  maintBaseLiabWeight: number | null;
  initBaseLiabWeight: number | null;
  maintOverallAssetWeight: number | null;
  initOverallAssetWeight: number | null;
  baseLiquidationFee: number | null;
  makerFee: number | null;
  takerFee: number | null;
  feePenalty: number | null;
  minFunding: number | null;
  maxFunding: number | null;
  impactQuantity: number | null;
  groupInsuranceFund: boolean | null;
  settleFeeFlat: number | null;
  settleFeeAmountThreshold: number | null;
  settleFeeFractionLowHealth: number | null;
  stablePriceDelayIntervalSeconds: number | null;
  stablePriceDelayGrowthLimit: number | null;
  stablePriceGrowthLimit: number | null;
  settlePnlLimitFactor: number | null;
  settlePnlLimitWindowSize: number | null;
  reduceOnly: boolean | null;
  resetStablePrice: boolean | null;
  positivePnlLiquidationFee: number | null;
  name: string | null;
  forceClose: boolean | null;
  platformLiquidationFee: number | null;
}

export const NullPerpEditParams: PerpEditParams = {
  oracle: null,
  oracleConfig: null,
  baseDecimals: null,
  maintBaseAssetWeight: null,
  initBaseAssetWeight: null,
  maintBaseLiabWeight: null,
  initBaseLiabWeight: null,
  maintOverallAssetWeight: null,
  initOverallAssetWeight: null,
  baseLiquidationFee: null,
  makerFee: null,
  takerFee: null,
  feePenalty: null,
  minFunding: null,
  maxFunding: null,
  impactQuantity: null,
  groupInsuranceFund: null,
  settleFeeFlat: null,
  settleFeeAmountThreshold: null,
  settleFeeFractionLowHealth: null,
  stablePriceDelayIntervalSeconds: null,
  stablePriceDelayGrowthLimit: null,
  stablePriceGrowthLimit: null,
  settlePnlLimitFactor: null,
  settlePnlLimitWindowSize: null,
  reduceOnly: null,
  resetStablePrice: null,
  positivePnlLiquidationFee: null,
  name: null,
  forceClose: null,
  platformLiquidationFee: null,
};

// Use with TrueIxGateParams and buildIxGate
export interface IxGateParams {
  AccountClose: boolean;
  AccountCreate: boolean;
  AccountEdit: boolean;
  AccountExpand: boolean;
  AccountToggleFreeze: boolean;
  AltExtend: boolean;
  AltSet: boolean;
  FlashLoan: boolean;
  GroupClose: boolean;
  GroupCreate: boolean;
  GroupToggleHalt: boolean;
  HealthRegion: boolean;
  PerpCancelAllOrders: boolean;
  PerpCancelAllOrdersBySide: boolean;
  PerpCancelOrder: boolean;
  PerpCancelOrderByClientOrderId: boolean;
  PerpCloseMarket: boolean;
  PerpConsumeEvents: boolean;
  PerpCreateMarket: boolean;
  PerpDeactivatePosition: boolean;
  PerpEditMarket: boolean;
  PerpLiqBaseOrPositivePnl: boolean;
  PerpLiqForceCancelOrders: boolean;
  PerpLiqNegativePnlOrBankruptcy: boolean;
  PerpPlaceOrder: boolean;
  PerpSettleFees: boolean;
  PerpSettlePnl: boolean;
  PerpUpdateFunding: boolean;
  Serum3CancelAllOrders: boolean;
  Serum3CancelOrder: boolean;
  Serum3CloseOpenOrders: boolean;
  Serum3CreateOpenOrders: boolean;
  Serum3DeregisterMarket: boolean;
  Serum3EditMarket: boolean;
  Serum3LiqForceCancelOrders: boolean;
  Serum3PlaceOrder: boolean;
  Serum3RegisterMarket: boolean;
  Serum3SettleFunds: boolean;
  StubOracleClose: boolean;
  StubOracleCreate: boolean;
  StubOracleSet: boolean;
  TokenAddBank: boolean;
  TokenDeposit: boolean;
  TokenDeregister: boolean;
  TokenEdit: boolean;
  TokenLiqBankruptcy: boolean;
  TokenLiqWithToken: boolean;
  TokenRegister: boolean;
  TokenRegisterTrustless: boolean;
  TokenUpdateIndexAndRate: boolean;
  TokenWithdraw: boolean;
  AccountBuybackFeesWithMngo: boolean;
  TokenForceCloseBorrowsWithToken: boolean;
  PerpForceClosePosition: boolean;
  GroupWithdrawInsuranceFund: boolean;
  TokenConditionalSwapCreate: boolean;
  TokenConditionalSwapTrigger: boolean;
  TokenConditionalSwapCancel: boolean;
  OpenbookV2CancelOrder: boolean;
  OpenbookV2CloseOpenOrders: boolean;
  OpenbookV2CreateOpenOrders: boolean;
  OpenbookV2DeregisterMarket: boolean;
  OpenbookV2EditMarket: boolean;
  OpenbookV2LiqForceCancelOrders: boolean;
  OpenbookV2PlaceOrder: boolean;
  OpenbookV2PlaceTakeOrder: boolean;
  OpenbookV2RegisterMarket: boolean;
  OpenbookV2SettleFunds: boolean;
  AdminTokenWithdrawFees: boolean;
  AdminPerpWithdrawFees: boolean;
  AccountSizeMigration: boolean;
  TokenConditionalSwapStart: boolean;
  TokenConditionalSwapCreatePremiumAuction: boolean;
  TokenConditionalSwapCreateLinearAuction: boolean;
  Serum3PlaceOrderV2: boolean;
}

// Default with all ixs enabled, use with buildIxGate
export const TrueIxGateParams: IxGateParams = {
  AccountClose: true,
  AccountCreate: true,
  AccountEdit: true,
  AccountExpand: true,
  AccountToggleFreeze: true,
  AltExtend: true,
  AltSet: true,
  FlashLoan: true,
  GroupClose: true,
  GroupCreate: true,
  GroupToggleHalt: true,
  HealthRegion: true,
  PerpCancelAllOrders: true,
  PerpCancelAllOrdersBySide: true,
  PerpCancelOrder: true,
  PerpCancelOrderByClientOrderId: true,
  PerpCloseMarket: true,
  PerpConsumeEvents: true,
  PerpCreateMarket: true,
  PerpDeactivatePosition: true,
  PerpEditMarket: true,
  PerpLiqBaseOrPositivePnl: true,
  PerpLiqForceCancelOrders: true,
  PerpLiqNegativePnlOrBankruptcy: true,
  PerpPlaceOrder: true,
  PerpSettleFees: true,
  PerpSettlePnl: true,
  PerpUpdateFunding: true,
  Serum3CancelAllOrders: true,
  Serum3CancelOrder: true,
  Serum3CloseOpenOrders: true,
  Serum3CreateOpenOrders: true,
  Serum3DeregisterMarket: true,
  Serum3EditMarket: true,
  Serum3LiqForceCancelOrders: true,
  Serum3PlaceOrder: true,
  Serum3RegisterMarket: true,
  Serum3SettleFunds: true,
  StubOracleClose: true,
  StubOracleCreate: true,
  StubOracleSet: true,
  TokenAddBank: true,
  TokenDeposit: true,
  TokenDeregister: true,
  TokenEdit: true,
  TokenLiqBankruptcy: true,
  TokenLiqWithToken: true,
  TokenRegister: true,
  TokenRegisterTrustless: true,
  TokenUpdateIndexAndRate: true,
  TokenWithdraw: true,
  AccountBuybackFeesWithMngo: true,
  TokenForceCloseBorrowsWithToken: true,
  PerpForceClosePosition: true,
  GroupWithdrawInsuranceFund: true,
  TokenConditionalSwapCreate: true,
  TokenConditionalSwapTrigger: true,
  TokenConditionalSwapCancel: true,
  OpenbookV2CancelOrder: true,
  OpenbookV2CloseOpenOrders: true,
  OpenbookV2CreateOpenOrders: true,
  OpenbookV2DeregisterMarket: true,
  OpenbookV2EditMarket: true,
  OpenbookV2LiqForceCancelOrders: true,
  OpenbookV2PlaceOrder: true,
  OpenbookV2PlaceTakeOrder: true,
  OpenbookV2RegisterMarket: true,
  OpenbookV2SettleFunds: true,
  AdminTokenWithdrawFees: true,
  AdminPerpWithdrawFees: true,
  AccountSizeMigration: true,
  TokenConditionalSwapStart: true,
  TokenConditionalSwapCreatePremiumAuction: true,
  TokenConditionalSwapCreateLinearAuction: true,
  Serum3PlaceOrderV2: true,
};

// build ix gate e.g. buildIxGate(Builder(TrueIxGateParams).TokenDeposit(false).build()).toNumber(),
export function buildIxGate(p: IxGateParams): BN {
  const ixGate = new BN(0);

  function toggleIx(
    ixGate: BN,
    p: IxGateParams,
    propName: string,
    index: number,
  ): void {
    if (p[propName] === undefined) {
      throw new Error(`Unknown property ${propName}`);
    }
    ixGate.ior(p[propName] ? new BN(0) : new BN(1).ushln(index));
  }
  toggleIx(ixGate, p, 'AccountClose', 0);
  toggleIx(ixGate, p, 'AccountCreate', 1);
  toggleIx(ixGate, p, 'AccountEdit', 2);
  toggleIx(ixGate, p, 'AccountExpand', 3);
  toggleIx(ixGate, p, 'AccountToggleFreeze', 4);
  toggleIx(ixGate, p, 'AltExtend', 5);
  toggleIx(ixGate, p, 'AltSet', 6);
  toggleIx(ixGate, p, 'FlashLoan', 7);
  toggleIx(ixGate, p, 'GroupClose', 8);
  toggleIx(ixGate, p, 'GroupCreate', 9);
  toggleIx(ixGate, p, 'HealthRegion', 10);
  toggleIx(ixGate, p, 'PerpCancelAllOrders', 11);
  toggleIx(ixGate, p, 'PerpCancelAllOrdersBySide', 12);
  toggleIx(ixGate, p, 'PerpCancelOrder', 13);
  toggleIx(ixGate, p, 'PerpCancelOrderByClientOrderId', 14);
  toggleIx(ixGate, p, 'PerpCloseMarket', 15);
  toggleIx(ixGate, p, 'PerpConsumeEvents', 16);
  toggleIx(ixGate, p, 'PerpCreateMarket', 17);
  toggleIx(ixGate, p, 'PerpDeactivatePosition', 18);
  toggleIx(ixGate, p, 'PerpLiqBaseOrPositivePnl', 19);
  toggleIx(ixGate, p, 'PerpLiqForceCancelOrders', 20);
  toggleIx(ixGate, p, 'PerpLiqNegativePnlOrBankruptcy', 21);
  toggleIx(ixGate, p, 'PerpPlaceOrder', 22);
  toggleIx(ixGate, p, 'PerpSettleFees', 23);
  toggleIx(ixGate, p, 'PerpSettlePnl', 24);
  toggleIx(ixGate, p, 'PerpUpdateFunding', 25);
  toggleIx(ixGate, p, 'Serum3CancelAllOrders', 26);
  toggleIx(ixGate, p, 'Serum3CancelOrder', 27);
  toggleIx(ixGate, p, 'Serum3CloseOpenOrders', 28);
  toggleIx(ixGate, p, 'Serum3CreateOpenOrders', 29);
  toggleIx(ixGate, p, 'Serum3DeregisterMarket', 30);
  toggleIx(ixGate, p, 'Serum3EditMarket', 31);
  toggleIx(ixGate, p, 'Serum3LiqForceCancelOrders', 32);
  toggleIx(ixGate, p, 'Serum3PlaceOrder', 33);
  toggleIx(ixGate, p, 'Serum3RegisterMarket', 34);
  toggleIx(ixGate, p, 'Serum3SettleFunds', 35);
  toggleIx(ixGate, p, 'StubOracleClose', 36);
  toggleIx(ixGate, p, 'StubOracleCreate', 37);
  toggleIx(ixGate, p, 'StubOracleSet', 38);
  toggleIx(ixGate, p, 'TokenAddBank', 39);
  toggleIx(ixGate, p, 'TokenDeposit', 40);
  toggleIx(ixGate, p, 'TokenDeregister', 41);
  toggleIx(ixGate, p, 'TokenLiqBankruptcy', 42);
  toggleIx(ixGate, p, 'TokenLiqWithToken', 43);
  toggleIx(ixGate, p, 'TokenRegister', 44);
  toggleIx(ixGate, p, 'TokenRegisterTrustless', 45);
  toggleIx(ixGate, p, 'TokenUpdateIndexAndRate', 46);
  toggleIx(ixGate, p, 'TokenWithdraw', 47);
  toggleIx(ixGate, p, 'AccountBuybackFeesWithMngo', 48);
  toggleIx(ixGate, p, 'TokenForceCloseBorrowsWithToken', 49);
  toggleIx(ixGate, p, 'PerpForceClosePosition', 50);
  toggleIx(ixGate, p, 'GroupWithdrawInsuranceFund', 51);
  toggleIx(ixGate, p, 'TokenConditionalSwapCreate', 52);
  toggleIx(ixGate, p, 'TokenConditionalSwapTrigger', 53);
  toggleIx(ixGate, p, 'TokenConditionalSwapCancel', 54);
  toggleIx(ixGate, p, 'OpenbookV2CancelOrder', 55);
  toggleIx(ixGate, p, 'OpenbookV2CloseOpenOrders', 56);
  toggleIx(ixGate, p, 'OpenbookV2CreateOpenOrders', 57);
  toggleIx(ixGate, p, 'OpenbookV2DeregisterMarket', 58);
  toggleIx(ixGate, p, 'OpenbookV2EditMarket', 59);
  toggleIx(ixGate, p, 'OpenbookV2LiqForceCancelOrders', 60);
  toggleIx(ixGate, p, 'OpenbookV2PlaceOrder', 61);
  toggleIx(ixGate, p, 'OpenbookV2PlaceTakeOrder', 62);
  toggleIx(ixGate, p, 'OpenbookV2RegisterMarket', 63);
  toggleIx(ixGate, p, 'OpenbookV2SettleFunds', 63);
  toggleIx(ixGate, p, 'AdminTokenWithdrawFees', 65);
  toggleIx(ixGate, p, 'AdminPerpWithdrawFees', 66);
  toggleIx(ixGate, p, 'AccountSizeMigration', 67);
  toggleIx(ixGate, p, 'TokenConditionalSwapStart', 68);
  toggleIx(ixGate, p, 'TokenConditionalSwapCreatePremiumAuction', 69);
  toggleIx(ixGate, p, 'TokenConditionalSwapCreateLinearAuction', 70);
  toggleIx(ixGate, p, 'Serum3PlaceOrderV2', 71);

  return ixGate;
}<|MERGE_RESOLUTION|>--- conflicted
+++ resolved
@@ -30,11 +30,8 @@
   depositLimit: BN;
   zeroUtilRate: number;
   platformLiquidationFee: number;
-<<<<<<< HEAD
+  disableAssetLiquidation: boolean;
   collateralFeePerDay: number;
-=======
-  disableAssetLiquidation: boolean;
->>>>>>> 007cf0da
 }
 
 export const DefaultTokenRegisterParams: TokenRegisterParams = {
@@ -75,11 +72,8 @@
   depositLimit: new BN(0),
   zeroUtilRate: 0.0,
   platformLiquidationFee: 0.0,
-<<<<<<< HEAD
+  disableAssetLiquidation: false,
   collateralFeePerDay: 0.0,
-=======
-  disableAssetLiquidation: false,
->>>>>>> 007cf0da
 };
 
 export interface TokenEditParams {
@@ -121,11 +115,8 @@
   depositLimit: BN | null;
   zeroUtilRate: number | null;
   platformLiquidationFee: number | null;
-<<<<<<< HEAD
+  disableAssetLiquidation: boolean | null;
   collateralFeePerDay: number | null;
-=======
-  disableAssetLiquidation: boolean | null;
->>>>>>> 007cf0da
 }
 
 export const NullTokenEditParams: TokenEditParams = {
@@ -167,11 +158,8 @@
   depositLimit: null,
   zeroUtilRate: null,
   platformLiquidationFee: null,
-<<<<<<< HEAD
+  disableAssetLiquidation: null,
   collateralFeePerDay: null,
-=======
-  disableAssetLiquidation: null,
->>>>>>> 007cf0da
 };
 
 export interface PerpEditParams {
