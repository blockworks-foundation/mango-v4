import { BN } from '@coral-xyz/anchor';
import { PublicKey } from '@solana/web3.js';
import { InterestRateParams, OracleConfigParams } from './types';

export interface TokenRegisterParams {
  oracleConfig: OracleConfigParams;
  groupInsuranceFund: boolean;
  interestRateParams: InterestRateParams;
  loanFeeRate: number;
  loanOriginationFeeRate: number;
  maintAssetWeight: number;
  initAssetWeight: number;
  maintLiabWeight: number;
  initLiabWeight: number;
  liquidationFee: number;
  stablePriceDelayIntervalSeconds: number;
  stablePriceDelayGrowthLimit: number;
  stablePriceGrowthLimit: number;
  minVaultToDepositsRatio: number;
  netBorrowLimitPerWindowQuote: number;
  netBorrowLimitWindowSizeTs: number;
  borrowWeightScaleStartQuote: number;
  depositWeightScaleStartQuote: number;
  reduceOnly: number;
  tokenConditionalSwapTakerFeeRate: number;
  tokenConditionalSwapMakerFeeRate: number;
  flashLoanSwapFeeRate: number;
  interestCurveScaling: number;
  interestTargetUtilization: number;
  depositLimit: BN;
  zeroUtilRate: number;
  platformLiquidationFee: number;
  disableAssetLiquidation: boolean;
  collateralFeePerDay: number;
}

export const DefaultTokenRegisterParams: TokenRegisterParams = {
  oracleConfig: {
    confFilter: 0.3,
    maxStalenessSlots: null,
  },
  groupInsuranceFund: false,
  interestRateParams: {
    util0: 0.5,
    rate0: 0.018,
    util1: 0.8,
    rate1: 0.05,
    maxRate: 0.5,
    adjustmentFactor: 0.004,
  },
  loanFeeRate: 0.0005,
  loanOriginationFeeRate: 0.0075,
  maintAssetWeight: 0,
  initAssetWeight: 0,
  maintLiabWeight: 1.4,
  initLiabWeight: 1.8,
  liquidationFee: 0.2,
  stablePriceDelayIntervalSeconds: 60 * 60,
  stablePriceDelayGrowthLimit: 0.06,
  stablePriceGrowthLimit: 0.0003,
  minVaultToDepositsRatio: 0.2,
  netBorrowLimitPerWindowQuote: 5_000_000_000,
  netBorrowLimitWindowSizeTs: 86_400,
  borrowWeightScaleStartQuote: 5_000_000_000,
  depositWeightScaleStartQuote: 5_000_000_000,
  reduceOnly: 0,
  tokenConditionalSwapTakerFeeRate: 0.0005,
  tokenConditionalSwapMakerFeeRate: 0.0005,
  flashLoanSwapFeeRate: 0.0005,
  interestCurveScaling: 4.0,
  interestTargetUtilization: 0.5,
  depositLimit: new BN(0),
  zeroUtilRate: 0.0,
  platformLiquidationFee: 0.0,
  disableAssetLiquidation: false,
  collateralFeePerDay: 0.0,
};

export interface TokenEditParams {
  oracle: PublicKey | null;
  oracleConfig: OracleConfigParams | null;
  groupInsuranceFund: boolean | null;
  interestRateParams: InterestRateParams | null;
  loanFeeRate: number | null;
  loanOriginationFeeRate: number | null;
  maintAssetWeight: number | null;
  initAssetWeight: number | null;
  maintLiabWeight: number | null;
  initLiabWeight: number | null;
  liquidationFee: number | null;
  stablePriceDelayIntervalSeconds: number | null;
  stablePriceDelayGrowthLimit: number | null;
  stablePriceGrowthLimit: number | null;
  minVaultToDepositsRatio: number | null;
  netBorrowLimitPerWindowQuote: number | null;
  netBorrowLimitWindowSizeTs: number | null;
  borrowWeightScaleStartQuote: number | null;
  depositWeightScaleStartQuote: number | null;
  resetStablePrice: boolean | null;
  resetNetBorrowLimit: boolean | null;
  reduceOnly: number | null;
  name: string | null;
  forceClose: boolean | null;
  tokenConditionalSwapTakerFeeRate: number | null;
  tokenConditionalSwapMakerFeeRate: number | null;
  flashLoanSwapFeeRate: number | null;
  interestCurveScaling: number | null;
  interestTargetUtilization: number | null;
  maintWeightShiftStart: BN | null;
  maintWeightShiftEnd: BN | null;
  maintWeightShiftAssetTarget: number | null;
  maintWeightShiftLiabTarget: number | null;
  maintWeightShiftAbort: boolean | null;
  fallbackOracle: PublicKey | null;
  depositLimit: BN | null;
  zeroUtilRate: number | null;
  platformLiquidationFee: number | null;
  disableAssetLiquidation: boolean | null;
  collateralFeePerDay: number | null;
  forceWithdraw: boolean | null;
}

export const NullTokenEditParams: TokenEditParams = {
  oracle: null,
  oracleConfig: null,
  groupInsuranceFund: null,
  interestRateParams: null,
  loanFeeRate: null,
  loanOriginationFeeRate: null,
  maintAssetWeight: null,
  initAssetWeight: null,
  maintLiabWeight: null,
  initLiabWeight: null,
  liquidationFee: null,
  stablePriceDelayIntervalSeconds: null,
  stablePriceDelayGrowthLimit: null,
  stablePriceGrowthLimit: null,
  minVaultToDepositsRatio: null,
  netBorrowLimitPerWindowQuote: null,
  netBorrowLimitWindowSizeTs: null,
  borrowWeightScaleStartQuote: null,
  depositWeightScaleStartQuote: null,
  resetStablePrice: null,
  resetNetBorrowLimit: null,
  reduceOnly: null,
  name: null,
  forceClose: null,
  tokenConditionalSwapTakerFeeRate: null,
  tokenConditionalSwapMakerFeeRate: null,
  flashLoanSwapFeeRate: null,
  interestCurveScaling: null,
  interestTargetUtilization: null,
  maintWeightShiftStart: null,
  maintWeightShiftEnd: null,
  maintWeightShiftAssetTarget: null,
  maintWeightShiftLiabTarget: null,
  maintWeightShiftAbort: null,
  fallbackOracle: null,
  depositLimit: null,
  zeroUtilRate: null,
  platformLiquidationFee: null,
  disableAssetLiquidation: null,
  collateralFeePerDay: null,
  forceWithdraw: null,
};

export interface PerpEditParams {
  oracle: PublicKey | null;
  oracleConfig: OracleConfigParams | null;
  baseDecimals: number | null;
  maintBaseAssetWeight: number | null;
  initBaseAssetWeight: number | null;
  maintBaseLiabWeight: number | null;
  initBaseLiabWeight: number | null;
  maintOverallAssetWeight: number | null;
  initOverallAssetWeight: number | null;
  baseLiquidationFee: number | null;
  makerFee: number | null;
  takerFee: number | null;
  feePenalty: number | null;
  minFunding: number | null;
  maxFunding: number | null;
  impactQuantity: number | null;
  groupInsuranceFund: boolean | null;
  settleFeeFlat: number | null;
  settleFeeAmountThreshold: number | null;
  settleFeeFractionLowHealth: number | null;
  stablePriceDelayIntervalSeconds: number | null;
  stablePriceDelayGrowthLimit: number | null;
  stablePriceGrowthLimit: number | null;
  settlePnlLimitFactor: number | null;
  settlePnlLimitWindowSize: number | null;
  reduceOnly: boolean | null;
  resetStablePrice: boolean | null;
  positivePnlLiquidationFee: number | null;
  name: string | null;
  forceClose: boolean | null;
  platformLiquidationFee: number | null;
}

export const NullPerpEditParams: PerpEditParams = {
  oracle: null,
  oracleConfig: null,
  baseDecimals: null,
  maintBaseAssetWeight: null,
  initBaseAssetWeight: null,
  maintBaseLiabWeight: null,
  initBaseLiabWeight: null,
  maintOverallAssetWeight: null,
  initOverallAssetWeight: null,
  baseLiquidationFee: null,
  makerFee: null,
  takerFee: null,
  feePenalty: null,
  minFunding: null,
  maxFunding: null,
  impactQuantity: null,
  groupInsuranceFund: null,
  settleFeeFlat: null,
  settleFeeAmountThreshold: null,
  settleFeeFractionLowHealth: null,
  stablePriceDelayIntervalSeconds: null,
  stablePriceDelayGrowthLimit: null,
  stablePriceGrowthLimit: null,
  settlePnlLimitFactor: null,
  settlePnlLimitWindowSize: null,
  reduceOnly: null,
  resetStablePrice: null,
  positivePnlLiquidationFee: null,
  name: null,
  forceClose: null,
  platformLiquidationFee: null,
};

// Use with TrueIxGateParams and buildIxGate
export interface IxGateParams {
  AccountClose: boolean;
  AccountCreate: boolean;
  AccountEdit: boolean;
  AccountExpand: boolean;
  AccountToggleFreeze: boolean;
  AltExtend: boolean;
  AltSet: boolean;
  FlashLoan: boolean;
  GroupClose: boolean;
  GroupCreate: boolean;
  GroupToggleHalt: boolean;
  HealthRegion: boolean;
  PerpCancelAllOrders: boolean;
  PerpCancelAllOrdersBySide: boolean;
  PerpCancelOrder: boolean;
  PerpCancelOrderByClientOrderId: boolean;
  PerpCloseMarket: boolean;
  PerpConsumeEvents: boolean;
  PerpCreateMarket: boolean;
  PerpDeactivatePosition: boolean;
  PerpEditMarket: boolean;
  PerpLiqBaseOrPositivePnl: boolean;
  PerpLiqForceCancelOrders: boolean;
  PerpLiqNegativePnlOrBankruptcy: boolean;
  PerpPlaceOrder: boolean;
  PerpSettleFees: boolean;
  PerpSettlePnl: boolean;
  PerpUpdateFunding: boolean;
  Serum3CancelAllOrders: boolean;
  Serum3CancelOrder: boolean;
  Serum3CloseOpenOrders: boolean;
  Serum3CreateOpenOrders: boolean;
  Serum3DeregisterMarket: boolean;
  Serum3EditMarket: boolean;
  Serum3LiqForceCancelOrders: boolean;
  Serum3PlaceOrder: boolean;
  Serum3RegisterMarket: boolean;
  Serum3SettleFunds: boolean;
  StubOracleClose: boolean;
  StubOracleCreate: boolean;
  StubOracleSet: boolean;
  TokenAddBank: boolean;
  TokenDeposit: boolean;
  TokenDeregister: boolean;
  TokenEdit: boolean;
  TokenLiqBankruptcy: boolean;
  TokenLiqWithToken: boolean;
  TokenRegister: boolean;
  TokenRegisterTrustless: boolean;
  TokenUpdateIndexAndRate: boolean;
  TokenWithdraw: boolean;
  AccountBuybackFeesWithMngo: boolean;
  TokenForceCloseBorrowsWithToken: boolean;
  PerpForceClosePosition: boolean;
  GroupWithdrawInsuranceFund: boolean;
  TokenConditionalSwapCreate: boolean;
  TokenConditionalSwapTrigger: boolean;
  TokenConditionalSwapCancel: boolean;
  OpenbookV2CancelOrder: boolean;
  OpenbookV2CloseOpenOrders: boolean;
  OpenbookV2CreateOpenOrders: boolean;
  OpenbookV2DeregisterMarket: boolean;
  OpenbookV2EditMarket: boolean;
  OpenbookV2LiqForceCancelOrders: boolean;
  OpenbookV2PlaceOrder: boolean;
  OpenbookV2PlaceTakeOrder: boolean;
  OpenbookV2RegisterMarket: boolean;
  OpenbookV2SettleFunds: boolean;
  AdminTokenWithdrawFees: boolean;
  AdminPerpWithdrawFees: boolean;
  AccountSizeMigration: boolean;
  TokenConditionalSwapStart: boolean;
  TokenConditionalSwapCreatePremiumAuction: boolean;
  TokenConditionalSwapCreateLinearAuction: boolean;
  Serum3PlaceOrderV2: boolean;
  TokenForceWithdraw: boolean;
  SequenceCheck: boolean;
  HealthCheck: boolean;
  OpenbookV2CancelAllOrders: boolean;
}

// Default with all ixs enabled, use with buildIxGate
export const TrueIxGateParams: IxGateParams = {
  AccountClose: true,
  AccountCreate: true,
  AccountEdit: true,
  AccountExpand: true,
  AccountToggleFreeze: true,
  AltExtend: true,
  AltSet: true,
  FlashLoan: true,
  GroupClose: true,
  GroupCreate: true,
  GroupToggleHalt: true,
  HealthRegion: true,
  PerpCancelAllOrders: true,
  PerpCancelAllOrdersBySide: true,
  PerpCancelOrder: true,
  PerpCancelOrderByClientOrderId: true,
  PerpCloseMarket: true,
  PerpConsumeEvents: true,
  PerpCreateMarket: true,
  PerpDeactivatePosition: true,
  PerpEditMarket: true,
  PerpLiqBaseOrPositivePnl: true,
  PerpLiqForceCancelOrders: true,
  PerpLiqNegativePnlOrBankruptcy: true,
  PerpPlaceOrder: true,
  PerpSettleFees: true,
  PerpSettlePnl: true,
  PerpUpdateFunding: true,
  Serum3CancelAllOrders: true,
  Serum3CancelOrder: true,
  Serum3CloseOpenOrders: true,
  Serum3CreateOpenOrders: true,
  Serum3DeregisterMarket: true,
  Serum3EditMarket: true,
  Serum3LiqForceCancelOrders: true,
  Serum3PlaceOrder: true,
  Serum3RegisterMarket: true,
  Serum3SettleFunds: true,
  StubOracleClose: true,
  StubOracleCreate: true,
  StubOracleSet: true,
  TokenAddBank: true,
  TokenDeposit: true,
  TokenDeregister: true,
  TokenEdit: true,
  TokenLiqBankruptcy: true,
  TokenLiqWithToken: true,
  TokenRegister: true,
  TokenRegisterTrustless: true,
  TokenUpdateIndexAndRate: true,
  TokenWithdraw: true,
  AccountBuybackFeesWithMngo: true,
  TokenForceCloseBorrowsWithToken: true,
  PerpForceClosePosition: true,
  GroupWithdrawInsuranceFund: true,
  TokenConditionalSwapCreate: true,
  TokenConditionalSwapTrigger: true,
  TokenConditionalSwapCancel: true,
  OpenbookV2CancelOrder: true,
  OpenbookV2CloseOpenOrders: true,
  OpenbookV2CreateOpenOrders: true,
  OpenbookV2DeregisterMarket: true,
  OpenbookV2EditMarket: true,
  OpenbookV2LiqForceCancelOrders: true,
  OpenbookV2PlaceOrder: true,
  OpenbookV2PlaceTakeOrder: true,
  OpenbookV2RegisterMarket: true,
  OpenbookV2SettleFunds: true,
  AdminTokenWithdrawFees: true,
  AdminPerpWithdrawFees: true,
  AccountSizeMigration: true,
  TokenConditionalSwapStart: true,
  TokenConditionalSwapCreatePremiumAuction: true,
  TokenConditionalSwapCreateLinearAuction: true,
  Serum3PlaceOrderV2: true,
  TokenForceWithdraw: true,
  SequenceCheck: true,
  HealthCheck: true,
  OpenbookV2CancelAllOrders: true,
};

// build ix gate e.g. buildIxGate(Builder(TrueIxGateParams).TokenDeposit(false).build()).toNumber(),
export function buildIxGate(p: IxGateParams): BN {
  const ixGate = new BN(0);

  function toggleIx(
    ixGate: BN,
    p: IxGateParams,
    propName: string,
    index: number,
  ): void {
    if (p[propName] === undefined) {
      throw new Error(`Unknown property ${propName}`);
    }
    ixGate.ior(p[propName] ? new BN(0) : new BN(1).ushln(index));
  }
  toggleIx(ixGate, p, 'AccountClose', 0);
  toggleIx(ixGate, p, 'AccountCreate', 1);
  toggleIx(ixGate, p, 'AccountEdit', 2);
  toggleIx(ixGate, p, 'AccountExpand', 3);
  toggleIx(ixGate, p, 'AccountToggleFreeze', 4);
  toggleIx(ixGate, p, 'AltExtend', 5);
  toggleIx(ixGate, p, 'AltSet', 6);
  toggleIx(ixGate, p, 'FlashLoan', 7);
  toggleIx(ixGate, p, 'GroupClose', 8);
  toggleIx(ixGate, p, 'GroupCreate', 9);
  toggleIx(ixGate, p, 'HealthRegion', 10);
  toggleIx(ixGate, p, 'PerpCancelAllOrders', 11);
  toggleIx(ixGate, p, 'PerpCancelAllOrdersBySide', 12);
  toggleIx(ixGate, p, 'PerpCancelOrder', 13);
  toggleIx(ixGate, p, 'PerpCancelOrderByClientOrderId', 14);
  toggleIx(ixGate, p, 'PerpCloseMarket', 15);
  toggleIx(ixGate, p, 'PerpConsumeEvents', 16);
  toggleIx(ixGate, p, 'PerpCreateMarket', 17);
  toggleIx(ixGate, p, 'PerpDeactivatePosition', 18);
  toggleIx(ixGate, p, 'PerpLiqBaseOrPositivePnl', 19);
  toggleIx(ixGate, p, 'PerpLiqForceCancelOrders', 20);
  toggleIx(ixGate, p, 'PerpLiqNegativePnlOrBankruptcy', 21);
  toggleIx(ixGate, p, 'PerpPlaceOrder', 22);
  toggleIx(ixGate, p, 'PerpSettleFees', 23);
  toggleIx(ixGate, p, 'PerpSettlePnl', 24);
  toggleIx(ixGate, p, 'PerpUpdateFunding', 25);
  toggleIx(ixGate, p, 'Serum3CancelAllOrders', 26);
  toggleIx(ixGate, p, 'Serum3CancelOrder', 27);
  toggleIx(ixGate, p, 'Serum3CloseOpenOrders', 28);
  toggleIx(ixGate, p, 'Serum3CreateOpenOrders', 29);
  toggleIx(ixGate, p, 'Serum3DeregisterMarket', 30);
  toggleIx(ixGate, p, 'Serum3EditMarket', 31);
  toggleIx(ixGate, p, 'Serum3LiqForceCancelOrders', 32);
  toggleIx(ixGate, p, 'Serum3PlaceOrder', 33);
  toggleIx(ixGate, p, 'Serum3RegisterMarket', 34);
  toggleIx(ixGate, p, 'Serum3SettleFunds', 35);
  toggleIx(ixGate, p, 'StubOracleClose', 36);
  toggleIx(ixGate, p, 'StubOracleCreate', 37);
  toggleIx(ixGate, p, 'StubOracleSet', 38);
  toggleIx(ixGate, p, 'TokenAddBank', 39);
  toggleIx(ixGate, p, 'TokenDeposit', 40);
  toggleIx(ixGate, p, 'TokenDeregister', 41);
  toggleIx(ixGate, p, 'TokenLiqBankruptcy', 42);
  toggleIx(ixGate, p, 'TokenLiqWithToken', 43);
  toggleIx(ixGate, p, 'TokenRegister', 44);
  toggleIx(ixGate, p, 'TokenRegisterTrustless', 45);
  toggleIx(ixGate, p, 'TokenUpdateIndexAndRate', 46);
  toggleIx(ixGate, p, 'TokenWithdraw', 47);
  toggleIx(ixGate, p, 'AccountBuybackFeesWithMngo', 48);
  toggleIx(ixGate, p, 'TokenForceCloseBorrowsWithToken', 49);
  toggleIx(ixGate, p, 'PerpForceClosePosition', 50);
  toggleIx(ixGate, p, 'GroupWithdrawInsuranceFund', 51);
  toggleIx(ixGate, p, 'TokenConditionalSwapCreate', 52);
  toggleIx(ixGate, p, 'TokenConditionalSwapTrigger', 53);
  toggleIx(ixGate, p, 'TokenConditionalSwapCancel', 54);
  toggleIx(ixGate, p, 'OpenbookV2CancelOrder', 55);
  toggleIx(ixGate, p, 'OpenbookV2CloseOpenOrders', 56);
  toggleIx(ixGate, p, 'OpenbookV2CreateOpenOrders', 57);
  toggleIx(ixGate, p, 'OpenbookV2DeregisterMarket', 58);
  toggleIx(ixGate, p, 'OpenbookV2EditMarket', 59);
  toggleIx(ixGate, p, 'OpenbookV2LiqForceCancelOrders', 60);
  toggleIx(ixGate, p, 'OpenbookV2PlaceOrder', 61);
  toggleIx(ixGate, p, 'OpenbookV2PlaceTakeOrder', 62);
  toggleIx(ixGate, p, 'OpenbookV2RegisterMarket', 63);
  toggleIx(ixGate, p, 'OpenbookV2SettleFunds', 63);
  toggleIx(ixGate, p, 'AdminTokenWithdrawFees', 65);
  toggleIx(ixGate, p, 'AdminPerpWithdrawFees', 66);
  toggleIx(ixGate, p, 'AccountSizeMigration', 67);
  toggleIx(ixGate, p, 'TokenConditionalSwapStart', 68);
  toggleIx(ixGate, p, 'TokenConditionalSwapCreatePremiumAuction', 69);
  toggleIx(ixGate, p, 'TokenConditionalSwapCreateLinearAuction', 70);
  toggleIx(ixGate, p, 'Serum3PlaceOrderV2', 71);
  toggleIx(ixGate, p, 'TokenForceWithdraw', 72);
  toggleIx(ixGate, p, 'SequenceCheck', 73);
  toggleIx(ixGate, p, 'HealthCheck', 74);
<<<<<<< HEAD
  toggleIx(ixGate, p, 'GroupChangeInsuranceFund', 75);
=======
  toggleIx(ixGate, p, 'OpenbookV2CancelAllOrders', 75);
>>>>>>> 2a6532f1

  return ixGate;
}<|MERGE_RESOLUTION|>--- conflicted
+++ resolved
@@ -313,6 +313,7 @@
   SequenceCheck: boolean;
   HealthCheck: boolean;
   OpenbookV2CancelAllOrders: boolean;
+  GroupChangeInsuranceFund: boolean;
 }
 
 // Default with all ixs enabled, use with buildIxGate
@@ -396,6 +397,7 @@
   SequenceCheck: true,
   HealthCheck: true,
   OpenbookV2CancelAllOrders: true,
+  GroupChangeInsuranceFund: true,
 };
 
 // build ix gate e.g. buildIxGate(Builder(TrueIxGateParams).TokenDeposit(false).build()).toNumber(),
@@ -488,11 +490,8 @@
   toggleIx(ixGate, p, 'TokenForceWithdraw', 72);
   toggleIx(ixGate, p, 'SequenceCheck', 73);
   toggleIx(ixGate, p, 'HealthCheck', 74);
-<<<<<<< HEAD
-  toggleIx(ixGate, p, 'GroupChangeInsuranceFund', 75);
-=======
   toggleIx(ixGate, p, 'OpenbookV2CancelAllOrders', 75);
->>>>>>> 2a6532f1
+  toggleIx(ixGate, p, 'GroupChangeInsuranceFund', 76);
 
   return ixGate;
 }