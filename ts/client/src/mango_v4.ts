export type MangoV4 = {
<<<<<<< HEAD
  "version": "0.7.0",
=======
  "version": "0.8.0",
>>>>>>> 3fe008da
  "name": "mango_v4",
  "instructions": [
    {
      "name": "groupCreate",
      "accounts": [
        {
          "name": "group",
          "isMut": true,
          "isSigner": false,
          "pda": {
            "seeds": [
              {
                "kind": "const",
                "type": "string",
                "value": "Group"
              },
              {
                "kind": "account",
                "type": "publicKey",
                "path": "creator"
              },
              {
                "kind": "arg",
                "type": "u32",
                "path": "group_num"
              }
            ]
          }
        },
        {
          "name": "creator",
          "isMut": false,
          "isSigner": true
        },
        {
          "name": "insuranceMint",
          "isMut": false,
          "isSigner": false
        },
        {
          "name": "insuranceVault",
          "isMut": true,
          "isSigner": false,
          "pda": {
            "seeds": [
              {
                "kind": "const",
                "type": "string",
                "value": "InsuranceVault"
              },
              {
                "kind": "account",
                "type": "publicKey",
                "path": "group"
              }
            ]
          }
        },
        {
          "name": "payer",
          "isMut": true,
          "isSigner": true
        },
        {
          "name": "tokenProgram",
          "isMut": false,
          "isSigner": false
        },
        {
          "name": "systemProgram",
          "isMut": false,
          "isSigner": false
        },
        {
          "name": "rent",
          "isMut": false,
          "isSigner": false
        }
      ],
      "args": [
        {
          "name": "groupNum",
          "type": "u32"
        },
        {
          "name": "testing",
          "type": "u8"
        },
        {
          "name": "version",
          "type": "u8"
        }
      ]
    },
    {
      "name": "groupEdit",
      "accounts": [
        {
          "name": "group",
          "isMut": true,
          "isSigner": false
        },
        {
          "name": "admin",
          "isMut": false,
          "isSigner": true
        }
      ],
      "args": [
        {
          "name": "adminOpt",
          "type": {
            "option": "publicKey"
          }
        },
        {
          "name": "fastListingAdminOpt",
          "type": {
            "option": "publicKey"
          }
        },
        {
          "name": "securityAdminOpt",
          "type": {
            "option": "publicKey"
          }
        },
        {
          "name": "testingOpt",
          "type": {
            "option": "u8"
          }
        },
        {
          "name": "versionOpt",
          "type": {
            "option": "u8"
          }
        },
        {
          "name": "depositLimitQuoteOpt",
          "type": {
            "option": "u64"
          }
        },
        {
          "name": "feesPayWithMngoOpt",
          "type": {
            "option": "bool"
          }
        },
        {
          "name": "feesMngoBonusRateOpt",
          "type": {
            "option": "f32"
          }
        },
        {
          "name": "feesSwapMangoAccountOpt",
          "type": {
            "option": "publicKey"
          }
        },
        {
          "name": "feesMngoTokenIndexOpt",
          "type": {
            "option": "u16"
          }
        }
      ]
    },
    {
      "name": "ixGateSet",
      "accounts": [
        {
          "name": "group",
          "isMut": true,
          "isSigner": false
        },
        {
          "name": "admin",
          "isMut": false,
          "isSigner": true
        }
      ],
      "args": [
        {
          "name": "ixGate",
          "type": "u128"
        }
      ]
    },
    {
      "name": "groupClose",
      "accounts": [
        {
          "name": "group",
          "isMut": true,
          "isSigner": false
        },
        {
          "name": "admin",
          "isMut": false,
          "isSigner": true
        },
        {
          "name": "insuranceVault",
          "isMut": true,
          "isSigner": false
        },
        {
          "name": "solDestination",
          "isMut": true,
          "isSigner": false
        },
        {
          "name": "tokenProgram",
          "isMut": false,
          "isSigner": false
        }
      ],
      "args": []
    },
    {
      "name": "tokenRegister",
      "accounts": [
        {
          "name": "group",
          "isMut": false,
          "isSigner": false
        },
        {
          "name": "admin",
          "isMut": false,
          "isSigner": true
        },
        {
          "name": "mint",
          "isMut": false,
          "isSigner": false
        },
        {
          "name": "bank",
          "isMut": true,
          "isSigner": false,
          "pda": {
            "seeds": [
              {
                "kind": "const",
                "type": "string",
                "value": "Bank"
              },
              {
                "kind": "account",
                "type": "publicKey",
                "path": "group"
              },
              {
                "kind": "arg",
                "type": "u16",
                "path": "token_index"
              },
              {
                "kind": "const",
                "type": "u32",
                "value": 0
              }
            ]
          }
        },
        {
          "name": "vault",
          "isMut": true,
          "isSigner": false,
          "pda": {
            "seeds": [
              {
                "kind": "const",
                "type": "string",
                "value": "Vault"
              },
              {
                "kind": "account",
                "type": "publicKey",
                "path": "group"
              },
              {
                "kind": "arg",
                "type": "u16",
                "path": "token_index"
              },
              {
                "kind": "const",
                "type": "u32",
                "value": 0
              }
            ]
          }
        },
        {
          "name": "mintInfo",
          "isMut": true,
          "isSigner": false,
          "pda": {
            "seeds": [
              {
                "kind": "const",
                "type": "string",
                "value": "MintInfo"
              },
              {
                "kind": "account",
                "type": "publicKey",
                "path": "group"
              },
              {
                "kind": "account",
                "type": "publicKey",
                "account": "Mint",
                "path": "mint"
              }
            ]
          }
        },
        {
          "name": "oracle",
          "isMut": false,
          "isSigner": false
        },
        {
          "name": "payer",
          "isMut": true,
          "isSigner": true
        },
        {
          "name": "tokenProgram",
          "isMut": false,
          "isSigner": false
        },
        {
          "name": "systemProgram",
          "isMut": false,
          "isSigner": false
        },
        {
          "name": "rent",
          "isMut": false,
          "isSigner": false
        }
      ],
      "args": [
        {
          "name": "tokenIndex",
          "type": "u16"
        },
        {
          "name": "name",
          "type": "string"
        },
        {
          "name": "oracleConfig",
          "type": {
            "defined": "OracleConfigParams"
          }
        },
        {
          "name": "interestRateParams",
          "type": {
            "defined": "InterestRateParams"
          }
        },
        {
          "name": "loanFeeRate",
          "type": "f32"
        },
        {
          "name": "loanOriginationFeeRate",
          "type": "f32"
        },
        {
          "name": "maintAssetWeight",
          "type": "f32"
        },
        {
          "name": "initAssetWeight",
          "type": "f32"
        },
        {
          "name": "maintLiabWeight",
          "type": "f32"
        },
        {
          "name": "initLiabWeight",
          "type": "f32"
        },
        {
          "name": "liquidationFee",
          "type": "f32"
        },
        {
          "name": "minVaultToDepositsRatio",
          "type": "f64"
        },
        {
          "name": "netBorrowLimitWindowSizeTs",
          "type": "u64"
        },
        {
          "name": "netBorrowLimitPerWindowQuote",
          "type": "i64"
        }
      ]
    },
    {
      "name": "tokenRegisterTrustless",
      "accounts": [
        {
          "name": "group",
          "isMut": false,
          "isSigner": false
        },
        {
          "name": "fastListingAdmin",
          "isMut": false,
          "isSigner": true
        },
        {
          "name": "mint",
          "isMut": false,
          "isSigner": false
        },
        {
          "name": "bank",
          "isMut": true,
          "isSigner": false,
          "pda": {
            "seeds": [
              {
                "kind": "const",
                "type": "string",
                "value": "Bank"
              },
              {
                "kind": "account",
                "type": "publicKey",
                "path": "group"
              },
              {
                "kind": "arg",
                "type": "u16",
                "path": "token_index"
              },
              {
                "kind": "const",
                "type": "u32",
                "value": 0
              }
            ]
          }
        },
        {
          "name": "vault",
          "isMut": true,
          "isSigner": false,
          "pda": {
            "seeds": [
              {
                "kind": "const",
                "type": "string",
                "value": "Vault"
              },
              {
                "kind": "account",
                "type": "publicKey",
                "path": "group"
              },
              {
                "kind": "arg",
                "type": "u16",
                "path": "token_index"
              },
              {
                "kind": "const",
                "type": "u32",
                "value": 0
              }
            ]
          }
        },
        {
          "name": "mintInfo",
          "isMut": true,
          "isSigner": false,
          "pda": {
            "seeds": [
              {
                "kind": "const",
                "type": "string",
                "value": "MintInfo"
              },
              {
                "kind": "account",
                "type": "publicKey",
                "path": "group"
              },
              {
                "kind": "account",
                "type": "publicKey",
                "account": "Mint",
                "path": "mint"
              }
            ]
          }
        },
        {
          "name": "oracle",
          "isMut": false,
          "isSigner": false
        },
        {
          "name": "payer",
          "isMut": true,
          "isSigner": true
        },
        {
          "name": "tokenProgram",
          "isMut": false,
          "isSigner": false
        },
        {
          "name": "systemProgram",
          "isMut": false,
          "isSigner": false
        },
        {
          "name": "rent",
          "isMut": false,
          "isSigner": false
        }
      ],
      "args": [
        {
          "name": "tokenIndex",
          "type": "u16"
        },
        {
          "name": "name",
          "type": "string"
        }
      ]
    },
    {
      "name": "tokenEdit",
      "accounts": [
        {
          "name": "group",
          "isMut": false,
          "isSigner": false
        },
        {
          "name": "admin",
          "isMut": false,
          "isSigner": true
        },
        {
          "name": "mintInfo",
          "isMut": true,
          "isSigner": false
        },
        {
          "name": "oracle",
          "isMut": false,
          "isSigner": false,
          "docs": [
            "The oracle account is optional and only used when reset_stable_price is set.",
            ""
          ]
        }
      ],
      "args": [
        {
          "name": "oracleOpt",
          "type": {
            "option": "publicKey"
          }
        },
        {
          "name": "oracleConfigOpt",
          "type": {
            "option": {
              "defined": "OracleConfigParams"
            }
          }
        },
        {
          "name": "groupInsuranceFundOpt",
          "type": {
            "option": "bool"
          }
        },
        {
          "name": "interestRateParamsOpt",
          "type": {
            "option": {
              "defined": "InterestRateParams"
            }
          }
        },
        {
          "name": "loanFeeRateOpt",
          "type": {
            "option": "f32"
          }
        },
        {
          "name": "loanOriginationFeeRateOpt",
          "type": {
            "option": "f32"
          }
        },
        {
          "name": "maintAssetWeightOpt",
          "type": {
            "option": "f32"
          }
        },
        {
          "name": "initAssetWeightOpt",
          "type": {
            "option": "f32"
          }
        },
        {
          "name": "maintLiabWeightOpt",
          "type": {
            "option": "f32"
          }
        },
        {
          "name": "initLiabWeightOpt",
          "type": {
            "option": "f32"
          }
        },
        {
          "name": "liquidationFeeOpt",
          "type": {
            "option": "f32"
          }
        },
        {
          "name": "stablePriceDelayIntervalSecondsOpt",
          "type": {
            "option": "u32"
          }
        },
        {
          "name": "stablePriceDelayGrowthLimitOpt",
          "type": {
            "option": "f32"
          }
        },
        {
          "name": "stablePriceGrowthLimitOpt",
          "type": {
            "option": "f32"
          }
        },
        {
          "name": "minVaultToDepositsRatioOpt",
          "type": {
            "option": "f64"
          }
        },
        {
          "name": "netBorrowLimitPerWindowQuoteOpt",
          "type": {
            "option": "i64"
          }
        },
        {
          "name": "netBorrowLimitWindowSizeTsOpt",
          "type": {
            "option": "u64"
          }
        },
        {
          "name": "borrowWeightScaleStartQuoteOpt",
          "type": {
            "option": "f64"
          }
        },
        {
          "name": "depositWeightScaleStartQuoteOpt",
          "type": {
            "option": "f64"
          }
        },
        {
          "name": "resetStablePrice",
          "type": "bool"
        },
        {
          "name": "resetNetBorrowLimit",
          "type": "bool"
        },
        {
          "name": "reduceOnlyOpt",
          "type": {
            "option": "bool"
          }
        }
      ]
    },
    {
      "name": "tokenAddBank",
      "accounts": [
        {
          "name": "group",
          "isMut": false,
          "isSigner": false
        },
        {
          "name": "admin",
          "isMut": false,
          "isSigner": true
        },
        {
          "name": "mint",
          "isMut": false,
          "isSigner": false
        },
        {
          "name": "existingBank",
          "isMut": false,
          "isSigner": false
        },
        {
          "name": "bank",
          "isMut": true,
          "isSigner": false,
          "pda": {
            "seeds": [
              {
                "kind": "const",
                "type": "string",
                "value": "Bank"
              },
              {
                "kind": "account",
                "type": "publicKey",
                "path": "group"
              },
              {
                "kind": "arg",
                "type": "u16",
                "path": "token_index"
              },
              {
                "kind": "arg",
                "type": "u32",
                "path": "bank_num"
              }
            ]
          }
        },
        {
          "name": "vault",
          "isMut": true,
          "isSigner": false,
          "pda": {
            "seeds": [
              {
                "kind": "const",
                "type": "string",
                "value": "Vault"
              },
              {
                "kind": "account",
                "type": "publicKey",
                "path": "group"
              },
              {
                "kind": "arg",
                "type": "u16",
                "path": "token_index"
              },
              {
                "kind": "arg",
                "type": "u32",
                "path": "bank_num"
              }
            ]
          }
        },
        {
          "name": "mintInfo",
          "isMut": true,
          "isSigner": false
        },
        {
          "name": "payer",
          "isMut": true,
          "isSigner": true
        },
        {
          "name": "tokenProgram",
          "isMut": false,
          "isSigner": false
        },
        {
          "name": "systemProgram",
          "isMut": false,
          "isSigner": false
        },
        {
          "name": "rent",
          "isMut": false,
          "isSigner": false
        }
      ],
      "args": [
        {
          "name": "tokenIndex",
          "type": "u16"
        },
        {
          "name": "bankNum",
          "type": "u32"
        }
      ]
    },
    {
      "name": "tokenDeregister",
      "accounts": [
        {
          "name": "group",
          "isMut": false,
          "isSigner": false
        },
        {
          "name": "admin",
          "isMut": false,
          "isSigner": true
        },
        {
          "name": "mintInfo",
          "isMut": true,
          "isSigner": false
        },
        {
          "name": "dustVault",
          "isMut": true,
          "isSigner": false
        },
        {
          "name": "solDestination",
          "isMut": true,
          "isSigner": false
        },
        {
          "name": "tokenProgram",
          "isMut": false,
          "isSigner": false
        }
      ],
      "args": []
    },
    {
      "name": "tokenUpdateIndexAndRate",
      "accounts": [
        {
          "name": "group",
          "isMut": false,
          "isSigner": false
        },
        {
          "name": "mintInfo",
          "isMut": false,
          "isSigner": false
        },
        {
          "name": "oracle",
          "isMut": false,
          "isSigner": false
        },
        {
          "name": "instructions",
          "isMut": false,
          "isSigner": false
        }
      ],
      "args": []
    },
    {
      "name": "accountCreate",
      "accounts": [
        {
          "name": "group",
          "isMut": false,
          "isSigner": false
        },
        {
          "name": "account",
          "isMut": true,
          "isSigner": false,
          "pda": {
            "seeds": [
              {
                "kind": "const",
                "type": "string",
                "value": "MangoAccount"
              },
              {
                "kind": "account",
                "type": "publicKey",
                "path": "group"
              },
              {
                "kind": "account",
                "type": "publicKey",
                "path": "owner"
              },
              {
                "kind": "arg",
                "type": "u32",
                "path": "account_num"
              }
            ]
          }
        },
        {
          "name": "owner",
          "isMut": false,
          "isSigner": true
        },
        {
          "name": "payer",
          "isMut": true,
          "isSigner": true
        },
        {
          "name": "systemProgram",
          "isMut": false,
          "isSigner": false
        }
      ],
      "args": [
        {
          "name": "accountNum",
          "type": "u32"
        },
        {
          "name": "tokenCount",
          "type": "u8"
        },
        {
          "name": "serum3Count",
          "type": "u8"
        },
        {
          "name": "perpCount",
          "type": "u8"
        },
        {
          "name": "perpOoCount",
          "type": "u8"
        },
        {
          "name": "name",
          "type": "string"
        }
      ]
    },
    {
      "name": "accountExpand",
      "accounts": [
        {
          "name": "group",
          "isMut": false,
          "isSigner": false
        },
        {
          "name": "account",
          "isMut": true,
          "isSigner": false
        },
        {
          "name": "owner",
          "isMut": false,
          "isSigner": true
        },
        {
          "name": "payer",
          "isMut": true,
          "isSigner": true
        },
        {
          "name": "systemProgram",
          "isMut": false,
          "isSigner": false
        }
      ],
      "args": [
        {
          "name": "tokenCount",
          "type": "u8"
        },
        {
          "name": "serum3Count",
          "type": "u8"
        },
        {
          "name": "perpCount",
          "type": "u8"
        },
        {
          "name": "perpOoCount",
          "type": "u8"
        }
      ]
    },
    {
      "name": "accountEdit",
      "accounts": [
        {
          "name": "group",
          "isMut": false,
          "isSigner": false
        },
        {
          "name": "account",
          "isMut": true,
          "isSigner": false
        },
        {
          "name": "owner",
          "isMut": false,
          "isSigner": true
        }
      ],
      "args": [
        {
          "name": "nameOpt",
          "type": {
            "option": "string"
          }
        },
        {
          "name": "delegateOpt",
          "type": {
            "option": "publicKey"
          }
        }
      ]
    },
    {
      "name": "accountToggleFreeze",
      "accounts": [
        {
          "name": "group",
          "isMut": false,
          "isSigner": false
        },
        {
          "name": "account",
          "isMut": true,
          "isSigner": false
        },
        {
          "name": "admin",
          "isMut": false,
          "isSigner": true
        }
      ],
      "args": [
        {
          "name": "freeze",
          "type": "bool"
        }
      ]
    },
    {
      "name": "accountClose",
      "accounts": [
        {
          "name": "group",
          "isMut": false,
          "isSigner": false
        },
        {
          "name": "account",
          "isMut": true,
          "isSigner": false
        },
        {
          "name": "owner",
          "isMut": false,
          "isSigner": true
        },
        {
          "name": "solDestination",
          "isMut": true,
          "isSigner": false
        },
        {
          "name": "tokenProgram",
          "isMut": false,
          "isSigner": false
        }
      ],
      "args": [
        {
          "name": "forceClose",
          "type": "bool"
        }
      ]
    },
    {
      "name": "accountSettleFeesWithMngo",
      "accounts": [
        {
          "name": "group",
          "isMut": false,
          "isSigner": false
        },
        {
          "name": "account",
          "isMut": true,
          "isSigner": false
        },
        {
          "name": "owner",
          "isMut": false,
          "isSigner": true
        },
        {
          "name": "daoAccount",
          "isMut": true,
          "isSigner": false
        },
        {
          "name": "mngoBank",
          "isMut": true,
          "isSigner": false
        },
        {
          "name": "mngoOracle",
          "isMut": false,
          "isSigner": false
        },
        {
          "name": "settleBank",
          "isMut": true,
          "isSigner": false
        },
        {
          "name": "settleOracle",
          "isMut": false,
          "isSigner": false
        }
      ],
      "args": [
        {
          "name": "maxSettle",
          "type": "u64"
        }
      ]
    },
    {
      "name": "stubOracleCreate",
      "accounts": [
        {
          "name": "group",
          "isMut": false,
          "isSigner": false
        },
        {
          "name": "oracle",
          "isMut": true,
          "isSigner": false,
          "pda": {
            "seeds": [
              {
                "kind": "const",
                "type": "string",
                "value": "StubOracle"
              },
              {
                "kind": "account",
                "type": "publicKey",
                "path": "group"
              },
              {
                "kind": "account",
                "type": "publicKey",
                "account": "Mint",
                "path": "mint"
              }
            ]
          }
        },
        {
          "name": "admin",
          "isMut": false,
          "isSigner": true
        },
        {
          "name": "mint",
          "isMut": false,
          "isSigner": false
        },
        {
          "name": "payer",
          "isMut": true,
          "isSigner": true
        },
        {
          "name": "systemProgram",
          "isMut": false,
          "isSigner": false
        }
      ],
      "args": [
        {
          "name": "price",
          "type": {
            "defined": "I80F48"
          }
        }
      ]
    },
    {
      "name": "stubOracleClose",
      "accounts": [
        {
          "name": "group",
          "isMut": false,
          "isSigner": false
        },
        {
          "name": "admin",
          "isMut": false,
          "isSigner": true
        },
        {
          "name": "oracle",
          "isMut": true,
          "isSigner": false
        },
        {
          "name": "solDestination",
          "isMut": true,
          "isSigner": false
        },
        {
          "name": "tokenProgram",
          "isMut": false,
          "isSigner": false
        }
      ],
      "args": []
    },
    {
      "name": "stubOracleSet",
      "accounts": [
        {
          "name": "group",
          "isMut": false,
          "isSigner": false
        },
        {
          "name": "admin",
          "isMut": false,
          "isSigner": true
        },
        {
          "name": "oracle",
          "isMut": true,
          "isSigner": false
        }
      ],
      "args": [
        {
          "name": "price",
          "type": {
            "defined": "I80F48"
          }
        }
      ]
    },
    {
      "name": "tokenDeposit",
      "accounts": [
        {
          "name": "group",
          "isMut": false,
          "isSigner": false
        },
        {
          "name": "account",
          "isMut": true,
          "isSigner": false
        },
        {
          "name": "owner",
          "isMut": false,
          "isSigner": true
        },
        {
          "name": "bank",
          "isMut": true,
          "isSigner": false
        },
        {
          "name": "vault",
          "isMut": true,
          "isSigner": false
        },
        {
          "name": "oracle",
          "isMut": false,
          "isSigner": false
        },
        {
          "name": "tokenAccount",
          "isMut": true,
          "isSigner": false
        },
        {
          "name": "tokenAuthority",
          "isMut": false,
          "isSigner": true
        },
        {
          "name": "tokenProgram",
          "isMut": false,
          "isSigner": false
        }
      ],
      "args": [
        {
          "name": "amount",
          "type": "u64"
        },
        {
          "name": "reduceOnly",
          "type": "bool"
        }
      ]
    },
    {
      "name": "tokenDepositIntoExisting",
      "accounts": [
        {
          "name": "group",
          "isMut": false,
          "isSigner": false
        },
        {
          "name": "account",
          "isMut": true,
          "isSigner": false
        },
        {
          "name": "bank",
          "isMut": true,
          "isSigner": false
        },
        {
          "name": "vault",
          "isMut": true,
          "isSigner": false
        },
        {
          "name": "oracle",
          "isMut": false,
          "isSigner": false
        },
        {
          "name": "tokenAccount",
          "isMut": true,
          "isSigner": false
        },
        {
          "name": "tokenAuthority",
          "isMut": false,
          "isSigner": true
        },
        {
          "name": "tokenProgram",
          "isMut": false,
          "isSigner": false
        }
      ],
      "args": [
        {
          "name": "amount",
          "type": "u64"
        },
        {
          "name": "reduceOnly",
          "type": "bool"
        }
      ]
    },
    {
      "name": "tokenWithdraw",
      "accounts": [
        {
          "name": "group",
          "isMut": false,
          "isSigner": false
        },
        {
          "name": "account",
          "isMut": true,
          "isSigner": false
        },
        {
          "name": "owner",
          "isMut": false,
          "isSigner": true
        },
        {
          "name": "bank",
          "isMut": true,
          "isSigner": false
        },
        {
          "name": "vault",
          "isMut": true,
          "isSigner": false
        },
        {
          "name": "oracle",
          "isMut": false,
          "isSigner": false
        },
        {
          "name": "tokenAccount",
          "isMut": true,
          "isSigner": false
        },
        {
          "name": "tokenProgram",
          "isMut": false,
          "isSigner": false
        }
      ],
      "args": [
        {
          "name": "amount",
          "type": "u64"
        },
        {
          "name": "allowBorrow",
          "type": "bool"
        }
      ]
    },
    {
      "name": "flashLoanBegin",
      "accounts": [
        {
          "name": "account",
          "isMut": false,
          "isSigner": false
        },
        {
          "name": "owner",
          "isMut": false,
          "isSigner": true
        },
        {
          "name": "tokenProgram",
          "isMut": false,
          "isSigner": false
        },
        {
          "name": "instructions",
          "isMut": false,
          "isSigner": false,
          "docs": [
            "Instructions Sysvar for instruction introspection"
          ]
        }
      ],
      "args": [
        {
          "name": "loanAmounts",
          "type": {
            "vec": "u64"
          }
        }
      ]
    },
    {
      "name": "flashLoanEnd",
      "accounts": [
        {
          "name": "account",
          "isMut": true,
          "isSigner": false
        },
        {
          "name": "owner",
          "isMut": false,
          "isSigner": true
        },
        {
          "name": "tokenProgram",
          "isMut": false,
          "isSigner": false
        }
      ],
      "args": [
        {
          "name": "flashLoanType",
          "type": {
            "defined": "FlashLoanType"
          }
        }
      ]
    },
    {
      "name": "healthRegionBegin",
      "accounts": [
        {
          "name": "instructions",
          "isMut": false,
          "isSigner": false,
          "docs": [
            "Instructions Sysvar for instruction introspection"
          ]
        },
        {
          "name": "group",
          "isMut": false,
          "isSigner": false
        },
        {
          "name": "account",
          "isMut": true,
          "isSigner": false
        }
      ],
      "args": []
    },
    {
      "name": "healthRegionEnd",
      "accounts": [
        {
          "name": "account",
          "isMut": true,
          "isSigner": false
        }
      ],
      "args": []
    },
    {
      "name": "serum3RegisterMarket",
      "docs": [
        "",
        "Serum",
        ""
      ],
      "accounts": [
        {
          "name": "group",
          "isMut": true,
          "isSigner": false
        },
        {
          "name": "admin",
          "isMut": false,
          "isSigner": true
        },
        {
          "name": "serumProgram",
          "isMut": false,
          "isSigner": false
        },
        {
          "name": "serumMarketExternal",
          "isMut": false,
          "isSigner": false
        },
        {
          "name": "serumMarket",
          "isMut": true,
          "isSigner": false,
          "pda": {
            "seeds": [
              {
                "kind": "const",
                "type": "string",
                "value": "Serum3Market"
              },
              {
                "kind": "account",
                "type": "publicKey",
                "path": "group"
              },
              {
                "kind": "account",
                "type": "publicKey",
                "path": "serum_market_external"
              }
            ]
          }
        },
        {
          "name": "indexReservation",
          "isMut": true,
          "isSigner": false,
          "pda": {
            "seeds": [
              {
                "kind": "const",
                "type": "string",
                "value": "Serum3Index"
              },
              {
                "kind": "account",
                "type": "publicKey",
                "path": "group"
              },
              {
                "kind": "arg",
                "type": "u16",
                "path": "market_index"
              }
            ]
          }
        },
        {
          "name": "quoteBank",
          "isMut": false,
          "isSigner": false
        },
        {
          "name": "baseBank",
          "isMut": false,
          "isSigner": false
        },
        {
          "name": "payer",
          "isMut": true,
          "isSigner": true
        },
        {
          "name": "systemProgram",
          "isMut": false,
          "isSigner": false
        }
      ],
      "args": [
        {
          "name": "marketIndex",
          "type": "u16"
        },
        {
          "name": "name",
          "type": "string"
        }
      ]
    },
    {
      "name": "serum3EditMarket",
      "accounts": [
        {
          "name": "group",
          "isMut": false,
          "isSigner": false
        },
        {
          "name": "admin",
          "isMut": false,
          "isSigner": true
        },
        {
          "name": "market",
          "isMut": true,
          "isSigner": false
        }
      ],
      "args": [
        {
          "name": "reduceOnlyOpt",
          "type": {
            "option": "bool"
          }
        }
      ]
    },
    {
      "name": "serum3DeregisterMarket",
      "accounts": [
        {
          "name": "group",
          "isMut": true,
          "isSigner": false
        },
        {
          "name": "admin",
          "isMut": false,
          "isSigner": true
        },
        {
          "name": "serumMarket",
          "isMut": true,
          "isSigner": false
        },
        {
          "name": "indexReservation",
          "isMut": true,
          "isSigner": false
        },
        {
          "name": "solDestination",
          "isMut": true,
          "isSigner": false
        },
        {
          "name": "tokenProgram",
          "isMut": false,
          "isSigner": false
        }
      ],
      "args": []
    },
    {
      "name": "serum3CreateOpenOrders",
      "accounts": [
        {
          "name": "group",
          "isMut": false,
          "isSigner": false
        },
        {
          "name": "account",
          "isMut": true,
          "isSigner": false
        },
        {
          "name": "owner",
          "isMut": false,
          "isSigner": true
        },
        {
          "name": "serumMarket",
          "isMut": false,
          "isSigner": false
        },
        {
          "name": "serumProgram",
          "isMut": false,
          "isSigner": false
        },
        {
          "name": "serumMarketExternal",
          "isMut": false,
          "isSigner": false
        },
        {
          "name": "openOrders",
          "isMut": true,
          "isSigner": false,
          "pda": {
            "seeds": [
              {
                "kind": "const",
                "type": "string",
                "value": "Serum3OO"
              },
              {
                "kind": "account",
                "type": "publicKey",
                "path": "account"
              },
              {
                "kind": "account",
                "type": "publicKey",
                "path": "serum_market"
              }
            ]
          }
        },
        {
          "name": "payer",
          "isMut": true,
          "isSigner": true
        },
        {
          "name": "systemProgram",
          "isMut": false,
          "isSigner": false
        },
        {
          "name": "rent",
          "isMut": false,
          "isSigner": false
        }
      ],
      "args": []
    },
    {
      "name": "serum3CloseOpenOrders",
      "accounts": [
        {
          "name": "group",
          "isMut": false,
          "isSigner": false
        },
        {
          "name": "account",
          "isMut": true,
          "isSigner": false
        },
        {
          "name": "owner",
          "isMut": false,
          "isSigner": true
        },
        {
          "name": "serumMarket",
          "isMut": false,
          "isSigner": false
        },
        {
          "name": "serumProgram",
          "isMut": false,
          "isSigner": false
        },
        {
          "name": "serumMarketExternal",
          "isMut": false,
          "isSigner": false
        },
        {
          "name": "openOrders",
          "isMut": true,
          "isSigner": false
        },
        {
          "name": "solDestination",
          "isMut": true,
          "isSigner": false
        }
      ],
      "args": []
    },
    {
      "name": "serum3PlaceOrder",
      "accounts": [
        {
          "name": "group",
          "isMut": false,
          "isSigner": false
        },
        {
          "name": "account",
          "isMut": true,
          "isSigner": false
        },
        {
          "name": "owner",
          "isMut": false,
          "isSigner": true
        },
        {
          "name": "openOrders",
          "isMut": true,
          "isSigner": false
        },
        {
          "name": "serumMarket",
          "isMut": false,
          "isSigner": false
        },
        {
          "name": "serumProgram",
          "isMut": false,
          "isSigner": false
        },
        {
          "name": "serumMarketExternal",
          "isMut": true,
          "isSigner": false
        },
        {
          "name": "marketBids",
          "isMut": true,
          "isSigner": false
        },
        {
          "name": "marketAsks",
          "isMut": true,
          "isSigner": false
        },
        {
          "name": "marketEventQueue",
          "isMut": true,
          "isSigner": false
        },
        {
          "name": "marketRequestQueue",
          "isMut": true,
          "isSigner": false
        },
        {
          "name": "marketBaseVault",
          "isMut": true,
          "isSigner": false
        },
        {
          "name": "marketQuoteVault",
          "isMut": true,
          "isSigner": false
        },
        {
          "name": "marketVaultSigner",
          "isMut": false,
          "isSigner": false,
          "docs": [
            "needed for the automatic settle_funds call"
          ]
        },
        {
          "name": "payerBank",
          "isMut": true,
          "isSigner": false,
          "docs": [
            "The bank that pays for the order, if necessary"
          ]
        },
        {
          "name": "payerVault",
          "isMut": true,
          "isSigner": false,
          "docs": [
            "The bank vault that pays for the order, if necessary"
          ]
        },
        {
          "name": "payerOracle",
          "isMut": false,
          "isSigner": false
        },
        {
          "name": "tokenProgram",
          "isMut": false,
          "isSigner": false
        }
      ],
      "args": [
        {
          "name": "side",
          "type": {
            "defined": "Serum3Side"
          }
        },
        {
          "name": "limitPrice",
          "type": "u64"
        },
        {
          "name": "maxBaseQty",
          "type": "u64"
        },
        {
          "name": "maxNativeQuoteQtyIncludingFees",
          "type": "u64"
        },
        {
          "name": "selfTradeBehavior",
          "type": {
            "defined": "Serum3SelfTradeBehavior"
          }
        },
        {
          "name": "orderType",
          "type": {
            "defined": "Serum3OrderType"
          }
        },
        {
          "name": "clientOrderId",
          "type": "u64"
        },
        {
          "name": "limit",
          "type": "u16"
        }
      ]
    },
    {
      "name": "serum3CancelOrder",
      "accounts": [
        {
          "name": "group",
          "isMut": false,
          "isSigner": false
        },
        {
          "name": "account",
          "isMut": true,
          "isSigner": false
        },
        {
          "name": "owner",
          "isMut": false,
          "isSigner": true
        },
        {
          "name": "openOrders",
          "isMut": true,
          "isSigner": false
        },
        {
          "name": "serumMarket",
          "isMut": false,
          "isSigner": false
        },
        {
          "name": "serumProgram",
          "isMut": false,
          "isSigner": false
        },
        {
          "name": "serumMarketExternal",
          "isMut": true,
          "isSigner": false
        },
        {
          "name": "marketBids",
          "isMut": true,
          "isSigner": false
        },
        {
          "name": "marketAsks",
          "isMut": true,
          "isSigner": false
        },
        {
          "name": "marketEventQueue",
          "isMut": true,
          "isSigner": false
        }
      ],
      "args": [
        {
          "name": "side",
          "type": {
            "defined": "Serum3Side"
          }
        },
        {
          "name": "orderId",
          "type": "u128"
        }
      ]
    },
    {
      "name": "serum3CancelAllOrders",
      "accounts": [
        {
          "name": "group",
          "isMut": false,
          "isSigner": false
        },
        {
          "name": "account",
          "isMut": false,
          "isSigner": false
        },
        {
          "name": "owner",
          "isMut": false,
          "isSigner": true
        },
        {
          "name": "openOrders",
          "isMut": true,
          "isSigner": false
        },
        {
          "name": "serumMarket",
          "isMut": false,
          "isSigner": false
        },
        {
          "name": "serumProgram",
          "isMut": false,
          "isSigner": false
        },
        {
          "name": "serumMarketExternal",
          "isMut": true,
          "isSigner": false
        },
        {
          "name": "marketBids",
          "isMut": true,
          "isSigner": false
        },
        {
          "name": "marketAsks",
          "isMut": true,
          "isSigner": false
        },
        {
          "name": "marketEventQueue",
          "isMut": true,
          "isSigner": false
        }
      ],
      "args": [
        {
          "name": "limit",
          "type": "u8"
        }
      ]
    },
    {
      "name": "serum3SettleFunds",
      "accounts": [
        {
          "name": "group",
          "isMut": false,
          "isSigner": false
        },
        {
          "name": "account",
          "isMut": true,
          "isSigner": false
        },
        {
          "name": "owner",
          "isMut": false,
          "isSigner": true
        },
        {
          "name": "openOrders",
          "isMut": true,
          "isSigner": false
        },
        {
          "name": "serumMarket",
          "isMut": false,
          "isSigner": false
        },
        {
          "name": "serumProgram",
          "isMut": false,
          "isSigner": false
        },
        {
          "name": "serumMarketExternal",
          "isMut": true,
          "isSigner": false
        },
        {
          "name": "marketBaseVault",
          "isMut": true,
          "isSigner": false
        },
        {
          "name": "marketQuoteVault",
          "isMut": true,
          "isSigner": false
        },
        {
          "name": "marketVaultSigner",
          "isMut": false,
          "isSigner": false,
          "docs": [
            "needed for the automatic settle_funds call"
          ]
        },
        {
          "name": "quoteBank",
          "isMut": true,
          "isSigner": false
        },
        {
          "name": "quoteVault",
          "isMut": true,
          "isSigner": false
        },
        {
          "name": "baseBank",
          "isMut": true,
          "isSigner": false
        },
        {
          "name": "baseVault",
          "isMut": true,
          "isSigner": false
        },
        {
          "name": "tokenProgram",
          "isMut": false,
          "isSigner": false
        }
      ],
      "args": []
    },
    {
      "name": "serum3LiqForceCancelOrders",
      "accounts": [
        {
          "name": "group",
          "isMut": false,
          "isSigner": false
        },
        {
          "name": "account",
          "isMut": true,
          "isSigner": false
        },
        {
          "name": "openOrders",
          "isMut": true,
          "isSigner": false
        },
        {
          "name": "serumMarket",
          "isMut": false,
          "isSigner": false
        },
        {
          "name": "serumProgram",
          "isMut": false,
          "isSigner": false
        },
        {
          "name": "serumMarketExternal",
          "isMut": true,
          "isSigner": false
        },
        {
          "name": "marketBids",
          "isMut": true,
          "isSigner": false
        },
        {
          "name": "marketAsks",
          "isMut": true,
          "isSigner": false
        },
        {
          "name": "marketEventQueue",
          "isMut": true,
          "isSigner": false
        },
        {
          "name": "marketBaseVault",
          "isMut": true,
          "isSigner": false
        },
        {
          "name": "marketQuoteVault",
          "isMut": true,
          "isSigner": false
        },
        {
          "name": "marketVaultSigner",
          "isMut": false,
          "isSigner": false
        },
        {
          "name": "quoteBank",
          "isMut": true,
          "isSigner": false
        },
        {
          "name": "quoteVault",
          "isMut": true,
          "isSigner": false
        },
        {
          "name": "baseBank",
          "isMut": true,
          "isSigner": false
        },
        {
          "name": "baseVault",
          "isMut": true,
          "isSigner": false
        },
        {
          "name": "tokenProgram",
          "isMut": false,
          "isSigner": false
        }
      ],
      "args": [
        {
          "name": "limit",
          "type": "u8"
        }
      ]
    },
    {
      "name": "liqTokenWithToken",
      "accounts": [
        {
          "name": "group",
          "isMut": false,
          "isSigner": false
        },
        {
          "name": "liqor",
          "isMut": true,
          "isSigner": false
        },
        {
          "name": "liqorOwner",
          "isMut": false,
          "isSigner": true
        },
        {
          "name": "liqee",
          "isMut": true,
          "isSigner": false
        }
      ],
      "args": [
        {
          "name": "assetTokenIndex",
          "type": "u16"
        },
        {
          "name": "liabTokenIndex",
          "type": "u16"
        },
        {
          "name": "maxLiabTransfer",
          "type": {
            "defined": "I80F48"
          }
        }
      ]
    },
    {
      "name": "liqTokenBankruptcy",
      "accounts": [
        {
          "name": "group",
          "isMut": false,
          "isSigner": false
        },
        {
          "name": "liqor",
          "isMut": true,
          "isSigner": false
        },
        {
          "name": "liqorOwner",
          "isMut": false,
          "isSigner": true
        },
        {
          "name": "liqee",
          "isMut": true,
          "isSigner": false
        },
        {
          "name": "liabMintInfo",
          "isMut": false,
          "isSigner": false
        },
        {
          "name": "quoteVault",
          "isMut": true,
          "isSigner": false
        },
        {
          "name": "insuranceVault",
          "isMut": true,
          "isSigner": false
        },
        {
          "name": "tokenProgram",
          "isMut": false,
          "isSigner": false
        }
      ],
      "args": [
        {
          "name": "maxLiabTransfer",
          "type": {
            "defined": "I80F48"
          }
        }
      ]
    },
    {
      "name": "tokenLiqWithToken",
      "accounts": [
        {
          "name": "group",
          "isMut": false,
          "isSigner": false
        },
        {
          "name": "liqor",
          "isMut": true,
          "isSigner": false
        },
        {
          "name": "liqorOwner",
          "isMut": false,
          "isSigner": true
        },
        {
          "name": "liqee",
          "isMut": true,
          "isSigner": false
        }
      ],
      "args": [
        {
          "name": "assetTokenIndex",
          "type": "u16"
        },
        {
          "name": "liabTokenIndex",
          "type": "u16"
        },
        {
          "name": "maxLiabTransfer",
          "type": {
            "defined": "I80F48"
          }
        }
      ]
    },
    {
      "name": "tokenLiqBankruptcy",
      "accounts": [
        {
          "name": "group",
          "isMut": false,
          "isSigner": false
        },
        {
          "name": "liqor",
          "isMut": true,
          "isSigner": false
        },
        {
          "name": "liqorOwner",
          "isMut": false,
          "isSigner": true
        },
        {
          "name": "liqee",
          "isMut": true,
          "isSigner": false
        },
        {
          "name": "liabMintInfo",
          "isMut": false,
          "isSigner": false
        },
        {
          "name": "quoteVault",
          "isMut": true,
          "isSigner": false
        },
        {
          "name": "insuranceVault",
          "isMut": true,
          "isSigner": false
        },
        {
          "name": "tokenProgram",
          "isMut": false,
          "isSigner": false
        }
      ],
      "args": [
        {
          "name": "maxLiabTransfer",
          "type": {
            "defined": "I80F48"
          }
        }
      ]
    },
    {
      "name": "perpCreateMarket",
      "docs": [
        "",
        "Perps",
        ""
      ],
      "accounts": [
        {
          "name": "group",
          "isMut": false,
          "isSigner": false
        },
        {
          "name": "admin",
          "isMut": false,
          "isSigner": true
        },
        {
          "name": "oracle",
          "isMut": false,
          "isSigner": false
        },
        {
          "name": "perpMarket",
          "isMut": true,
          "isSigner": false,
          "pda": {
            "seeds": [
              {
                "kind": "const",
                "type": "string",
                "value": "PerpMarket"
              },
              {
                "kind": "account",
                "type": "publicKey",
                "path": "group"
              },
              {
                "kind": "arg",
                "type": "u16",
                "path": "perp_market_index"
              }
            ]
          }
        },
        {
          "name": "bids",
          "isMut": true,
          "isSigner": false,
          "docs": [
            "Accounts are initialised by client,",
            "anchor discriminator is set first when ix exits,"
          ]
        },
        {
          "name": "asks",
          "isMut": true,
          "isSigner": false
        },
        {
          "name": "eventQueue",
          "isMut": true,
          "isSigner": false
        },
        {
          "name": "payer",
          "isMut": true,
          "isSigner": true
        },
        {
          "name": "systemProgram",
          "isMut": false,
          "isSigner": false
        }
      ],
      "args": [
        {
          "name": "perpMarketIndex",
          "type": "u16"
        },
        {
          "name": "name",
          "type": "string"
        },
        {
          "name": "oracleConfig",
          "type": {
            "defined": "OracleConfigParams"
          }
        },
        {
          "name": "baseDecimals",
          "type": "u8"
        },
        {
          "name": "quoteLotSize",
          "type": "i64"
        },
        {
          "name": "baseLotSize",
          "type": "i64"
        },
        {
          "name": "maintBaseAssetWeight",
          "type": "f32"
        },
        {
          "name": "initBaseAssetWeight",
          "type": "f32"
        },
        {
          "name": "maintBaseLiabWeight",
          "type": "f32"
        },
        {
          "name": "initBaseLiabWeight",
          "type": "f32"
        },
        {
          "name": "maintOverallAssetWeight",
          "type": "f32"
        },
        {
          "name": "initOverallAssetWeight",
          "type": "f32"
        },
        {
          "name": "baseLiquidationFee",
          "type": "f32"
        },
        {
          "name": "makerFee",
          "type": "f32"
        },
        {
          "name": "takerFee",
          "type": "f32"
        },
        {
          "name": "minFunding",
          "type": "f32"
        },
        {
          "name": "maxFunding",
          "type": "f32"
        },
        {
          "name": "impactQuantity",
          "type": "i64"
        },
        {
          "name": "groupInsuranceFund",
          "type": "bool"
        },
        {
          "name": "feePenalty",
          "type": "f32"
        },
        {
          "name": "settleFeeFlat",
          "type": "f32"
        },
        {
          "name": "settleFeeAmountThreshold",
          "type": "f32"
        },
        {
          "name": "settleFeeFractionLowHealth",
          "type": "f32"
        },
        {
          "name": "settleTokenIndex",
          "type": "u16"
        },
        {
          "name": "settlePnlLimitFactor",
          "type": "f32"
        },
        {
          "name": "settlePnlLimitWindowSizeTs",
          "type": "u64"
        },
        {
          "name": "positivePnlLiquidationFee",
          "type": "f32"
        }
      ]
    },
    {
      "name": "perpEditMarket",
      "accounts": [
        {
          "name": "group",
          "isMut": false,
          "isSigner": false
        },
        {
          "name": "admin",
          "isMut": false,
          "isSigner": true
        },
        {
          "name": "perpMarket",
          "isMut": true,
          "isSigner": false
        },
        {
          "name": "oracle",
          "isMut": false,
          "isSigner": false,
          "docs": [
            "The oracle account is optional and only used when reset_stable_price is set.",
            ""
          ]
        }
      ],
      "args": [
        {
          "name": "oracleOpt",
          "type": {
            "option": "publicKey"
          }
        },
        {
          "name": "oracleConfigOpt",
          "type": {
            "option": {
              "defined": "OracleConfigParams"
            }
          }
        },
        {
          "name": "baseDecimalsOpt",
          "type": {
            "option": "u8"
          }
        },
        {
          "name": "maintBaseAssetWeightOpt",
          "type": {
            "option": "f32"
          }
        },
        {
          "name": "initBaseAssetWeightOpt",
          "type": {
            "option": "f32"
          }
        },
        {
          "name": "maintBaseLiabWeightOpt",
          "type": {
            "option": "f32"
          }
        },
        {
          "name": "initBaseLiabWeightOpt",
          "type": {
            "option": "f32"
          }
        },
        {
          "name": "maintOverallAssetWeightOpt",
          "type": {
            "option": "f32"
          }
        },
        {
          "name": "initOverallAssetWeightOpt",
          "type": {
            "option": "f32"
          }
        },
        {
          "name": "baseLiquidationFeeOpt",
          "type": {
            "option": "f32"
          }
        },
        {
          "name": "makerFeeOpt",
          "type": {
            "option": "f32"
          }
        },
        {
          "name": "takerFeeOpt",
          "type": {
            "option": "f32"
          }
        },
        {
          "name": "minFundingOpt",
          "type": {
            "option": "f32"
          }
        },
        {
          "name": "maxFundingOpt",
          "type": {
            "option": "f32"
          }
        },
        {
          "name": "impactQuantityOpt",
          "type": {
            "option": "i64"
          }
        },
        {
          "name": "groupInsuranceFundOpt",
          "type": {
            "option": "bool"
          }
        },
        {
          "name": "feePenaltyOpt",
          "type": {
            "option": "f32"
          }
        },
        {
          "name": "settleFeeFlatOpt",
          "type": {
            "option": "f32"
          }
        },
        {
          "name": "settleFeeAmountThresholdOpt",
          "type": {
            "option": "f32"
          }
        },
        {
          "name": "settleFeeFractionLowHealthOpt",
          "type": {
            "option": "f32"
          }
        },
        {
          "name": "stablePriceDelayIntervalSecondsOpt",
          "type": {
            "option": "u32"
          }
        },
        {
          "name": "stablePriceDelayGrowthLimitOpt",
          "type": {
            "option": "f32"
          }
        },
        {
          "name": "stablePriceGrowthLimitOpt",
          "type": {
            "option": "f32"
          }
        },
        {
          "name": "settlePnlLimitFactorOpt",
          "type": {
            "option": "f32"
          }
        },
        {
          "name": "settlePnlLimitWindowSizeTsOpt",
          "type": {
            "option": "u64"
          }
        },
        {
          "name": "reduceOnlyOpt",
          "type": {
            "option": "bool"
          }
        },
        {
          "name": "resetStablePrice",
          "type": "bool"
        },
        {
          "name": "positivePnlLiquidationFeeOpt",
          "type": {
            "option": "f32"
          }
        }
      ]
    },
    {
      "name": "perpCloseMarket",
      "accounts": [
        {
          "name": "group",
          "isMut": false,
          "isSigner": false
        },
        {
          "name": "admin",
          "isMut": false,
          "isSigner": true
        },
        {
          "name": "perpMarket",
          "isMut": true,
          "isSigner": false
        },
        {
          "name": "bids",
          "isMut": true,
          "isSigner": false
        },
        {
          "name": "asks",
          "isMut": true,
          "isSigner": false
        },
        {
          "name": "eventQueue",
          "isMut": true,
          "isSigner": false
        },
        {
          "name": "solDestination",
          "isMut": true,
          "isSigner": false
        },
        {
          "name": "tokenProgram",
          "isMut": false,
          "isSigner": false
        }
      ],
      "args": []
    },
    {
      "name": "perpDeactivatePosition",
      "accounts": [
        {
          "name": "group",
          "isMut": false,
          "isSigner": false
        },
        {
          "name": "account",
          "isMut": true,
          "isSigner": false
        },
        {
          "name": "owner",
          "isMut": false,
          "isSigner": true
        },
        {
          "name": "perpMarket",
          "isMut": false,
          "isSigner": false
        }
      ],
      "args": []
    },
    {
      "name": "perpPlaceOrder",
      "accounts": [
        {
          "name": "group",
          "isMut": false,
          "isSigner": false
        },
        {
          "name": "account",
          "isMut": true,
          "isSigner": false
        },
        {
          "name": "owner",
          "isMut": false,
          "isSigner": true
        },
        {
          "name": "perpMarket",
          "isMut": true,
          "isSigner": false
        },
        {
          "name": "bids",
          "isMut": true,
          "isSigner": false
        },
        {
          "name": "asks",
          "isMut": true,
          "isSigner": false
        },
        {
          "name": "eventQueue",
          "isMut": true,
          "isSigner": false
        },
        {
          "name": "oracle",
          "isMut": false,
          "isSigner": false
        }
      ],
      "args": [
        {
          "name": "side",
          "type": {
            "defined": "Side"
          }
        },
        {
          "name": "priceLots",
          "type": "i64"
        },
        {
          "name": "maxBaseLots",
          "type": "i64"
        },
        {
          "name": "maxQuoteLots",
          "type": "i64"
        },
        {
          "name": "clientOrderId",
          "type": "u64"
        },
        {
          "name": "orderType",
          "type": {
            "defined": "PlaceOrderType"
          }
        },
        {
          "name": "reduceOnly",
          "type": "bool"
        },
        {
          "name": "expiryTimestamp",
          "type": "u64"
        },
        {
          "name": "limit",
          "type": "u8"
        }
      ],
      "returns": {
        "option": "u128"
      }
    },
    {
      "name": "perpPlaceOrderPegged",
      "accounts": [
        {
          "name": "group",
          "isMut": false,
          "isSigner": false
        },
        {
          "name": "account",
          "isMut": true,
          "isSigner": false
        },
        {
          "name": "owner",
          "isMut": false,
          "isSigner": true
        },
        {
          "name": "perpMarket",
          "isMut": true,
          "isSigner": false
        },
        {
          "name": "bids",
          "isMut": true,
          "isSigner": false
        },
        {
          "name": "asks",
          "isMut": true,
          "isSigner": false
        },
        {
          "name": "eventQueue",
          "isMut": true,
          "isSigner": false
        },
        {
          "name": "oracle",
          "isMut": false,
          "isSigner": false
        }
      ],
      "args": [
        {
          "name": "side",
          "type": {
            "defined": "Side"
          }
        },
        {
          "name": "priceOffsetLots",
          "type": "i64"
        },
        {
          "name": "pegLimit",
          "type": "i64"
        },
        {
          "name": "maxBaseLots",
          "type": "i64"
        },
        {
          "name": "maxQuoteLots",
          "type": "i64"
        },
        {
          "name": "clientOrderId",
          "type": "u64"
        },
        {
          "name": "orderType",
          "type": {
            "defined": "PlaceOrderType"
          }
        },
        {
          "name": "reduceOnly",
          "type": "bool"
        },
        {
          "name": "expiryTimestamp",
          "type": "u64"
        },
        {
          "name": "limit",
          "type": "u8"
        },
        {
          "name": "maxOracleStalenessSlots",
          "type": "i32"
        }
      ],
      "returns": {
        "option": "u128"
      }
    },
    {
      "name": "perpCancelOrder",
      "accounts": [
        {
          "name": "group",
          "isMut": false,
          "isSigner": false
        },
        {
          "name": "account",
          "isMut": true,
          "isSigner": false
        },
        {
          "name": "owner",
          "isMut": false,
          "isSigner": true
        },
        {
          "name": "perpMarket",
          "isMut": true,
          "isSigner": false
        },
        {
          "name": "bids",
          "isMut": true,
          "isSigner": false
        },
        {
          "name": "asks",
          "isMut": true,
          "isSigner": false
        }
      ],
      "args": [
        {
          "name": "orderId",
          "type": "u128"
        }
      ]
    },
    {
      "name": "perpCancelOrderByClientOrderId",
      "accounts": [
        {
          "name": "group",
          "isMut": false,
          "isSigner": false
        },
        {
          "name": "account",
          "isMut": true,
          "isSigner": false
        },
        {
          "name": "owner",
          "isMut": false,
          "isSigner": true
        },
        {
          "name": "perpMarket",
          "isMut": true,
          "isSigner": false
        },
        {
          "name": "bids",
          "isMut": true,
          "isSigner": false
        },
        {
          "name": "asks",
          "isMut": true,
          "isSigner": false
        }
      ],
      "args": [
        {
          "name": "clientOrderId",
          "type": "u64"
        }
      ]
    },
    {
      "name": "perpCancelAllOrders",
      "accounts": [
        {
          "name": "group",
          "isMut": false,
          "isSigner": false
        },
        {
          "name": "account",
          "isMut": true,
          "isSigner": false
        },
        {
          "name": "owner",
          "isMut": false,
          "isSigner": true
        },
        {
          "name": "perpMarket",
          "isMut": true,
          "isSigner": false
        },
        {
          "name": "bids",
          "isMut": true,
          "isSigner": false
        },
        {
          "name": "asks",
          "isMut": true,
          "isSigner": false
        }
      ],
      "args": [
        {
          "name": "limit",
          "type": "u8"
        }
      ]
    },
    {
      "name": "perpCancelAllOrdersBySide",
      "accounts": [
        {
          "name": "group",
          "isMut": false,
          "isSigner": false
        },
        {
          "name": "account",
          "isMut": true,
          "isSigner": false
        },
        {
          "name": "owner",
          "isMut": false,
          "isSigner": true
        },
        {
          "name": "perpMarket",
          "isMut": true,
          "isSigner": false
        },
        {
          "name": "bids",
          "isMut": true,
          "isSigner": false
        },
        {
          "name": "asks",
          "isMut": true,
          "isSigner": false
        }
      ],
      "args": [
        {
          "name": "sideOption",
          "type": {
            "option": {
              "defined": "Side"
            }
          }
        },
        {
          "name": "limit",
          "type": "u8"
        }
      ]
    },
    {
      "name": "perpConsumeEvents",
      "accounts": [
        {
          "name": "group",
          "isMut": false,
          "isSigner": false
        },
        {
          "name": "perpMarket",
          "isMut": true,
          "isSigner": false
        },
        {
          "name": "eventQueue",
          "isMut": true,
          "isSigner": false
        }
      ],
      "args": [
        {
          "name": "limit",
          "type": "u64"
        }
      ]
    },
    {
      "name": "perpUpdateFunding",
      "accounts": [
        {
          "name": "group",
          "isMut": false,
          "isSigner": false
        },
        {
          "name": "perpMarket",
          "isMut": true,
          "isSigner": false
        },
        {
          "name": "bids",
          "isMut": true,
          "isSigner": false
        },
        {
          "name": "asks",
          "isMut": true,
          "isSigner": false
        },
        {
          "name": "oracle",
          "isMut": false,
          "isSigner": false
        }
      ],
      "args": []
    },
    {
      "name": "perpSettlePnl",
      "accounts": [
        {
          "name": "group",
          "isMut": false,
          "isSigner": false
        },
        {
          "name": "settler",
          "isMut": true,
          "isSigner": false
        },
        {
          "name": "settlerOwner",
          "isMut": false,
          "isSigner": true
        },
        {
          "name": "perpMarket",
          "isMut": false,
          "isSigner": false
        },
        {
          "name": "accountA",
          "isMut": true,
          "isSigner": false
        },
        {
          "name": "accountB",
          "isMut": true,
          "isSigner": false
        },
        {
          "name": "oracle",
          "isMut": false,
          "isSigner": false
        },
        {
          "name": "settleBank",
          "isMut": true,
          "isSigner": false
        },
        {
          "name": "settleOracle",
          "isMut": false,
          "isSigner": false
        }
      ],
      "args": []
    },
    {
      "name": "perpSettleFees",
      "accounts": [
        {
          "name": "group",
          "isMut": false,
          "isSigner": false
        },
        {
          "name": "perpMarket",
          "isMut": true,
          "isSigner": false
        },
        {
          "name": "account",
          "isMut": true,
          "isSigner": false
        },
        {
          "name": "oracle",
          "isMut": false,
          "isSigner": false
        },
        {
          "name": "settleBank",
          "isMut": true,
          "isSigner": false
        },
        {
          "name": "settleOracle",
          "isMut": false,
          "isSigner": false
        }
      ],
      "args": [
        {
          "name": "maxSettleAmount",
          "type": "u64"
        }
      ]
    },
    {
      "name": "perpLiqBaseOrPositivePnl",
      "accounts": [
        {
          "name": "group",
          "isMut": false,
          "isSigner": false
        },
        {
          "name": "perpMarket",
          "isMut": true,
          "isSigner": false
        },
        {
          "name": "oracle",
          "isMut": false,
          "isSigner": false
        },
        {
          "name": "liqor",
          "isMut": true,
          "isSigner": false
        },
        {
          "name": "liqorOwner",
          "isMut": false,
          "isSigner": true
        },
        {
          "name": "liqee",
          "isMut": true,
          "isSigner": false
        },
        {
          "name": "settleBank",
          "isMut": true,
          "isSigner": false
        },
        {
          "name": "settleVault",
          "isMut": true,
          "isSigner": false
        },
        {
          "name": "settleOracle",
          "isMut": false,
          "isSigner": false
        }
      ],
      "args": [
        {
          "name": "maxBaseTransfer",
          "type": "i64"
        },
        {
          "name": "maxPnlTransfer",
          "type": "u64"
        }
      ]
    },
    {
      "name": "perpLiqForceCancelOrders",
      "accounts": [
        {
          "name": "group",
          "isMut": false,
          "isSigner": false
        },
        {
          "name": "account",
          "isMut": true,
          "isSigner": false
        },
        {
          "name": "perpMarket",
          "isMut": true,
          "isSigner": false
        },
        {
          "name": "bids",
          "isMut": true,
          "isSigner": false
        },
        {
          "name": "asks",
          "isMut": true,
          "isSigner": false
        }
      ],
      "args": [
        {
          "name": "limit",
          "type": "u8"
        }
      ]
    },
    {
      "name": "perpLiqNegativePnlOrBankruptcy",
      "accounts": [
        {
          "name": "group",
          "isMut": false,
          "isSigner": false
        },
        {
          "name": "liqor",
          "isMut": true,
          "isSigner": false
        },
        {
          "name": "liqorOwner",
          "isMut": false,
          "isSigner": true
        },
        {
          "name": "liqee",
          "isMut": true,
          "isSigner": false
        },
        {
          "name": "perpMarket",
          "isMut": true,
          "isSigner": false
        },
        {
          "name": "oracle",
          "isMut": false,
          "isSigner": false
        },
        {
          "name": "settleBank",
          "isMut": true,
          "isSigner": false
        },
        {
          "name": "settleVault",
          "isMut": true,
          "isSigner": false
        },
        {
          "name": "settleOracle",
          "isMut": false,
          "isSigner": false
        },
        {
          "name": "insuranceVault",
          "isMut": true,
          "isSigner": false
        },
        {
          "name": "tokenProgram",
          "isMut": false,
          "isSigner": false
        }
      ],
      "args": [
        {
          "name": "maxLiabTransfer",
          "type": "u64"
        }
      ]
    },
    {
      "name": "altSet",
      "accounts": [
        {
          "name": "group",
          "isMut": true,
          "isSigner": false
        },
        {
          "name": "admin",
          "isMut": false,
          "isSigner": true
        },
        {
          "name": "addressLookupTable",
          "isMut": true,
          "isSigner": false
        }
      ],
      "args": [
        {
          "name": "index",
          "type": "u8"
        }
      ]
    },
    {
      "name": "altExtend",
      "accounts": [
        {
          "name": "group",
          "isMut": false,
          "isSigner": false
        },
        {
          "name": "admin",
          "isMut": false,
          "isSigner": true
        },
        {
          "name": "payer",
          "isMut": false,
          "isSigner": true
        },
        {
          "name": "addressLookupTable",
          "isMut": true,
          "isSigner": false
        }
      ],
      "args": [
        {
          "name": "index",
          "type": "u8"
        },
        {
          "name": "newAddresses",
          "type": {
            "vec": "publicKey"
          }
        }
      ]
    },
    {
      "name": "computeAccountData",
      "accounts": [
        {
          "name": "group",
          "isMut": false,
          "isSigner": false
        },
        {
          "name": "account",
          "isMut": false,
          "isSigner": false
        }
      ],
      "args": []
    },
    {
      "name": "benchmark",
      "docs": [
        "",
        "benchmark",
        ""
      ],
      "accounts": [],
      "args": []
    }
  ],
  "accounts": [
    {
      "name": "bank",
      "type": {
        "kind": "struct",
        "fields": [
          {
            "name": "group",
            "type": "publicKey"
          },
          {
            "name": "name",
            "type": {
              "array": [
                "u8",
                16
              ]
            }
          },
          {
            "name": "mint",
            "type": "publicKey"
          },
          {
            "name": "vault",
            "type": "publicKey"
          },
          {
            "name": "oracle",
            "type": "publicKey"
          },
          {
            "name": "oracleConfig",
            "type": {
              "defined": "OracleConfig"
            }
          },
          {
            "name": "stablePriceModel",
            "type": {
              "defined": "StablePriceModel"
            }
          },
          {
            "name": "depositIndex",
            "docs": [
              "the index used to scale the value of an IndexedPosition",
              "TODO: should always be >= 0, add checks?"
            ],
            "type": {
              "defined": "I80F48"
            }
          },
          {
            "name": "borrowIndex",
            "type": {
              "defined": "I80F48"
            }
          },
          {
            "name": "indexedDeposits",
            "docs": [
              "deposits/borrows for this bank",
              "",
              "Note that these may become negative. It's perfectly fine for users to borrow one one bank",
              "(increasing indexed_borrows there) and paying back on another (possibly decreasing indexed_borrows",
              "below zero).",
              "",
              "The vault amount is not deducable from these values.",
              "",
              "These become meaningful when summed over all banks (like in update_index_and_rate)."
            ],
            "type": {
              "defined": "I80F48"
            }
          },
          {
            "name": "indexedBorrows",
            "type": {
              "defined": "I80F48"
            }
          },
          {
            "name": "indexLastUpdated",
            "type": "u64"
          },
          {
            "name": "bankRateLastUpdated",
            "type": "u64"
          },
          {
            "name": "avgUtilization",
            "type": {
              "defined": "I80F48"
            }
          },
          {
            "name": "adjustmentFactor",
            "type": {
              "defined": "I80F48"
            }
          },
          {
            "name": "util0",
            "type": {
              "defined": "I80F48"
            }
          },
          {
            "name": "rate0",
            "type": {
              "defined": "I80F48"
            }
          },
          {
            "name": "util1",
            "type": {
              "defined": "I80F48"
            }
          },
          {
            "name": "rate1",
            "type": {
              "defined": "I80F48"
            }
          },
          {
            "name": "maxRate",
            "type": {
              "defined": "I80F48"
            }
          },
          {
            "name": "collectedFeesNative",
            "type": {
              "defined": "I80F48"
            }
          },
          {
            "name": "loanOriginationFeeRate",
            "type": {
              "defined": "I80F48"
            }
          },
          {
            "name": "loanFeeRate",
            "type": {
              "defined": "I80F48"
            }
          },
          {
            "name": "maintAssetWeight",
            "type": {
              "defined": "I80F48"
            }
          },
          {
            "name": "initAssetWeight",
            "type": {
              "defined": "I80F48"
            }
          },
          {
            "name": "maintLiabWeight",
            "type": {
              "defined": "I80F48"
            }
          },
          {
            "name": "initLiabWeight",
            "type": {
              "defined": "I80F48"
            }
          },
          {
            "name": "liquidationFee",
            "type": {
              "defined": "I80F48"
            }
          },
          {
            "name": "dust",
            "type": {
              "defined": "I80F48"
            }
          },
          {
            "name": "flashLoanTokenAccountInitial",
            "type": "u64"
          },
          {
            "name": "flashLoanApprovedAmount",
            "type": "u64"
          },
          {
            "name": "tokenIndex",
            "type": "u16"
          },
          {
            "name": "bump",
            "type": "u8"
          },
          {
            "name": "mintDecimals",
            "type": "u8"
          },
          {
            "name": "bankNum",
            "type": "u32"
          },
          {
            "name": "minVaultToDepositsRatio",
            "docs": [
              "Min fraction of deposits that must remain in the vault when borrowing."
            ],
            "type": "f64"
          },
          {
            "name": "netBorrowLimitWindowSizeTs",
            "docs": [
              "Size in seconds of a net borrows window"
            ],
            "type": "u64"
          },
          {
            "name": "lastNetBorrowsWindowStartTs",
            "docs": [
              "Timestamp at which the last net borrows window started"
            ],
            "type": "u64"
          },
          {
            "name": "netBorrowLimitPerWindowQuote",
            "docs": [
              "Net borrow limit per window in quote native; set to -1 to disable."
            ],
            "type": "i64"
          },
          {
            "name": "netBorrowsInWindow",
            "docs": [
              "Sum of all deposits and borrows in the last window, in native units."
            ],
            "type": "i64"
          },
          {
            "name": "borrowWeightScaleStartQuote",
            "docs": [
              "Soft borrow limit in native quote",
              "",
              "Once the borrows on the bank exceed this quote value, init_liab_weight is scaled up.",
              "Set to f64::MAX to disable.",
              "",
              "See scaled_init_liab_weight()."
            ],
            "type": "f64"
          },
          {
            "name": "depositWeightScaleStartQuote",
            "docs": [
              "Limit for collateral of deposits in native quote",
              "",
              "Once the deposits in the bank exceed this quote value, init_asset_weight is scaled",
              "down to keep the total collateral value constant.",
              "Set to f64::MAX to disable.",
              "",
              "See scaled_init_asset_weight()."
            ],
            "type": "f64"
          },
          {
            "name": "reduceOnly",
            "type": "u8"
          },
          {
            "name": "reserved",
            "type": {
              "array": [
                "u8",
                2119
              ]
            }
          }
        ]
      }
    },
    {
      "name": "group",
      "type": {
        "kind": "struct",
        "fields": [
          {
            "name": "creator",
            "type": "publicKey"
          },
          {
            "name": "groupNum",
            "type": "u32"
          },
          {
            "name": "admin",
            "type": "publicKey"
          },
          {
            "name": "fastListingAdmin",
            "type": "publicKey"
          },
          {
            "name": "feesMngoTokenIndex",
            "type": "u16"
          },
          {
            "name": "padding",
            "type": {
              "array": [
                "u8",
                2
              ]
            }
          },
          {
            "name": "insuranceVault",
            "type": "publicKey"
          },
          {
            "name": "insuranceMint",
            "type": "publicKey"
          },
          {
            "name": "bump",
            "type": "u8"
          },
          {
            "name": "testing",
            "type": "u8"
          },
          {
            "name": "version",
            "type": "u8"
          },
          {
            "name": "feesPayWithMngo",
            "type": "u8"
          },
          {
            "name": "feesMngoBonusRate",
            "type": "f32"
          },
          {
            "name": "addressLookupTables",
            "type": {
              "array": [
                "publicKey",
                20
              ]
            }
          },
          {
            "name": "securityAdmin",
            "type": "publicKey"
          },
          {
            "name": "depositLimitQuote",
            "type": "u64"
          },
          {
            "name": "ixGate",
            "type": "u128"
          },
          {
            "name": "feesSwapMangoAccount",
            "type": "publicKey"
          },
          {
            "name": "reserved",
            "type": {
              "array": [
                "u8",
                1832
              ]
            }
          }
        ]
      }
    },
    {
      "name": "mangoAccount",
      "type": {
        "kind": "struct",
        "fields": [
          {
            "name": "group",
            "type": "publicKey"
          },
          {
            "name": "owner",
            "type": "publicKey"
          },
          {
            "name": "name",
            "type": {
              "array": [
                "u8",
                32
              ]
            }
          },
          {
            "name": "delegate",
            "type": "publicKey"
          },
          {
            "name": "accountNum",
            "type": "u32"
          },
          {
            "name": "beingLiquidated",
            "docs": [
              "Tracks that this account should be liquidated until init_health >= 0.",
              "",
              "Normally accounts can not be liquidated while maint_health >= 0. But when an account",
              "reaches maint_health < 0, liquidators will call a liquidation instruction and thereby",
              "set this flag. Now the account may be liquidated until init_health >= 0.",
              "",
              "Many actions should be disabled while the account is being liquidated, even if",
              "its maint health has recovered to positive. Creating new open orders would, for example,",
              "confuse liquidators."
            ],
            "type": "u8"
          },
          {
            "name": "inHealthRegion",
            "docs": [
              "The account is currently inside a health region marked by HealthRegionBegin...HealthRegionEnd.",
              "",
              "Must never be set after a transaction ends."
            ],
            "type": "u8"
          },
          {
            "name": "bump",
            "type": "u8"
          },
          {
            "name": "padding",
            "type": {
              "array": [
                "u8",
                1
              ]
            }
          },
          {
            "name": "netDeposits",
            "type": "i64"
          },
          {
            "name": "perpSpotTransfers",
            "type": "i64"
          },
          {
            "name": "healthRegionBeginInitHealth",
            "docs": [
              "Init health as calculated during HealthReginBegin, rounded up."
            ],
            "type": "i64"
          },
          {
            "name": "frozenUntil",
            "type": "u64"
          },
          {
            "name": "discountSettleableFeesAccrued",
            "type": "u64"
          },
          {
            "name": "reserved",
            "type": {
              "array": [
                "u8",
                224
              ]
            }
          },
          {
            "name": "headerVersion",
            "type": "u8"
          },
          {
            "name": "padding3",
            "type": {
              "array": [
                "u8",
                7
              ]
            }
          },
          {
            "name": "padding4",
            "type": "u32"
          },
          {
            "name": "tokens",
            "type": {
              "vec": {
                "defined": "TokenPosition"
              }
            }
          },
          {
            "name": "padding5",
            "type": "u32"
          },
          {
            "name": "serum3",
            "type": {
              "vec": {
                "defined": "Serum3Orders"
              }
            }
          },
          {
            "name": "padding6",
            "type": "u32"
          },
          {
            "name": "perps",
            "type": {
              "vec": {
                "defined": "PerpPosition"
              }
            }
          },
          {
            "name": "padding7",
            "type": "u32"
          },
          {
            "name": "perpOpenOrders",
            "type": {
              "vec": {
                "defined": "PerpOpenOrder"
              }
            }
          }
        ]
      }
    },
    {
      "name": "mintInfo",
      "type": {
        "kind": "struct",
        "fields": [
          {
            "name": "group",
            "type": "publicKey"
          },
          {
            "name": "tokenIndex",
            "type": "u16"
          },
          {
            "name": "groupInsuranceFund",
            "type": "u8"
          },
          {
            "name": "padding1",
            "type": {
              "array": [
                "u8",
                5
              ]
            }
          },
          {
            "name": "mint",
            "type": "publicKey"
          },
          {
            "name": "banks",
            "type": {
              "array": [
                "publicKey",
                6
              ]
            }
          },
          {
            "name": "vaults",
            "type": {
              "array": [
                "publicKey",
                6
              ]
            }
          },
          {
            "name": "oracle",
            "type": "publicKey"
          },
          {
            "name": "registrationTime",
            "type": "u64"
          },
          {
            "name": "reserved",
            "type": {
              "array": [
                "u8",
                2560
              ]
            }
          }
        ]
      }
    },
    {
      "name": "stubOracle",
      "type": {
        "kind": "struct",
        "fields": [
          {
            "name": "group",
            "type": "publicKey"
          },
          {
            "name": "mint",
            "type": "publicKey"
          },
          {
            "name": "price",
            "type": {
              "defined": "I80F48"
            }
          },
          {
            "name": "lastUpdated",
            "type": "i64"
          },
          {
            "name": "reserved",
            "type": {
              "array": [
                "u8",
                128
              ]
            }
          }
        ]
      }
    },
    {
      "name": "bookSide",
      "type": {
        "kind": "struct",
        "fields": [
          {
            "name": "roots",
            "type": {
              "array": [
                {
                  "defined": "OrderTreeRoot"
                },
                2
              ]
            }
          },
          {
            "name": "reservedRoots",
            "type": {
              "array": [
                {
                  "defined": "OrderTreeRoot"
                },
                4
              ]
            }
          },
          {
            "name": "reserved",
            "type": {
              "array": [
                "u8",
                256
              ]
            }
          },
          {
            "name": "nodes",
            "type": {
              "defined": "OrderTreeNodes"
            }
          }
        ]
      }
    },
    {
      "name": "eventQueue",
      "type": {
        "kind": "struct",
        "fields": [
          {
            "name": "header",
            "type": {
              "defined": "EventQueueHeader"
            }
          },
          {
            "name": "buf",
            "type": {
              "array": [
                {
                  "defined": "AnyEvent"
                },
                488
              ]
            }
          },
          {
            "name": "reserved",
            "type": {
              "array": [
                "u8",
                64
              ]
            }
          }
        ]
      }
    },
    {
      "name": "perpMarket",
      "type": {
        "kind": "struct",
        "fields": [
          {
            "name": "group",
            "type": "publicKey"
          },
          {
            "name": "settleTokenIndex",
            "docs": [
              "Token index that settlements happen in.",
              "",
              "Currently required to be 0, USDC. In the future settlement",
              "may be allowed to happen in other tokens."
            ],
            "type": "u16"
          },
          {
            "name": "perpMarketIndex",
            "docs": [
              "Index of this perp market. Other data, like the MangoAccount's PerpPosition",
              "reference this market via this index. Unique for this group's perp markets."
            ],
            "type": "u16"
          },
          {
            "name": "blocked1",
            "docs": [
              "Field used to contain the trusted_market flag and is now unused."
            ],
            "type": "u8"
          },
          {
            "name": "groupInsuranceFund",
            "docs": [
              "Is this market covered by the group insurance fund?"
            ],
            "type": "u8"
          },
          {
            "name": "bump",
            "docs": [
              "PDA bump"
            ],
            "type": "u8"
          },
          {
            "name": "baseDecimals",
            "docs": [
              "Number of decimals used for the base token.",
              "",
              "Used to convert the oracle's price into a native/native price."
            ],
            "type": "u8"
          },
          {
            "name": "name",
            "docs": [
              "Name. Trailing zero bytes are ignored."
            ],
            "type": {
              "array": [
                "u8",
                16
              ]
            }
          },
          {
            "name": "bids",
            "docs": [
              "Address of the BookSide account for bids"
            ],
            "type": "publicKey"
          },
          {
            "name": "asks",
            "docs": [
              "Address of the BookSide account for asks"
            ],
            "type": "publicKey"
          },
          {
            "name": "eventQueue",
            "docs": [
              "Address of the EventQueue account"
            ],
            "type": "publicKey"
          },
          {
            "name": "oracle",
            "docs": [
              "Oracle account address"
            ],
            "type": "publicKey"
          },
          {
            "name": "oracleConfig",
            "docs": [
              "Oracle configuration"
            ],
            "type": {
              "defined": "OracleConfig"
            }
          },
          {
            "name": "stablePriceModel",
            "docs": [
              "Maintains a stable price based on the oracle price that is less volatile."
            ],
            "type": {
              "defined": "StablePriceModel"
            }
          },
          {
            "name": "quoteLotSize",
            "docs": [
              "Number of quote native in a quote lot. Must be a power of 10.",
              "",
              "Primarily useful for increasing the tick size on the market: A lot price",
              "of 1 becomes a native price of quote_lot_size/base_lot_size becomes a",
              "ui price of quote_lot_size*base_decimals/base_lot_size/quote_decimals."
            ],
            "type": "i64"
          },
          {
            "name": "baseLotSize",
            "docs": [
              "Number of base native in a base lot. Must be a power of 10.",
              "",
              "Example: If base decimals for the underlying asset is 6, base lot size",
              "is 100 and and base position lots is 10_000 then base position native is",
              "1_000_000 and base position ui is 1."
            ],
            "type": "i64"
          },
          {
            "name": "maintBaseAssetWeight",
            "docs": [
              "These weights apply to the base position. The quote position has",
              "no explicit weight (but may be covered by the overall pnl asset weight)."
            ],
            "type": {
              "defined": "I80F48"
            }
          },
          {
            "name": "initBaseAssetWeight",
            "type": {
              "defined": "I80F48"
            }
          },
          {
            "name": "maintBaseLiabWeight",
            "type": {
              "defined": "I80F48"
            }
          },
          {
            "name": "initBaseLiabWeight",
            "type": {
              "defined": "I80F48"
            }
          },
          {
            "name": "openInterest",
            "docs": [
              "Number of base lot pairs currently active in the market. Always >= 0."
            ],
            "type": "i64"
          },
          {
            "name": "seqNum",
            "docs": [
              "Total number of orders seen"
            ],
            "type": "u64"
          },
          {
            "name": "registrationTime",
            "docs": [
              "Timestamp in seconds that the market was registered at."
            ],
            "type": "u64"
          },
          {
            "name": "minFunding",
            "docs": [
              "Minimal funding rate per day, must be <= 0."
            ],
            "type": {
              "defined": "I80F48"
            }
          },
          {
            "name": "maxFunding",
            "docs": [
              "Maximal funding rate per day, must be >= 0."
            ],
            "type": {
              "defined": "I80F48"
            }
          },
          {
            "name": "impactQuantity",
            "docs": [
              "For funding, get the impact price this many base lots deep into the book."
            ],
            "type": "i64"
          },
          {
            "name": "longFunding",
            "docs": [
              "Current long funding value. Increasing it means that every long base lot",
              "needs to pay that amount in funding.",
              "",
              "PerpPosition uses and tracks it settle funding. Updated by the perp",
              "keeper instruction."
            ],
            "type": {
              "defined": "I80F48"
            }
          },
          {
            "name": "shortFunding",
            "docs": [
              "See long_funding."
            ],
            "type": {
              "defined": "I80F48"
            }
          },
          {
            "name": "fundingLastUpdated",
            "docs": [
              "timestamp that funding was last updated in"
            ],
            "type": "u64"
          },
          {
            "name": "baseLiquidationFee",
            "docs": [
              "Fees",
              "Fee for base position liquidation"
            ],
            "type": {
              "defined": "I80F48"
            }
          },
          {
            "name": "makerFee",
            "docs": [
              "Fee when matching maker orders. May be negative."
            ],
            "type": {
              "defined": "I80F48"
            }
          },
          {
            "name": "takerFee",
            "docs": [
              "Fee for taker orders, may not be negative."
            ],
            "type": {
              "defined": "I80F48"
            }
          },
          {
            "name": "feesAccrued",
            "docs": [
              "Fees accrued in native quote currency"
            ],
            "type": {
              "defined": "I80F48"
            }
          },
          {
            "name": "feesSettled",
            "docs": [
              "Fees settled in native quote currency"
            ],
            "type": {
              "defined": "I80F48"
            }
          },
          {
            "name": "feePenalty",
            "docs": [
              "Fee (in quote native) to charge for ioc orders"
            ],
            "type": "f32"
          },
          {
            "name": "settleFeeFlat",
            "docs": [
              "In native units of settlement token, given to each settle call above the",
              "settle_fee_amount_threshold."
            ],
            "type": "f32"
          },
          {
            "name": "settleFeeAmountThreshold",
            "docs": [
              "Pnl settlement amount needed to be eligible for the flat fee."
            ],
            "type": "f32"
          },
          {
            "name": "settleFeeFractionLowHealth",
            "docs": [
              "Fraction of pnl to pay out as fee if +pnl account has low health."
            ],
            "type": "f32"
          },
          {
            "name": "settlePnlLimitFactor",
            "docs": [
              "Controls the strictness of the settle limit.",
              "Set to a negative value to disable the limit.",
              "",
              "This factor applies to the settle limit in two ways",
              "- for the unrealized pnl settle limit, the factor is multiplied with the stable perp base value",
              "(i.e. limit_factor * base_native * stable_price)",
              "- when increasing the realized pnl settle limit (stored per PerpPosition), the factor is",
              "multiplied with the stable value of the perp pnl being realized",
              "(i.e. limit_factor * reduced_native * stable_price)",
              "",
              "See also PerpPosition::settle_pnl_limit_realized_trade"
            ],
            "type": "f32"
          },
          {
            "name": "padding3",
            "type": {
              "array": [
                "u8",
                4
              ]
            }
          },
          {
            "name": "settlePnlLimitWindowSizeTs",
            "docs": [
              "Window size in seconds for the perp settlement limit"
            ],
            "type": "u64"
          },
          {
            "name": "reduceOnly",
            "docs": [
              "If true, users may no longer increase their market exposure. Only actions",
              "that reduce their position are still allowed."
            ],
            "type": "u8"
          },
          {
            "name": "padding4",
            "type": {
              "array": [
                "u8",
                7
              ]
            }
          },
          {
            "name": "maintOverallAssetWeight",
            "docs": [
              "Weights for full perp market health, if positive"
            ],
            "type": {
              "defined": "I80F48"
            }
          },
          {
            "name": "initOverallAssetWeight",
            "type": {
              "defined": "I80F48"
            }
          },
          {
            "name": "positivePnlLiquidationFee",
            "type": {
              "defined": "I80F48"
            }
          },
          {
            "name": "reserved",
            "type": {
              "array": [
                "u8",
                1888
              ]
            }
          }
        ]
      }
    },
    {
      "name": "serum3Market",
      "type": {
        "kind": "struct",
        "fields": [
          {
            "name": "group",
            "type": "publicKey"
          },
          {
            "name": "baseTokenIndex",
            "type": "u16"
          },
          {
            "name": "quoteTokenIndex",
            "type": "u16"
          },
          {
            "name": "reduceOnly",
            "type": "u8"
          },
          {
            "name": "padding1",
            "type": {
              "array": [
                "u8",
                3
              ]
            }
          },
          {
            "name": "name",
            "type": {
              "array": [
                "u8",
                16
              ]
            }
          },
          {
            "name": "serumProgram",
            "type": "publicKey"
          },
          {
            "name": "serumMarketExternal",
            "type": "publicKey"
          },
          {
            "name": "marketIndex",
            "type": "u16"
          },
          {
            "name": "bump",
            "type": "u8"
          },
          {
            "name": "padding2",
            "type": {
              "array": [
                "u8",
                5
              ]
            }
          },
          {
            "name": "registrationTime",
            "type": "u64"
          },
          {
            "name": "reserved",
            "type": {
              "array": [
                "u8",
                128
              ]
            }
          }
        ]
      }
    },
    {
      "name": "serum3MarketIndexReservation",
      "type": {
        "kind": "struct",
        "fields": [
          {
            "name": "group",
            "type": "publicKey"
          },
          {
            "name": "marketIndex",
            "type": "u16"
          },
          {
            "name": "reserved",
            "type": {
              "array": [
                "u8",
                38
              ]
            }
          }
        ]
      }
    }
  ],
  "types": [
    {
      "name": "InterestRateParams",
      "type": {
        "kind": "struct",
        "fields": [
          {
            "name": "util0",
            "type": "f32"
          },
          {
            "name": "rate0",
            "type": "f32"
          },
          {
            "name": "util1",
            "type": "f32"
          },
          {
            "name": "rate1",
            "type": "f32"
          },
          {
            "name": "maxRate",
            "type": "f32"
          },
          {
            "name": "adjustmentFactor",
            "type": "f32"
          }
        ]
      }
    },
    {
      "name": "Equity",
      "type": {
        "kind": "struct",
        "fields": [
          {
            "name": "tokens",
            "type": {
              "vec": {
                "defined": "TokenEquity"
              }
            }
          },
          {
            "name": "perps",
            "type": {
              "vec": {
                "defined": "PerpEquity"
              }
            }
          }
        ]
      }
    },
    {
      "name": "TokenEquity",
      "type": {
        "kind": "struct",
        "fields": [
          {
            "name": "tokenIndex",
            "type": "u16"
          },
          {
            "name": "value",
            "type": {
              "defined": "I80F48"
            }
          }
        ]
      }
    },
    {
      "name": "PerpEquity",
      "type": {
        "kind": "struct",
        "fields": [
          {
            "name": "perpMarketIndex",
            "type": "u16"
          },
          {
            "name": "value",
            "type": {
              "defined": "I80F48"
            }
          }
        ]
      }
    },
    {
      "name": "Prices",
      "docs": [
        "Information about prices for a bank or perp market."
      ],
      "type": {
        "kind": "struct",
        "fields": [
          {
            "name": "oracle",
            "docs": [
              "The current oracle price"
            ],
            "type": {
              "defined": "I80F48"
            }
          },
          {
            "name": "stable",
            "docs": [
              "A \"stable\" price, provided by StablePriceModel"
            ],
            "type": {
              "defined": "I80F48"
            }
          }
        ]
      }
    },
    {
      "name": "TokenInfo",
      "type": {
        "kind": "struct",
        "fields": [
          {
            "name": "tokenIndex",
            "type": "u16"
          },
          {
            "name": "maintAssetWeight",
            "type": {
              "defined": "I80F48"
            }
          },
          {
            "name": "initAssetWeight",
            "type": {
              "defined": "I80F48"
            }
          },
          {
            "name": "initScaledAssetWeight",
            "type": {
              "defined": "I80F48"
            }
          },
          {
            "name": "maintLiabWeight",
            "type": {
              "defined": "I80F48"
            }
          },
          {
            "name": "initLiabWeight",
            "type": {
              "defined": "I80F48"
            }
          },
          {
            "name": "initScaledLiabWeight",
            "type": {
              "defined": "I80F48"
            }
          },
          {
            "name": "prices",
            "type": {
              "defined": "Prices"
            }
          },
          {
            "name": "balanceNative",
            "type": {
              "defined": "I80F48"
            }
          }
        ]
      }
    },
    {
      "name": "Serum3Info",
      "type": {
        "kind": "struct",
        "fields": [
          {
            "name": "reservedBase",
            "type": {
              "defined": "I80F48"
            }
          },
          {
            "name": "reservedQuote",
            "type": {
              "defined": "I80F48"
            }
          },
          {
            "name": "baseIndex",
            "type": "u64"
          },
          {
            "name": "quoteIndex",
            "type": "u64"
          },
          {
            "name": "marketIndex",
            "type": "u16"
          },
          {
            "name": "hasZeroFunds",
            "docs": [
              "The open orders account has no free or reserved funds"
            ],
            "type": "bool"
          }
        ]
      }
    },
    {
      "name": "PerpInfo",
      "type": {
        "kind": "struct",
        "fields": [
          {
            "name": "perpMarketIndex",
            "type": "u16"
          },
          {
            "name": "maintBaseAssetWeight",
            "type": {
              "defined": "I80F48"
            }
          },
          {
            "name": "initBaseAssetWeight",
            "type": {
              "defined": "I80F48"
            }
          },
          {
            "name": "maintBaseLiabWeight",
            "type": {
              "defined": "I80F48"
            }
          },
          {
            "name": "initBaseLiabWeight",
            "type": {
              "defined": "I80F48"
            }
          },
          {
            "name": "maintOverallAssetWeight",
            "type": {
              "defined": "I80F48"
            }
          },
          {
            "name": "initOverallAssetWeight",
            "type": {
              "defined": "I80F48"
            }
          },
          {
            "name": "baseLotSize",
            "type": "i64"
          },
          {
            "name": "baseLots",
            "type": "i64"
          },
          {
            "name": "bidsBaseLots",
            "type": "i64"
          },
          {
            "name": "asksBaseLots",
            "type": "i64"
          },
          {
            "name": "quote",
            "type": {
              "defined": "I80F48"
            }
          },
          {
            "name": "prices",
            "type": {
              "defined": "Prices"
            }
          },
          {
            "name": "hasOpenOrders",
            "type": "bool"
          },
          {
            "name": "hasOpenFills",
            "type": "bool"
          }
        ]
      }
    },
    {
      "name": "HealthCache",
      "type": {
        "kind": "struct",
        "fields": [
          {
            "name": "tokenInfos",
            "type": {
              "vec": {
                "defined": "TokenInfo"
              }
            }
          },
          {
            "name": "serum3Infos",
            "type": {
              "vec": {
                "defined": "Serum3Info"
              }
            }
          },
          {
            "name": "perpInfos",
            "type": {
              "vec": {
                "defined": "PerpInfo"
              }
            }
          },
          {
            "name": "beingLiquidated",
            "type": "bool"
          }
        ]
      }
    },
    {
      "name": "FlashLoanTokenDetail",
      "type": {
        "kind": "struct",
        "fields": [
          {
            "name": "tokenIndex",
            "type": "u16"
          },
          {
            "name": "changeAmount",
            "type": "i128"
          },
          {
            "name": "loan",
            "type": "i128"
          },
          {
            "name": "loanOriginationFee",
            "type": "i128"
          },
          {
            "name": "depositIndex",
            "type": "i128"
          },
          {
            "name": "borrowIndex",
            "type": "i128"
          },
          {
            "name": "price",
            "type": "i128"
          }
        ]
      }
    },
    {
      "name": "TokenPosition",
      "type": {
        "kind": "struct",
        "fields": [
          {
            "name": "indexedPosition",
            "docs": [
              "The deposit_index (if positive) or borrow_index (if negative) scaled position"
            ],
            "type": {
              "defined": "I80F48"
            }
          },
          {
            "name": "tokenIndex",
            "docs": [
              "index into Group.tokens"
            ],
            "type": "u16"
          },
          {
            "name": "inUseCount",
            "docs": [
              "incremented when a market requires this position to stay alive"
            ],
            "type": "u8"
          },
          {
            "name": "padding",
            "type": {
              "array": [
                "u8",
                5
              ]
            }
          },
          {
            "name": "previousIndex",
            "type": {
              "defined": "I80F48"
            }
          },
          {
            "name": "cumulativeDepositInterest",
            "type": "f64"
          },
          {
            "name": "cumulativeBorrowInterest",
            "type": "f64"
          },
          {
            "name": "reserved",
            "type": {
              "array": [
                "u8",
                128
              ]
            }
          }
        ]
      }
    },
    {
      "name": "Serum3Orders",
      "type": {
        "kind": "struct",
        "fields": [
          {
            "name": "openOrders",
            "type": "publicKey"
          },
          {
            "name": "baseBorrowsWithoutFee",
            "docs": [
              "Tracks the amount of borrows that have flowed into the serum open orders account.",
              "These borrows did not have the loan origination fee applied, and that may happen",
              "later (in serum3_settle_funds) if we can guarantee that the funds were used.",
              "In particular a place-on-book, cancel, settle should not cost fees."
            ],
            "type": "u64"
          },
          {
            "name": "quoteBorrowsWithoutFee",
            "type": "u64"
          },
          {
            "name": "marketIndex",
            "type": "u16"
          },
          {
            "name": "baseTokenIndex",
            "docs": [
              "Store the base/quote token index, so health computations don't need",
              "to get passed the static SerumMarket to find which tokens a market",
              "uses and look up the correct oracles."
            ],
            "type": "u16"
          },
          {
            "name": "quoteTokenIndex",
            "type": "u16"
          },
          {
            "name": "padding",
            "type": {
              "array": [
                "u8",
                2
              ]
            }
          },
          {
            "name": "reserved",
            "type": {
              "array": [
                "u8",
                64
              ]
            }
          }
        ]
      }
    },
    {
      "name": "PerpPosition",
      "type": {
        "kind": "struct",
        "fields": [
          {
            "name": "marketIndex",
            "type": "u16"
          },
          {
            "name": "padding",
            "type": {
              "array": [
                "u8",
                2
              ]
            }
          },
          {
            "name": "settlePnlLimitWindow",
            "docs": [
              "Index of the current settle pnl limit window"
            ],
            "type": "u32"
          },
          {
            "name": "settlePnlLimitSettledInCurrentWindowNative",
            "docs": [
              "Amount of realized trade pnl and unrealized pnl that was already settled this window.",
              "",
              "Will be negative when negative pnl was settled.",
              "",
              "Note that this will be adjusted for bookkeeping reasons when the realized_trade settle",
              "limitchanges and is not useable for actually tracking how much pnl was settled",
              "on balance."
            ],
            "type": "i64"
          },
          {
            "name": "basePositionLots",
            "docs": [
              "Active position size, measured in base lots"
            ],
            "type": "i64"
          },
          {
            "name": "quotePositionNative",
            "docs": [
              "Active position in quote (conversation rate is that of the time the order was settled)",
              "measured in native quote"
            ],
            "type": {
              "defined": "I80F48"
            }
          },
          {
            "name": "quoteRunningNative",
            "docs": [
              "Tracks what the position is to calculate average entry & break even price"
            ],
            "type": "i64"
          },
          {
            "name": "longSettledFunding",
            "docs": [
              "Already settled long funding"
            ],
            "type": {
              "defined": "I80F48"
            }
          },
          {
            "name": "shortSettledFunding",
            "docs": [
              "Already settled short funding"
            ],
            "type": {
              "defined": "I80F48"
            }
          },
          {
            "name": "bidsBaseLots",
            "docs": [
              "Base lots in open bids"
            ],
            "type": "i64"
          },
          {
            "name": "asksBaseLots",
            "docs": [
              "Base lots in open asks"
            ],
            "type": "i64"
          },
          {
            "name": "takerBaseLots",
            "docs": [
              "Amount of base lots on the EventQueue waiting to be processed"
            ],
            "type": "i64"
          },
          {
            "name": "takerQuoteLots",
            "docs": [
              "Amount of quote lots on the EventQueue waiting to be processed"
            ],
            "type": "i64"
          },
          {
            "name": "cumulativeLongFunding",
            "type": "f64"
          },
          {
            "name": "cumulativeShortFunding",
            "type": "f64"
          },
          {
            "name": "makerVolume",
            "type": "u64"
          },
          {
            "name": "takerVolume",
            "type": "u64"
          },
          {
            "name": "perpSpotTransfers",
            "type": "i64"
          },
          {
            "name": "avgEntryPricePerBaseLot",
            "docs": [
              "The native average entry price for the base lots of the current position.",
              "Reset to 0 when the base position reaches or crosses 0."
            ],
            "type": "f64"
          },
          {
            "name": "realizedTradePnlNative",
            "docs": [
              "Amount of pnl that was realized by bringing the base position closer to 0.",
              "",
              "The settlement of this type of pnl is limited by settle_pnl_limit_realized_trade.",
              "Settling pnl reduces this value once other_pnl below is exhausted."
            ],
            "type": {
              "defined": "I80F48"
            }
          },
          {
            "name": "realizedOtherPnlNative",
            "docs": [
              "Amount of pnl realized from fees, funding and liquidation.",
              "",
              "This type of realized pnl is always settleable.",
              "Settling pnl reduces this value first."
            ],
            "type": {
              "defined": "I80F48"
            }
          },
          {
            "name": "settlePnlLimitRealizedTrade",
            "docs": [
              "Settle limit contribution from realized pnl.",
              "",
              "Every time pnl is realized, this is increased by a fraction of the stable",
              "value of the realization. It magnitude decreases when realized pnl drops below its value."
            ],
            "type": "i64"
          },
          {
            "name": "realizedPnlForPositionNative",
            "docs": [
              "Trade pnl, fees, funding that were added over the current position's lifetime.",
              "",
              "Reset when the position changes sign or goes to zero.",
              "Not decreased by settling.",
              "",
              "This is tracked for display purposes: this value plus the difference between entry",
              "price and current price of the base position is the overall pnl."
            ],
            "type": {
              "defined": "I80F48"
            }
          },
          {
            "name": "reserved",
            "type": {
              "array": [
                "u8",
                88
              ]
            }
          }
        ]
      }
    },
    {
      "name": "PerpOpenOrder",
      "type": {
        "kind": "struct",
        "fields": [
          {
            "name": "sideAndTree",
            "type": "u8"
          },
          {
            "name": "padding1",
            "type": {
              "array": [
                "u8",
                1
              ]
            }
          },
          {
            "name": "market",
            "type": "u16"
          },
          {
            "name": "padding2",
            "type": {
              "array": [
                "u8",
                4
              ]
            }
          },
          {
            "name": "clientId",
            "type": "u64"
          },
          {
            "name": "id",
            "type": "u128"
          },
          {
            "name": "reserved",
            "type": {
              "array": [
                "u8",
                64
              ]
            }
          }
        ]
      }
    },
    {
      "name": "MangoAccountFixed",
      "type": {
        "kind": "struct",
        "fields": [
          {
            "name": "group",
            "type": "publicKey"
          },
          {
            "name": "owner",
            "type": "publicKey"
          },
          {
            "name": "name",
            "type": {
              "array": [
                "u8",
                32
              ]
            }
          },
          {
            "name": "delegate",
            "type": "publicKey"
          },
          {
            "name": "accountNum",
            "type": "u32"
          },
          {
            "name": "beingLiquidated",
            "type": "u8"
          },
          {
            "name": "inHealthRegion",
            "type": "u8"
          },
          {
            "name": "bump",
            "type": "u8"
          },
          {
            "name": "padding",
            "type": {
              "array": [
                "u8",
                1
              ]
            }
          },
          {
            "name": "netDeposits",
            "type": "i64"
          },
          {
            "name": "perpSpotTransfers",
            "type": "i64"
          },
          {
            "name": "healthRegionBeginInitHealth",
            "type": "i64"
          },
          {
            "name": "frozenUntil",
            "type": "u64"
          },
          {
            "name": "discountSettleableFeesAccrued",
            "type": "u64"
          },
          {
            "name": "reserved",
            "type": {
              "array": [
                "u8",
                224
              ]
            }
          }
        ]
      }
    },
    {
      "name": "OracleConfig",
      "type": {
        "kind": "struct",
        "fields": [
          {
            "name": "confFilter",
            "type": {
              "defined": "I80F48"
            }
          },
          {
            "name": "maxStalenessSlots",
            "type": "i64"
          },
          {
            "name": "reserved",
            "type": {
              "array": [
                "u8",
                72
              ]
            }
          }
        ]
      }
    },
    {
      "name": "OracleConfigParams",
      "type": {
        "kind": "struct",
        "fields": [
          {
            "name": "confFilter",
            "type": "f32"
          },
          {
            "name": "maxStalenessSlots",
            "type": {
              "option": "u32"
            }
          }
        ]
      }
    },
    {
      "name": "InnerNode",
      "docs": [
        "InnerNodes and LeafNodes compose the binary tree of orders.",
        "",
        "Each InnerNode has exactly two children, which are either InnerNodes themselves,",
        "or LeafNodes. The children share the top `prefix_len` bits of `key`. The left",
        "child has a 0 in the next bit, and the right a 1."
      ],
      "type": {
        "kind": "struct",
        "fields": [
          {
            "name": "tag",
            "type": "u8"
          },
          {
            "name": "padding",
            "type": {
              "array": [
                "u8",
                3
              ]
            }
          },
          {
            "name": "prefixLen",
            "docs": [
              "number of highest `key` bits that all children share",
              "e.g. if it's 2, the two highest bits of `key` will be the same on all children"
            ],
            "type": "u32"
          },
          {
            "name": "key",
            "docs": [
              "only the top `prefix_len` bits of `key` are relevant"
            ],
            "type": "u128"
          },
          {
            "name": "children",
            "docs": [
              "indexes into `BookSide::nodes`"
            ],
            "type": {
              "array": [
                "u32",
                2
              ]
            }
          },
          {
            "name": "childEarliestExpiry",
            "docs": [
              "The earliest expiry timestamp for the left and right subtrees.",
              "",
              "Needed to be able to find and remove expired orders without having to",
              "iterate through the whole bookside."
            ],
            "type": {
              "array": [
                "u64",
                2
              ]
            }
          },
          {
            "name": "reserved",
            "type": {
              "array": [
                "u8",
                72
              ]
            }
          }
        ]
      }
    },
    {
      "name": "LeafNode",
      "docs": [
        "LeafNodes represent an order in the binary tree"
      ],
      "type": {
        "kind": "struct",
        "fields": [
          {
            "name": "tag",
            "docs": [
              "NodeTag"
            ],
            "type": "u8"
          },
          {
            "name": "ownerSlot",
            "docs": [
              "Index into the owning MangoAccount's PerpOpenOrders"
            ],
            "type": "u8"
          },
          {
            "name": "orderType",
            "docs": [
              "PostOrderType, this was added for TradingView move order"
            ],
            "type": "u8"
          },
          {
            "name": "padding",
            "type": {
              "array": [
                "u8",
                1
              ]
            }
          },
          {
            "name": "timeInForce",
            "docs": [
              "Time in seconds after `timestamp` at which the order expires.",
              "A value of 0 means no expiry."
            ],
            "type": "u16"
          },
          {
            "name": "padding2",
            "type": {
              "array": [
                "u8",
                2
              ]
            }
          },
          {
            "name": "key",
            "docs": [
              "The binary tree key, see new_node_key()"
            ],
            "type": "u128"
          },
          {
            "name": "owner",
            "docs": [
              "Address of the owning MangoAccount"
            ],
            "type": "publicKey"
          },
          {
            "name": "quantity",
            "docs": [
              "Number of base lots to buy or sell, always >=1"
            ],
            "type": "i64"
          },
          {
            "name": "timestamp",
            "docs": [
              "The time the order was placed"
            ],
            "type": "u64"
          },
          {
            "name": "pegLimit",
            "docs": [
              "If the effective price of an oracle pegged order exceeds this limit,",
              "it will be considered invalid and may be removed.",
              "",
              "Only applicable in the oracle_pegged OrderTree"
            ],
            "type": "i64"
          },
          {
            "name": "clientOrderId",
            "docs": [
              "User defined id for this order, used in FillEvents"
            ],
            "type": "u64"
          },
          {
            "name": "reserved",
            "type": {
              "array": [
                "u8",
                32
              ]
            }
          }
        ]
      }
    },
    {
      "name": "AnyNode",
      "type": {
        "kind": "struct",
        "fields": [
          {
            "name": "tag",
            "type": "u8"
          },
          {
            "name": "data",
            "type": {
              "array": [
                "u8",
                119
              ]
            }
          }
        ]
      }
    },
    {
      "name": "OrderTreeRoot",
      "type": {
        "kind": "struct",
        "fields": [
          {
            "name": "maybeNode",
            "type": "u32"
          },
          {
            "name": "leafCount",
            "type": "u32"
          }
        ]
      }
    },
    {
      "name": "OrderTreeNodes",
      "docs": [
        "A binary tree on AnyNode::key()",
        "",
        "The key encodes the price in the top 64 bits."
      ],
      "type": {
        "kind": "struct",
        "fields": [
          {
            "name": "orderTreeType",
            "type": "u8"
          },
          {
            "name": "padding",
            "type": {
              "array": [
                "u8",
                3
              ]
            }
          },
          {
            "name": "bumpIndex",
            "type": "u32"
          },
          {
            "name": "freeListLen",
            "type": "u32"
          },
          {
            "name": "freeListHead",
            "type": "u32"
          },
          {
            "name": "reserved",
            "type": {
              "array": [
                "u8",
                512
              ]
            }
          },
          {
            "name": "nodes",
            "type": {
              "array": [
                {
                  "defined": "AnyNode"
                },
                1024
              ]
            }
          }
        ]
      }
    },
    {
      "name": "EventQueueHeader",
      "type": {
        "kind": "struct",
        "fields": [
          {
            "name": "head",
            "type": "u32"
          },
          {
            "name": "count",
            "type": "u32"
          },
          {
            "name": "seqNum",
            "type": "u64"
          }
        ]
      }
    },
    {
      "name": "AnyEvent",
      "type": {
        "kind": "struct",
        "fields": [
          {
            "name": "eventType",
            "type": "u8"
          },
          {
            "name": "padding",
            "type": {
              "array": [
                "u8",
                207
              ]
            }
          }
        ]
      }
    },
    {
      "name": "FillEvent",
      "type": {
        "kind": "struct",
        "fields": [
          {
            "name": "eventType",
            "type": "u8"
          },
          {
            "name": "takerSide",
            "type": "u8"
          },
          {
            "name": "makerOut",
            "type": "u8"
          },
          {
            "name": "makerSlot",
            "type": "u8"
          },
          {
            "name": "padding",
            "type": {
              "array": [
                "u8",
                4
              ]
            }
          },
          {
            "name": "timestamp",
            "type": "u64"
          },
          {
            "name": "seqNum",
            "type": "u64"
          },
          {
            "name": "maker",
            "type": "publicKey"
          },
          {
            "name": "padding2",
            "type": {
              "array": [
                "u8",
                32
              ]
            }
          },
          {
            "name": "makerTimestamp",
            "type": "u64"
          },
          {
            "name": "taker",
            "type": "publicKey"
          },
          {
            "name": "padding3",
            "type": {
              "array": [
                "u8",
                16
              ]
            }
          },
          {
            "name": "takerClientOrderId",
            "type": "u64"
          },
          {
            "name": "padding4",
            "type": {
              "array": [
                "u8",
                16
              ]
            }
          },
          {
            "name": "price",
            "type": "i64"
          },
          {
            "name": "quantity",
            "type": "i64"
          },
          {
            "name": "makerClientOrderId",
            "type": "u64"
          },
          {
            "name": "makerFee",
            "type": "f32"
          },
          {
            "name": "takerFee",
            "type": "f32"
          },
          {
            "name": "reserved",
            "type": {
              "array": [
                "u8",
                8
              ]
            }
          }
        ]
      }
    },
    {
      "name": "OutEvent",
      "type": {
        "kind": "struct",
        "fields": [
          {
            "name": "eventType",
            "type": "u8"
          },
          {
            "name": "side",
            "type": "u8"
          },
          {
            "name": "ownerSlot",
            "type": "u8"
          },
          {
            "name": "padding0",
            "type": {
              "array": [
                "u8",
                5
              ]
            }
          },
          {
            "name": "timestamp",
            "type": "u64"
          },
          {
            "name": "seqNum",
            "type": "u64"
          },
          {
            "name": "owner",
            "type": "publicKey"
          },
          {
            "name": "quantity",
            "type": "i64"
          },
          {
            "name": "padding1",
            "type": {
              "array": [
                "u8",
                144
              ]
            }
          }
        ]
      }
    },
    {
      "name": "StablePriceModel",
      "docs": [
        "Maintains a \"stable_price\" based on the oracle price.",
        "",
        "The stable price follows the oracle price, but its relative rate of",
        "change is limited (to `stable_growth_limit`) and futher reduced if",
        "the oracle price is far from the `delay_price`.",
        "",
        "Conceptually the `delay_price` is itself a time delayed",
        "(`24 * delay_interval_seconds`, assume 24h) and relative rate of change limited",
        "function of the oracle price. It is implemented as averaging the oracle",
        "price over every `delay_interval_seconds` (assume 1h) and then applying the",
        "`delay_growth_limit` between intervals."
      ],
      "type": {
        "kind": "struct",
        "fields": [
          {
            "name": "stablePrice",
            "docs": [
              "Current stable price to use in health"
            ],
            "type": "f64"
          },
          {
            "name": "lastUpdateTimestamp",
            "type": "u64"
          },
          {
            "name": "delayPrices",
            "docs": [
              "Stored delay_price for each delay_interval.",
              "If we want the delay_price to be 24h delayed, we would store one for each hour.",
              "This is used in a cyclical way: We use the maximally-delayed value at delay_interval_index",
              "and once enough time passes to move to the next delay interval, that gets overwritten and",
              "we use the next one."
            ],
            "type": {
              "array": [
                "f64",
                24
              ]
            }
          },
          {
            "name": "delayAccumulatorPrice",
            "docs": [
              "The delay price is based on an average over each delay_interval. The contributions",
              "to the average are summed up here."
            ],
            "type": "f64"
          },
          {
            "name": "delayAccumulatorTime",
            "docs": [
              "Accumulating the total time for the above average."
            ],
            "type": "u32"
          },
          {
            "name": "delayIntervalSeconds",
            "docs": [
              "Length of a delay_interval"
            ],
            "type": "u32"
          },
          {
            "name": "delayGrowthLimit",
            "docs": [
              "Maximal relative difference between two delay_price in consecutive intervals."
            ],
            "type": "f32"
          },
          {
            "name": "stableGrowthLimit",
            "docs": [
              "Maximal per-second relative difference of the stable price.",
              "It gets further reduced if stable and delay price disagree."
            ],
            "type": "f32"
          },
          {
            "name": "lastDelayIntervalIndex",
            "docs": [
              "The delay_interval_index that update() was last called on."
            ],
            "type": "u8"
          },
          {
            "name": "padding",
            "type": {
              "array": [
                "u8",
                7
              ]
            }
          },
          {
            "name": "reserved",
            "type": {
              "array": [
                "u8",
                48
              ]
            }
          }
        ]
      }
    },
    {
      "name": "TokenIndex",
      "docs": [
        "Nothing in Rust shall use these types. They only exist so that the Anchor IDL",
        "knows about them and typescript can deserialize it."
      ],
      "type": {
        "kind": "struct",
        "fields": [
          {
            "name": "val",
            "type": "u16"
          }
        ]
      }
    },
    {
      "name": "Serum3MarketIndex",
      "type": {
        "kind": "struct",
        "fields": [
          {
            "name": "val",
            "type": "u16"
          }
        ]
      }
    },
    {
      "name": "PerpMarketIndex",
      "type": {
        "kind": "struct",
        "fields": [
          {
            "name": "val",
            "type": "u16"
          }
        ]
      }
    },
    {
      "name": "I80F48",
      "type": {
        "kind": "struct",
        "fields": [
          {
            "name": "val",
            "type": "i128"
          }
        ]
      }
    },
    {
      "name": "FlashLoanType",
      "type": {
        "kind": "enum",
        "variants": [
          {
            "name": "Unknown"
          },
          {
            "name": "Swap"
          }
        ]
      }
    },
    {
      "name": "Serum3SelfTradeBehavior",
      "docs": [
        "Copy paste a bunch of enums so that we could AnchorSerialize & AnchorDeserialize them"
      ],
      "type": {
        "kind": "enum",
        "variants": [
          {
            "name": "DecrementTake"
          },
          {
            "name": "CancelProvide"
          },
          {
            "name": "AbortTransaction"
          }
        ]
      }
    },
    {
      "name": "Serum3OrderType",
      "type": {
        "kind": "enum",
        "variants": [
          {
            "name": "Limit"
          },
          {
            "name": "ImmediateOrCancel"
          },
          {
            "name": "PostOnly"
          }
        ]
      }
    },
    {
      "name": "Serum3Side",
      "type": {
        "kind": "enum",
        "variants": [
          {
            "name": "Bid"
          },
          {
            "name": "Ask"
          }
        ]
      }
    },
    {
      "name": "HealthType",
      "docs": [
        "There are three types of health:",
        "- initial health (\"init\"): users can only open new positions if it's >= 0",
        "- maintenance health (\"maint\"): users get liquidated if it's < 0",
        "- liquidation end health: once liquidation started (see being_liquidated), it",
        "only stops once this is >= 0",
        "",
        "The ordering is",
        "init health <= liquidation end health <= maint health",
        "",
        "The different health types are realized by using different weights and prices:",
        "- init health: init weights with scaling, stable-price adjusted prices",
        "- liq end health: init weights without scaling, oracle prices",
        "- maint health: maint weights, oracle prices",
        ""
      ],
      "type": {
        "kind": "enum",
        "variants": [
          {
            "name": "Init"
          },
          {
            "name": "Maint"
          },
          {
            "name": "LiquidationEnd"
          }
        ]
      }
    },
    {
      "name": "LoanOriginationFeeInstruction",
      "type": {
        "kind": "enum",
        "variants": [
          {
            "name": "Unknown"
          },
          {
            "name": "LiqTokenBankruptcy"
          },
          {
            "name": "LiqTokenWithToken"
          },
          {
            "name": "Serum3LiqForceCancelOrders"
          },
          {
            "name": "Serum3PlaceOrder"
          },
          {
            "name": "Serum3SettleFunds"
          },
          {
            "name": "TokenWithdraw"
          }
        ]
      }
    },
    {
      "name": "IxGate",
      "docs": [
        "Enum for lookup into ix gate",
        "note:",
        "total ix files 56,",
        "ix files included 48,",
        "ix files not included 8,",
        "- Benchmark,",
        "- ComputeAccountData,",
        "- GroupCreate",
        "- GroupEdit",
        "- IxGateSet,",
        "- PerpZeroOut,",
        "- PerpEditMarket,",
        "- TokenEdit,"
      ],
      "type": {
        "kind": "enum",
        "variants": [
          {
            "name": "AccountClose"
          },
          {
            "name": "AccountCreate"
          },
          {
            "name": "AccountEdit"
          },
          {
            "name": "AccountExpand"
          },
          {
            "name": "AccountToggleFreeze"
          },
          {
            "name": "AltExtend"
          },
          {
            "name": "AltSet"
          },
          {
            "name": "FlashLoan"
          },
          {
            "name": "GroupClose"
          },
          {
            "name": "GroupCreate"
          },
          {
            "name": "HealthRegion"
          },
          {
            "name": "PerpCancelAllOrders"
          },
          {
            "name": "PerpCancelAllOrdersBySide"
          },
          {
            "name": "PerpCancelOrder"
          },
          {
            "name": "PerpCancelOrderByClientOrderId"
          },
          {
            "name": "PerpCloseMarket"
          },
          {
            "name": "PerpConsumeEvents"
          },
          {
            "name": "PerpCreateMarket"
          },
          {
            "name": "PerpDeactivatePosition"
          },
          {
            "name": "PerpLiqBaseOrPositivePnl"
          },
          {
            "name": "PerpLiqForceCancelOrders"
          },
          {
            "name": "PerpLiqNegativePnlOrBankruptcy"
          },
          {
            "name": "PerpPlaceOrder"
          },
          {
            "name": "PerpSettleFees"
          },
          {
            "name": "PerpSettlePnl"
          },
          {
            "name": "PerpUpdateFunding"
          },
          {
            "name": "Serum3CancelAllOrders"
          },
          {
            "name": "Serum3CancelOrder"
          },
          {
            "name": "Serum3CloseOpenOrders"
          },
          {
            "name": "Serum3CreateOpenOrders"
          },
          {
            "name": "Serum3DeregisterMarket"
          },
          {
            "name": "Serum3EditMarket"
          },
          {
            "name": "Serum3LiqForceCancelOrders"
          },
          {
            "name": "Serum3PlaceOrder"
          },
          {
            "name": "Serum3RegisterMarket"
          },
          {
            "name": "Serum3SettleFunds"
          },
          {
            "name": "StubOracleClose"
          },
          {
            "name": "StubOracleCreate"
          },
          {
            "name": "StubOracleSet"
          },
          {
            "name": "TokenAddBank"
          },
          {
            "name": "TokenDeposit"
          },
          {
            "name": "TokenDeregister"
          },
          {
            "name": "TokenLiqBankruptcy"
          },
          {
            "name": "TokenLiqWithToken"
          },
          {
            "name": "TokenRegister"
          },
          {
            "name": "TokenRegisterTrustless"
          },
          {
            "name": "TokenUpdateIndexAndRate"
          },
          {
            "name": "TokenWithdraw"
          },
          {
            "name": "AccountSettleFeesWithMngo"
          }
        ]
      }
    },
    {
      "name": "OracleType",
      "type": {
        "kind": "enum",
        "variants": [
          {
            "name": "Pyth"
          },
          {
            "name": "Stub"
          },
          {
            "name": "SwitchboardV1"
          },
          {
            "name": "SwitchboardV2"
          }
        ]
      }
    },
    {
      "name": "OrderState",
      "type": {
        "kind": "enum",
        "variants": [
          {
            "name": "Valid"
          },
          {
            "name": "Invalid"
          },
          {
            "name": "Skipped"
          }
        ]
      }
    },
    {
      "name": "BookSideOrderTree",
      "type": {
        "kind": "enum",
        "variants": [
          {
            "name": "Fixed"
          },
          {
            "name": "OraclePegged"
          }
        ]
      }
    },
    {
      "name": "NodeTag",
      "type": {
        "kind": "enum",
        "variants": [
          {
            "name": "Uninitialized"
          },
          {
            "name": "InnerNode"
          },
          {
            "name": "LeafNode"
          },
          {
            "name": "FreeNode"
          },
          {
            "name": "LastFreeNode"
          }
        ]
      }
    },
    {
      "name": "PlaceOrderType",
      "type": {
        "kind": "enum",
        "variants": [
          {
            "name": "Limit"
          },
          {
            "name": "ImmediateOrCancel"
          },
          {
            "name": "PostOnly"
          },
          {
            "name": "Market"
          },
          {
            "name": "PostOnlySlide"
          }
        ]
      }
    },
    {
      "name": "PostOrderType",
      "type": {
        "kind": "enum",
        "variants": [
          {
            "name": "Limit"
          },
          {
            "name": "PostOnly"
          },
          {
            "name": "PostOnlySlide"
          }
        ]
      }
    },
    {
      "name": "Side",
      "type": {
        "kind": "enum",
        "variants": [
          {
            "name": "Bid"
          },
          {
            "name": "Ask"
          }
        ]
      }
    },
    {
      "name": "SideAndOrderTree",
      "docs": [
        "SideAndOrderTree is a storage optimization, so we don't need two bytes for the data"
      ],
      "type": {
        "kind": "enum",
        "variants": [
          {
            "name": "BidFixed"
          },
          {
            "name": "AskFixed"
          },
          {
            "name": "BidOraclePegged"
          },
          {
            "name": "AskOraclePegged"
          }
        ]
      }
    },
    {
      "name": "OrderParams",
      "type": {
        "kind": "enum",
        "variants": [
          {
            "name": "Market"
          },
          {
            "name": "ImmediateOrCancel",
            "fields": [
              {
                "name": "price_lots",
                "type": "i64"
              }
            ]
          },
          {
            "name": "Fixed",
            "fields": [
              {
                "name": "price_lots",
                "type": "i64"
              },
              {
                "name": "order_type",
                "type": {
                  "defined": "PostOrderType"
                }
              }
            ]
          },
          {
            "name": "OraclePegged",
            "fields": [
              {
                "name": "price_offset_lots",
                "type": "i64"
              },
              {
                "name": "order_type",
                "type": {
                  "defined": "PostOrderType"
                }
              },
              {
                "name": "peg_limit",
                "type": "i64"
              },
              {
                "name": "max_oracle_staleness_slots",
                "type": "i32"
              }
            ]
          }
        ]
      }
    },
    {
      "name": "OrderTreeType",
      "type": {
        "kind": "enum",
        "variants": [
          {
            "name": "Bids"
          },
          {
            "name": "Asks"
          }
        ]
      }
    },
    {
      "name": "EventType",
      "type": {
        "kind": "enum",
        "variants": [
          {
            "name": "Fill"
          },
          {
            "name": "Out"
          },
          {
            "name": "Liquidate"
          }
        ]
      }
    }
  ],
  "events": [
    {
      "name": "MangoAccountData",
      "fields": [
        {
          "name": "healthCache",
          "type": {
            "defined": "HealthCache"
          },
          "index": false
        },
        {
          "name": "initHealth",
          "type": {
            "defined": "I80F48"
          },
          "index": false
        },
        {
          "name": "maintHealth",
          "type": {
            "defined": "I80F48"
          },
          "index": false
        },
        {
          "name": "equity",
          "type": {
            "defined": "Equity"
          },
          "index": false
        }
      ]
    },
    {
      "name": "PerpBalanceLog",
      "fields": [
        {
          "name": "mangoGroup",
          "type": "publicKey",
          "index": false
        },
        {
          "name": "mangoAccount",
          "type": "publicKey",
          "index": false
        },
        {
          "name": "marketIndex",
          "type": "u16",
          "index": false
        },
        {
          "name": "basePosition",
          "type": "i64",
          "index": false
        },
        {
          "name": "quotePosition",
          "type": "i128",
          "index": false
        },
        {
          "name": "longSettledFunding",
          "type": "i128",
          "index": false
        },
        {
          "name": "shortSettledFunding",
          "type": "i128",
          "index": false
        },
        {
          "name": "longFunding",
          "type": "i128",
          "index": false
        },
        {
          "name": "shortFunding",
          "type": "i128",
          "index": false
        }
      ]
    },
    {
      "name": "TokenBalanceLog",
      "fields": [
        {
          "name": "mangoGroup",
          "type": "publicKey",
          "index": false
        },
        {
          "name": "mangoAccount",
          "type": "publicKey",
          "index": false
        },
        {
          "name": "tokenIndex",
          "type": "u16",
          "index": false
        },
        {
          "name": "indexedPosition",
          "type": "i128",
          "index": false
        },
        {
          "name": "depositIndex",
          "type": "i128",
          "index": false
        },
        {
          "name": "borrowIndex",
          "type": "i128",
          "index": false
        }
      ]
    },
    {
      "name": "FlashLoanLog",
      "fields": [
        {
          "name": "mangoGroup",
          "type": "publicKey",
          "index": false
        },
        {
          "name": "mangoAccount",
          "type": "publicKey",
          "index": false
        },
        {
          "name": "tokenLoanDetails",
          "type": {
            "vec": {
              "defined": "FlashLoanTokenDetail"
            }
          },
          "index": false
        },
        {
          "name": "flashLoanType",
          "type": {
            "defined": "FlashLoanType"
          },
          "index": false
        }
      ]
    },
    {
      "name": "WithdrawLog",
      "fields": [
        {
          "name": "mangoGroup",
          "type": "publicKey",
          "index": false
        },
        {
          "name": "mangoAccount",
          "type": "publicKey",
          "index": false
        },
        {
          "name": "signer",
          "type": "publicKey",
          "index": false
        },
        {
          "name": "tokenIndex",
          "type": "u16",
          "index": false
        },
        {
          "name": "quantity",
          "type": "u64",
          "index": false
        },
        {
          "name": "price",
          "type": "i128",
          "index": false
        }
      ]
    },
    {
      "name": "DepositLog",
      "fields": [
        {
          "name": "mangoGroup",
          "type": "publicKey",
          "index": false
        },
        {
          "name": "mangoAccount",
          "type": "publicKey",
          "index": false
        },
        {
          "name": "signer",
          "type": "publicKey",
          "index": false
        },
        {
          "name": "tokenIndex",
          "type": "u16",
          "index": false
        },
        {
          "name": "quantity",
          "type": "u64",
          "index": false
        },
        {
          "name": "price",
          "type": "i128",
          "index": false
        }
      ]
    },
    {
      "name": "FillLog",
      "fields": [
        {
          "name": "mangoGroup",
          "type": "publicKey",
          "index": false
        },
        {
          "name": "marketIndex",
          "type": "u16",
          "index": false
        },
        {
          "name": "takerSide",
          "type": "u8",
          "index": false
        },
        {
          "name": "makerSlot",
          "type": "u8",
          "index": false
        },
        {
          "name": "makerOut",
          "type": "bool",
          "index": false
        },
        {
          "name": "timestamp",
          "type": "u64",
          "index": false
        },
        {
          "name": "seqNum",
          "type": "u64",
          "index": false
        },
        {
          "name": "maker",
          "type": "publicKey",
          "index": false
        },
        {
          "name": "makerOrderId",
          "type": "u128",
          "index": false
        },
        {
          "name": "makerFee",
          "type": "i128",
          "index": false
        },
        {
          "name": "makerTimestamp",
          "type": "u64",
          "index": false
        },
        {
          "name": "taker",
          "type": "publicKey",
          "index": false
        },
        {
          "name": "takerOrderId",
          "type": "u128",
          "index": false
        },
        {
          "name": "takerClientOrderId",
          "type": "u64",
          "index": false
        },
        {
          "name": "takerFee",
          "type": "i128",
          "index": false
        },
        {
          "name": "price",
          "type": "i64",
          "index": false
        },
        {
          "name": "quantity",
          "type": "i64",
          "index": false
        }
      ]
    },
    {
      "name": "FillLogV2",
      "fields": [
        {
          "name": "mangoGroup",
          "type": "publicKey",
          "index": false
        },
        {
          "name": "marketIndex",
          "type": "u16",
          "index": false
        },
        {
          "name": "takerSide",
          "type": "u8",
          "index": false
        },
        {
          "name": "makerSlot",
          "type": "u8",
          "index": false
        },
        {
          "name": "makerOut",
          "type": "bool",
          "index": false
        },
        {
          "name": "timestamp",
          "type": "u64",
          "index": false
        },
        {
          "name": "seqNum",
          "type": "u64",
          "index": false
        },
        {
          "name": "maker",
          "type": "publicKey",
          "index": false
        },
        {
          "name": "makerClientOrderId",
          "type": "u64",
          "index": false
        },
        {
          "name": "makerFee",
          "type": "f32",
          "index": false
        },
        {
          "name": "makerTimestamp",
          "type": "u64",
          "index": false
        },
        {
          "name": "taker",
          "type": "publicKey",
          "index": false
        },
        {
          "name": "takerClientOrderId",
          "type": "u64",
          "index": false
        },
        {
          "name": "takerFee",
          "type": "f32",
          "index": false
        },
        {
          "name": "price",
          "type": "i64",
          "index": false
        },
        {
          "name": "quantity",
          "type": "i64",
          "index": false
        }
      ]
    },
    {
      "name": "PerpUpdateFundingLog",
      "fields": [
        {
          "name": "mangoGroup",
          "type": "publicKey",
          "index": false
        },
        {
          "name": "marketIndex",
          "type": "u16",
          "index": false
        },
        {
          "name": "longFunding",
          "type": "i128",
          "index": false
        },
        {
          "name": "shortFunding",
          "type": "i128",
          "index": false
        },
        {
          "name": "price",
          "type": "i128",
          "index": false
        },
        {
          "name": "stablePrice",
          "type": "i128",
          "index": false
        },
        {
          "name": "feesAccrued",
          "type": "i128",
          "index": false
        },
        {
          "name": "openInterest",
          "type": "i64",
          "index": false
        },
        {
          "name": "instantaneousFundingRate",
          "type": "i128",
          "index": false
        }
      ]
    },
    {
      "name": "UpdateIndexLog",
      "fields": [
        {
          "name": "mangoGroup",
          "type": "publicKey",
          "index": false
        },
        {
          "name": "tokenIndex",
          "type": "u16",
          "index": false
        },
        {
          "name": "depositIndex",
          "type": "i128",
          "index": false
        },
        {
          "name": "borrowIndex",
          "type": "i128",
          "index": false
        },
        {
          "name": "avgUtilization",
          "type": "i128",
          "index": false
        },
        {
          "name": "price",
          "type": "i128",
          "index": false
        },
        {
          "name": "stablePrice",
          "type": "i128",
          "index": false
        },
        {
          "name": "collectedFees",
          "type": "i128",
          "index": false
        },
        {
          "name": "loanFeeRate",
          "type": "i128",
          "index": false
        },
        {
          "name": "totalBorrows",
          "type": "i128",
          "index": false
        },
        {
          "name": "totalDeposits",
          "type": "i128",
          "index": false
        },
        {
          "name": "borrowRate",
          "type": "i128",
          "index": false
        },
        {
          "name": "depositRate",
          "type": "i128",
          "index": false
        }
      ]
    },
    {
      "name": "UpdateRateLog",
      "fields": [
        {
          "name": "mangoGroup",
          "type": "publicKey",
          "index": false
        },
        {
          "name": "tokenIndex",
          "type": "u16",
          "index": false
        },
        {
          "name": "rate0",
          "type": "i128",
          "index": false
        },
        {
          "name": "rate1",
          "type": "i128",
          "index": false
        },
        {
          "name": "maxRate",
          "type": "i128",
          "index": false
        }
      ]
    },
    {
      "name": "TokenLiqWithTokenLog",
      "fields": [
        {
          "name": "mangoGroup",
          "type": "publicKey",
          "index": false
        },
        {
          "name": "liqee",
          "type": "publicKey",
          "index": false
        },
        {
          "name": "liqor",
          "type": "publicKey",
          "index": false
        },
        {
          "name": "assetTokenIndex",
          "type": "u16",
          "index": false
        },
        {
          "name": "liabTokenIndex",
          "type": "u16",
          "index": false
        },
        {
          "name": "assetTransfer",
          "type": "i128",
          "index": false
        },
        {
          "name": "liabTransfer",
          "type": "i128",
          "index": false
        },
        {
          "name": "assetPrice",
          "type": "i128",
          "index": false
        },
        {
          "name": "liabPrice",
          "type": "i128",
          "index": false
        },
        {
          "name": "bankruptcy",
          "type": "bool",
          "index": false
        }
      ]
    },
    {
      "name": "Serum3OpenOrdersBalanceLog",
      "fields": [
        {
          "name": "mangoGroup",
          "type": "publicKey",
          "index": false
        },
        {
          "name": "mangoAccount",
          "type": "publicKey",
          "index": false
        },
        {
          "name": "baseTokenIndex",
          "type": "u16",
          "index": false
        },
        {
          "name": "quoteTokenIndex",
          "type": "u16",
          "index": false
        },
        {
          "name": "baseTotal",
          "type": "u64",
          "index": false
        },
        {
          "name": "baseFree",
          "type": "u64",
          "index": false
        },
        {
          "name": "quoteTotal",
          "type": "u64",
          "index": false
        },
        {
          "name": "quoteFree",
          "type": "u64",
          "index": false
        },
        {
          "name": "referrerRebatesAccrued",
          "type": "u64",
          "index": false
        }
      ]
    },
    {
      "name": "Serum3OpenOrdersBalanceLogV2",
      "fields": [
        {
          "name": "mangoGroup",
          "type": "publicKey",
          "index": false
        },
        {
          "name": "mangoAccount",
          "type": "publicKey",
          "index": false
        },
        {
          "name": "marketIndex",
          "type": "u16",
          "index": false
        },
        {
          "name": "baseTokenIndex",
          "type": "u16",
          "index": false
        },
        {
          "name": "quoteTokenIndex",
          "type": "u16",
          "index": false
        },
        {
          "name": "baseTotal",
          "type": "u64",
          "index": false
        },
        {
          "name": "baseFree",
          "type": "u64",
          "index": false
        },
        {
          "name": "quoteTotal",
          "type": "u64",
          "index": false
        },
        {
          "name": "quoteFree",
          "type": "u64",
          "index": false
        },
        {
          "name": "referrerRebatesAccrued",
          "type": "u64",
          "index": false
        }
      ]
    },
    {
      "name": "WithdrawLoanOriginationFeeLog",
      "fields": [
        {
          "name": "mangoGroup",
          "type": "publicKey",
          "index": false
        },
        {
          "name": "mangoAccount",
          "type": "publicKey",
          "index": false
        },
        {
          "name": "tokenIndex",
          "type": "u16",
          "index": false
        },
        {
          "name": "loanOriginationFee",
          "type": "i128",
          "index": false
        },
        {
          "name": "instruction",
          "type": {
            "defined": "LoanOriginationFeeInstruction"
          },
          "index": false
        }
      ]
    },
    {
      "name": "TokenLiqBankruptcyLog",
      "fields": [
        {
          "name": "mangoGroup",
          "type": "publicKey",
          "index": false
        },
        {
          "name": "liqee",
          "type": "publicKey",
          "index": false
        },
        {
          "name": "liqor",
          "type": "publicKey",
          "index": false
        },
        {
          "name": "liabTokenIndex",
          "type": "u16",
          "index": false
        },
        {
          "name": "initialLiabNative",
          "type": "i128",
          "index": false
        },
        {
          "name": "liabPrice",
          "type": "i128",
          "index": false
        },
        {
          "name": "insuranceTokenIndex",
          "type": "u16",
          "index": false
        },
        {
          "name": "insuranceTransfer",
          "type": "i128",
          "index": false
        },
        {
          "name": "socializedLoss",
          "type": "i128",
          "index": false
        },
        {
          "name": "startingLiabDepositIndex",
          "type": "i128",
          "index": false
        },
        {
          "name": "endingLiabDepositIndex",
          "type": "i128",
          "index": false
        }
      ]
    },
    {
      "name": "DeactivateTokenPositionLog",
      "fields": [
        {
          "name": "mangoGroup",
          "type": "publicKey",
          "index": false
        },
        {
          "name": "mangoAccount",
          "type": "publicKey",
          "index": false
        },
        {
          "name": "tokenIndex",
          "type": "u16",
          "index": false
        },
        {
          "name": "cumulativeDepositInterest",
          "type": "f64",
          "index": false
        },
        {
          "name": "cumulativeBorrowInterest",
          "type": "f64",
          "index": false
        }
      ]
    },
    {
      "name": "DeactivatePerpPositionLog",
      "fields": [
        {
          "name": "mangoGroup",
          "type": "publicKey",
          "index": false
        },
        {
          "name": "mangoAccount",
          "type": "publicKey",
          "index": false
        },
        {
          "name": "marketIndex",
          "type": "u16",
          "index": false
        },
        {
          "name": "cumulativeLongFunding",
          "type": "f64",
          "index": false
        },
        {
          "name": "cumulativeShortFunding",
          "type": "f64",
          "index": false
        },
        {
          "name": "makerVolume",
          "type": "u64",
          "index": false
        },
        {
          "name": "takerVolume",
          "type": "u64",
          "index": false
        },
        {
          "name": "perpSpotTransfers",
          "type": "i64",
          "index": false
        }
      ]
    },
    {
      "name": "TokenMetaDataLog",
      "fields": [
        {
          "name": "mangoGroup",
          "type": "publicKey",
          "index": false
        },
        {
          "name": "mint",
          "type": "publicKey",
          "index": false
        },
        {
          "name": "tokenIndex",
          "type": "u16",
          "index": false
        },
        {
          "name": "mintDecimals",
          "type": "u8",
          "index": false
        },
        {
          "name": "oracle",
          "type": "publicKey",
          "index": false
        },
        {
          "name": "mintInfo",
          "type": "publicKey",
          "index": false
        }
      ]
    },
    {
      "name": "PerpMarketMetaDataLog",
      "fields": [
        {
          "name": "mangoGroup",
          "type": "publicKey",
          "index": false
        },
        {
          "name": "perpMarket",
          "type": "publicKey",
          "index": false
        },
        {
          "name": "perpMarketIndex",
          "type": "u16",
          "index": false
        },
        {
          "name": "baseDecimals",
          "type": "u8",
          "index": false
        },
        {
          "name": "baseLotSize",
          "type": "i64",
          "index": false
        },
        {
          "name": "quoteLotSize",
          "type": "i64",
          "index": false
        },
        {
          "name": "oracle",
          "type": "publicKey",
          "index": false
        }
      ]
    },
    {
      "name": "Serum3RegisterMarketLog",
      "fields": [
        {
          "name": "mangoGroup",
          "type": "publicKey",
          "index": false
        },
        {
          "name": "serumMarket",
          "type": "publicKey",
          "index": false
        },
        {
          "name": "marketIndex",
          "type": "u16",
          "index": false
        },
        {
          "name": "baseTokenIndex",
          "type": "u16",
          "index": false
        },
        {
          "name": "quoteTokenIndex",
          "type": "u16",
          "index": false
        },
        {
          "name": "serumProgram",
          "type": "publicKey",
          "index": false
        },
        {
          "name": "serumProgramExternal",
          "type": "publicKey",
          "index": false
        }
      ]
    },
    {
      "name": "PerpLiqBaseOrPositivePnlLog",
      "fields": [
        {
          "name": "mangoGroup",
          "type": "publicKey",
          "index": false
        },
        {
          "name": "perpMarketIndex",
          "type": "u16",
          "index": false
        },
        {
          "name": "liqor",
          "type": "publicKey",
          "index": false
        },
        {
          "name": "liqee",
          "type": "publicKey",
          "index": false
        },
        {
          "name": "baseTransfer",
          "type": "i64",
          "index": false
        },
        {
          "name": "quoteTransfer",
          "type": "i128",
          "index": false
        },
        {
          "name": "pnlTransfer",
          "type": "i128",
          "index": false
        },
        {
          "name": "pnlSettleLimitTransfer",
          "type": "i128",
          "index": false
        },
        {
          "name": "price",
          "type": "i128",
          "index": false
        }
      ]
    },
    {
      "name": "PerpLiqBankruptcyLog",
      "fields": [
        {
          "name": "mangoGroup",
          "type": "publicKey",
          "index": false
        },
        {
          "name": "liqee",
          "type": "publicKey",
          "index": false
        },
        {
          "name": "liqor",
          "type": "publicKey",
          "index": false
        },
        {
          "name": "perpMarketIndex",
          "type": "u16",
          "index": false
        },
        {
          "name": "insuranceTransfer",
          "type": "i128",
          "index": false
        },
        {
          "name": "socializedLoss",
          "type": "i128",
          "index": false
        },
        {
          "name": "startingLongFunding",
          "type": "i128",
          "index": false
        },
        {
          "name": "startingShortFunding",
          "type": "i128",
          "index": false
        },
        {
          "name": "endingLongFunding",
          "type": "i128",
          "index": false
        },
        {
          "name": "endingShortFunding",
          "type": "i128",
          "index": false
        }
      ]
    },
    {
      "name": "PerpLiqNegativePnlOrBankruptcyLog",
      "fields": [
        {
          "name": "mangoGroup",
          "type": "publicKey",
          "index": false
        },
        {
          "name": "liqee",
          "type": "publicKey",
          "index": false
        },
        {
          "name": "liqor",
          "type": "publicKey",
          "index": false
        },
        {
          "name": "perpMarketIndex",
          "type": "u16",
          "index": false
        },
        {
          "name": "settlement",
          "type": "i128",
          "index": false
        }
      ]
    },
    {
      "name": "PerpSettlePnlLog",
      "fields": [
        {
          "name": "mangoGroup",
          "type": "publicKey",
          "index": false
        },
        {
          "name": "mangoAccountA",
          "type": "publicKey",
          "index": false
        },
        {
          "name": "mangoAccountB",
          "type": "publicKey",
          "index": false
        },
        {
          "name": "perpMarketIndex",
          "type": "u16",
          "index": false
        },
        {
          "name": "settlement",
          "type": "i128",
          "index": false
        },
        {
          "name": "settler",
          "type": "publicKey",
          "index": false
        },
        {
          "name": "fee",
          "type": "i128",
          "index": false
        }
      ]
    },
    {
      "name": "PerpSettleFeesLog",
      "fields": [
        {
          "name": "mangoGroup",
          "type": "publicKey",
          "index": false
        },
        {
          "name": "mangoAccount",
          "type": "publicKey",
          "index": false
        },
        {
          "name": "perpMarketIndex",
          "type": "u16",
          "index": false
        },
        {
          "name": "settlement",
          "type": "i128",
          "index": false
        }
      ]
    }
  ],
  "errors": [
    {
      "code": 6000,
      "name": "SomeError",
      "msg": ""
    },
    {
      "code": 6001,
      "name": "NotImplementedError",
      "msg": ""
    },
    {
      "code": 6002,
      "name": "MathError",
      "msg": "checked math error"
    },
    {
      "code": 6003,
      "name": "UnexpectedOracle",
      "msg": ""
    },
    {
      "code": 6004,
      "name": "UnknownOracleType",
      "msg": "oracle type cannot be determined"
    },
    {
      "code": 6005,
      "name": "InvalidFlashLoanTargetCpiProgram",
      "msg": ""
    },
    {
      "code": 6006,
      "name": "HealthMustBePositive",
      "msg": "health must be positive"
    },
    {
      "code": 6007,
      "name": "HealthMustBePositiveOrIncrease",
      "msg": "health must be positive or increase"
    },
    {
      "code": 6008,
      "name": "HealthMustBeNegative",
      "msg": "health must be negative"
    },
    {
      "code": 6009,
      "name": "IsBankrupt",
      "msg": "the account is bankrupt"
    },
    {
      "code": 6010,
      "name": "IsNotBankrupt",
      "msg": "the account is not bankrupt"
    },
    {
      "code": 6011,
      "name": "NoFreeTokenPositionIndex",
      "msg": "no free token position index"
    },
    {
      "code": 6012,
      "name": "NoFreeSerum3OpenOrdersIndex",
      "msg": "no free serum3 open orders index"
    },
    {
      "code": 6013,
      "name": "NoFreePerpPositionIndex",
      "msg": "no free perp position index"
    },
    {
      "code": 6014,
      "name": "Serum3OpenOrdersExistAlready",
      "msg": "serum3 open orders exist already"
    },
    {
      "code": 6015,
      "name": "InsufficentBankVaultFunds",
      "msg": "bank vault has insufficent funds"
    },
    {
      "code": 6016,
      "name": "BeingLiquidated",
      "msg": "account is currently being liquidated"
    },
    {
      "code": 6017,
      "name": "InvalidBank",
      "msg": "invalid bank"
    },
    {
      "code": 6018,
      "name": "ProfitabilityMismatch",
      "msg": "account profitability is mismatched"
    },
    {
      "code": 6019,
      "name": "CannotSettleWithSelf",
      "msg": "cannot settle with self"
    },
    {
      "code": 6020,
      "name": "PerpPositionDoesNotExist",
      "msg": "perp position does not exist"
    },
    {
      "code": 6021,
      "name": "MaxSettleAmountMustBeGreaterThanZero",
      "msg": "max settle amount must be greater than zero"
    },
    {
      "code": 6022,
      "name": "HasOpenPerpOrders",
      "msg": "the perp position has open orders or unprocessed fill events"
    },
    {
      "code": 6023,
      "name": "OracleConfidence",
      "msg": "an oracle does not reach the confidence threshold"
    },
    {
      "code": 6024,
      "name": "OracleStale",
      "msg": "an oracle is stale"
    },
    {
      "code": 6025,
      "name": "SettlementAmountMustBePositive",
      "msg": "settlement amount must always be positive"
    },
    {
      "code": 6026,
      "name": "BankBorrowLimitReached",
      "msg": "bank utilization has reached limit"
    },
    {
      "code": 6027,
      "name": "BankNetBorrowsLimitReached",
      "msg": "bank net borrows has reached limit - this is an intermittent error - the limit will reset regularly"
    },
    {
      "code": 6028,
      "name": "TokenPositionDoesNotExist",
      "msg": "token position does not exist"
    },
    {
      "code": 6029,
      "name": "DepositsIntoLiquidatingMustRecover",
      "msg": "token deposits into accounts that are being liquidated must bring their health above the init threshold"
    },
    {
      "code": 6030,
      "name": "TokenInReduceOnlyMode",
      "msg": "token is in reduce only mode"
    },
    {
      "code": 6031,
      "name": "MarketInReduceOnlyMode",
      "msg": "market is in reduce only mode"
    },
    {
      "code": 6032,
      "name": "GroupIsHalted",
      "msg": "group is halted"
    },
    {
      "code": 6033,
      "name": "PerpHasBaseLots",
      "msg": "the perp position has non-zero base lots"
    },
    {
      "code": 6034,
      "name": "HasOpenOrUnsettledSerum3Orders",
      "msg": "there are open or unsettled serum3 orders"
    },
    {
      "code": 6035,
      "name": "HasLiquidatableTokenPosition",
      "msg": "has liquidatable token position"
    },
    {
      "code": 6036,
      "name": "HasLiquidatablePerpBasePosition",
      "msg": "has liquidatable perp base position"
    },
    {
      "code": 6037,
      "name": "HasLiquidatablePositivePerpPnl",
      "msg": "has liquidatable positive perp pnl"
    },
    {
      "code": 6038,
      "name": "AccountIsFrozen",
      "msg": "account is frozen"
    },
    {
      "code": 6039,
      "name": "InitAssetWeightCantBeNegative",
      "msg": "Init Asset Weight can't be negative"
    },
    {
      "code": 6040,
      "name": "HasOpenPerpTakerFills",
      "msg": "has open perp taker fills"
    },
    {
      "code": 6041,
      "name": "DepositLimit",
      "msg": "deposit crosses the current group deposit limit"
    },
    {
      "code": 6042,
      "name": "IxIsDisabled",
      "msg": "instruction is disabled"
    },
    {
      "code": 6043,
      "name": "NoLiquidatablePerpBasePosition",
      "msg": "no liquidatable perp base position"
    },
    {
      "code": 6044,
      "name": "PerpOrderIdNotFound",
      "msg": "perp order id not found on the orderbook"
    }
  ]
};

export const IDL: MangoV4 = {
<<<<<<< HEAD
  "version": "0.7.0",
=======
  "version": "0.8.0",
>>>>>>> 3fe008da
  "name": "mango_v4",
  "instructions": [
    {
      "name": "groupCreate",
      "accounts": [
        {
          "name": "group",
          "isMut": true,
          "isSigner": false,
          "pda": {
            "seeds": [
              {
                "kind": "const",
                "type": "string",
                "value": "Group"
              },
              {
                "kind": "account",
                "type": "publicKey",
                "path": "creator"
              },
              {
                "kind": "arg",
                "type": "u32",
                "path": "group_num"
              }
            ]
          }
        },
        {
          "name": "creator",
          "isMut": false,
          "isSigner": true
        },
        {
          "name": "insuranceMint",
          "isMut": false,
          "isSigner": false
        },
        {
          "name": "insuranceVault",
          "isMut": true,
          "isSigner": false,
          "pda": {
            "seeds": [
              {
                "kind": "const",
                "type": "string",
                "value": "InsuranceVault"
              },
              {
                "kind": "account",
                "type": "publicKey",
                "path": "group"
              }
            ]
          }
        },
        {
          "name": "payer",
          "isMut": true,
          "isSigner": true
        },
        {
          "name": "tokenProgram",
          "isMut": false,
          "isSigner": false
        },
        {
          "name": "systemProgram",
          "isMut": false,
          "isSigner": false
        },
        {
          "name": "rent",
          "isMut": false,
          "isSigner": false
        }
      ],
      "args": [
        {
          "name": "groupNum",
          "type": "u32"
        },
        {
          "name": "testing",
          "type": "u8"
        },
        {
          "name": "version",
          "type": "u8"
        }
      ]
    },
    {
      "name": "groupEdit",
      "accounts": [
        {
          "name": "group",
          "isMut": true,
          "isSigner": false
        },
        {
          "name": "admin",
          "isMut": false,
          "isSigner": true
        }
      ],
      "args": [
        {
          "name": "adminOpt",
          "type": {
            "option": "publicKey"
          }
        },
        {
          "name": "fastListingAdminOpt",
          "type": {
            "option": "publicKey"
          }
        },
        {
          "name": "securityAdminOpt",
          "type": {
            "option": "publicKey"
          }
        },
        {
          "name": "testingOpt",
          "type": {
            "option": "u8"
          }
        },
        {
          "name": "versionOpt",
          "type": {
            "option": "u8"
          }
        },
        {
          "name": "depositLimitQuoteOpt",
          "type": {
            "option": "u64"
          }
        },
        {
          "name": "feesPayWithMngoOpt",
          "type": {
            "option": "bool"
          }
        },
        {
          "name": "feesMngoBonusRateOpt",
          "type": {
            "option": "f32"
          }
        },
        {
          "name": "feesSwapMangoAccountOpt",
          "type": {
            "option": "publicKey"
          }
        },
        {
          "name": "feesMngoTokenIndexOpt",
          "type": {
            "option": "u16"
          }
        }
      ]
    },
    {
      "name": "ixGateSet",
      "accounts": [
        {
          "name": "group",
          "isMut": true,
          "isSigner": false
        },
        {
          "name": "admin",
          "isMut": false,
          "isSigner": true
        }
      ],
      "args": [
        {
          "name": "ixGate",
          "type": "u128"
        }
      ]
    },
    {
      "name": "groupClose",
      "accounts": [
        {
          "name": "group",
          "isMut": true,
          "isSigner": false
        },
        {
          "name": "admin",
          "isMut": false,
          "isSigner": true
        },
        {
          "name": "insuranceVault",
          "isMut": true,
          "isSigner": false
        },
        {
          "name": "solDestination",
          "isMut": true,
          "isSigner": false
        },
        {
          "name": "tokenProgram",
          "isMut": false,
          "isSigner": false
        }
      ],
      "args": []
    },
    {
      "name": "tokenRegister",
      "accounts": [
        {
          "name": "group",
          "isMut": false,
          "isSigner": false
        },
        {
          "name": "admin",
          "isMut": false,
          "isSigner": true
        },
        {
          "name": "mint",
          "isMut": false,
          "isSigner": false
        },
        {
          "name": "bank",
          "isMut": true,
          "isSigner": false,
          "pda": {
            "seeds": [
              {
                "kind": "const",
                "type": "string",
                "value": "Bank"
              },
              {
                "kind": "account",
                "type": "publicKey",
                "path": "group"
              },
              {
                "kind": "arg",
                "type": "u16",
                "path": "token_index"
              },
              {
                "kind": "const",
                "type": "u32",
                "value": 0
              }
            ]
          }
        },
        {
          "name": "vault",
          "isMut": true,
          "isSigner": false,
          "pda": {
            "seeds": [
              {
                "kind": "const",
                "type": "string",
                "value": "Vault"
              },
              {
                "kind": "account",
                "type": "publicKey",
                "path": "group"
              },
              {
                "kind": "arg",
                "type": "u16",
                "path": "token_index"
              },
              {
                "kind": "const",
                "type": "u32",
                "value": 0
              }
            ]
          }
        },
        {
          "name": "mintInfo",
          "isMut": true,
          "isSigner": false,
          "pda": {
            "seeds": [
              {
                "kind": "const",
                "type": "string",
                "value": "MintInfo"
              },
              {
                "kind": "account",
                "type": "publicKey",
                "path": "group"
              },
              {
                "kind": "account",
                "type": "publicKey",
                "account": "Mint",
                "path": "mint"
              }
            ]
          }
        },
        {
          "name": "oracle",
          "isMut": false,
          "isSigner": false
        },
        {
          "name": "payer",
          "isMut": true,
          "isSigner": true
        },
        {
          "name": "tokenProgram",
          "isMut": false,
          "isSigner": false
        },
        {
          "name": "systemProgram",
          "isMut": false,
          "isSigner": false
        },
        {
          "name": "rent",
          "isMut": false,
          "isSigner": false
        }
      ],
      "args": [
        {
          "name": "tokenIndex",
          "type": "u16"
        },
        {
          "name": "name",
          "type": "string"
        },
        {
          "name": "oracleConfig",
          "type": {
            "defined": "OracleConfigParams"
          }
        },
        {
          "name": "interestRateParams",
          "type": {
            "defined": "InterestRateParams"
          }
        },
        {
          "name": "loanFeeRate",
          "type": "f32"
        },
        {
          "name": "loanOriginationFeeRate",
          "type": "f32"
        },
        {
          "name": "maintAssetWeight",
          "type": "f32"
        },
        {
          "name": "initAssetWeight",
          "type": "f32"
        },
        {
          "name": "maintLiabWeight",
          "type": "f32"
        },
        {
          "name": "initLiabWeight",
          "type": "f32"
        },
        {
          "name": "liquidationFee",
          "type": "f32"
        },
        {
          "name": "minVaultToDepositsRatio",
          "type": "f64"
        },
        {
          "name": "netBorrowLimitWindowSizeTs",
          "type": "u64"
        },
        {
          "name": "netBorrowLimitPerWindowQuote",
          "type": "i64"
        }
      ]
    },
    {
      "name": "tokenRegisterTrustless",
      "accounts": [
        {
          "name": "group",
          "isMut": false,
          "isSigner": false
        },
        {
          "name": "fastListingAdmin",
          "isMut": false,
          "isSigner": true
        },
        {
          "name": "mint",
          "isMut": false,
          "isSigner": false
        },
        {
          "name": "bank",
          "isMut": true,
          "isSigner": false,
          "pda": {
            "seeds": [
              {
                "kind": "const",
                "type": "string",
                "value": "Bank"
              },
              {
                "kind": "account",
                "type": "publicKey",
                "path": "group"
              },
              {
                "kind": "arg",
                "type": "u16",
                "path": "token_index"
              },
              {
                "kind": "const",
                "type": "u32",
                "value": 0
              }
            ]
          }
        },
        {
          "name": "vault",
          "isMut": true,
          "isSigner": false,
          "pda": {
            "seeds": [
              {
                "kind": "const",
                "type": "string",
                "value": "Vault"
              },
              {
                "kind": "account",
                "type": "publicKey",
                "path": "group"
              },
              {
                "kind": "arg",
                "type": "u16",
                "path": "token_index"
              },
              {
                "kind": "const",
                "type": "u32",
                "value": 0
              }
            ]
          }
        },
        {
          "name": "mintInfo",
          "isMut": true,
          "isSigner": false,
          "pda": {
            "seeds": [
              {
                "kind": "const",
                "type": "string",
                "value": "MintInfo"
              },
              {
                "kind": "account",
                "type": "publicKey",
                "path": "group"
              },
              {
                "kind": "account",
                "type": "publicKey",
                "account": "Mint",
                "path": "mint"
              }
            ]
          }
        },
        {
          "name": "oracle",
          "isMut": false,
          "isSigner": false
        },
        {
          "name": "payer",
          "isMut": true,
          "isSigner": true
        },
        {
          "name": "tokenProgram",
          "isMut": false,
          "isSigner": false
        },
        {
          "name": "systemProgram",
          "isMut": false,
          "isSigner": false
        },
        {
          "name": "rent",
          "isMut": false,
          "isSigner": false
        }
      ],
      "args": [
        {
          "name": "tokenIndex",
          "type": "u16"
        },
        {
          "name": "name",
          "type": "string"
        }
      ]
    },
    {
      "name": "tokenEdit",
      "accounts": [
        {
          "name": "group",
          "isMut": false,
          "isSigner": false
        },
        {
          "name": "admin",
          "isMut": false,
          "isSigner": true
        },
        {
          "name": "mintInfo",
          "isMut": true,
          "isSigner": false
        },
        {
          "name": "oracle",
          "isMut": false,
          "isSigner": false,
          "docs": [
            "The oracle account is optional and only used when reset_stable_price is set.",
            ""
          ]
        }
      ],
      "args": [
        {
          "name": "oracleOpt",
          "type": {
            "option": "publicKey"
          }
        },
        {
          "name": "oracleConfigOpt",
          "type": {
            "option": {
              "defined": "OracleConfigParams"
            }
          }
        },
        {
          "name": "groupInsuranceFundOpt",
          "type": {
            "option": "bool"
          }
        },
        {
          "name": "interestRateParamsOpt",
          "type": {
            "option": {
              "defined": "InterestRateParams"
            }
          }
        },
        {
          "name": "loanFeeRateOpt",
          "type": {
            "option": "f32"
          }
        },
        {
          "name": "loanOriginationFeeRateOpt",
          "type": {
            "option": "f32"
          }
        },
        {
          "name": "maintAssetWeightOpt",
          "type": {
            "option": "f32"
          }
        },
        {
          "name": "initAssetWeightOpt",
          "type": {
            "option": "f32"
          }
        },
        {
          "name": "maintLiabWeightOpt",
          "type": {
            "option": "f32"
          }
        },
        {
          "name": "initLiabWeightOpt",
          "type": {
            "option": "f32"
          }
        },
        {
          "name": "liquidationFeeOpt",
          "type": {
            "option": "f32"
          }
        },
        {
          "name": "stablePriceDelayIntervalSecondsOpt",
          "type": {
            "option": "u32"
          }
        },
        {
          "name": "stablePriceDelayGrowthLimitOpt",
          "type": {
            "option": "f32"
          }
        },
        {
          "name": "stablePriceGrowthLimitOpt",
          "type": {
            "option": "f32"
          }
        },
        {
          "name": "minVaultToDepositsRatioOpt",
          "type": {
            "option": "f64"
          }
        },
        {
          "name": "netBorrowLimitPerWindowQuoteOpt",
          "type": {
            "option": "i64"
          }
        },
        {
          "name": "netBorrowLimitWindowSizeTsOpt",
          "type": {
            "option": "u64"
          }
        },
        {
          "name": "borrowWeightScaleStartQuoteOpt",
          "type": {
            "option": "f64"
          }
        },
        {
          "name": "depositWeightScaleStartQuoteOpt",
          "type": {
            "option": "f64"
          }
        },
        {
          "name": "resetStablePrice",
          "type": "bool"
        },
        {
          "name": "resetNetBorrowLimit",
          "type": "bool"
        },
        {
          "name": "reduceOnlyOpt",
          "type": {
            "option": "bool"
          }
        }
      ]
    },
    {
      "name": "tokenAddBank",
      "accounts": [
        {
          "name": "group",
          "isMut": false,
          "isSigner": false
        },
        {
          "name": "admin",
          "isMut": false,
          "isSigner": true
        },
        {
          "name": "mint",
          "isMut": false,
          "isSigner": false
        },
        {
          "name": "existingBank",
          "isMut": false,
          "isSigner": false
        },
        {
          "name": "bank",
          "isMut": true,
          "isSigner": false,
          "pda": {
            "seeds": [
              {
                "kind": "const",
                "type": "string",
                "value": "Bank"
              },
              {
                "kind": "account",
                "type": "publicKey",
                "path": "group"
              },
              {
                "kind": "arg",
                "type": "u16",
                "path": "token_index"
              },
              {
                "kind": "arg",
                "type": "u32",
                "path": "bank_num"
              }
            ]
          }
        },
        {
          "name": "vault",
          "isMut": true,
          "isSigner": false,
          "pda": {
            "seeds": [
              {
                "kind": "const",
                "type": "string",
                "value": "Vault"
              },
              {
                "kind": "account",
                "type": "publicKey",
                "path": "group"
              },
              {
                "kind": "arg",
                "type": "u16",
                "path": "token_index"
              },
              {
                "kind": "arg",
                "type": "u32",
                "path": "bank_num"
              }
            ]
          }
        },
        {
          "name": "mintInfo",
          "isMut": true,
          "isSigner": false
        },
        {
          "name": "payer",
          "isMut": true,
          "isSigner": true
        },
        {
          "name": "tokenProgram",
          "isMut": false,
          "isSigner": false
        },
        {
          "name": "systemProgram",
          "isMut": false,
          "isSigner": false
        },
        {
          "name": "rent",
          "isMut": false,
          "isSigner": false
        }
      ],
      "args": [
        {
          "name": "tokenIndex",
          "type": "u16"
        },
        {
          "name": "bankNum",
          "type": "u32"
        }
      ]
    },
    {
      "name": "tokenDeregister",
      "accounts": [
        {
          "name": "group",
          "isMut": false,
          "isSigner": false
        },
        {
          "name": "admin",
          "isMut": false,
          "isSigner": true
        },
        {
          "name": "mintInfo",
          "isMut": true,
          "isSigner": false
        },
        {
          "name": "dustVault",
          "isMut": true,
          "isSigner": false
        },
        {
          "name": "solDestination",
          "isMut": true,
          "isSigner": false
        },
        {
          "name": "tokenProgram",
          "isMut": false,
          "isSigner": false
        }
      ],
      "args": []
    },
    {
      "name": "tokenUpdateIndexAndRate",
      "accounts": [
        {
          "name": "group",
          "isMut": false,
          "isSigner": false
        },
        {
          "name": "mintInfo",
          "isMut": false,
          "isSigner": false
        },
        {
          "name": "oracle",
          "isMut": false,
          "isSigner": false
        },
        {
          "name": "instructions",
          "isMut": false,
          "isSigner": false
        }
      ],
      "args": []
    },
    {
      "name": "accountCreate",
      "accounts": [
        {
          "name": "group",
          "isMut": false,
          "isSigner": false
        },
        {
          "name": "account",
          "isMut": true,
          "isSigner": false,
          "pda": {
            "seeds": [
              {
                "kind": "const",
                "type": "string",
                "value": "MangoAccount"
              },
              {
                "kind": "account",
                "type": "publicKey",
                "path": "group"
              },
              {
                "kind": "account",
                "type": "publicKey",
                "path": "owner"
              },
              {
                "kind": "arg",
                "type": "u32",
                "path": "account_num"
              }
            ]
          }
        },
        {
          "name": "owner",
          "isMut": false,
          "isSigner": true
        },
        {
          "name": "payer",
          "isMut": true,
          "isSigner": true
        },
        {
          "name": "systemProgram",
          "isMut": false,
          "isSigner": false
        }
      ],
      "args": [
        {
          "name": "accountNum",
          "type": "u32"
        },
        {
          "name": "tokenCount",
          "type": "u8"
        },
        {
          "name": "serum3Count",
          "type": "u8"
        },
        {
          "name": "perpCount",
          "type": "u8"
        },
        {
          "name": "perpOoCount",
          "type": "u8"
        },
        {
          "name": "name",
          "type": "string"
        }
      ]
    },
    {
      "name": "accountExpand",
      "accounts": [
        {
          "name": "group",
          "isMut": false,
          "isSigner": false
        },
        {
          "name": "account",
          "isMut": true,
          "isSigner": false
        },
        {
          "name": "owner",
          "isMut": false,
          "isSigner": true
        },
        {
          "name": "payer",
          "isMut": true,
          "isSigner": true
        },
        {
          "name": "systemProgram",
          "isMut": false,
          "isSigner": false
        }
      ],
      "args": [
        {
          "name": "tokenCount",
          "type": "u8"
        },
        {
          "name": "serum3Count",
          "type": "u8"
        },
        {
          "name": "perpCount",
          "type": "u8"
        },
        {
          "name": "perpOoCount",
          "type": "u8"
        }
      ]
    },
    {
      "name": "accountEdit",
      "accounts": [
        {
          "name": "group",
          "isMut": false,
          "isSigner": false
        },
        {
          "name": "account",
          "isMut": true,
          "isSigner": false
        },
        {
          "name": "owner",
          "isMut": false,
          "isSigner": true
        }
      ],
      "args": [
        {
          "name": "nameOpt",
          "type": {
            "option": "string"
          }
        },
        {
          "name": "delegateOpt",
          "type": {
            "option": "publicKey"
          }
        }
      ]
    },
    {
      "name": "accountToggleFreeze",
      "accounts": [
        {
          "name": "group",
          "isMut": false,
          "isSigner": false
        },
        {
          "name": "account",
          "isMut": true,
          "isSigner": false
        },
        {
          "name": "admin",
          "isMut": false,
          "isSigner": true
        }
      ],
      "args": [
        {
          "name": "freeze",
          "type": "bool"
        }
      ]
    },
    {
      "name": "accountClose",
      "accounts": [
        {
          "name": "group",
          "isMut": false,
          "isSigner": false
        },
        {
          "name": "account",
          "isMut": true,
          "isSigner": false
        },
        {
          "name": "owner",
          "isMut": false,
          "isSigner": true
        },
        {
          "name": "solDestination",
          "isMut": true,
          "isSigner": false
        },
        {
          "name": "tokenProgram",
          "isMut": false,
          "isSigner": false
        }
      ],
      "args": [
        {
          "name": "forceClose",
          "type": "bool"
        }
      ]
    },
    {
      "name": "accountSettleFeesWithMngo",
      "accounts": [
        {
          "name": "group",
          "isMut": false,
          "isSigner": false
        },
        {
          "name": "account",
          "isMut": true,
          "isSigner": false
        },
        {
          "name": "owner",
          "isMut": false,
          "isSigner": true
        },
        {
          "name": "daoAccount",
          "isMut": true,
          "isSigner": false
        },
        {
          "name": "mngoBank",
          "isMut": true,
          "isSigner": false
        },
        {
          "name": "mngoOracle",
          "isMut": false,
          "isSigner": false
        },
        {
          "name": "settleBank",
          "isMut": true,
          "isSigner": false
        },
        {
          "name": "settleOracle",
          "isMut": false,
          "isSigner": false
        }
      ],
      "args": [
        {
          "name": "maxSettle",
          "type": "u64"
        }
      ]
    },
    {
      "name": "stubOracleCreate",
      "accounts": [
        {
          "name": "group",
          "isMut": false,
          "isSigner": false
        },
        {
          "name": "oracle",
          "isMut": true,
          "isSigner": false,
          "pda": {
            "seeds": [
              {
                "kind": "const",
                "type": "string",
                "value": "StubOracle"
              },
              {
                "kind": "account",
                "type": "publicKey",
                "path": "group"
              },
              {
                "kind": "account",
                "type": "publicKey",
                "account": "Mint",
                "path": "mint"
              }
            ]
          }
        },
        {
          "name": "admin",
          "isMut": false,
          "isSigner": true
        },
        {
          "name": "mint",
          "isMut": false,
          "isSigner": false
        },
        {
          "name": "payer",
          "isMut": true,
          "isSigner": true
        },
        {
          "name": "systemProgram",
          "isMut": false,
          "isSigner": false
        }
      ],
      "args": [
        {
          "name": "price",
          "type": {
            "defined": "I80F48"
          }
        }
      ]
    },
    {
      "name": "stubOracleClose",
      "accounts": [
        {
          "name": "group",
          "isMut": false,
          "isSigner": false
        },
        {
          "name": "admin",
          "isMut": false,
          "isSigner": true
        },
        {
          "name": "oracle",
          "isMut": true,
          "isSigner": false
        },
        {
          "name": "solDestination",
          "isMut": true,
          "isSigner": false
        },
        {
          "name": "tokenProgram",
          "isMut": false,
          "isSigner": false
        }
      ],
      "args": []
    },
    {
      "name": "stubOracleSet",
      "accounts": [
        {
          "name": "group",
          "isMut": false,
          "isSigner": false
        },
        {
          "name": "admin",
          "isMut": false,
          "isSigner": true
        },
        {
          "name": "oracle",
          "isMut": true,
          "isSigner": false
        }
      ],
      "args": [
        {
          "name": "price",
          "type": {
            "defined": "I80F48"
          }
        }
      ]
    },
    {
      "name": "tokenDeposit",
      "accounts": [
        {
          "name": "group",
          "isMut": false,
          "isSigner": false
        },
        {
          "name": "account",
          "isMut": true,
          "isSigner": false
        },
        {
          "name": "owner",
          "isMut": false,
          "isSigner": true
        },
        {
          "name": "bank",
          "isMut": true,
          "isSigner": false
        },
        {
          "name": "vault",
          "isMut": true,
          "isSigner": false
        },
        {
          "name": "oracle",
          "isMut": false,
          "isSigner": false
        },
        {
          "name": "tokenAccount",
          "isMut": true,
          "isSigner": false
        },
        {
          "name": "tokenAuthority",
          "isMut": false,
          "isSigner": true
        },
        {
          "name": "tokenProgram",
          "isMut": false,
          "isSigner": false
        }
      ],
      "args": [
        {
          "name": "amount",
          "type": "u64"
        },
        {
          "name": "reduceOnly",
          "type": "bool"
        }
      ]
    },
    {
      "name": "tokenDepositIntoExisting",
      "accounts": [
        {
          "name": "group",
          "isMut": false,
          "isSigner": false
        },
        {
          "name": "account",
          "isMut": true,
          "isSigner": false
        },
        {
          "name": "bank",
          "isMut": true,
          "isSigner": false
        },
        {
          "name": "vault",
          "isMut": true,
          "isSigner": false
        },
        {
          "name": "oracle",
          "isMut": false,
          "isSigner": false
        },
        {
          "name": "tokenAccount",
          "isMut": true,
          "isSigner": false
        },
        {
          "name": "tokenAuthority",
          "isMut": false,
          "isSigner": true
        },
        {
          "name": "tokenProgram",
          "isMut": false,
          "isSigner": false
        }
      ],
      "args": [
        {
          "name": "amount",
          "type": "u64"
        },
        {
          "name": "reduceOnly",
          "type": "bool"
        }
      ]
    },
    {
      "name": "tokenWithdraw",
      "accounts": [
        {
          "name": "group",
          "isMut": false,
          "isSigner": false
        },
        {
          "name": "account",
          "isMut": true,
          "isSigner": false
        },
        {
          "name": "owner",
          "isMut": false,
          "isSigner": true
        },
        {
          "name": "bank",
          "isMut": true,
          "isSigner": false
        },
        {
          "name": "vault",
          "isMut": true,
          "isSigner": false
        },
        {
          "name": "oracle",
          "isMut": false,
          "isSigner": false
        },
        {
          "name": "tokenAccount",
          "isMut": true,
          "isSigner": false
        },
        {
          "name": "tokenProgram",
          "isMut": false,
          "isSigner": false
        }
      ],
      "args": [
        {
          "name": "amount",
          "type": "u64"
        },
        {
          "name": "allowBorrow",
          "type": "bool"
        }
      ]
    },
    {
      "name": "flashLoanBegin",
      "accounts": [
        {
          "name": "account",
          "isMut": false,
          "isSigner": false
        },
        {
          "name": "owner",
          "isMut": false,
          "isSigner": true
        },
        {
          "name": "tokenProgram",
          "isMut": false,
          "isSigner": false
        },
        {
          "name": "instructions",
          "isMut": false,
          "isSigner": false,
          "docs": [
            "Instructions Sysvar for instruction introspection"
          ]
        }
      ],
      "args": [
        {
          "name": "loanAmounts",
          "type": {
            "vec": "u64"
          }
        }
      ]
    },
    {
      "name": "flashLoanEnd",
      "accounts": [
        {
          "name": "account",
          "isMut": true,
          "isSigner": false
        },
        {
          "name": "owner",
          "isMut": false,
          "isSigner": true
        },
        {
          "name": "tokenProgram",
          "isMut": false,
          "isSigner": false
        }
      ],
      "args": [
        {
          "name": "flashLoanType",
          "type": {
            "defined": "FlashLoanType"
          }
        }
      ]
    },
    {
      "name": "healthRegionBegin",
      "accounts": [
        {
          "name": "instructions",
          "isMut": false,
          "isSigner": false,
          "docs": [
            "Instructions Sysvar for instruction introspection"
          ]
        },
        {
          "name": "group",
          "isMut": false,
          "isSigner": false
        },
        {
          "name": "account",
          "isMut": true,
          "isSigner": false
        }
      ],
      "args": []
    },
    {
      "name": "healthRegionEnd",
      "accounts": [
        {
          "name": "account",
          "isMut": true,
          "isSigner": false
        }
      ],
      "args": []
    },
    {
      "name": "serum3RegisterMarket",
      "docs": [
        "",
        "Serum",
        ""
      ],
      "accounts": [
        {
          "name": "group",
          "isMut": true,
          "isSigner": false
        },
        {
          "name": "admin",
          "isMut": false,
          "isSigner": true
        },
        {
          "name": "serumProgram",
          "isMut": false,
          "isSigner": false
        },
        {
          "name": "serumMarketExternal",
          "isMut": false,
          "isSigner": false
        },
        {
          "name": "serumMarket",
          "isMut": true,
          "isSigner": false,
          "pda": {
            "seeds": [
              {
                "kind": "const",
                "type": "string",
                "value": "Serum3Market"
              },
              {
                "kind": "account",
                "type": "publicKey",
                "path": "group"
              },
              {
                "kind": "account",
                "type": "publicKey",
                "path": "serum_market_external"
              }
            ]
          }
        },
        {
          "name": "indexReservation",
          "isMut": true,
          "isSigner": false,
          "pda": {
            "seeds": [
              {
                "kind": "const",
                "type": "string",
                "value": "Serum3Index"
              },
              {
                "kind": "account",
                "type": "publicKey",
                "path": "group"
              },
              {
                "kind": "arg",
                "type": "u16",
                "path": "market_index"
              }
            ]
          }
        },
        {
          "name": "quoteBank",
          "isMut": false,
          "isSigner": false
        },
        {
          "name": "baseBank",
          "isMut": false,
          "isSigner": false
        },
        {
          "name": "payer",
          "isMut": true,
          "isSigner": true
        },
        {
          "name": "systemProgram",
          "isMut": false,
          "isSigner": false
        }
      ],
      "args": [
        {
          "name": "marketIndex",
          "type": "u16"
        },
        {
          "name": "name",
          "type": "string"
        }
      ]
    },
    {
      "name": "serum3EditMarket",
      "accounts": [
        {
          "name": "group",
          "isMut": false,
          "isSigner": false
        },
        {
          "name": "admin",
          "isMut": false,
          "isSigner": true
        },
        {
          "name": "market",
          "isMut": true,
          "isSigner": false
        }
      ],
      "args": [
        {
          "name": "reduceOnlyOpt",
          "type": {
            "option": "bool"
          }
        }
      ]
    },
    {
      "name": "serum3DeregisterMarket",
      "accounts": [
        {
          "name": "group",
          "isMut": true,
          "isSigner": false
        },
        {
          "name": "admin",
          "isMut": false,
          "isSigner": true
        },
        {
          "name": "serumMarket",
          "isMut": true,
          "isSigner": false
        },
        {
          "name": "indexReservation",
          "isMut": true,
          "isSigner": false
        },
        {
          "name": "solDestination",
          "isMut": true,
          "isSigner": false
        },
        {
          "name": "tokenProgram",
          "isMut": false,
          "isSigner": false
        }
      ],
      "args": []
    },
    {
      "name": "serum3CreateOpenOrders",
      "accounts": [
        {
          "name": "group",
          "isMut": false,
          "isSigner": false
        },
        {
          "name": "account",
          "isMut": true,
          "isSigner": false
        },
        {
          "name": "owner",
          "isMut": false,
          "isSigner": true
        },
        {
          "name": "serumMarket",
          "isMut": false,
          "isSigner": false
        },
        {
          "name": "serumProgram",
          "isMut": false,
          "isSigner": false
        },
        {
          "name": "serumMarketExternal",
          "isMut": false,
          "isSigner": false
        },
        {
          "name": "openOrders",
          "isMut": true,
          "isSigner": false,
          "pda": {
            "seeds": [
              {
                "kind": "const",
                "type": "string",
                "value": "Serum3OO"
              },
              {
                "kind": "account",
                "type": "publicKey",
                "path": "account"
              },
              {
                "kind": "account",
                "type": "publicKey",
                "path": "serum_market"
              }
            ]
          }
        },
        {
          "name": "payer",
          "isMut": true,
          "isSigner": true
        },
        {
          "name": "systemProgram",
          "isMut": false,
          "isSigner": false
        },
        {
          "name": "rent",
          "isMut": false,
          "isSigner": false
        }
      ],
      "args": []
    },
    {
      "name": "serum3CloseOpenOrders",
      "accounts": [
        {
          "name": "group",
          "isMut": false,
          "isSigner": false
        },
        {
          "name": "account",
          "isMut": true,
          "isSigner": false
        },
        {
          "name": "owner",
          "isMut": false,
          "isSigner": true
        },
        {
          "name": "serumMarket",
          "isMut": false,
          "isSigner": false
        },
        {
          "name": "serumProgram",
          "isMut": false,
          "isSigner": false
        },
        {
          "name": "serumMarketExternal",
          "isMut": false,
          "isSigner": false
        },
        {
          "name": "openOrders",
          "isMut": true,
          "isSigner": false
        },
        {
          "name": "solDestination",
          "isMut": true,
          "isSigner": false
        }
      ],
      "args": []
    },
    {
      "name": "serum3PlaceOrder",
      "accounts": [
        {
          "name": "group",
          "isMut": false,
          "isSigner": false
        },
        {
          "name": "account",
          "isMut": true,
          "isSigner": false
        },
        {
          "name": "owner",
          "isMut": false,
          "isSigner": true
        },
        {
          "name": "openOrders",
          "isMut": true,
          "isSigner": false
        },
        {
          "name": "serumMarket",
          "isMut": false,
          "isSigner": false
        },
        {
          "name": "serumProgram",
          "isMut": false,
          "isSigner": false
        },
        {
          "name": "serumMarketExternal",
          "isMut": true,
          "isSigner": false
        },
        {
          "name": "marketBids",
          "isMut": true,
          "isSigner": false
        },
        {
          "name": "marketAsks",
          "isMut": true,
          "isSigner": false
        },
        {
          "name": "marketEventQueue",
          "isMut": true,
          "isSigner": false
        },
        {
          "name": "marketRequestQueue",
          "isMut": true,
          "isSigner": false
        },
        {
          "name": "marketBaseVault",
          "isMut": true,
          "isSigner": false
        },
        {
          "name": "marketQuoteVault",
          "isMut": true,
          "isSigner": false
        },
        {
          "name": "marketVaultSigner",
          "isMut": false,
          "isSigner": false,
          "docs": [
            "needed for the automatic settle_funds call"
          ]
        },
        {
          "name": "payerBank",
          "isMut": true,
          "isSigner": false,
          "docs": [
            "The bank that pays for the order, if necessary"
          ]
        },
        {
          "name": "payerVault",
          "isMut": true,
          "isSigner": false,
          "docs": [
            "The bank vault that pays for the order, if necessary"
          ]
        },
        {
          "name": "payerOracle",
          "isMut": false,
          "isSigner": false
        },
        {
          "name": "tokenProgram",
          "isMut": false,
          "isSigner": false
        }
      ],
      "args": [
        {
          "name": "side",
          "type": {
            "defined": "Serum3Side"
          }
        },
        {
          "name": "limitPrice",
          "type": "u64"
        },
        {
          "name": "maxBaseQty",
          "type": "u64"
        },
        {
          "name": "maxNativeQuoteQtyIncludingFees",
          "type": "u64"
        },
        {
          "name": "selfTradeBehavior",
          "type": {
            "defined": "Serum3SelfTradeBehavior"
          }
        },
        {
          "name": "orderType",
          "type": {
            "defined": "Serum3OrderType"
          }
        },
        {
          "name": "clientOrderId",
          "type": "u64"
        },
        {
          "name": "limit",
          "type": "u16"
        }
      ]
    },
    {
      "name": "serum3CancelOrder",
      "accounts": [
        {
          "name": "group",
          "isMut": false,
          "isSigner": false
        },
        {
          "name": "account",
          "isMut": true,
          "isSigner": false
        },
        {
          "name": "owner",
          "isMut": false,
          "isSigner": true
        },
        {
          "name": "openOrders",
          "isMut": true,
          "isSigner": false
        },
        {
          "name": "serumMarket",
          "isMut": false,
          "isSigner": false
        },
        {
          "name": "serumProgram",
          "isMut": false,
          "isSigner": false
        },
        {
          "name": "serumMarketExternal",
          "isMut": true,
          "isSigner": false
        },
        {
          "name": "marketBids",
          "isMut": true,
          "isSigner": false
        },
        {
          "name": "marketAsks",
          "isMut": true,
          "isSigner": false
        },
        {
          "name": "marketEventQueue",
          "isMut": true,
          "isSigner": false
        }
      ],
      "args": [
        {
          "name": "side",
          "type": {
            "defined": "Serum3Side"
          }
        },
        {
          "name": "orderId",
          "type": "u128"
        }
      ]
    },
    {
      "name": "serum3CancelAllOrders",
      "accounts": [
        {
          "name": "group",
          "isMut": false,
          "isSigner": false
        },
        {
          "name": "account",
          "isMut": false,
          "isSigner": false
        },
        {
          "name": "owner",
          "isMut": false,
          "isSigner": true
        },
        {
          "name": "openOrders",
          "isMut": true,
          "isSigner": false
        },
        {
          "name": "serumMarket",
          "isMut": false,
          "isSigner": false
        },
        {
          "name": "serumProgram",
          "isMut": false,
          "isSigner": false
        },
        {
          "name": "serumMarketExternal",
          "isMut": true,
          "isSigner": false
        },
        {
          "name": "marketBids",
          "isMut": true,
          "isSigner": false
        },
        {
          "name": "marketAsks",
          "isMut": true,
          "isSigner": false
        },
        {
          "name": "marketEventQueue",
          "isMut": true,
          "isSigner": false
        }
      ],
      "args": [
        {
          "name": "limit",
          "type": "u8"
        }
      ]
    },
    {
      "name": "serum3SettleFunds",
      "accounts": [
        {
          "name": "group",
          "isMut": false,
          "isSigner": false
        },
        {
          "name": "account",
          "isMut": true,
          "isSigner": false
        },
        {
          "name": "owner",
          "isMut": false,
          "isSigner": true
        },
        {
          "name": "openOrders",
          "isMut": true,
          "isSigner": false
        },
        {
          "name": "serumMarket",
          "isMut": false,
          "isSigner": false
        },
        {
          "name": "serumProgram",
          "isMut": false,
          "isSigner": false
        },
        {
          "name": "serumMarketExternal",
          "isMut": true,
          "isSigner": false
        },
        {
          "name": "marketBaseVault",
          "isMut": true,
          "isSigner": false
        },
        {
          "name": "marketQuoteVault",
          "isMut": true,
          "isSigner": false
        },
        {
          "name": "marketVaultSigner",
          "isMut": false,
          "isSigner": false,
          "docs": [
            "needed for the automatic settle_funds call"
          ]
        },
        {
          "name": "quoteBank",
          "isMut": true,
          "isSigner": false
        },
        {
          "name": "quoteVault",
          "isMut": true,
          "isSigner": false
        },
        {
          "name": "baseBank",
          "isMut": true,
          "isSigner": false
        },
        {
          "name": "baseVault",
          "isMut": true,
          "isSigner": false
        },
        {
          "name": "tokenProgram",
          "isMut": false,
          "isSigner": false
        }
      ],
      "args": []
    },
    {
      "name": "serum3LiqForceCancelOrders",
      "accounts": [
        {
          "name": "group",
          "isMut": false,
          "isSigner": false
        },
        {
          "name": "account",
          "isMut": true,
          "isSigner": false
        },
        {
          "name": "openOrders",
          "isMut": true,
          "isSigner": false
        },
        {
          "name": "serumMarket",
          "isMut": false,
          "isSigner": false
        },
        {
          "name": "serumProgram",
          "isMut": false,
          "isSigner": false
        },
        {
          "name": "serumMarketExternal",
          "isMut": true,
          "isSigner": false
        },
        {
          "name": "marketBids",
          "isMut": true,
          "isSigner": false
        },
        {
          "name": "marketAsks",
          "isMut": true,
          "isSigner": false
        },
        {
          "name": "marketEventQueue",
          "isMut": true,
          "isSigner": false
        },
        {
          "name": "marketBaseVault",
          "isMut": true,
          "isSigner": false
        },
        {
          "name": "marketQuoteVault",
          "isMut": true,
          "isSigner": false
        },
        {
          "name": "marketVaultSigner",
          "isMut": false,
          "isSigner": false
        },
        {
          "name": "quoteBank",
          "isMut": true,
          "isSigner": false
        },
        {
          "name": "quoteVault",
          "isMut": true,
          "isSigner": false
        },
        {
          "name": "baseBank",
          "isMut": true,
          "isSigner": false
        },
        {
          "name": "baseVault",
          "isMut": true,
          "isSigner": false
        },
        {
          "name": "tokenProgram",
          "isMut": false,
          "isSigner": false
        }
      ],
      "args": [
        {
          "name": "limit",
          "type": "u8"
        }
      ]
    },
    {
      "name": "liqTokenWithToken",
      "accounts": [
        {
          "name": "group",
          "isMut": false,
          "isSigner": false
        },
        {
          "name": "liqor",
          "isMut": true,
          "isSigner": false
        },
        {
          "name": "liqorOwner",
          "isMut": false,
          "isSigner": true
        },
        {
          "name": "liqee",
          "isMut": true,
          "isSigner": false
        }
      ],
      "args": [
        {
          "name": "assetTokenIndex",
          "type": "u16"
        },
        {
          "name": "liabTokenIndex",
          "type": "u16"
        },
        {
          "name": "maxLiabTransfer",
          "type": {
            "defined": "I80F48"
          }
        }
      ]
    },
    {
      "name": "liqTokenBankruptcy",
      "accounts": [
        {
          "name": "group",
          "isMut": false,
          "isSigner": false
        },
        {
          "name": "liqor",
          "isMut": true,
          "isSigner": false
        },
        {
          "name": "liqorOwner",
          "isMut": false,
          "isSigner": true
        },
        {
          "name": "liqee",
          "isMut": true,
          "isSigner": false
        },
        {
          "name": "liabMintInfo",
          "isMut": false,
          "isSigner": false
        },
        {
          "name": "quoteVault",
          "isMut": true,
          "isSigner": false
        },
        {
          "name": "insuranceVault",
          "isMut": true,
          "isSigner": false
        },
        {
          "name": "tokenProgram",
          "isMut": false,
          "isSigner": false
        }
      ],
      "args": [
        {
          "name": "maxLiabTransfer",
          "type": {
            "defined": "I80F48"
          }
        }
      ]
    },
    {
      "name": "tokenLiqWithToken",
      "accounts": [
        {
          "name": "group",
          "isMut": false,
          "isSigner": false
        },
        {
          "name": "liqor",
          "isMut": true,
          "isSigner": false
        },
        {
          "name": "liqorOwner",
          "isMut": false,
          "isSigner": true
        },
        {
          "name": "liqee",
          "isMut": true,
          "isSigner": false
        }
      ],
      "args": [
        {
          "name": "assetTokenIndex",
          "type": "u16"
        },
        {
          "name": "liabTokenIndex",
          "type": "u16"
        },
        {
          "name": "maxLiabTransfer",
          "type": {
            "defined": "I80F48"
          }
        }
      ]
    },
    {
      "name": "tokenLiqBankruptcy",
      "accounts": [
        {
          "name": "group",
          "isMut": false,
          "isSigner": false
        },
        {
          "name": "liqor",
          "isMut": true,
          "isSigner": false
        },
        {
          "name": "liqorOwner",
          "isMut": false,
          "isSigner": true
        },
        {
          "name": "liqee",
          "isMut": true,
          "isSigner": false
        },
        {
          "name": "liabMintInfo",
          "isMut": false,
          "isSigner": false
        },
        {
          "name": "quoteVault",
          "isMut": true,
          "isSigner": false
        },
        {
          "name": "insuranceVault",
          "isMut": true,
          "isSigner": false
        },
        {
          "name": "tokenProgram",
          "isMut": false,
          "isSigner": false
        }
      ],
      "args": [
        {
          "name": "maxLiabTransfer",
          "type": {
            "defined": "I80F48"
          }
        }
      ]
    },
    {
      "name": "perpCreateMarket",
      "docs": [
        "",
        "Perps",
        ""
      ],
      "accounts": [
        {
          "name": "group",
          "isMut": false,
          "isSigner": false
        },
        {
          "name": "admin",
          "isMut": false,
          "isSigner": true
        },
        {
          "name": "oracle",
          "isMut": false,
          "isSigner": false
        },
        {
          "name": "perpMarket",
          "isMut": true,
          "isSigner": false,
          "pda": {
            "seeds": [
              {
                "kind": "const",
                "type": "string",
                "value": "PerpMarket"
              },
              {
                "kind": "account",
                "type": "publicKey",
                "path": "group"
              },
              {
                "kind": "arg",
                "type": "u16",
                "path": "perp_market_index"
              }
            ]
          }
        },
        {
          "name": "bids",
          "isMut": true,
          "isSigner": false,
          "docs": [
            "Accounts are initialised by client,",
            "anchor discriminator is set first when ix exits,"
          ]
        },
        {
          "name": "asks",
          "isMut": true,
          "isSigner": false
        },
        {
          "name": "eventQueue",
          "isMut": true,
          "isSigner": false
        },
        {
          "name": "payer",
          "isMut": true,
          "isSigner": true
        },
        {
          "name": "systemProgram",
          "isMut": false,
          "isSigner": false
        }
      ],
      "args": [
        {
          "name": "perpMarketIndex",
          "type": "u16"
        },
        {
          "name": "name",
          "type": "string"
        },
        {
          "name": "oracleConfig",
          "type": {
            "defined": "OracleConfigParams"
          }
        },
        {
          "name": "baseDecimals",
          "type": "u8"
        },
        {
          "name": "quoteLotSize",
          "type": "i64"
        },
        {
          "name": "baseLotSize",
          "type": "i64"
        },
        {
          "name": "maintBaseAssetWeight",
          "type": "f32"
        },
        {
          "name": "initBaseAssetWeight",
          "type": "f32"
        },
        {
          "name": "maintBaseLiabWeight",
          "type": "f32"
        },
        {
          "name": "initBaseLiabWeight",
          "type": "f32"
        },
        {
          "name": "maintOverallAssetWeight",
          "type": "f32"
        },
        {
          "name": "initOverallAssetWeight",
          "type": "f32"
        },
        {
          "name": "baseLiquidationFee",
          "type": "f32"
        },
        {
          "name": "makerFee",
          "type": "f32"
        },
        {
          "name": "takerFee",
          "type": "f32"
        },
        {
          "name": "minFunding",
          "type": "f32"
        },
        {
          "name": "maxFunding",
          "type": "f32"
        },
        {
          "name": "impactQuantity",
          "type": "i64"
        },
        {
          "name": "groupInsuranceFund",
          "type": "bool"
        },
        {
          "name": "feePenalty",
          "type": "f32"
        },
        {
          "name": "settleFeeFlat",
          "type": "f32"
        },
        {
          "name": "settleFeeAmountThreshold",
          "type": "f32"
        },
        {
          "name": "settleFeeFractionLowHealth",
          "type": "f32"
        },
        {
          "name": "settleTokenIndex",
          "type": "u16"
        },
        {
          "name": "settlePnlLimitFactor",
          "type": "f32"
        },
        {
          "name": "settlePnlLimitWindowSizeTs",
          "type": "u64"
        },
        {
          "name": "positivePnlLiquidationFee",
          "type": "f32"
        }
      ]
    },
    {
      "name": "perpEditMarket",
      "accounts": [
        {
          "name": "group",
          "isMut": false,
          "isSigner": false
        },
        {
          "name": "admin",
          "isMut": false,
          "isSigner": true
        },
        {
          "name": "perpMarket",
          "isMut": true,
          "isSigner": false
        },
        {
          "name": "oracle",
          "isMut": false,
          "isSigner": false,
          "docs": [
            "The oracle account is optional and only used when reset_stable_price is set.",
            ""
          ]
        }
      ],
      "args": [
        {
          "name": "oracleOpt",
          "type": {
            "option": "publicKey"
          }
        },
        {
          "name": "oracleConfigOpt",
          "type": {
            "option": {
              "defined": "OracleConfigParams"
            }
          }
        },
        {
          "name": "baseDecimalsOpt",
          "type": {
            "option": "u8"
          }
        },
        {
          "name": "maintBaseAssetWeightOpt",
          "type": {
            "option": "f32"
          }
        },
        {
          "name": "initBaseAssetWeightOpt",
          "type": {
            "option": "f32"
          }
        },
        {
          "name": "maintBaseLiabWeightOpt",
          "type": {
            "option": "f32"
          }
        },
        {
          "name": "initBaseLiabWeightOpt",
          "type": {
            "option": "f32"
          }
        },
        {
          "name": "maintOverallAssetWeightOpt",
          "type": {
            "option": "f32"
          }
        },
        {
          "name": "initOverallAssetWeightOpt",
          "type": {
            "option": "f32"
          }
        },
        {
          "name": "baseLiquidationFeeOpt",
          "type": {
            "option": "f32"
          }
        },
        {
          "name": "makerFeeOpt",
          "type": {
            "option": "f32"
          }
        },
        {
          "name": "takerFeeOpt",
          "type": {
            "option": "f32"
          }
        },
        {
          "name": "minFundingOpt",
          "type": {
            "option": "f32"
          }
        },
        {
          "name": "maxFundingOpt",
          "type": {
            "option": "f32"
          }
        },
        {
          "name": "impactQuantityOpt",
          "type": {
            "option": "i64"
          }
        },
        {
          "name": "groupInsuranceFundOpt",
          "type": {
            "option": "bool"
          }
        },
        {
          "name": "feePenaltyOpt",
          "type": {
            "option": "f32"
          }
        },
        {
          "name": "settleFeeFlatOpt",
          "type": {
            "option": "f32"
          }
        },
        {
          "name": "settleFeeAmountThresholdOpt",
          "type": {
            "option": "f32"
          }
        },
        {
          "name": "settleFeeFractionLowHealthOpt",
          "type": {
            "option": "f32"
          }
        },
        {
          "name": "stablePriceDelayIntervalSecondsOpt",
          "type": {
            "option": "u32"
          }
        },
        {
          "name": "stablePriceDelayGrowthLimitOpt",
          "type": {
            "option": "f32"
          }
        },
        {
          "name": "stablePriceGrowthLimitOpt",
          "type": {
            "option": "f32"
          }
        },
        {
          "name": "settlePnlLimitFactorOpt",
          "type": {
            "option": "f32"
          }
        },
        {
          "name": "settlePnlLimitWindowSizeTsOpt",
          "type": {
            "option": "u64"
          }
        },
        {
          "name": "reduceOnlyOpt",
          "type": {
            "option": "bool"
          }
        },
        {
          "name": "resetStablePrice",
          "type": "bool"
        },
        {
          "name": "positivePnlLiquidationFeeOpt",
          "type": {
            "option": "f32"
          }
        }
      ]
    },
    {
      "name": "perpCloseMarket",
      "accounts": [
        {
          "name": "group",
          "isMut": false,
          "isSigner": false
        },
        {
          "name": "admin",
          "isMut": false,
          "isSigner": true
        },
        {
          "name": "perpMarket",
          "isMut": true,
          "isSigner": false
        },
        {
          "name": "bids",
          "isMut": true,
          "isSigner": false
        },
        {
          "name": "asks",
          "isMut": true,
          "isSigner": false
        },
        {
          "name": "eventQueue",
          "isMut": true,
          "isSigner": false
        },
        {
          "name": "solDestination",
          "isMut": true,
          "isSigner": false
        },
        {
          "name": "tokenProgram",
          "isMut": false,
          "isSigner": false
        }
      ],
      "args": []
    },
    {
      "name": "perpDeactivatePosition",
      "accounts": [
        {
          "name": "group",
          "isMut": false,
          "isSigner": false
        },
        {
          "name": "account",
          "isMut": true,
          "isSigner": false
        },
        {
          "name": "owner",
          "isMut": false,
          "isSigner": true
        },
        {
          "name": "perpMarket",
          "isMut": false,
          "isSigner": false
        }
      ],
      "args": []
    },
    {
      "name": "perpPlaceOrder",
      "accounts": [
        {
          "name": "group",
          "isMut": false,
          "isSigner": false
        },
        {
          "name": "account",
          "isMut": true,
          "isSigner": false
        },
        {
          "name": "owner",
          "isMut": false,
          "isSigner": true
        },
        {
          "name": "perpMarket",
          "isMut": true,
          "isSigner": false
        },
        {
          "name": "bids",
          "isMut": true,
          "isSigner": false
        },
        {
          "name": "asks",
          "isMut": true,
          "isSigner": false
        },
        {
          "name": "eventQueue",
          "isMut": true,
          "isSigner": false
        },
        {
          "name": "oracle",
          "isMut": false,
          "isSigner": false
        }
      ],
      "args": [
        {
          "name": "side",
          "type": {
            "defined": "Side"
          }
        },
        {
          "name": "priceLots",
          "type": "i64"
        },
        {
          "name": "maxBaseLots",
          "type": "i64"
        },
        {
          "name": "maxQuoteLots",
          "type": "i64"
        },
        {
          "name": "clientOrderId",
          "type": "u64"
        },
        {
          "name": "orderType",
          "type": {
            "defined": "PlaceOrderType"
          }
        },
        {
          "name": "reduceOnly",
          "type": "bool"
        },
        {
          "name": "expiryTimestamp",
          "type": "u64"
        },
        {
          "name": "limit",
          "type": "u8"
        }
      ],
      "returns": {
        "option": "u128"
      }
    },
    {
      "name": "perpPlaceOrderPegged",
      "accounts": [
        {
          "name": "group",
          "isMut": false,
          "isSigner": false
        },
        {
          "name": "account",
          "isMut": true,
          "isSigner": false
        },
        {
          "name": "owner",
          "isMut": false,
          "isSigner": true
        },
        {
          "name": "perpMarket",
          "isMut": true,
          "isSigner": false
        },
        {
          "name": "bids",
          "isMut": true,
          "isSigner": false
        },
        {
          "name": "asks",
          "isMut": true,
          "isSigner": false
        },
        {
          "name": "eventQueue",
          "isMut": true,
          "isSigner": false
        },
        {
          "name": "oracle",
          "isMut": false,
          "isSigner": false
        }
      ],
      "args": [
        {
          "name": "side",
          "type": {
            "defined": "Side"
          }
        },
        {
          "name": "priceOffsetLots",
          "type": "i64"
        },
        {
          "name": "pegLimit",
          "type": "i64"
        },
        {
          "name": "maxBaseLots",
          "type": "i64"
        },
        {
          "name": "maxQuoteLots",
          "type": "i64"
        },
        {
          "name": "clientOrderId",
          "type": "u64"
        },
        {
          "name": "orderType",
          "type": {
            "defined": "PlaceOrderType"
          }
        },
        {
          "name": "reduceOnly",
          "type": "bool"
        },
        {
          "name": "expiryTimestamp",
          "type": "u64"
        },
        {
          "name": "limit",
          "type": "u8"
        },
        {
          "name": "maxOracleStalenessSlots",
          "type": "i32"
        }
      ],
      "returns": {
        "option": "u128"
      }
    },
    {
      "name": "perpCancelOrder",
      "accounts": [
        {
          "name": "group",
          "isMut": false,
          "isSigner": false
        },
        {
          "name": "account",
          "isMut": true,
          "isSigner": false
        },
        {
          "name": "owner",
          "isMut": false,
          "isSigner": true
        },
        {
          "name": "perpMarket",
          "isMut": true,
          "isSigner": false
        },
        {
          "name": "bids",
          "isMut": true,
          "isSigner": false
        },
        {
          "name": "asks",
          "isMut": true,
          "isSigner": false
        }
      ],
      "args": [
        {
          "name": "orderId",
          "type": "u128"
        }
      ]
    },
    {
      "name": "perpCancelOrderByClientOrderId",
      "accounts": [
        {
          "name": "group",
          "isMut": false,
          "isSigner": false
        },
        {
          "name": "account",
          "isMut": true,
          "isSigner": false
        },
        {
          "name": "owner",
          "isMut": false,
          "isSigner": true
        },
        {
          "name": "perpMarket",
          "isMut": true,
          "isSigner": false
        },
        {
          "name": "bids",
          "isMut": true,
          "isSigner": false
        },
        {
          "name": "asks",
          "isMut": true,
          "isSigner": false
        }
      ],
      "args": [
        {
          "name": "clientOrderId",
          "type": "u64"
        }
      ]
    },
    {
      "name": "perpCancelAllOrders",
      "accounts": [
        {
          "name": "group",
          "isMut": false,
          "isSigner": false
        },
        {
          "name": "account",
          "isMut": true,
          "isSigner": false
        },
        {
          "name": "owner",
          "isMut": false,
          "isSigner": true
        },
        {
          "name": "perpMarket",
          "isMut": true,
          "isSigner": false
        },
        {
          "name": "bids",
          "isMut": true,
          "isSigner": false
        },
        {
          "name": "asks",
          "isMut": true,
          "isSigner": false
        }
      ],
      "args": [
        {
          "name": "limit",
          "type": "u8"
        }
      ]
    },
    {
      "name": "perpCancelAllOrdersBySide",
      "accounts": [
        {
          "name": "group",
          "isMut": false,
          "isSigner": false
        },
        {
          "name": "account",
          "isMut": true,
          "isSigner": false
        },
        {
          "name": "owner",
          "isMut": false,
          "isSigner": true
        },
        {
          "name": "perpMarket",
          "isMut": true,
          "isSigner": false
        },
        {
          "name": "bids",
          "isMut": true,
          "isSigner": false
        },
        {
          "name": "asks",
          "isMut": true,
          "isSigner": false
        }
      ],
      "args": [
        {
          "name": "sideOption",
          "type": {
            "option": {
              "defined": "Side"
            }
          }
        },
        {
          "name": "limit",
          "type": "u8"
        }
      ]
    },
    {
      "name": "perpConsumeEvents",
      "accounts": [
        {
          "name": "group",
          "isMut": false,
          "isSigner": false
        },
        {
          "name": "perpMarket",
          "isMut": true,
          "isSigner": false
        },
        {
          "name": "eventQueue",
          "isMut": true,
          "isSigner": false
        }
      ],
      "args": [
        {
          "name": "limit",
          "type": "u64"
        }
      ]
    },
    {
      "name": "perpUpdateFunding",
      "accounts": [
        {
          "name": "group",
          "isMut": false,
          "isSigner": false
        },
        {
          "name": "perpMarket",
          "isMut": true,
          "isSigner": false
        },
        {
          "name": "bids",
          "isMut": true,
          "isSigner": false
        },
        {
          "name": "asks",
          "isMut": true,
          "isSigner": false
        },
        {
          "name": "oracle",
          "isMut": false,
          "isSigner": false
        }
      ],
      "args": []
    },
    {
      "name": "perpSettlePnl",
      "accounts": [
        {
          "name": "group",
          "isMut": false,
          "isSigner": false
        },
        {
          "name": "settler",
          "isMut": true,
          "isSigner": false
        },
        {
          "name": "settlerOwner",
          "isMut": false,
          "isSigner": true
        },
        {
          "name": "perpMarket",
          "isMut": false,
          "isSigner": false
        },
        {
          "name": "accountA",
          "isMut": true,
          "isSigner": false
        },
        {
          "name": "accountB",
          "isMut": true,
          "isSigner": false
        },
        {
          "name": "oracle",
          "isMut": false,
          "isSigner": false
        },
        {
          "name": "settleBank",
          "isMut": true,
          "isSigner": false
        },
        {
          "name": "settleOracle",
          "isMut": false,
          "isSigner": false
        }
      ],
      "args": []
    },
    {
      "name": "perpSettleFees",
      "accounts": [
        {
          "name": "group",
          "isMut": false,
          "isSigner": false
        },
        {
          "name": "perpMarket",
          "isMut": true,
          "isSigner": false
        },
        {
          "name": "account",
          "isMut": true,
          "isSigner": false
        },
        {
          "name": "oracle",
          "isMut": false,
          "isSigner": false
        },
        {
          "name": "settleBank",
          "isMut": true,
          "isSigner": false
        },
        {
          "name": "settleOracle",
          "isMut": false,
          "isSigner": false
        }
      ],
      "args": [
        {
          "name": "maxSettleAmount",
          "type": "u64"
        }
      ]
    },
    {
      "name": "perpLiqBaseOrPositivePnl",
      "accounts": [
        {
          "name": "group",
          "isMut": false,
          "isSigner": false
        },
        {
          "name": "perpMarket",
          "isMut": true,
          "isSigner": false
        },
        {
          "name": "oracle",
          "isMut": false,
          "isSigner": false
        },
        {
          "name": "liqor",
          "isMut": true,
          "isSigner": false
        },
        {
          "name": "liqorOwner",
          "isMut": false,
          "isSigner": true
        },
        {
          "name": "liqee",
          "isMut": true,
          "isSigner": false
        },
        {
          "name": "settleBank",
          "isMut": true,
          "isSigner": false
        },
        {
          "name": "settleVault",
          "isMut": true,
          "isSigner": false
        },
        {
          "name": "settleOracle",
          "isMut": false,
          "isSigner": false
        }
      ],
      "args": [
        {
          "name": "maxBaseTransfer",
          "type": "i64"
        },
        {
          "name": "maxPnlTransfer",
          "type": "u64"
        }
      ]
    },
    {
      "name": "perpLiqForceCancelOrders",
      "accounts": [
        {
          "name": "group",
          "isMut": false,
          "isSigner": false
        },
        {
          "name": "account",
          "isMut": true,
          "isSigner": false
        },
        {
          "name": "perpMarket",
          "isMut": true,
          "isSigner": false
        },
        {
          "name": "bids",
          "isMut": true,
          "isSigner": false
        },
        {
          "name": "asks",
          "isMut": true,
          "isSigner": false
        }
      ],
      "args": [
        {
          "name": "limit",
          "type": "u8"
        }
      ]
    },
    {
      "name": "perpLiqNegativePnlOrBankruptcy",
      "accounts": [
        {
          "name": "group",
          "isMut": false,
          "isSigner": false
        },
        {
          "name": "liqor",
          "isMut": true,
          "isSigner": false
        },
        {
          "name": "liqorOwner",
          "isMut": false,
          "isSigner": true
        },
        {
          "name": "liqee",
          "isMut": true,
          "isSigner": false
        },
        {
          "name": "perpMarket",
          "isMut": true,
          "isSigner": false
        },
        {
          "name": "oracle",
          "isMut": false,
          "isSigner": false
        },
        {
          "name": "settleBank",
          "isMut": true,
          "isSigner": false
        },
        {
          "name": "settleVault",
          "isMut": true,
          "isSigner": false
        },
        {
          "name": "settleOracle",
          "isMut": false,
          "isSigner": false
        },
        {
          "name": "insuranceVault",
          "isMut": true,
          "isSigner": false
        },
        {
          "name": "tokenProgram",
          "isMut": false,
          "isSigner": false
        }
      ],
      "args": [
        {
          "name": "maxLiabTransfer",
          "type": "u64"
        }
      ]
    },
    {
      "name": "altSet",
      "accounts": [
        {
          "name": "group",
          "isMut": true,
          "isSigner": false
        },
        {
          "name": "admin",
          "isMut": false,
          "isSigner": true
        },
        {
          "name": "addressLookupTable",
          "isMut": true,
          "isSigner": false
        }
      ],
      "args": [
        {
          "name": "index",
          "type": "u8"
        }
      ]
    },
    {
      "name": "altExtend",
      "accounts": [
        {
          "name": "group",
          "isMut": false,
          "isSigner": false
        },
        {
          "name": "admin",
          "isMut": false,
          "isSigner": true
        },
        {
          "name": "payer",
          "isMut": false,
          "isSigner": true
        },
        {
          "name": "addressLookupTable",
          "isMut": true,
          "isSigner": false
        }
      ],
      "args": [
        {
          "name": "index",
          "type": "u8"
        },
        {
          "name": "newAddresses",
          "type": {
            "vec": "publicKey"
          }
        }
      ]
    },
    {
      "name": "computeAccountData",
      "accounts": [
        {
          "name": "group",
          "isMut": false,
          "isSigner": false
        },
        {
          "name": "account",
          "isMut": false,
          "isSigner": false
        }
      ],
      "args": []
    },
    {
      "name": "benchmark",
      "docs": [
        "",
        "benchmark",
        ""
      ],
      "accounts": [],
      "args": []
    }
  ],
  "accounts": [
    {
      "name": "bank",
      "type": {
        "kind": "struct",
        "fields": [
          {
            "name": "group",
            "type": "publicKey"
          },
          {
            "name": "name",
            "type": {
              "array": [
                "u8",
                16
              ]
            }
          },
          {
            "name": "mint",
            "type": "publicKey"
          },
          {
            "name": "vault",
            "type": "publicKey"
          },
          {
            "name": "oracle",
            "type": "publicKey"
          },
          {
            "name": "oracleConfig",
            "type": {
              "defined": "OracleConfig"
            }
          },
          {
            "name": "stablePriceModel",
            "type": {
              "defined": "StablePriceModel"
            }
          },
          {
            "name": "depositIndex",
            "docs": [
              "the index used to scale the value of an IndexedPosition",
              "TODO: should always be >= 0, add checks?"
            ],
            "type": {
              "defined": "I80F48"
            }
          },
          {
            "name": "borrowIndex",
            "type": {
              "defined": "I80F48"
            }
          },
          {
            "name": "indexedDeposits",
            "docs": [
              "deposits/borrows for this bank",
              "",
              "Note that these may become negative. It's perfectly fine for users to borrow one one bank",
              "(increasing indexed_borrows there) and paying back on another (possibly decreasing indexed_borrows",
              "below zero).",
              "",
              "The vault amount is not deducable from these values.",
              "",
              "These become meaningful when summed over all banks (like in update_index_and_rate)."
            ],
            "type": {
              "defined": "I80F48"
            }
          },
          {
            "name": "indexedBorrows",
            "type": {
              "defined": "I80F48"
            }
          },
          {
            "name": "indexLastUpdated",
            "type": "u64"
          },
          {
            "name": "bankRateLastUpdated",
            "type": "u64"
          },
          {
            "name": "avgUtilization",
            "type": {
              "defined": "I80F48"
            }
          },
          {
            "name": "adjustmentFactor",
            "type": {
              "defined": "I80F48"
            }
          },
          {
            "name": "util0",
            "type": {
              "defined": "I80F48"
            }
          },
          {
            "name": "rate0",
            "type": {
              "defined": "I80F48"
            }
          },
          {
            "name": "util1",
            "type": {
              "defined": "I80F48"
            }
          },
          {
            "name": "rate1",
            "type": {
              "defined": "I80F48"
            }
          },
          {
            "name": "maxRate",
            "type": {
              "defined": "I80F48"
            }
          },
          {
            "name": "collectedFeesNative",
            "type": {
              "defined": "I80F48"
            }
          },
          {
            "name": "loanOriginationFeeRate",
            "type": {
              "defined": "I80F48"
            }
          },
          {
            "name": "loanFeeRate",
            "type": {
              "defined": "I80F48"
            }
          },
          {
            "name": "maintAssetWeight",
            "type": {
              "defined": "I80F48"
            }
          },
          {
            "name": "initAssetWeight",
            "type": {
              "defined": "I80F48"
            }
          },
          {
            "name": "maintLiabWeight",
            "type": {
              "defined": "I80F48"
            }
          },
          {
            "name": "initLiabWeight",
            "type": {
              "defined": "I80F48"
            }
          },
          {
            "name": "liquidationFee",
            "type": {
              "defined": "I80F48"
            }
          },
          {
            "name": "dust",
            "type": {
              "defined": "I80F48"
            }
          },
          {
            "name": "flashLoanTokenAccountInitial",
            "type": "u64"
          },
          {
            "name": "flashLoanApprovedAmount",
            "type": "u64"
          },
          {
            "name": "tokenIndex",
            "type": "u16"
          },
          {
            "name": "bump",
            "type": "u8"
          },
          {
            "name": "mintDecimals",
            "type": "u8"
          },
          {
            "name": "bankNum",
            "type": "u32"
          },
          {
            "name": "minVaultToDepositsRatio",
            "docs": [
              "Min fraction of deposits that must remain in the vault when borrowing."
            ],
            "type": "f64"
          },
          {
            "name": "netBorrowLimitWindowSizeTs",
            "docs": [
              "Size in seconds of a net borrows window"
            ],
            "type": "u64"
          },
          {
            "name": "lastNetBorrowsWindowStartTs",
            "docs": [
              "Timestamp at which the last net borrows window started"
            ],
            "type": "u64"
          },
          {
            "name": "netBorrowLimitPerWindowQuote",
            "docs": [
              "Net borrow limit per window in quote native; set to -1 to disable."
            ],
            "type": "i64"
          },
          {
            "name": "netBorrowsInWindow",
            "docs": [
              "Sum of all deposits and borrows in the last window, in native units."
            ],
            "type": "i64"
          },
          {
            "name": "borrowWeightScaleStartQuote",
            "docs": [
              "Soft borrow limit in native quote",
              "",
              "Once the borrows on the bank exceed this quote value, init_liab_weight is scaled up.",
              "Set to f64::MAX to disable.",
              "",
              "See scaled_init_liab_weight()."
            ],
            "type": "f64"
          },
          {
            "name": "depositWeightScaleStartQuote",
            "docs": [
              "Limit for collateral of deposits in native quote",
              "",
              "Once the deposits in the bank exceed this quote value, init_asset_weight is scaled",
              "down to keep the total collateral value constant.",
              "Set to f64::MAX to disable.",
              "",
              "See scaled_init_asset_weight()."
            ],
            "type": "f64"
          },
          {
            "name": "reduceOnly",
            "type": "u8"
          },
          {
            "name": "reserved",
            "type": {
              "array": [
                "u8",
                2119
              ]
            }
          }
        ]
      }
    },
    {
      "name": "group",
      "type": {
        "kind": "struct",
        "fields": [
          {
            "name": "creator",
            "type": "publicKey"
          },
          {
            "name": "groupNum",
            "type": "u32"
          },
          {
            "name": "admin",
            "type": "publicKey"
          },
          {
            "name": "fastListingAdmin",
            "type": "publicKey"
          },
          {
            "name": "feesMngoTokenIndex",
            "type": "u16"
          },
          {
            "name": "padding",
            "type": {
              "array": [
                "u8",
                2
              ]
            }
          },
          {
            "name": "insuranceVault",
            "type": "publicKey"
          },
          {
            "name": "insuranceMint",
            "type": "publicKey"
          },
          {
            "name": "bump",
            "type": "u8"
          },
          {
            "name": "testing",
            "type": "u8"
          },
          {
            "name": "version",
            "type": "u8"
          },
          {
            "name": "feesPayWithMngo",
            "type": "u8"
          },
          {
            "name": "feesMngoBonusRate",
            "type": "f32"
          },
          {
            "name": "addressLookupTables",
            "type": {
              "array": [
                "publicKey",
                20
              ]
            }
          },
          {
            "name": "securityAdmin",
            "type": "publicKey"
          },
          {
            "name": "depositLimitQuote",
            "type": "u64"
          },
          {
            "name": "ixGate",
            "type": "u128"
          },
          {
            "name": "feesSwapMangoAccount",
            "type": "publicKey"
          },
          {
            "name": "reserved",
            "type": {
              "array": [
                "u8",
                1832
              ]
            }
          }
        ]
      }
    },
    {
      "name": "mangoAccount",
      "type": {
        "kind": "struct",
        "fields": [
          {
            "name": "group",
            "type": "publicKey"
          },
          {
            "name": "owner",
            "type": "publicKey"
          },
          {
            "name": "name",
            "type": {
              "array": [
                "u8",
                32
              ]
            }
          },
          {
            "name": "delegate",
            "type": "publicKey"
          },
          {
            "name": "accountNum",
            "type": "u32"
          },
          {
            "name": "beingLiquidated",
            "docs": [
              "Tracks that this account should be liquidated until init_health >= 0.",
              "",
              "Normally accounts can not be liquidated while maint_health >= 0. But when an account",
              "reaches maint_health < 0, liquidators will call a liquidation instruction and thereby",
              "set this flag. Now the account may be liquidated until init_health >= 0.",
              "",
              "Many actions should be disabled while the account is being liquidated, even if",
              "its maint health has recovered to positive. Creating new open orders would, for example,",
              "confuse liquidators."
            ],
            "type": "u8"
          },
          {
            "name": "inHealthRegion",
            "docs": [
              "The account is currently inside a health region marked by HealthRegionBegin...HealthRegionEnd.",
              "",
              "Must never be set after a transaction ends."
            ],
            "type": "u8"
          },
          {
            "name": "bump",
            "type": "u8"
          },
          {
            "name": "padding",
            "type": {
              "array": [
                "u8",
                1
              ]
            }
          },
          {
            "name": "netDeposits",
            "type": "i64"
          },
          {
            "name": "perpSpotTransfers",
            "type": "i64"
          },
          {
            "name": "healthRegionBeginInitHealth",
            "docs": [
              "Init health as calculated during HealthReginBegin, rounded up."
            ],
            "type": "i64"
          },
          {
            "name": "frozenUntil",
            "type": "u64"
          },
          {
            "name": "discountSettleableFeesAccrued",
            "type": "u64"
          },
          {
            "name": "reserved",
            "type": {
              "array": [
                "u8",
                224
              ]
            }
          },
          {
            "name": "headerVersion",
            "type": "u8"
          },
          {
            "name": "padding3",
            "type": {
              "array": [
                "u8",
                7
              ]
            }
          },
          {
            "name": "padding4",
            "type": "u32"
          },
          {
            "name": "tokens",
            "type": {
              "vec": {
                "defined": "TokenPosition"
              }
            }
          },
          {
            "name": "padding5",
            "type": "u32"
          },
          {
            "name": "serum3",
            "type": {
              "vec": {
                "defined": "Serum3Orders"
              }
            }
          },
          {
            "name": "padding6",
            "type": "u32"
          },
          {
            "name": "perps",
            "type": {
              "vec": {
                "defined": "PerpPosition"
              }
            }
          },
          {
            "name": "padding7",
            "type": "u32"
          },
          {
            "name": "perpOpenOrders",
            "type": {
              "vec": {
                "defined": "PerpOpenOrder"
              }
            }
          }
        ]
      }
    },
    {
      "name": "mintInfo",
      "type": {
        "kind": "struct",
        "fields": [
          {
            "name": "group",
            "type": "publicKey"
          },
          {
            "name": "tokenIndex",
            "type": "u16"
          },
          {
            "name": "groupInsuranceFund",
            "type": "u8"
          },
          {
            "name": "padding1",
            "type": {
              "array": [
                "u8",
                5
              ]
            }
          },
          {
            "name": "mint",
            "type": "publicKey"
          },
          {
            "name": "banks",
            "type": {
              "array": [
                "publicKey",
                6
              ]
            }
          },
          {
            "name": "vaults",
            "type": {
              "array": [
                "publicKey",
                6
              ]
            }
          },
          {
            "name": "oracle",
            "type": "publicKey"
          },
          {
            "name": "registrationTime",
            "type": "u64"
          },
          {
            "name": "reserved",
            "type": {
              "array": [
                "u8",
                2560
              ]
            }
          }
        ]
      }
    },
    {
      "name": "stubOracle",
      "type": {
        "kind": "struct",
        "fields": [
          {
            "name": "group",
            "type": "publicKey"
          },
          {
            "name": "mint",
            "type": "publicKey"
          },
          {
            "name": "price",
            "type": {
              "defined": "I80F48"
            }
          },
          {
            "name": "lastUpdated",
            "type": "i64"
          },
          {
            "name": "reserved",
            "type": {
              "array": [
                "u8",
                128
              ]
            }
          }
        ]
      }
    },
    {
      "name": "bookSide",
      "type": {
        "kind": "struct",
        "fields": [
          {
            "name": "roots",
            "type": {
              "array": [
                {
                  "defined": "OrderTreeRoot"
                },
                2
              ]
            }
          },
          {
            "name": "reservedRoots",
            "type": {
              "array": [
                {
                  "defined": "OrderTreeRoot"
                },
                4
              ]
            }
          },
          {
            "name": "reserved",
            "type": {
              "array": [
                "u8",
                256
              ]
            }
          },
          {
            "name": "nodes",
            "type": {
              "defined": "OrderTreeNodes"
            }
          }
        ]
      }
    },
    {
      "name": "eventQueue",
      "type": {
        "kind": "struct",
        "fields": [
          {
            "name": "header",
            "type": {
              "defined": "EventQueueHeader"
            }
          },
          {
            "name": "buf",
            "type": {
              "array": [
                {
                  "defined": "AnyEvent"
                },
                488
              ]
            }
          },
          {
            "name": "reserved",
            "type": {
              "array": [
                "u8",
                64
              ]
            }
          }
        ]
      }
    },
    {
      "name": "perpMarket",
      "type": {
        "kind": "struct",
        "fields": [
          {
            "name": "group",
            "type": "publicKey"
          },
          {
            "name": "settleTokenIndex",
            "docs": [
              "Token index that settlements happen in.",
              "",
              "Currently required to be 0, USDC. In the future settlement",
              "may be allowed to happen in other tokens."
            ],
            "type": "u16"
          },
          {
            "name": "perpMarketIndex",
            "docs": [
              "Index of this perp market. Other data, like the MangoAccount's PerpPosition",
              "reference this market via this index. Unique for this group's perp markets."
            ],
            "type": "u16"
          },
          {
            "name": "blocked1",
            "docs": [
              "Field used to contain the trusted_market flag and is now unused."
            ],
            "type": "u8"
          },
          {
            "name": "groupInsuranceFund",
            "docs": [
              "Is this market covered by the group insurance fund?"
            ],
            "type": "u8"
          },
          {
            "name": "bump",
            "docs": [
              "PDA bump"
            ],
            "type": "u8"
          },
          {
            "name": "baseDecimals",
            "docs": [
              "Number of decimals used for the base token.",
              "",
              "Used to convert the oracle's price into a native/native price."
            ],
            "type": "u8"
          },
          {
            "name": "name",
            "docs": [
              "Name. Trailing zero bytes are ignored."
            ],
            "type": {
              "array": [
                "u8",
                16
              ]
            }
          },
          {
            "name": "bids",
            "docs": [
              "Address of the BookSide account for bids"
            ],
            "type": "publicKey"
          },
          {
            "name": "asks",
            "docs": [
              "Address of the BookSide account for asks"
            ],
            "type": "publicKey"
          },
          {
            "name": "eventQueue",
            "docs": [
              "Address of the EventQueue account"
            ],
            "type": "publicKey"
          },
          {
            "name": "oracle",
            "docs": [
              "Oracle account address"
            ],
            "type": "publicKey"
          },
          {
            "name": "oracleConfig",
            "docs": [
              "Oracle configuration"
            ],
            "type": {
              "defined": "OracleConfig"
            }
          },
          {
            "name": "stablePriceModel",
            "docs": [
              "Maintains a stable price based on the oracle price that is less volatile."
            ],
            "type": {
              "defined": "StablePriceModel"
            }
          },
          {
            "name": "quoteLotSize",
            "docs": [
              "Number of quote native in a quote lot. Must be a power of 10.",
              "",
              "Primarily useful for increasing the tick size on the market: A lot price",
              "of 1 becomes a native price of quote_lot_size/base_lot_size becomes a",
              "ui price of quote_lot_size*base_decimals/base_lot_size/quote_decimals."
            ],
            "type": "i64"
          },
          {
            "name": "baseLotSize",
            "docs": [
              "Number of base native in a base lot. Must be a power of 10.",
              "",
              "Example: If base decimals for the underlying asset is 6, base lot size",
              "is 100 and and base position lots is 10_000 then base position native is",
              "1_000_000 and base position ui is 1."
            ],
            "type": "i64"
          },
          {
            "name": "maintBaseAssetWeight",
            "docs": [
              "These weights apply to the base position. The quote position has",
              "no explicit weight (but may be covered by the overall pnl asset weight)."
            ],
            "type": {
              "defined": "I80F48"
            }
          },
          {
            "name": "initBaseAssetWeight",
            "type": {
              "defined": "I80F48"
            }
          },
          {
            "name": "maintBaseLiabWeight",
            "type": {
              "defined": "I80F48"
            }
          },
          {
            "name": "initBaseLiabWeight",
            "type": {
              "defined": "I80F48"
            }
          },
          {
            "name": "openInterest",
            "docs": [
              "Number of base lot pairs currently active in the market. Always >= 0."
            ],
            "type": "i64"
          },
          {
            "name": "seqNum",
            "docs": [
              "Total number of orders seen"
            ],
            "type": "u64"
          },
          {
            "name": "registrationTime",
            "docs": [
              "Timestamp in seconds that the market was registered at."
            ],
            "type": "u64"
          },
          {
            "name": "minFunding",
            "docs": [
              "Minimal funding rate per day, must be <= 0."
            ],
            "type": {
              "defined": "I80F48"
            }
          },
          {
            "name": "maxFunding",
            "docs": [
              "Maximal funding rate per day, must be >= 0."
            ],
            "type": {
              "defined": "I80F48"
            }
          },
          {
            "name": "impactQuantity",
            "docs": [
              "For funding, get the impact price this many base lots deep into the book."
            ],
            "type": "i64"
          },
          {
            "name": "longFunding",
            "docs": [
              "Current long funding value. Increasing it means that every long base lot",
              "needs to pay that amount in funding.",
              "",
              "PerpPosition uses and tracks it settle funding. Updated by the perp",
              "keeper instruction."
            ],
            "type": {
              "defined": "I80F48"
            }
          },
          {
            "name": "shortFunding",
            "docs": [
              "See long_funding."
            ],
            "type": {
              "defined": "I80F48"
            }
          },
          {
            "name": "fundingLastUpdated",
            "docs": [
              "timestamp that funding was last updated in"
            ],
            "type": "u64"
          },
          {
            "name": "baseLiquidationFee",
            "docs": [
              "Fees",
              "Fee for base position liquidation"
            ],
            "type": {
              "defined": "I80F48"
            }
          },
          {
            "name": "makerFee",
            "docs": [
              "Fee when matching maker orders. May be negative."
            ],
            "type": {
              "defined": "I80F48"
            }
          },
          {
            "name": "takerFee",
            "docs": [
              "Fee for taker orders, may not be negative."
            ],
            "type": {
              "defined": "I80F48"
            }
          },
          {
            "name": "feesAccrued",
            "docs": [
              "Fees accrued in native quote currency"
            ],
            "type": {
              "defined": "I80F48"
            }
          },
          {
            "name": "feesSettled",
            "docs": [
              "Fees settled in native quote currency"
            ],
            "type": {
              "defined": "I80F48"
            }
          },
          {
            "name": "feePenalty",
            "docs": [
              "Fee (in quote native) to charge for ioc orders"
            ],
            "type": "f32"
          },
          {
            "name": "settleFeeFlat",
            "docs": [
              "In native units of settlement token, given to each settle call above the",
              "settle_fee_amount_threshold."
            ],
            "type": "f32"
          },
          {
            "name": "settleFeeAmountThreshold",
            "docs": [
              "Pnl settlement amount needed to be eligible for the flat fee."
            ],
            "type": "f32"
          },
          {
            "name": "settleFeeFractionLowHealth",
            "docs": [
              "Fraction of pnl to pay out as fee if +pnl account has low health."
            ],
            "type": "f32"
          },
          {
            "name": "settlePnlLimitFactor",
            "docs": [
              "Controls the strictness of the settle limit.",
              "Set to a negative value to disable the limit.",
              "",
              "This factor applies to the settle limit in two ways",
              "- for the unrealized pnl settle limit, the factor is multiplied with the stable perp base value",
              "(i.e. limit_factor * base_native * stable_price)",
              "- when increasing the realized pnl settle limit (stored per PerpPosition), the factor is",
              "multiplied with the stable value of the perp pnl being realized",
              "(i.e. limit_factor * reduced_native * stable_price)",
              "",
              "See also PerpPosition::settle_pnl_limit_realized_trade"
            ],
            "type": "f32"
          },
          {
            "name": "padding3",
            "type": {
              "array": [
                "u8",
                4
              ]
            }
          },
          {
            "name": "settlePnlLimitWindowSizeTs",
            "docs": [
              "Window size in seconds for the perp settlement limit"
            ],
            "type": "u64"
          },
          {
            "name": "reduceOnly",
            "docs": [
              "If true, users may no longer increase their market exposure. Only actions",
              "that reduce their position are still allowed."
            ],
            "type": "u8"
          },
          {
            "name": "padding4",
            "type": {
              "array": [
                "u8",
                7
              ]
            }
          },
          {
            "name": "maintOverallAssetWeight",
            "docs": [
              "Weights for full perp market health, if positive"
            ],
            "type": {
              "defined": "I80F48"
            }
          },
          {
            "name": "initOverallAssetWeight",
            "type": {
              "defined": "I80F48"
            }
          },
          {
            "name": "positivePnlLiquidationFee",
            "type": {
              "defined": "I80F48"
            }
          },
          {
            "name": "reserved",
            "type": {
              "array": [
                "u8",
                1888
              ]
            }
          }
        ]
      }
    },
    {
      "name": "serum3Market",
      "type": {
        "kind": "struct",
        "fields": [
          {
            "name": "group",
            "type": "publicKey"
          },
          {
            "name": "baseTokenIndex",
            "type": "u16"
          },
          {
            "name": "quoteTokenIndex",
            "type": "u16"
          },
          {
            "name": "reduceOnly",
            "type": "u8"
          },
          {
            "name": "padding1",
            "type": {
              "array": [
                "u8",
                3
              ]
            }
          },
          {
            "name": "name",
            "type": {
              "array": [
                "u8",
                16
              ]
            }
          },
          {
            "name": "serumProgram",
            "type": "publicKey"
          },
          {
            "name": "serumMarketExternal",
            "type": "publicKey"
          },
          {
            "name": "marketIndex",
            "type": "u16"
          },
          {
            "name": "bump",
            "type": "u8"
          },
          {
            "name": "padding2",
            "type": {
              "array": [
                "u8",
                5
              ]
            }
          },
          {
            "name": "registrationTime",
            "type": "u64"
          },
          {
            "name": "reserved",
            "type": {
              "array": [
                "u8",
                128
              ]
            }
          }
        ]
      }
    },
    {
      "name": "serum3MarketIndexReservation",
      "type": {
        "kind": "struct",
        "fields": [
          {
            "name": "group",
            "type": "publicKey"
          },
          {
            "name": "marketIndex",
            "type": "u16"
          },
          {
            "name": "reserved",
            "type": {
              "array": [
                "u8",
                38
              ]
            }
          }
        ]
      }
    }
  ],
  "types": [
    {
      "name": "InterestRateParams",
      "type": {
        "kind": "struct",
        "fields": [
          {
            "name": "util0",
            "type": "f32"
          },
          {
            "name": "rate0",
            "type": "f32"
          },
          {
            "name": "util1",
            "type": "f32"
          },
          {
            "name": "rate1",
            "type": "f32"
          },
          {
            "name": "maxRate",
            "type": "f32"
          },
          {
            "name": "adjustmentFactor",
            "type": "f32"
          }
        ]
      }
    },
    {
      "name": "Equity",
      "type": {
        "kind": "struct",
        "fields": [
          {
            "name": "tokens",
            "type": {
              "vec": {
                "defined": "TokenEquity"
              }
            }
          },
          {
            "name": "perps",
            "type": {
              "vec": {
                "defined": "PerpEquity"
              }
            }
          }
        ]
      }
    },
    {
      "name": "TokenEquity",
      "type": {
        "kind": "struct",
        "fields": [
          {
            "name": "tokenIndex",
            "type": "u16"
          },
          {
            "name": "value",
            "type": {
              "defined": "I80F48"
            }
          }
        ]
      }
    },
    {
      "name": "PerpEquity",
      "type": {
        "kind": "struct",
        "fields": [
          {
            "name": "perpMarketIndex",
            "type": "u16"
          },
          {
            "name": "value",
            "type": {
              "defined": "I80F48"
            }
          }
        ]
      }
    },
    {
      "name": "Prices",
      "docs": [
        "Information about prices for a bank or perp market."
      ],
      "type": {
        "kind": "struct",
        "fields": [
          {
            "name": "oracle",
            "docs": [
              "The current oracle price"
            ],
            "type": {
              "defined": "I80F48"
            }
          },
          {
            "name": "stable",
            "docs": [
              "A \"stable\" price, provided by StablePriceModel"
            ],
            "type": {
              "defined": "I80F48"
            }
          }
        ]
      }
    },
    {
      "name": "TokenInfo",
      "type": {
        "kind": "struct",
        "fields": [
          {
            "name": "tokenIndex",
            "type": "u16"
          },
          {
            "name": "maintAssetWeight",
            "type": {
              "defined": "I80F48"
            }
          },
          {
            "name": "initAssetWeight",
            "type": {
              "defined": "I80F48"
            }
          },
          {
            "name": "initScaledAssetWeight",
            "type": {
              "defined": "I80F48"
            }
          },
          {
            "name": "maintLiabWeight",
            "type": {
              "defined": "I80F48"
            }
          },
          {
            "name": "initLiabWeight",
            "type": {
              "defined": "I80F48"
            }
          },
          {
            "name": "initScaledLiabWeight",
            "type": {
              "defined": "I80F48"
            }
          },
          {
            "name": "prices",
            "type": {
              "defined": "Prices"
            }
          },
          {
            "name": "balanceNative",
            "type": {
              "defined": "I80F48"
            }
          }
        ]
      }
    },
    {
      "name": "Serum3Info",
      "type": {
        "kind": "struct",
        "fields": [
          {
            "name": "reservedBase",
            "type": {
              "defined": "I80F48"
            }
          },
          {
            "name": "reservedQuote",
            "type": {
              "defined": "I80F48"
            }
          },
          {
            "name": "baseIndex",
            "type": "u64"
          },
          {
            "name": "quoteIndex",
            "type": "u64"
          },
          {
            "name": "marketIndex",
            "type": "u16"
          },
          {
            "name": "hasZeroFunds",
            "docs": [
              "The open orders account has no free or reserved funds"
            ],
            "type": "bool"
          }
        ]
      }
    },
    {
      "name": "PerpInfo",
      "type": {
        "kind": "struct",
        "fields": [
          {
            "name": "perpMarketIndex",
            "type": "u16"
          },
          {
            "name": "maintBaseAssetWeight",
            "type": {
              "defined": "I80F48"
            }
          },
          {
            "name": "initBaseAssetWeight",
            "type": {
              "defined": "I80F48"
            }
          },
          {
            "name": "maintBaseLiabWeight",
            "type": {
              "defined": "I80F48"
            }
          },
          {
            "name": "initBaseLiabWeight",
            "type": {
              "defined": "I80F48"
            }
          },
          {
            "name": "maintOverallAssetWeight",
            "type": {
              "defined": "I80F48"
            }
          },
          {
            "name": "initOverallAssetWeight",
            "type": {
              "defined": "I80F48"
            }
          },
          {
            "name": "baseLotSize",
            "type": "i64"
          },
          {
            "name": "baseLots",
            "type": "i64"
          },
          {
            "name": "bidsBaseLots",
            "type": "i64"
          },
          {
            "name": "asksBaseLots",
            "type": "i64"
          },
          {
            "name": "quote",
            "type": {
              "defined": "I80F48"
            }
          },
          {
            "name": "prices",
            "type": {
              "defined": "Prices"
            }
          },
          {
            "name": "hasOpenOrders",
            "type": "bool"
          },
          {
            "name": "hasOpenFills",
            "type": "bool"
          }
        ]
      }
    },
    {
      "name": "HealthCache",
      "type": {
        "kind": "struct",
        "fields": [
          {
            "name": "tokenInfos",
            "type": {
              "vec": {
                "defined": "TokenInfo"
              }
            }
          },
          {
            "name": "serum3Infos",
            "type": {
              "vec": {
                "defined": "Serum3Info"
              }
            }
          },
          {
            "name": "perpInfos",
            "type": {
              "vec": {
                "defined": "PerpInfo"
              }
            }
          },
          {
            "name": "beingLiquidated",
            "type": "bool"
          }
        ]
      }
    },
    {
      "name": "FlashLoanTokenDetail",
      "type": {
        "kind": "struct",
        "fields": [
          {
            "name": "tokenIndex",
            "type": "u16"
          },
          {
            "name": "changeAmount",
            "type": "i128"
          },
          {
            "name": "loan",
            "type": "i128"
          },
          {
            "name": "loanOriginationFee",
            "type": "i128"
          },
          {
            "name": "depositIndex",
            "type": "i128"
          },
          {
            "name": "borrowIndex",
            "type": "i128"
          },
          {
            "name": "price",
            "type": "i128"
          }
        ]
      }
    },
    {
      "name": "TokenPosition",
      "type": {
        "kind": "struct",
        "fields": [
          {
            "name": "indexedPosition",
            "docs": [
              "The deposit_index (if positive) or borrow_index (if negative) scaled position"
            ],
            "type": {
              "defined": "I80F48"
            }
          },
          {
            "name": "tokenIndex",
            "docs": [
              "index into Group.tokens"
            ],
            "type": "u16"
          },
          {
            "name": "inUseCount",
            "docs": [
              "incremented when a market requires this position to stay alive"
            ],
            "type": "u8"
          },
          {
            "name": "padding",
            "type": {
              "array": [
                "u8",
                5
              ]
            }
          },
          {
            "name": "previousIndex",
            "type": {
              "defined": "I80F48"
            }
          },
          {
            "name": "cumulativeDepositInterest",
            "type": "f64"
          },
          {
            "name": "cumulativeBorrowInterest",
            "type": "f64"
          },
          {
            "name": "reserved",
            "type": {
              "array": [
                "u8",
                128
              ]
            }
          }
        ]
      }
    },
    {
      "name": "Serum3Orders",
      "type": {
        "kind": "struct",
        "fields": [
          {
            "name": "openOrders",
            "type": "publicKey"
          },
          {
            "name": "baseBorrowsWithoutFee",
            "docs": [
              "Tracks the amount of borrows that have flowed into the serum open orders account.",
              "These borrows did not have the loan origination fee applied, and that may happen",
              "later (in serum3_settle_funds) if we can guarantee that the funds were used.",
              "In particular a place-on-book, cancel, settle should not cost fees."
            ],
            "type": "u64"
          },
          {
            "name": "quoteBorrowsWithoutFee",
            "type": "u64"
          },
          {
            "name": "marketIndex",
            "type": "u16"
          },
          {
            "name": "baseTokenIndex",
            "docs": [
              "Store the base/quote token index, so health computations don't need",
              "to get passed the static SerumMarket to find which tokens a market",
              "uses and look up the correct oracles."
            ],
            "type": "u16"
          },
          {
            "name": "quoteTokenIndex",
            "type": "u16"
          },
          {
            "name": "padding",
            "type": {
              "array": [
                "u8",
                2
              ]
            }
          },
          {
            "name": "reserved",
            "type": {
              "array": [
                "u8",
                64
              ]
            }
          }
        ]
      }
    },
    {
      "name": "PerpPosition",
      "type": {
        "kind": "struct",
        "fields": [
          {
            "name": "marketIndex",
            "type": "u16"
          },
          {
            "name": "padding",
            "type": {
              "array": [
                "u8",
                2
              ]
            }
          },
          {
            "name": "settlePnlLimitWindow",
            "docs": [
              "Index of the current settle pnl limit window"
            ],
            "type": "u32"
          },
          {
            "name": "settlePnlLimitSettledInCurrentWindowNative",
            "docs": [
              "Amount of realized trade pnl and unrealized pnl that was already settled this window.",
              "",
              "Will be negative when negative pnl was settled.",
              "",
              "Note that this will be adjusted for bookkeeping reasons when the realized_trade settle",
              "limitchanges and is not useable for actually tracking how much pnl was settled",
              "on balance."
            ],
            "type": "i64"
          },
          {
            "name": "basePositionLots",
            "docs": [
              "Active position size, measured in base lots"
            ],
            "type": "i64"
          },
          {
            "name": "quotePositionNative",
            "docs": [
              "Active position in quote (conversation rate is that of the time the order was settled)",
              "measured in native quote"
            ],
            "type": {
              "defined": "I80F48"
            }
          },
          {
            "name": "quoteRunningNative",
            "docs": [
              "Tracks what the position is to calculate average entry & break even price"
            ],
            "type": "i64"
          },
          {
            "name": "longSettledFunding",
            "docs": [
              "Already settled long funding"
            ],
            "type": {
              "defined": "I80F48"
            }
          },
          {
            "name": "shortSettledFunding",
            "docs": [
              "Already settled short funding"
            ],
            "type": {
              "defined": "I80F48"
            }
          },
          {
            "name": "bidsBaseLots",
            "docs": [
              "Base lots in open bids"
            ],
            "type": "i64"
          },
          {
            "name": "asksBaseLots",
            "docs": [
              "Base lots in open asks"
            ],
            "type": "i64"
          },
          {
            "name": "takerBaseLots",
            "docs": [
              "Amount of base lots on the EventQueue waiting to be processed"
            ],
            "type": "i64"
          },
          {
            "name": "takerQuoteLots",
            "docs": [
              "Amount of quote lots on the EventQueue waiting to be processed"
            ],
            "type": "i64"
          },
          {
            "name": "cumulativeLongFunding",
            "type": "f64"
          },
          {
            "name": "cumulativeShortFunding",
            "type": "f64"
          },
          {
            "name": "makerVolume",
            "type": "u64"
          },
          {
            "name": "takerVolume",
            "type": "u64"
          },
          {
            "name": "perpSpotTransfers",
            "type": "i64"
          },
          {
            "name": "avgEntryPricePerBaseLot",
            "docs": [
              "The native average entry price for the base lots of the current position.",
              "Reset to 0 when the base position reaches or crosses 0."
            ],
            "type": "f64"
          },
          {
            "name": "realizedTradePnlNative",
            "docs": [
              "Amount of pnl that was realized by bringing the base position closer to 0.",
              "",
              "The settlement of this type of pnl is limited by settle_pnl_limit_realized_trade.",
              "Settling pnl reduces this value once other_pnl below is exhausted."
            ],
            "type": {
              "defined": "I80F48"
            }
          },
          {
            "name": "realizedOtherPnlNative",
            "docs": [
              "Amount of pnl realized from fees, funding and liquidation.",
              "",
              "This type of realized pnl is always settleable.",
              "Settling pnl reduces this value first."
            ],
            "type": {
              "defined": "I80F48"
            }
          },
          {
            "name": "settlePnlLimitRealizedTrade",
            "docs": [
              "Settle limit contribution from realized pnl.",
              "",
              "Every time pnl is realized, this is increased by a fraction of the stable",
              "value of the realization. It magnitude decreases when realized pnl drops below its value."
            ],
            "type": "i64"
          },
          {
            "name": "realizedPnlForPositionNative",
            "docs": [
              "Trade pnl, fees, funding that were added over the current position's lifetime.",
              "",
              "Reset when the position changes sign or goes to zero.",
              "Not decreased by settling.",
              "",
              "This is tracked for display purposes: this value plus the difference between entry",
              "price and current price of the base position is the overall pnl."
            ],
            "type": {
              "defined": "I80F48"
            }
          },
          {
            "name": "reserved",
            "type": {
              "array": [
                "u8",
                88
              ]
            }
          }
        ]
      }
    },
    {
      "name": "PerpOpenOrder",
      "type": {
        "kind": "struct",
        "fields": [
          {
            "name": "sideAndTree",
            "type": "u8"
          },
          {
            "name": "padding1",
            "type": {
              "array": [
                "u8",
                1
              ]
            }
          },
          {
            "name": "market",
            "type": "u16"
          },
          {
            "name": "padding2",
            "type": {
              "array": [
                "u8",
                4
              ]
            }
          },
          {
            "name": "clientId",
            "type": "u64"
          },
          {
            "name": "id",
            "type": "u128"
          },
          {
            "name": "reserved",
            "type": {
              "array": [
                "u8",
                64
              ]
            }
          }
        ]
      }
    },
    {
      "name": "MangoAccountFixed",
      "type": {
        "kind": "struct",
        "fields": [
          {
            "name": "group",
            "type": "publicKey"
          },
          {
            "name": "owner",
            "type": "publicKey"
          },
          {
            "name": "name",
            "type": {
              "array": [
                "u8",
                32
              ]
            }
          },
          {
            "name": "delegate",
            "type": "publicKey"
          },
          {
            "name": "accountNum",
            "type": "u32"
          },
          {
            "name": "beingLiquidated",
            "type": "u8"
          },
          {
            "name": "inHealthRegion",
            "type": "u8"
          },
          {
            "name": "bump",
            "type": "u8"
          },
          {
            "name": "padding",
            "type": {
              "array": [
                "u8",
                1
              ]
            }
          },
          {
            "name": "netDeposits",
            "type": "i64"
          },
          {
            "name": "perpSpotTransfers",
            "type": "i64"
          },
          {
            "name": "healthRegionBeginInitHealth",
            "type": "i64"
          },
          {
            "name": "frozenUntil",
            "type": "u64"
          },
          {
            "name": "discountSettleableFeesAccrued",
            "type": "u64"
          },
          {
            "name": "reserved",
            "type": {
              "array": [
                "u8",
                224
              ]
            }
          }
        ]
      }
    },
    {
      "name": "OracleConfig",
      "type": {
        "kind": "struct",
        "fields": [
          {
            "name": "confFilter",
            "type": {
              "defined": "I80F48"
            }
          },
          {
            "name": "maxStalenessSlots",
            "type": "i64"
          },
          {
            "name": "reserved",
            "type": {
              "array": [
                "u8",
                72
              ]
            }
          }
        ]
      }
    },
    {
      "name": "OracleConfigParams",
      "type": {
        "kind": "struct",
        "fields": [
          {
            "name": "confFilter",
            "type": "f32"
          },
          {
            "name": "maxStalenessSlots",
            "type": {
              "option": "u32"
            }
          }
        ]
      }
    },
    {
      "name": "InnerNode",
      "docs": [
        "InnerNodes and LeafNodes compose the binary tree of orders.",
        "",
        "Each InnerNode has exactly two children, which are either InnerNodes themselves,",
        "or LeafNodes. The children share the top `prefix_len` bits of `key`. The left",
        "child has a 0 in the next bit, and the right a 1."
      ],
      "type": {
        "kind": "struct",
        "fields": [
          {
            "name": "tag",
            "type": "u8"
          },
          {
            "name": "padding",
            "type": {
              "array": [
                "u8",
                3
              ]
            }
          },
          {
            "name": "prefixLen",
            "docs": [
              "number of highest `key` bits that all children share",
              "e.g. if it's 2, the two highest bits of `key` will be the same on all children"
            ],
            "type": "u32"
          },
          {
            "name": "key",
            "docs": [
              "only the top `prefix_len` bits of `key` are relevant"
            ],
            "type": "u128"
          },
          {
            "name": "children",
            "docs": [
              "indexes into `BookSide::nodes`"
            ],
            "type": {
              "array": [
                "u32",
                2
              ]
            }
          },
          {
            "name": "childEarliestExpiry",
            "docs": [
              "The earliest expiry timestamp for the left and right subtrees.",
              "",
              "Needed to be able to find and remove expired orders without having to",
              "iterate through the whole bookside."
            ],
            "type": {
              "array": [
                "u64",
                2
              ]
            }
          },
          {
            "name": "reserved",
            "type": {
              "array": [
                "u8",
                72
              ]
            }
          }
        ]
      }
    },
    {
      "name": "LeafNode",
      "docs": [
        "LeafNodes represent an order in the binary tree"
      ],
      "type": {
        "kind": "struct",
        "fields": [
          {
            "name": "tag",
            "docs": [
              "NodeTag"
            ],
            "type": "u8"
          },
          {
            "name": "ownerSlot",
            "docs": [
              "Index into the owning MangoAccount's PerpOpenOrders"
            ],
            "type": "u8"
          },
          {
            "name": "orderType",
            "docs": [
              "PostOrderType, this was added for TradingView move order"
            ],
            "type": "u8"
          },
          {
            "name": "padding",
            "type": {
              "array": [
                "u8",
                1
              ]
            }
          },
          {
            "name": "timeInForce",
            "docs": [
              "Time in seconds after `timestamp` at which the order expires.",
              "A value of 0 means no expiry."
            ],
            "type": "u16"
          },
          {
            "name": "padding2",
            "type": {
              "array": [
                "u8",
                2
              ]
            }
          },
          {
            "name": "key",
            "docs": [
              "The binary tree key, see new_node_key()"
            ],
            "type": "u128"
          },
          {
            "name": "owner",
            "docs": [
              "Address of the owning MangoAccount"
            ],
            "type": "publicKey"
          },
          {
            "name": "quantity",
            "docs": [
              "Number of base lots to buy or sell, always >=1"
            ],
            "type": "i64"
          },
          {
            "name": "timestamp",
            "docs": [
              "The time the order was placed"
            ],
            "type": "u64"
          },
          {
            "name": "pegLimit",
            "docs": [
              "If the effective price of an oracle pegged order exceeds this limit,",
              "it will be considered invalid and may be removed.",
              "",
              "Only applicable in the oracle_pegged OrderTree"
            ],
            "type": "i64"
          },
          {
            "name": "clientOrderId",
            "docs": [
              "User defined id for this order, used in FillEvents"
            ],
            "type": "u64"
          },
          {
            "name": "reserved",
            "type": {
              "array": [
                "u8",
                32
              ]
            }
          }
        ]
      }
    },
    {
      "name": "AnyNode",
      "type": {
        "kind": "struct",
        "fields": [
          {
            "name": "tag",
            "type": "u8"
          },
          {
            "name": "data",
            "type": {
              "array": [
                "u8",
                119
              ]
            }
          }
        ]
      }
    },
    {
      "name": "OrderTreeRoot",
      "type": {
        "kind": "struct",
        "fields": [
          {
            "name": "maybeNode",
            "type": "u32"
          },
          {
            "name": "leafCount",
            "type": "u32"
          }
        ]
      }
    },
    {
      "name": "OrderTreeNodes",
      "docs": [
        "A binary tree on AnyNode::key()",
        "",
        "The key encodes the price in the top 64 bits."
      ],
      "type": {
        "kind": "struct",
        "fields": [
          {
            "name": "orderTreeType",
            "type": "u8"
          },
          {
            "name": "padding",
            "type": {
              "array": [
                "u8",
                3
              ]
            }
          },
          {
            "name": "bumpIndex",
            "type": "u32"
          },
          {
            "name": "freeListLen",
            "type": "u32"
          },
          {
            "name": "freeListHead",
            "type": "u32"
          },
          {
            "name": "reserved",
            "type": {
              "array": [
                "u8",
                512
              ]
            }
          },
          {
            "name": "nodes",
            "type": {
              "array": [
                {
                  "defined": "AnyNode"
                },
                1024
              ]
            }
          }
        ]
      }
    },
    {
      "name": "EventQueueHeader",
      "type": {
        "kind": "struct",
        "fields": [
          {
            "name": "head",
            "type": "u32"
          },
          {
            "name": "count",
            "type": "u32"
          },
          {
            "name": "seqNum",
            "type": "u64"
          }
        ]
      }
    },
    {
      "name": "AnyEvent",
      "type": {
        "kind": "struct",
        "fields": [
          {
            "name": "eventType",
            "type": "u8"
          },
          {
            "name": "padding",
            "type": {
              "array": [
                "u8",
                207
              ]
            }
          }
        ]
      }
    },
    {
      "name": "FillEvent",
      "type": {
        "kind": "struct",
        "fields": [
          {
            "name": "eventType",
            "type": "u8"
          },
          {
            "name": "takerSide",
            "type": "u8"
          },
          {
            "name": "makerOut",
            "type": "u8"
          },
          {
            "name": "makerSlot",
            "type": "u8"
          },
          {
            "name": "padding",
            "type": {
              "array": [
                "u8",
                4
              ]
            }
          },
          {
            "name": "timestamp",
            "type": "u64"
          },
          {
            "name": "seqNum",
            "type": "u64"
          },
          {
            "name": "maker",
            "type": "publicKey"
          },
          {
            "name": "padding2",
            "type": {
              "array": [
                "u8",
                32
              ]
            }
          },
          {
            "name": "makerTimestamp",
            "type": "u64"
          },
          {
            "name": "taker",
            "type": "publicKey"
          },
          {
            "name": "padding3",
            "type": {
              "array": [
                "u8",
                16
              ]
            }
          },
          {
            "name": "takerClientOrderId",
            "type": "u64"
          },
          {
            "name": "padding4",
            "type": {
              "array": [
                "u8",
                16
              ]
            }
          },
          {
            "name": "price",
            "type": "i64"
          },
          {
            "name": "quantity",
            "type": "i64"
          },
          {
            "name": "makerClientOrderId",
            "type": "u64"
          },
          {
            "name": "makerFee",
            "type": "f32"
          },
          {
            "name": "takerFee",
            "type": "f32"
          },
          {
            "name": "reserved",
            "type": {
              "array": [
                "u8",
                8
              ]
            }
          }
        ]
      }
    },
    {
      "name": "OutEvent",
      "type": {
        "kind": "struct",
        "fields": [
          {
            "name": "eventType",
            "type": "u8"
          },
          {
            "name": "side",
            "type": "u8"
          },
          {
            "name": "ownerSlot",
            "type": "u8"
          },
          {
            "name": "padding0",
            "type": {
              "array": [
                "u8",
                5
              ]
            }
          },
          {
            "name": "timestamp",
            "type": "u64"
          },
          {
            "name": "seqNum",
            "type": "u64"
          },
          {
            "name": "owner",
            "type": "publicKey"
          },
          {
            "name": "quantity",
            "type": "i64"
          },
          {
            "name": "padding1",
            "type": {
              "array": [
                "u8",
                144
              ]
            }
          }
        ]
      }
    },
    {
      "name": "StablePriceModel",
      "docs": [
        "Maintains a \"stable_price\" based on the oracle price.",
        "",
        "The stable price follows the oracle price, but its relative rate of",
        "change is limited (to `stable_growth_limit`) and futher reduced if",
        "the oracle price is far from the `delay_price`.",
        "",
        "Conceptually the `delay_price` is itself a time delayed",
        "(`24 * delay_interval_seconds`, assume 24h) and relative rate of change limited",
        "function of the oracle price. It is implemented as averaging the oracle",
        "price over every `delay_interval_seconds` (assume 1h) and then applying the",
        "`delay_growth_limit` between intervals."
      ],
      "type": {
        "kind": "struct",
        "fields": [
          {
            "name": "stablePrice",
            "docs": [
              "Current stable price to use in health"
            ],
            "type": "f64"
          },
          {
            "name": "lastUpdateTimestamp",
            "type": "u64"
          },
          {
            "name": "delayPrices",
            "docs": [
              "Stored delay_price for each delay_interval.",
              "If we want the delay_price to be 24h delayed, we would store one for each hour.",
              "This is used in a cyclical way: We use the maximally-delayed value at delay_interval_index",
              "and once enough time passes to move to the next delay interval, that gets overwritten and",
              "we use the next one."
            ],
            "type": {
              "array": [
                "f64",
                24
              ]
            }
          },
          {
            "name": "delayAccumulatorPrice",
            "docs": [
              "The delay price is based on an average over each delay_interval. The contributions",
              "to the average are summed up here."
            ],
            "type": "f64"
          },
          {
            "name": "delayAccumulatorTime",
            "docs": [
              "Accumulating the total time for the above average."
            ],
            "type": "u32"
          },
          {
            "name": "delayIntervalSeconds",
            "docs": [
              "Length of a delay_interval"
            ],
            "type": "u32"
          },
          {
            "name": "delayGrowthLimit",
            "docs": [
              "Maximal relative difference between two delay_price in consecutive intervals."
            ],
            "type": "f32"
          },
          {
            "name": "stableGrowthLimit",
            "docs": [
              "Maximal per-second relative difference of the stable price.",
              "It gets further reduced if stable and delay price disagree."
            ],
            "type": "f32"
          },
          {
            "name": "lastDelayIntervalIndex",
            "docs": [
              "The delay_interval_index that update() was last called on."
            ],
            "type": "u8"
          },
          {
            "name": "padding",
            "type": {
              "array": [
                "u8",
                7
              ]
            }
          },
          {
            "name": "reserved",
            "type": {
              "array": [
                "u8",
                48
              ]
            }
          }
        ]
      }
    },
    {
      "name": "TokenIndex",
      "docs": [
        "Nothing in Rust shall use these types. They only exist so that the Anchor IDL",
        "knows about them and typescript can deserialize it."
      ],
      "type": {
        "kind": "struct",
        "fields": [
          {
            "name": "val",
            "type": "u16"
          }
        ]
      }
    },
    {
      "name": "Serum3MarketIndex",
      "type": {
        "kind": "struct",
        "fields": [
          {
            "name": "val",
            "type": "u16"
          }
        ]
      }
    },
    {
      "name": "PerpMarketIndex",
      "type": {
        "kind": "struct",
        "fields": [
          {
            "name": "val",
            "type": "u16"
          }
        ]
      }
    },
    {
      "name": "I80F48",
      "type": {
        "kind": "struct",
        "fields": [
          {
            "name": "val",
            "type": "i128"
          }
        ]
      }
    },
    {
      "name": "FlashLoanType",
      "type": {
        "kind": "enum",
        "variants": [
          {
            "name": "Unknown"
          },
          {
            "name": "Swap"
          }
        ]
      }
    },
    {
      "name": "Serum3SelfTradeBehavior",
      "docs": [
        "Copy paste a bunch of enums so that we could AnchorSerialize & AnchorDeserialize them"
      ],
      "type": {
        "kind": "enum",
        "variants": [
          {
            "name": "DecrementTake"
          },
          {
            "name": "CancelProvide"
          },
          {
            "name": "AbortTransaction"
          }
        ]
      }
    },
    {
      "name": "Serum3OrderType",
      "type": {
        "kind": "enum",
        "variants": [
          {
            "name": "Limit"
          },
          {
            "name": "ImmediateOrCancel"
          },
          {
            "name": "PostOnly"
          }
        ]
      }
    },
    {
      "name": "Serum3Side",
      "type": {
        "kind": "enum",
        "variants": [
          {
            "name": "Bid"
          },
          {
            "name": "Ask"
          }
        ]
      }
    },
    {
      "name": "HealthType",
      "docs": [
        "There are three types of health:",
        "- initial health (\"init\"): users can only open new positions if it's >= 0",
        "- maintenance health (\"maint\"): users get liquidated if it's < 0",
        "- liquidation end health: once liquidation started (see being_liquidated), it",
        "only stops once this is >= 0",
        "",
        "The ordering is",
        "init health <= liquidation end health <= maint health",
        "",
        "The different health types are realized by using different weights and prices:",
        "- init health: init weights with scaling, stable-price adjusted prices",
        "- liq end health: init weights without scaling, oracle prices",
        "- maint health: maint weights, oracle prices",
        ""
      ],
      "type": {
        "kind": "enum",
        "variants": [
          {
            "name": "Init"
          },
          {
            "name": "Maint"
          },
          {
            "name": "LiquidationEnd"
          }
        ]
      }
    },
    {
      "name": "LoanOriginationFeeInstruction",
      "type": {
        "kind": "enum",
        "variants": [
          {
            "name": "Unknown"
          },
          {
            "name": "LiqTokenBankruptcy"
          },
          {
            "name": "LiqTokenWithToken"
          },
          {
            "name": "Serum3LiqForceCancelOrders"
          },
          {
            "name": "Serum3PlaceOrder"
          },
          {
            "name": "Serum3SettleFunds"
          },
          {
            "name": "TokenWithdraw"
          }
        ]
      }
    },
    {
      "name": "IxGate",
      "docs": [
        "Enum for lookup into ix gate",
        "note:",
        "total ix files 56,",
        "ix files included 48,",
        "ix files not included 8,",
        "- Benchmark,",
        "- ComputeAccountData,",
        "- GroupCreate",
        "- GroupEdit",
        "- IxGateSet,",
        "- PerpZeroOut,",
        "- PerpEditMarket,",
        "- TokenEdit,"
      ],
      "type": {
        "kind": "enum",
        "variants": [
          {
            "name": "AccountClose"
          },
          {
            "name": "AccountCreate"
          },
          {
            "name": "AccountEdit"
          },
          {
            "name": "AccountExpand"
          },
          {
            "name": "AccountToggleFreeze"
          },
          {
            "name": "AltExtend"
          },
          {
            "name": "AltSet"
          },
          {
            "name": "FlashLoan"
          },
          {
            "name": "GroupClose"
          },
          {
            "name": "GroupCreate"
          },
          {
            "name": "HealthRegion"
          },
          {
            "name": "PerpCancelAllOrders"
          },
          {
            "name": "PerpCancelAllOrdersBySide"
          },
          {
            "name": "PerpCancelOrder"
          },
          {
            "name": "PerpCancelOrderByClientOrderId"
          },
          {
            "name": "PerpCloseMarket"
          },
          {
            "name": "PerpConsumeEvents"
          },
          {
            "name": "PerpCreateMarket"
          },
          {
            "name": "PerpDeactivatePosition"
          },
          {
            "name": "PerpLiqBaseOrPositivePnl"
          },
          {
            "name": "PerpLiqForceCancelOrders"
          },
          {
            "name": "PerpLiqNegativePnlOrBankruptcy"
          },
          {
            "name": "PerpPlaceOrder"
          },
          {
            "name": "PerpSettleFees"
          },
          {
            "name": "PerpSettlePnl"
          },
          {
            "name": "PerpUpdateFunding"
          },
          {
            "name": "Serum3CancelAllOrders"
          },
          {
            "name": "Serum3CancelOrder"
          },
          {
            "name": "Serum3CloseOpenOrders"
          },
          {
            "name": "Serum3CreateOpenOrders"
          },
          {
            "name": "Serum3DeregisterMarket"
          },
          {
            "name": "Serum3EditMarket"
          },
          {
            "name": "Serum3LiqForceCancelOrders"
          },
          {
            "name": "Serum3PlaceOrder"
          },
          {
            "name": "Serum3RegisterMarket"
          },
          {
            "name": "Serum3SettleFunds"
          },
          {
            "name": "StubOracleClose"
          },
          {
            "name": "StubOracleCreate"
          },
          {
            "name": "StubOracleSet"
          },
          {
            "name": "TokenAddBank"
          },
          {
            "name": "TokenDeposit"
          },
          {
            "name": "TokenDeregister"
          },
          {
            "name": "TokenLiqBankruptcy"
          },
          {
            "name": "TokenLiqWithToken"
          },
          {
            "name": "TokenRegister"
          },
          {
            "name": "TokenRegisterTrustless"
          },
          {
            "name": "TokenUpdateIndexAndRate"
          },
          {
            "name": "TokenWithdraw"
          },
          {
            "name": "AccountSettleFeesWithMngo"
          }
        ]
      }
    },
    {
      "name": "OracleType",
      "type": {
        "kind": "enum",
        "variants": [
          {
            "name": "Pyth"
          },
          {
            "name": "Stub"
          },
          {
            "name": "SwitchboardV1"
          },
          {
            "name": "SwitchboardV2"
          }
        ]
      }
    },
    {
      "name": "OrderState",
      "type": {
        "kind": "enum",
        "variants": [
          {
            "name": "Valid"
          },
          {
            "name": "Invalid"
          },
          {
            "name": "Skipped"
          }
        ]
      }
    },
    {
      "name": "BookSideOrderTree",
      "type": {
        "kind": "enum",
        "variants": [
          {
            "name": "Fixed"
          },
          {
            "name": "OraclePegged"
          }
        ]
      }
    },
    {
      "name": "NodeTag",
      "type": {
        "kind": "enum",
        "variants": [
          {
            "name": "Uninitialized"
          },
          {
            "name": "InnerNode"
          },
          {
            "name": "LeafNode"
          },
          {
            "name": "FreeNode"
          },
          {
            "name": "LastFreeNode"
          }
        ]
      }
    },
    {
      "name": "PlaceOrderType",
      "type": {
        "kind": "enum",
        "variants": [
          {
            "name": "Limit"
          },
          {
            "name": "ImmediateOrCancel"
          },
          {
            "name": "PostOnly"
          },
          {
            "name": "Market"
          },
          {
            "name": "PostOnlySlide"
          }
        ]
      }
    },
    {
      "name": "PostOrderType",
      "type": {
        "kind": "enum",
        "variants": [
          {
            "name": "Limit"
          },
          {
            "name": "PostOnly"
          },
          {
            "name": "PostOnlySlide"
          }
        ]
      }
    },
    {
      "name": "Side",
      "type": {
        "kind": "enum",
        "variants": [
          {
            "name": "Bid"
          },
          {
            "name": "Ask"
          }
        ]
      }
    },
    {
      "name": "SideAndOrderTree",
      "docs": [
        "SideAndOrderTree is a storage optimization, so we don't need two bytes for the data"
      ],
      "type": {
        "kind": "enum",
        "variants": [
          {
            "name": "BidFixed"
          },
          {
            "name": "AskFixed"
          },
          {
            "name": "BidOraclePegged"
          },
          {
            "name": "AskOraclePegged"
          }
        ]
      }
    },
    {
      "name": "OrderParams",
      "type": {
        "kind": "enum",
        "variants": [
          {
            "name": "Market"
          },
          {
            "name": "ImmediateOrCancel",
            "fields": [
              {
                "name": "price_lots",
                "type": "i64"
              }
            ]
          },
          {
            "name": "Fixed",
            "fields": [
              {
                "name": "price_lots",
                "type": "i64"
              },
              {
                "name": "order_type",
                "type": {
                  "defined": "PostOrderType"
                }
              }
            ]
          },
          {
            "name": "OraclePegged",
            "fields": [
              {
                "name": "price_offset_lots",
                "type": "i64"
              },
              {
                "name": "order_type",
                "type": {
                  "defined": "PostOrderType"
                }
              },
              {
                "name": "peg_limit",
                "type": "i64"
              },
              {
                "name": "max_oracle_staleness_slots",
                "type": "i32"
              }
            ]
          }
        ]
      }
    },
    {
      "name": "OrderTreeType",
      "type": {
        "kind": "enum",
        "variants": [
          {
            "name": "Bids"
          },
          {
            "name": "Asks"
          }
        ]
      }
    },
    {
      "name": "EventType",
      "type": {
        "kind": "enum",
        "variants": [
          {
            "name": "Fill"
          },
          {
            "name": "Out"
          },
          {
            "name": "Liquidate"
          }
        ]
      }
    }
  ],
  "events": [
    {
      "name": "MangoAccountData",
      "fields": [
        {
          "name": "healthCache",
          "type": {
            "defined": "HealthCache"
          },
          "index": false
        },
        {
          "name": "initHealth",
          "type": {
            "defined": "I80F48"
          },
          "index": false
        },
        {
          "name": "maintHealth",
          "type": {
            "defined": "I80F48"
          },
          "index": false
        },
        {
          "name": "equity",
          "type": {
            "defined": "Equity"
          },
          "index": false
        }
      ]
    },
    {
      "name": "PerpBalanceLog",
      "fields": [
        {
          "name": "mangoGroup",
          "type": "publicKey",
          "index": false
        },
        {
          "name": "mangoAccount",
          "type": "publicKey",
          "index": false
        },
        {
          "name": "marketIndex",
          "type": "u16",
          "index": false
        },
        {
          "name": "basePosition",
          "type": "i64",
          "index": false
        },
        {
          "name": "quotePosition",
          "type": "i128",
          "index": false
        },
        {
          "name": "longSettledFunding",
          "type": "i128",
          "index": false
        },
        {
          "name": "shortSettledFunding",
          "type": "i128",
          "index": false
        },
        {
          "name": "longFunding",
          "type": "i128",
          "index": false
        },
        {
          "name": "shortFunding",
          "type": "i128",
          "index": false
        }
      ]
    },
    {
      "name": "TokenBalanceLog",
      "fields": [
        {
          "name": "mangoGroup",
          "type": "publicKey",
          "index": false
        },
        {
          "name": "mangoAccount",
          "type": "publicKey",
          "index": false
        },
        {
          "name": "tokenIndex",
          "type": "u16",
          "index": false
        },
        {
          "name": "indexedPosition",
          "type": "i128",
          "index": false
        },
        {
          "name": "depositIndex",
          "type": "i128",
          "index": false
        },
        {
          "name": "borrowIndex",
          "type": "i128",
          "index": false
        }
      ]
    },
    {
      "name": "FlashLoanLog",
      "fields": [
        {
          "name": "mangoGroup",
          "type": "publicKey",
          "index": false
        },
        {
          "name": "mangoAccount",
          "type": "publicKey",
          "index": false
        },
        {
          "name": "tokenLoanDetails",
          "type": {
            "vec": {
              "defined": "FlashLoanTokenDetail"
            }
          },
          "index": false
        },
        {
          "name": "flashLoanType",
          "type": {
            "defined": "FlashLoanType"
          },
          "index": false
        }
      ]
    },
    {
      "name": "WithdrawLog",
      "fields": [
        {
          "name": "mangoGroup",
          "type": "publicKey",
          "index": false
        },
        {
          "name": "mangoAccount",
          "type": "publicKey",
          "index": false
        },
        {
          "name": "signer",
          "type": "publicKey",
          "index": false
        },
        {
          "name": "tokenIndex",
          "type": "u16",
          "index": false
        },
        {
          "name": "quantity",
          "type": "u64",
          "index": false
        },
        {
          "name": "price",
          "type": "i128",
          "index": false
        }
      ]
    },
    {
      "name": "DepositLog",
      "fields": [
        {
          "name": "mangoGroup",
          "type": "publicKey",
          "index": false
        },
        {
          "name": "mangoAccount",
          "type": "publicKey",
          "index": false
        },
        {
          "name": "signer",
          "type": "publicKey",
          "index": false
        },
        {
          "name": "tokenIndex",
          "type": "u16",
          "index": false
        },
        {
          "name": "quantity",
          "type": "u64",
          "index": false
        },
        {
          "name": "price",
          "type": "i128",
          "index": false
        }
      ]
    },
    {
      "name": "FillLog",
      "fields": [
        {
          "name": "mangoGroup",
          "type": "publicKey",
          "index": false
        },
        {
          "name": "marketIndex",
          "type": "u16",
          "index": false
        },
        {
          "name": "takerSide",
          "type": "u8",
          "index": false
        },
        {
          "name": "makerSlot",
          "type": "u8",
          "index": false
        },
        {
          "name": "makerOut",
          "type": "bool",
          "index": false
        },
        {
          "name": "timestamp",
          "type": "u64",
          "index": false
        },
        {
          "name": "seqNum",
          "type": "u64",
          "index": false
        },
        {
          "name": "maker",
          "type": "publicKey",
          "index": false
        },
        {
          "name": "makerOrderId",
          "type": "u128",
          "index": false
        },
        {
          "name": "makerFee",
          "type": "i128",
          "index": false
        },
        {
          "name": "makerTimestamp",
          "type": "u64",
          "index": false
        },
        {
          "name": "taker",
          "type": "publicKey",
          "index": false
        },
        {
          "name": "takerOrderId",
          "type": "u128",
          "index": false
        },
        {
          "name": "takerClientOrderId",
          "type": "u64",
          "index": false
        },
        {
          "name": "takerFee",
          "type": "i128",
          "index": false
        },
        {
          "name": "price",
          "type": "i64",
          "index": false
        },
        {
          "name": "quantity",
          "type": "i64",
          "index": false
        }
      ]
    },
    {
      "name": "FillLogV2",
      "fields": [
        {
          "name": "mangoGroup",
          "type": "publicKey",
          "index": false
        },
        {
          "name": "marketIndex",
          "type": "u16",
          "index": false
        },
        {
          "name": "takerSide",
          "type": "u8",
          "index": false
        },
        {
          "name": "makerSlot",
          "type": "u8",
          "index": false
        },
        {
          "name": "makerOut",
          "type": "bool",
          "index": false
        },
        {
          "name": "timestamp",
          "type": "u64",
          "index": false
        },
        {
          "name": "seqNum",
          "type": "u64",
          "index": false
        },
        {
          "name": "maker",
          "type": "publicKey",
          "index": false
        },
        {
          "name": "makerClientOrderId",
          "type": "u64",
          "index": false
        },
        {
          "name": "makerFee",
          "type": "f32",
          "index": false
        },
        {
          "name": "makerTimestamp",
          "type": "u64",
          "index": false
        },
        {
          "name": "taker",
          "type": "publicKey",
          "index": false
        },
        {
          "name": "takerClientOrderId",
          "type": "u64",
          "index": false
        },
        {
          "name": "takerFee",
          "type": "f32",
          "index": false
        },
        {
          "name": "price",
          "type": "i64",
          "index": false
        },
        {
          "name": "quantity",
          "type": "i64",
          "index": false
        }
      ]
    },
    {
      "name": "PerpUpdateFundingLog",
      "fields": [
        {
          "name": "mangoGroup",
          "type": "publicKey",
          "index": false
        },
        {
          "name": "marketIndex",
          "type": "u16",
          "index": false
        },
        {
          "name": "longFunding",
          "type": "i128",
          "index": false
        },
        {
          "name": "shortFunding",
          "type": "i128",
          "index": false
        },
        {
          "name": "price",
          "type": "i128",
          "index": false
        },
        {
          "name": "stablePrice",
          "type": "i128",
          "index": false
        },
        {
          "name": "feesAccrued",
          "type": "i128",
          "index": false
        },
        {
          "name": "openInterest",
          "type": "i64",
          "index": false
        },
        {
          "name": "instantaneousFundingRate",
          "type": "i128",
          "index": false
        }
      ]
    },
    {
      "name": "UpdateIndexLog",
      "fields": [
        {
          "name": "mangoGroup",
          "type": "publicKey",
          "index": false
        },
        {
          "name": "tokenIndex",
          "type": "u16",
          "index": false
        },
        {
          "name": "depositIndex",
          "type": "i128",
          "index": false
        },
        {
          "name": "borrowIndex",
          "type": "i128",
          "index": false
        },
        {
          "name": "avgUtilization",
          "type": "i128",
          "index": false
        },
        {
          "name": "price",
          "type": "i128",
          "index": false
        },
        {
          "name": "stablePrice",
          "type": "i128",
          "index": false
        },
        {
          "name": "collectedFees",
          "type": "i128",
          "index": false
        },
        {
          "name": "loanFeeRate",
          "type": "i128",
          "index": false
        },
        {
          "name": "totalBorrows",
          "type": "i128",
          "index": false
        },
        {
          "name": "totalDeposits",
          "type": "i128",
          "index": false
        },
        {
          "name": "borrowRate",
          "type": "i128",
          "index": false
        },
        {
          "name": "depositRate",
          "type": "i128",
          "index": false
        }
      ]
    },
    {
      "name": "UpdateRateLog",
      "fields": [
        {
          "name": "mangoGroup",
          "type": "publicKey",
          "index": false
        },
        {
          "name": "tokenIndex",
          "type": "u16",
          "index": false
        },
        {
          "name": "rate0",
          "type": "i128",
          "index": false
        },
        {
          "name": "rate1",
          "type": "i128",
          "index": false
        },
        {
          "name": "maxRate",
          "type": "i128",
          "index": false
        }
      ]
    },
    {
      "name": "TokenLiqWithTokenLog",
      "fields": [
        {
          "name": "mangoGroup",
          "type": "publicKey",
          "index": false
        },
        {
          "name": "liqee",
          "type": "publicKey",
          "index": false
        },
        {
          "name": "liqor",
          "type": "publicKey",
          "index": false
        },
        {
          "name": "assetTokenIndex",
          "type": "u16",
          "index": false
        },
        {
          "name": "liabTokenIndex",
          "type": "u16",
          "index": false
        },
        {
          "name": "assetTransfer",
          "type": "i128",
          "index": false
        },
        {
          "name": "liabTransfer",
          "type": "i128",
          "index": false
        },
        {
          "name": "assetPrice",
          "type": "i128",
          "index": false
        },
        {
          "name": "liabPrice",
          "type": "i128",
          "index": false
        },
        {
          "name": "bankruptcy",
          "type": "bool",
          "index": false
        }
      ]
    },
    {
      "name": "Serum3OpenOrdersBalanceLog",
      "fields": [
        {
          "name": "mangoGroup",
          "type": "publicKey",
          "index": false
        },
        {
          "name": "mangoAccount",
          "type": "publicKey",
          "index": false
        },
        {
          "name": "baseTokenIndex",
          "type": "u16",
          "index": false
        },
        {
          "name": "quoteTokenIndex",
          "type": "u16",
          "index": false
        },
        {
          "name": "baseTotal",
          "type": "u64",
          "index": false
        },
        {
          "name": "baseFree",
          "type": "u64",
          "index": false
        },
        {
          "name": "quoteTotal",
          "type": "u64",
          "index": false
        },
        {
          "name": "quoteFree",
          "type": "u64",
          "index": false
        },
        {
          "name": "referrerRebatesAccrued",
          "type": "u64",
          "index": false
        }
      ]
    },
    {
      "name": "Serum3OpenOrdersBalanceLogV2",
      "fields": [
        {
          "name": "mangoGroup",
          "type": "publicKey",
          "index": false
        },
        {
          "name": "mangoAccount",
          "type": "publicKey",
          "index": false
        },
        {
          "name": "marketIndex",
          "type": "u16",
          "index": false
        },
        {
          "name": "baseTokenIndex",
          "type": "u16",
          "index": false
        },
        {
          "name": "quoteTokenIndex",
          "type": "u16",
          "index": false
        },
        {
          "name": "baseTotal",
          "type": "u64",
          "index": false
        },
        {
          "name": "baseFree",
          "type": "u64",
          "index": false
        },
        {
          "name": "quoteTotal",
          "type": "u64",
          "index": false
        },
        {
          "name": "quoteFree",
          "type": "u64",
          "index": false
        },
        {
          "name": "referrerRebatesAccrued",
          "type": "u64",
          "index": false
        }
      ]
    },
    {
      "name": "WithdrawLoanOriginationFeeLog",
      "fields": [
        {
          "name": "mangoGroup",
          "type": "publicKey",
          "index": false
        },
        {
          "name": "mangoAccount",
          "type": "publicKey",
          "index": false
        },
        {
          "name": "tokenIndex",
          "type": "u16",
          "index": false
        },
        {
          "name": "loanOriginationFee",
          "type": "i128",
          "index": false
        },
        {
          "name": "instruction",
          "type": {
            "defined": "LoanOriginationFeeInstruction"
          },
          "index": false
        }
      ]
    },
    {
      "name": "TokenLiqBankruptcyLog",
      "fields": [
        {
          "name": "mangoGroup",
          "type": "publicKey",
          "index": false
        },
        {
          "name": "liqee",
          "type": "publicKey",
          "index": false
        },
        {
          "name": "liqor",
          "type": "publicKey",
          "index": false
        },
        {
          "name": "liabTokenIndex",
          "type": "u16",
          "index": false
        },
        {
          "name": "initialLiabNative",
          "type": "i128",
          "index": false
        },
        {
          "name": "liabPrice",
          "type": "i128",
          "index": false
        },
        {
          "name": "insuranceTokenIndex",
          "type": "u16",
          "index": false
        },
        {
          "name": "insuranceTransfer",
          "type": "i128",
          "index": false
        },
        {
          "name": "socializedLoss",
          "type": "i128",
          "index": false
        },
        {
          "name": "startingLiabDepositIndex",
          "type": "i128",
          "index": false
        },
        {
          "name": "endingLiabDepositIndex",
          "type": "i128",
          "index": false
        }
      ]
    },
    {
      "name": "DeactivateTokenPositionLog",
      "fields": [
        {
          "name": "mangoGroup",
          "type": "publicKey",
          "index": false
        },
        {
          "name": "mangoAccount",
          "type": "publicKey",
          "index": false
        },
        {
          "name": "tokenIndex",
          "type": "u16",
          "index": false
        },
        {
          "name": "cumulativeDepositInterest",
          "type": "f64",
          "index": false
        },
        {
          "name": "cumulativeBorrowInterest",
          "type": "f64",
          "index": false
        }
      ]
    },
    {
      "name": "DeactivatePerpPositionLog",
      "fields": [
        {
          "name": "mangoGroup",
          "type": "publicKey",
          "index": false
        },
        {
          "name": "mangoAccount",
          "type": "publicKey",
          "index": false
        },
        {
          "name": "marketIndex",
          "type": "u16",
          "index": false
        },
        {
          "name": "cumulativeLongFunding",
          "type": "f64",
          "index": false
        },
        {
          "name": "cumulativeShortFunding",
          "type": "f64",
          "index": false
        },
        {
          "name": "makerVolume",
          "type": "u64",
          "index": false
        },
        {
          "name": "takerVolume",
          "type": "u64",
          "index": false
        },
        {
          "name": "perpSpotTransfers",
          "type": "i64",
          "index": false
        }
      ]
    },
    {
      "name": "TokenMetaDataLog",
      "fields": [
        {
          "name": "mangoGroup",
          "type": "publicKey",
          "index": false
        },
        {
          "name": "mint",
          "type": "publicKey",
          "index": false
        },
        {
          "name": "tokenIndex",
          "type": "u16",
          "index": false
        },
        {
          "name": "mintDecimals",
          "type": "u8",
          "index": false
        },
        {
          "name": "oracle",
          "type": "publicKey",
          "index": false
        },
        {
          "name": "mintInfo",
          "type": "publicKey",
          "index": false
        }
      ]
    },
    {
      "name": "PerpMarketMetaDataLog",
      "fields": [
        {
          "name": "mangoGroup",
          "type": "publicKey",
          "index": false
        },
        {
          "name": "perpMarket",
          "type": "publicKey",
          "index": false
        },
        {
          "name": "perpMarketIndex",
          "type": "u16",
          "index": false
        },
        {
          "name": "baseDecimals",
          "type": "u8",
          "index": false
        },
        {
          "name": "baseLotSize",
          "type": "i64",
          "index": false
        },
        {
          "name": "quoteLotSize",
          "type": "i64",
          "index": false
        },
        {
          "name": "oracle",
          "type": "publicKey",
          "index": false
        }
      ]
    },
    {
      "name": "Serum3RegisterMarketLog",
      "fields": [
        {
          "name": "mangoGroup",
          "type": "publicKey",
          "index": false
        },
        {
          "name": "serumMarket",
          "type": "publicKey",
          "index": false
        },
        {
          "name": "marketIndex",
          "type": "u16",
          "index": false
        },
        {
          "name": "baseTokenIndex",
          "type": "u16",
          "index": false
        },
        {
          "name": "quoteTokenIndex",
          "type": "u16",
          "index": false
        },
        {
          "name": "serumProgram",
          "type": "publicKey",
          "index": false
        },
        {
          "name": "serumProgramExternal",
          "type": "publicKey",
          "index": false
        }
      ]
    },
    {
      "name": "PerpLiqBaseOrPositivePnlLog",
      "fields": [
        {
          "name": "mangoGroup",
          "type": "publicKey",
          "index": false
        },
        {
          "name": "perpMarketIndex",
          "type": "u16",
          "index": false
        },
        {
          "name": "liqor",
          "type": "publicKey",
          "index": false
        },
        {
          "name": "liqee",
          "type": "publicKey",
          "index": false
        },
        {
          "name": "baseTransfer",
          "type": "i64",
          "index": false
        },
        {
          "name": "quoteTransfer",
          "type": "i128",
          "index": false
        },
        {
          "name": "pnlTransfer",
          "type": "i128",
          "index": false
        },
        {
          "name": "pnlSettleLimitTransfer",
          "type": "i128",
          "index": false
        },
        {
          "name": "price",
          "type": "i128",
          "index": false
        }
      ]
    },
    {
      "name": "PerpLiqBankruptcyLog",
      "fields": [
        {
          "name": "mangoGroup",
          "type": "publicKey",
          "index": false
        },
        {
          "name": "liqee",
          "type": "publicKey",
          "index": false
        },
        {
          "name": "liqor",
          "type": "publicKey",
          "index": false
        },
        {
          "name": "perpMarketIndex",
          "type": "u16",
          "index": false
        },
        {
          "name": "insuranceTransfer",
          "type": "i128",
          "index": false
        },
        {
          "name": "socializedLoss",
          "type": "i128",
          "index": false
        },
        {
          "name": "startingLongFunding",
          "type": "i128",
          "index": false
        },
        {
          "name": "startingShortFunding",
          "type": "i128",
          "index": false
        },
        {
          "name": "endingLongFunding",
          "type": "i128",
          "index": false
        },
        {
          "name": "endingShortFunding",
          "type": "i128",
          "index": false
        }
      ]
    },
    {
      "name": "PerpLiqNegativePnlOrBankruptcyLog",
      "fields": [
        {
          "name": "mangoGroup",
          "type": "publicKey",
          "index": false
        },
        {
          "name": "liqee",
          "type": "publicKey",
          "index": false
        },
        {
          "name": "liqor",
          "type": "publicKey",
          "index": false
        },
        {
          "name": "perpMarketIndex",
          "type": "u16",
          "index": false
        },
        {
          "name": "settlement",
          "type": "i128",
          "index": false
        }
      ]
    },
    {
      "name": "PerpSettlePnlLog",
      "fields": [
        {
          "name": "mangoGroup",
          "type": "publicKey",
          "index": false
        },
        {
          "name": "mangoAccountA",
          "type": "publicKey",
          "index": false
        },
        {
          "name": "mangoAccountB",
          "type": "publicKey",
          "index": false
        },
        {
          "name": "perpMarketIndex",
          "type": "u16",
          "index": false
        },
        {
          "name": "settlement",
          "type": "i128",
          "index": false
        },
        {
          "name": "settler",
          "type": "publicKey",
          "index": false
        },
        {
          "name": "fee",
          "type": "i128",
          "index": false
        }
      ]
    },
    {
      "name": "PerpSettleFeesLog",
      "fields": [
        {
          "name": "mangoGroup",
          "type": "publicKey",
          "index": false
        },
        {
          "name": "mangoAccount",
          "type": "publicKey",
          "index": false
        },
        {
          "name": "perpMarketIndex",
          "type": "u16",
          "index": false
        },
        {
          "name": "settlement",
          "type": "i128",
          "index": false
        }
      ]
    }
  ],
  "errors": [
    {
      "code": 6000,
      "name": "SomeError",
      "msg": ""
    },
    {
      "code": 6001,
      "name": "NotImplementedError",
      "msg": ""
    },
    {
      "code": 6002,
      "name": "MathError",
      "msg": "checked math error"
    },
    {
      "code": 6003,
      "name": "UnexpectedOracle",
      "msg": ""
    },
    {
      "code": 6004,
      "name": "UnknownOracleType",
      "msg": "oracle type cannot be determined"
    },
    {
      "code": 6005,
      "name": "InvalidFlashLoanTargetCpiProgram",
      "msg": ""
    },
    {
      "code": 6006,
      "name": "HealthMustBePositive",
      "msg": "health must be positive"
    },
    {
      "code": 6007,
      "name": "HealthMustBePositiveOrIncrease",
      "msg": "health must be positive or increase"
    },
    {
      "code": 6008,
      "name": "HealthMustBeNegative",
      "msg": "health must be negative"
    },
    {
      "code": 6009,
      "name": "IsBankrupt",
      "msg": "the account is bankrupt"
    },
    {
      "code": 6010,
      "name": "IsNotBankrupt",
      "msg": "the account is not bankrupt"
    },
    {
      "code": 6011,
      "name": "NoFreeTokenPositionIndex",
      "msg": "no free token position index"
    },
    {
      "code": 6012,
      "name": "NoFreeSerum3OpenOrdersIndex",
      "msg": "no free serum3 open orders index"
    },
    {
      "code": 6013,
      "name": "NoFreePerpPositionIndex",
      "msg": "no free perp position index"
    },
    {
      "code": 6014,
      "name": "Serum3OpenOrdersExistAlready",
      "msg": "serum3 open orders exist already"
    },
    {
      "code": 6015,
      "name": "InsufficentBankVaultFunds",
      "msg": "bank vault has insufficent funds"
    },
    {
      "code": 6016,
      "name": "BeingLiquidated",
      "msg": "account is currently being liquidated"
    },
    {
      "code": 6017,
      "name": "InvalidBank",
      "msg": "invalid bank"
    },
    {
      "code": 6018,
      "name": "ProfitabilityMismatch",
      "msg": "account profitability is mismatched"
    },
    {
      "code": 6019,
      "name": "CannotSettleWithSelf",
      "msg": "cannot settle with self"
    },
    {
      "code": 6020,
      "name": "PerpPositionDoesNotExist",
      "msg": "perp position does not exist"
    },
    {
      "code": 6021,
      "name": "MaxSettleAmountMustBeGreaterThanZero",
      "msg": "max settle amount must be greater than zero"
    },
    {
      "code": 6022,
      "name": "HasOpenPerpOrders",
      "msg": "the perp position has open orders or unprocessed fill events"
    },
    {
      "code": 6023,
      "name": "OracleConfidence",
      "msg": "an oracle does not reach the confidence threshold"
    },
    {
      "code": 6024,
      "name": "OracleStale",
      "msg": "an oracle is stale"
    },
    {
      "code": 6025,
      "name": "SettlementAmountMustBePositive",
      "msg": "settlement amount must always be positive"
    },
    {
      "code": 6026,
      "name": "BankBorrowLimitReached",
      "msg": "bank utilization has reached limit"
    },
    {
      "code": 6027,
      "name": "BankNetBorrowsLimitReached",
      "msg": "bank net borrows has reached limit - this is an intermittent error - the limit will reset regularly"
    },
    {
      "code": 6028,
      "name": "TokenPositionDoesNotExist",
      "msg": "token position does not exist"
    },
    {
      "code": 6029,
      "name": "DepositsIntoLiquidatingMustRecover",
      "msg": "token deposits into accounts that are being liquidated must bring their health above the init threshold"
    },
    {
      "code": 6030,
      "name": "TokenInReduceOnlyMode",
      "msg": "token is in reduce only mode"
    },
    {
      "code": 6031,
      "name": "MarketInReduceOnlyMode",
      "msg": "market is in reduce only mode"
    },
    {
      "code": 6032,
      "name": "GroupIsHalted",
      "msg": "group is halted"
    },
    {
      "code": 6033,
      "name": "PerpHasBaseLots",
      "msg": "the perp position has non-zero base lots"
    },
    {
      "code": 6034,
      "name": "HasOpenOrUnsettledSerum3Orders",
      "msg": "there are open or unsettled serum3 orders"
    },
    {
      "code": 6035,
      "name": "HasLiquidatableTokenPosition",
      "msg": "has liquidatable token position"
    },
    {
      "code": 6036,
      "name": "HasLiquidatablePerpBasePosition",
      "msg": "has liquidatable perp base position"
    },
    {
      "code": 6037,
      "name": "HasLiquidatablePositivePerpPnl",
      "msg": "has liquidatable positive perp pnl"
    },
    {
      "code": 6038,
      "name": "AccountIsFrozen",
      "msg": "account is frozen"
    },
    {
      "code": 6039,
      "name": "InitAssetWeightCantBeNegative",
      "msg": "Init Asset Weight can't be negative"
    },
    {
      "code": 6040,
      "name": "HasOpenPerpTakerFills",
      "msg": "has open perp taker fills"
    },
    {
      "code": 6041,
      "name": "DepositLimit",
      "msg": "deposit crosses the current group deposit limit"
    },
    {
      "code": 6042,
      "name": "IxIsDisabled",
      "msg": "instruction is disabled"
    },
    {
      "code": 6043,
      "name": "NoLiquidatablePerpBasePosition",
      "msg": "no liquidatable perp base position"
    },
    {
      "code": 6044,
      "name": "PerpOrderIdNotFound",
      "msg": "perp order id not found on the orderbook"
    }
  ]
};<|MERGE_RESOLUTION|>--- conflicted
+++ resolved
@@ -1,9 +1,5 @@
 export type MangoV4 = {
-<<<<<<< HEAD
-  "version": "0.7.0",
-=======
   "version": "0.8.0",
->>>>>>> 3fe008da
   "name": "mango_v4",
   "instructions": [
     {
@@ -156,7 +152,7 @@
           }
         },
         {
-          "name": "feesMngoBonusRateOpt",
+          "name": "feesMngoBonusFactorOpt",
           "type": {
             "option": "f32"
           }
@@ -1123,7 +1119,7 @@
       ]
     },
     {
-      "name": "accountSettleFeesWithMngo",
+      "name": "accountBuybackFeesWithMngo",
       "accounts": [
         {
           "name": "group",
@@ -1156,19 +1152,19 @@
           "isSigner": false
         },
         {
-          "name": "settleBank",
-          "isMut": true,
-          "isSigner": false
-        },
-        {
-          "name": "settleOracle",
+          "name": "feesBank",
+          "isMut": true,
+          "isSigner": false
+        },
+        {
+          "name": "feesOracle",
           "isMut": false,
           "isSigner": false
         }
       ],
       "args": [
         {
-          "name": "maxSettle",
+          "name": "maxBuyback",
           "type": "u64"
         }
       ]
@@ -4064,7 +4060,7 @@
             "type": "u8"
           },
           {
-            "name": "feesMngoBonusRate",
+            "name": "feesMngoBonusFactor",
             "type": "f32"
           },
           {
@@ -4191,7 +4187,7 @@
             "type": "u64"
           },
           {
-            "name": "discountSettleableFeesAccrued",
+            "name": "discountBuybackFeesAccrued",
             "type": "u64"
           },
           {
@@ -5770,7 +5766,7 @@
             "type": "u64"
           },
           {
-            "name": "discountSettleableFeesAccrued",
+            "name": "discountBuybackFeesAccrued",
             "type": "u64"
           },
           {
@@ -6778,7 +6774,7 @@
             "name": "TokenWithdraw"
           },
           {
-            "name": "AccountSettleFeesWithMngo"
+            "name": "AccountBuybackFeesWithMngo"
           }
         ]
       }
@@ -8442,11 +8438,7 @@
 };
 
 export const IDL: MangoV4 = {
-<<<<<<< HEAD
-  "version": "0.7.0",
-=======
   "version": "0.8.0",
->>>>>>> 3fe008da
   "name": "mango_v4",
   "instructions": [
     {
@@ -8599,7 +8591,7 @@
           }
         },
         {
-          "name": "feesMngoBonusRateOpt",
+          "name": "feesMngoBonusFactorOpt",
           "type": {
             "option": "f32"
           }
@@ -9566,7 +9558,7 @@
       ]
     },
     {
-      "name": "accountSettleFeesWithMngo",
+      "name": "accountBuybackFeesWithMngo",
       "accounts": [
         {
           "name": "group",
@@ -9599,19 +9591,19 @@
           "isSigner": false
         },
         {
-          "name": "settleBank",
-          "isMut": true,
-          "isSigner": false
-        },
-        {
-          "name": "settleOracle",
+          "name": "feesBank",
+          "isMut": true,
+          "isSigner": false
+        },
+        {
+          "name": "feesOracle",
           "isMut": false,
           "isSigner": false
         }
       ],
       "args": [
         {
-          "name": "maxSettle",
+          "name": "maxBuyback",
           "type": "u64"
         }
       ]
@@ -12507,7 +12499,7 @@
             "type": "u8"
           },
           {
-            "name": "feesMngoBonusRate",
+            "name": "feesMngoBonusFactor",
             "type": "f32"
           },
           {
@@ -12634,7 +12626,7 @@
             "type": "u64"
           },
           {
-            "name": "discountSettleableFeesAccrued",
+            "name": "discountBuybackFeesAccrued",
             "type": "u64"
           },
           {
@@ -14213,7 +14205,7 @@
             "type": "u64"
           },
           {
-            "name": "discountSettleableFeesAccrued",
+            "name": "discountBuybackFeesAccrued",
             "type": "u64"
           },
           {
@@ -15221,7 +15213,7 @@
             "name": "TokenWithdraw"
           },
           {
-            "name": "AccountSettleFeesWithMngo"
+            "name": "AccountBuybackFeesWithMngo"
           }
         ]
       }
