--- conflicted
+++ resolved
@@ -1,9 +1,5 @@
 export type MangoV4 = {
-<<<<<<< HEAD
-  "version": "0.10.0",
-=======
   "version": "0.11.0",
->>>>>>> e612be21
   "name": "mango_v4",
   "instructions": [
     {
@@ -2615,9 +2611,7 @@
         },
         {
           "name": "maxLiabTransfer",
-          "type": {
-            "defined": "I80F48"
-          }
+          "type": "u64"
         }
       ]
     },
@@ -8742,16 +8736,17 @@
       "code": 6045,
       "name": "HealthRegionBadInnerInstruction",
       "msg": "HealthRegions allow only specific instructions between Begin and End"
+    },
+    {
+      "code": 6046,
+      "name": "TokenInForceClose",
+      "msg": "token is in force close"
     }
   ]
 };
 
 export const IDL: MangoV4 = {
-<<<<<<< HEAD
-  "version": "0.10.0",
-=======
   "version": "0.11.0",
->>>>>>> e612be21
   "name": "mango_v4",
   "instructions": [
     {
@@ -11363,9 +11358,7 @@
         },
         {
           "name": "maxLiabTransfer",
-          "type": {
-            "defined": "I80F48"
-          }
+          "type": "u64"
         }
       ]
     },
@@ -17490,6 +17483,11 @@
       "code": 6045,
       "name": "HealthRegionBadInnerInstruction",
       "msg": "HealthRegions allow only specific instructions between Begin and End"
+    },
+    {
+      "code": 6046,
+      "name": "TokenInForceClose",
+      "msg": "token is in force close"
     }
   ]
 };