export type MangoV4 = {
  "version": "0.5.0",
  "name": "mango_v4",
  "instructions": [
    {
      "name": "groupCreate",
      "accounts": [
        {
          "name": "group",
          "isMut": true,
          "isSigner": false,
          "pda": {
            "seeds": [
              {
                "kind": "const",
                "type": "string",
                "value": "Group"
              },
              {
                "kind": "account",
                "type": "publicKey",
                "path": "creator"
              },
              {
                "kind": "arg",
                "type": "u32",
                "path": "group_num"
              }
            ]
          }
        },
        {
          "name": "creator",
          "isMut": false,
          "isSigner": true
        },
        {
          "name": "insuranceMint",
          "isMut": false,
          "isSigner": false
        },
        {
          "name": "insuranceVault",
          "isMut": true,
          "isSigner": false,
          "pda": {
            "seeds": [
              {
                "kind": "const",
                "type": "string",
                "value": "InsuranceVault"
              },
              {
                "kind": "account",
                "type": "publicKey",
                "path": "group"
              }
            ]
          }
        },
        {
          "name": "payer",
          "isMut": true,
          "isSigner": true
        },
        {
          "name": "tokenProgram",
          "isMut": false,
          "isSigner": false
        },
        {
          "name": "systemProgram",
          "isMut": false,
          "isSigner": false
        },
        {
          "name": "rent",
          "isMut": false,
          "isSigner": false
        }
      ],
      "args": [
        {
          "name": "groupNum",
          "type": "u32"
        },
        {
          "name": "testing",
          "type": "u8"
        },
        {
          "name": "version",
          "type": "u8"
        }
      ]
    },
    {
      "name": "groupEdit",
      "accounts": [
        {
          "name": "group",
          "isMut": true,
          "isSigner": false
        },
        {
          "name": "admin",
          "isMut": false,
          "isSigner": true
        }
      ],
      "args": [
        {
          "name": "adminOpt",
          "type": {
            "option": "publicKey"
          }
        },
        {
          "name": "fastListingAdminOpt",
          "type": {
            "option": "publicKey"
          }
        },
        {
          "name": "securityAdminOpt",
          "type": {
            "option": "publicKey"
          }
        },
        {
          "name": "testingOpt",
          "type": {
            "option": "u8"
          }
        },
        {
          "name": "versionOpt",
          "type": {
            "option": "u8"
          }
        },
        {
          "name": "depositLimitQuoteOpt",
          "type": {
            "option": "u64"
          }
        }
      ]
    },
    {
      "name": "ixGateSet",
      "accounts": [
        {
          "name": "group",
          "isMut": true,
          "isSigner": false
        },
        {
          "name": "admin",
          "isMut": false,
          "isSigner": true
        }
      ],
      "args": [
        {
          "name": "ixGate",
          "type": "u128"
        }
      ]
    },
    {
      "name": "groupClose",
      "accounts": [
        {
          "name": "group",
          "isMut": true,
          "isSigner": false
        },
        {
          "name": "admin",
          "isMut": false,
          "isSigner": true
        },
        {
          "name": "insuranceVault",
          "isMut": true,
          "isSigner": false
        },
        {
          "name": "solDestination",
          "isMut": true,
          "isSigner": false
        },
        {
          "name": "tokenProgram",
          "isMut": false,
          "isSigner": false
        }
      ],
      "args": []
    },
    {
      "name": "tokenRegister",
      "accounts": [
        {
          "name": "group",
          "isMut": false,
          "isSigner": false
        },
        {
          "name": "admin",
          "isMut": false,
          "isSigner": true
        },
        {
          "name": "mint",
          "isMut": false,
          "isSigner": false
        },
        {
          "name": "bank",
          "isMut": true,
          "isSigner": false,
          "pda": {
            "seeds": [
              {
                "kind": "const",
                "type": "string",
                "value": "Bank"
              },
              {
                "kind": "account",
                "type": "publicKey",
                "path": "group"
              },
              {
                "kind": "arg",
                "type": "u16",
                "path": "token_index"
              },
              {
                "kind": "const",
                "type": "u32",
                "value": 0
              }
            ]
          }
        },
        {
          "name": "vault",
          "isMut": true,
          "isSigner": false,
          "pda": {
            "seeds": [
              {
                "kind": "const",
                "type": "string",
                "value": "Vault"
              },
              {
                "kind": "account",
                "type": "publicKey",
                "path": "group"
              },
              {
                "kind": "arg",
                "type": "u16",
                "path": "token_index"
              },
              {
                "kind": "const",
                "type": "u32",
                "value": 0
              }
            ]
          }
        },
        {
          "name": "mintInfo",
          "isMut": true,
          "isSigner": false,
          "pda": {
            "seeds": [
              {
                "kind": "const",
                "type": "string",
                "value": "MintInfo"
              },
              {
                "kind": "account",
                "type": "publicKey",
                "path": "group"
              },
              {
                "kind": "account",
                "type": "publicKey",
                "account": "Mint",
                "path": "mint"
              }
            ]
          }
        },
        {
          "name": "oracle",
          "isMut": false,
          "isSigner": false
        },
        {
          "name": "payer",
          "isMut": true,
          "isSigner": true
        },
        {
          "name": "tokenProgram",
          "isMut": false,
          "isSigner": false
        },
        {
          "name": "systemProgram",
          "isMut": false,
          "isSigner": false
        },
        {
          "name": "rent",
          "isMut": false,
          "isSigner": false
        }
      ],
      "args": [
        {
          "name": "tokenIndex",
          "type": "u16"
        },
        {
          "name": "name",
          "type": "string"
        },
        {
          "name": "oracleConfig",
          "type": {
            "defined": "OracleConfigParams"
          }
        },
        {
          "name": "interestRateParams",
          "type": {
            "defined": "InterestRateParams"
          }
        },
        {
          "name": "loanFeeRate",
          "type": "f32"
        },
        {
          "name": "loanOriginationFeeRate",
          "type": "f32"
        },
        {
          "name": "maintAssetWeight",
          "type": "f32"
        },
        {
          "name": "initAssetWeight",
          "type": "f32"
        },
        {
          "name": "maintLiabWeight",
          "type": "f32"
        },
        {
          "name": "initLiabWeight",
          "type": "f32"
        },
        {
          "name": "liquidationFee",
          "type": "f32"
        },
        {
          "name": "minVaultToDepositsRatio",
          "type": "f64"
        },
        {
          "name": "netBorrowLimitWindowSizeTs",
          "type": "u64"
        },
        {
          "name": "netBorrowLimitPerWindowQuote",
          "type": "i64"
        }
      ]
    },
    {
      "name": "tokenRegisterTrustless",
      "accounts": [
        {
          "name": "group",
          "isMut": false,
          "isSigner": false
        },
        {
          "name": "fastListingAdmin",
          "isMut": false,
          "isSigner": true
        },
        {
          "name": "mint",
          "isMut": false,
          "isSigner": false
        },
        {
          "name": "bank",
          "isMut": true,
          "isSigner": false,
          "pda": {
            "seeds": [
              {
                "kind": "const",
                "type": "string",
                "value": "Bank"
              },
              {
                "kind": "account",
                "type": "publicKey",
                "path": "group"
              },
              {
                "kind": "arg",
                "type": "u16",
                "path": "token_index"
              },
              {
                "kind": "const",
                "type": "u32",
                "value": 0
              }
            ]
          }
        },
        {
          "name": "vault",
          "isMut": true,
          "isSigner": false,
          "pda": {
            "seeds": [
              {
                "kind": "const",
                "type": "string",
                "value": "Vault"
              },
              {
                "kind": "account",
                "type": "publicKey",
                "path": "group"
              },
              {
                "kind": "arg",
                "type": "u16",
                "path": "token_index"
              },
              {
                "kind": "const",
                "type": "u32",
                "value": 0
              }
            ]
          }
        },
        {
          "name": "mintInfo",
          "isMut": true,
          "isSigner": false,
          "pda": {
            "seeds": [
              {
                "kind": "const",
                "type": "string",
                "value": "MintInfo"
              },
              {
                "kind": "account",
                "type": "publicKey",
                "path": "group"
              },
              {
                "kind": "account",
                "type": "publicKey",
                "account": "Mint",
                "path": "mint"
              }
            ]
          }
        },
        {
          "name": "oracle",
          "isMut": false,
          "isSigner": false
        },
        {
          "name": "payer",
          "isMut": true,
          "isSigner": true
        },
        {
          "name": "tokenProgram",
          "isMut": false,
          "isSigner": false
        },
        {
          "name": "systemProgram",
          "isMut": false,
          "isSigner": false
        },
        {
          "name": "rent",
          "isMut": false,
          "isSigner": false
        }
      ],
      "args": [
        {
          "name": "tokenIndex",
          "type": "u16"
        },
        {
          "name": "name",
          "type": "string"
        }
      ]
    },
    {
      "name": "tokenEdit",
      "accounts": [
        {
          "name": "group",
          "isMut": false,
          "isSigner": false
        },
        {
          "name": "admin",
          "isMut": false,
          "isSigner": true
        },
        {
          "name": "mintInfo",
          "isMut": true,
          "isSigner": false
        },
        {
          "name": "oracle",
          "isMut": false,
          "isSigner": false,
          "docs": [
            "The oracle account is optional and only used when reset_stable_price is set.",
            ""
          ]
        }
      ],
      "args": [
        {
          "name": "oracleOpt",
          "type": {
            "option": "publicKey"
          }
        },
        {
          "name": "oracleConfigOpt",
          "type": {
            "option": {
              "defined": "OracleConfigParams"
            }
          }
        },
        {
          "name": "groupInsuranceFundOpt",
          "type": {
            "option": "bool"
          }
        },
        {
          "name": "interestRateParamsOpt",
          "type": {
            "option": {
              "defined": "InterestRateParams"
            }
          }
        },
        {
          "name": "loanFeeRateOpt",
          "type": {
            "option": "f32"
          }
        },
        {
          "name": "loanOriginationFeeRateOpt",
          "type": {
            "option": "f32"
          }
        },
        {
          "name": "maintAssetWeightOpt",
          "type": {
            "option": "f32"
          }
        },
        {
          "name": "initAssetWeightOpt",
          "type": {
            "option": "f32"
          }
        },
        {
          "name": "maintLiabWeightOpt",
          "type": {
            "option": "f32"
          }
        },
        {
          "name": "initLiabWeightOpt",
          "type": {
            "option": "f32"
          }
        },
        {
          "name": "liquidationFeeOpt",
          "type": {
            "option": "f32"
          }
        },
        {
          "name": "stablePriceDelayIntervalSecondsOpt",
          "type": {
            "option": "u32"
          }
        },
        {
          "name": "stablePriceDelayGrowthLimitOpt",
          "type": {
            "option": "f32"
          }
        },
        {
          "name": "stablePriceGrowthLimitOpt",
          "type": {
            "option": "f32"
          }
        },
        {
          "name": "minVaultToDepositsRatioOpt",
          "type": {
            "option": "f64"
          }
        },
        {
          "name": "netBorrowLimitPerWindowQuoteOpt",
          "type": {
            "option": "i64"
          }
        },
        {
          "name": "netBorrowLimitWindowSizeTsOpt",
          "type": {
            "option": "u64"
          }
        },
        {
          "name": "borrowWeightScaleStartQuoteOpt",
          "type": {
            "option": "f64"
          }
        },
        {
          "name": "depositWeightScaleStartQuoteOpt",
          "type": {
            "option": "f64"
          }
        },
        {
          "name": "resetStablePrice",
          "type": "bool"
        },
        {
          "name": "resetNetBorrowLimit",
          "type": "bool"
        },
        {
          "name": "reduceOnlyOpt",
          "type": {
            "option": "bool"
          }
        }
      ]
    },
    {
      "name": "tokenAddBank",
      "accounts": [
        {
          "name": "group",
          "isMut": false,
          "isSigner": false
        },
        {
          "name": "admin",
          "isMut": false,
          "isSigner": true
        },
        {
          "name": "mint",
          "isMut": false,
          "isSigner": false
        },
        {
          "name": "existingBank",
          "isMut": false,
          "isSigner": false
        },
        {
          "name": "bank",
          "isMut": true,
          "isSigner": false,
          "pda": {
            "seeds": [
              {
                "kind": "const",
                "type": "string",
                "value": "Bank"
              },
              {
                "kind": "account",
                "type": "publicKey",
                "path": "group"
              },
              {
                "kind": "arg",
                "type": "u16",
                "path": "token_index"
              },
              {
                "kind": "arg",
                "type": "u32",
                "path": "bank_num"
              }
            ]
          }
        },
        {
          "name": "vault",
          "isMut": true,
          "isSigner": false,
          "pda": {
            "seeds": [
              {
                "kind": "const",
                "type": "string",
                "value": "Vault"
              },
              {
                "kind": "account",
                "type": "publicKey",
                "path": "group"
              },
              {
                "kind": "arg",
                "type": "u16",
                "path": "token_index"
              },
              {
                "kind": "arg",
                "type": "u32",
                "path": "bank_num"
              }
            ]
          }
        },
        {
          "name": "mintInfo",
          "isMut": true,
          "isSigner": false
        },
        {
          "name": "payer",
          "isMut": true,
          "isSigner": true
        },
        {
          "name": "tokenProgram",
          "isMut": false,
          "isSigner": false
        },
        {
          "name": "systemProgram",
          "isMut": false,
          "isSigner": false
        },
        {
          "name": "rent",
          "isMut": false,
          "isSigner": false
        }
      ],
      "args": [
        {
          "name": "tokenIndex",
          "type": "u16"
        },
        {
          "name": "bankNum",
          "type": "u32"
        }
      ]
    },
    {
      "name": "tokenDeregister",
      "accounts": [
        {
          "name": "group",
          "isMut": false,
          "isSigner": false
        },
        {
          "name": "admin",
          "isMut": false,
          "isSigner": true
        },
        {
          "name": "mintInfo",
          "isMut": true,
          "isSigner": false
        },
        {
          "name": "dustVault",
          "isMut": true,
          "isSigner": false
        },
        {
          "name": "solDestination",
          "isMut": true,
          "isSigner": false
        },
        {
          "name": "tokenProgram",
          "isMut": false,
          "isSigner": false
        }
      ],
      "args": []
    },
    {
      "name": "tokenUpdateIndexAndRate",
      "accounts": [
        {
          "name": "group",
          "isMut": false,
          "isSigner": false
        },
        {
          "name": "mintInfo",
          "isMut": false,
          "isSigner": false
        },
        {
          "name": "oracle",
          "isMut": false,
          "isSigner": false
        },
        {
          "name": "instructions",
          "isMut": false,
          "isSigner": false
        }
      ],
      "args": []
    },
    {
      "name": "accountCreate",
      "accounts": [
        {
          "name": "group",
          "isMut": false,
          "isSigner": false
        },
        {
          "name": "account",
          "isMut": true,
          "isSigner": false,
          "pda": {
            "seeds": [
              {
                "kind": "const",
                "type": "string",
                "value": "MangoAccount"
              },
              {
                "kind": "account",
                "type": "publicKey",
                "path": "group"
              },
              {
                "kind": "account",
                "type": "publicKey",
                "path": "owner"
              },
              {
                "kind": "arg",
                "type": "u32",
                "path": "account_num"
              }
            ]
          }
        },
        {
          "name": "owner",
          "isMut": false,
          "isSigner": true
        },
        {
          "name": "payer",
          "isMut": true,
          "isSigner": true
        },
        {
          "name": "systemProgram",
          "isMut": false,
          "isSigner": false
        }
      ],
      "args": [
        {
          "name": "accountNum",
          "type": "u32"
        },
        {
          "name": "tokenCount",
          "type": "u8"
        },
        {
          "name": "serum3Count",
          "type": "u8"
        },
        {
          "name": "perpCount",
          "type": "u8"
        },
        {
          "name": "perpOoCount",
          "type": "u8"
        },
        {
          "name": "name",
          "type": "string"
        }
      ]
    },
    {
      "name": "accountExpand",
      "accounts": [
        {
          "name": "group",
          "isMut": false,
          "isSigner": false
        },
        {
          "name": "account",
          "isMut": true,
          "isSigner": false
        },
        {
          "name": "owner",
          "isMut": false,
          "isSigner": true
        },
        {
          "name": "payer",
          "isMut": true,
          "isSigner": true
        },
        {
          "name": "systemProgram",
          "isMut": false,
          "isSigner": false
        }
      ],
      "args": [
        {
          "name": "tokenCount",
          "type": "u8"
        },
        {
          "name": "serum3Count",
          "type": "u8"
        },
        {
          "name": "perpCount",
          "type": "u8"
        },
        {
          "name": "perpOoCount",
          "type": "u8"
        }
      ]
    },
    {
      "name": "accountEdit",
      "accounts": [
        {
          "name": "group",
          "isMut": false,
          "isSigner": false
        },
        {
          "name": "account",
          "isMut": true,
          "isSigner": false
        },
        {
          "name": "owner",
          "isMut": false,
          "isSigner": true
        }
      ],
      "args": [
        {
          "name": "nameOpt",
          "type": {
            "option": "string"
          }
        },
        {
          "name": "delegateOpt",
          "type": {
            "option": "publicKey"
          }
        }
      ]
    },
    {
      "name": "accountToggleFreeze",
      "accounts": [
        {
          "name": "group",
          "isMut": false,
          "isSigner": false
        },
        {
          "name": "account",
          "isMut": true,
          "isSigner": false
        },
        {
          "name": "admin",
          "isMut": false,
          "isSigner": true
        }
      ],
      "args": [
        {
          "name": "freeze",
          "type": "bool"
        }
      ]
    },
    {
      "name": "accountClose",
      "accounts": [
        {
          "name": "group",
          "isMut": false,
          "isSigner": false
        },
        {
          "name": "account",
          "isMut": true,
          "isSigner": false
        },
        {
          "name": "owner",
          "isMut": false,
          "isSigner": true
        },
        {
          "name": "solDestination",
          "isMut": true,
          "isSigner": false
        },
        {
          "name": "tokenProgram",
          "isMut": false,
          "isSigner": false
        }
      ],
      "args": [
        {
          "name": "forceClose",
          "type": "bool"
        }
      ]
    },
    {
      "name": "stubOracleCreate",
      "accounts": [
        {
          "name": "group",
          "isMut": false,
          "isSigner": false
        },
        {
          "name": "oracle",
          "isMut": true,
          "isSigner": false,
          "pda": {
            "seeds": [
              {
                "kind": "const",
                "type": "string",
                "value": "StubOracle"
              },
              {
                "kind": "account",
                "type": "publicKey",
                "path": "group"
              },
              {
                "kind": "account",
                "type": "publicKey",
                "account": "Mint",
                "path": "mint"
              }
            ]
          }
        },
        {
          "name": "admin",
          "isMut": false,
          "isSigner": true
        },
        {
          "name": "mint",
          "isMut": false,
          "isSigner": false
        },
        {
          "name": "payer",
          "isMut": true,
          "isSigner": true
        },
        {
          "name": "systemProgram",
          "isMut": false,
          "isSigner": false
        }
      ],
      "args": [
        {
          "name": "price",
          "type": {
            "defined": "I80F48"
          }
        }
      ]
    },
    {
      "name": "stubOracleClose",
      "accounts": [
        {
          "name": "group",
          "isMut": false,
          "isSigner": false
        },
        {
          "name": "admin",
          "isMut": false,
          "isSigner": true
        },
        {
          "name": "oracle",
          "isMut": true,
          "isSigner": false
        },
        {
          "name": "solDestination",
          "isMut": true,
          "isSigner": false
        },
        {
          "name": "tokenProgram",
          "isMut": false,
          "isSigner": false
        }
      ],
      "args": []
    },
    {
      "name": "stubOracleSet",
      "accounts": [
        {
          "name": "group",
          "isMut": false,
          "isSigner": false
        },
        {
          "name": "admin",
          "isMut": false,
          "isSigner": true
        },
        {
          "name": "oracle",
          "isMut": true,
          "isSigner": false
        }
      ],
      "args": [
        {
          "name": "price",
          "type": {
            "defined": "I80F48"
          }
        }
      ]
    },
    {
      "name": "tokenDeposit",
      "accounts": [
        {
          "name": "group",
          "isMut": false,
          "isSigner": false
        },
        {
          "name": "account",
          "isMut": true,
          "isSigner": false
        },
        {
          "name": "owner",
          "isMut": false,
          "isSigner": true
        },
        {
          "name": "bank",
          "isMut": true,
          "isSigner": false
        },
        {
          "name": "vault",
          "isMut": true,
          "isSigner": false
        },
        {
          "name": "oracle",
          "isMut": false,
          "isSigner": false
        },
        {
          "name": "tokenAccount",
          "isMut": true,
          "isSigner": false
        },
        {
          "name": "tokenAuthority",
          "isMut": false,
          "isSigner": true
        },
        {
          "name": "tokenProgram",
          "isMut": false,
          "isSigner": false
        }
      ],
      "args": [
        {
          "name": "amount",
          "type": "u64"
        },
        {
          "name": "reduceOnly",
          "type": "bool"
        }
      ]
    },
    {
      "name": "tokenDepositIntoExisting",
      "accounts": [
        {
          "name": "group",
          "isMut": false,
          "isSigner": false
        },
        {
          "name": "account",
          "isMut": true,
          "isSigner": false
        },
        {
          "name": "bank",
          "isMut": true,
          "isSigner": false
        },
        {
          "name": "vault",
          "isMut": true,
          "isSigner": false
        },
        {
          "name": "oracle",
          "isMut": false,
          "isSigner": false
        },
        {
          "name": "tokenAccount",
          "isMut": true,
          "isSigner": false
        },
        {
          "name": "tokenAuthority",
          "isMut": false,
          "isSigner": true
        },
        {
          "name": "tokenProgram",
          "isMut": false,
          "isSigner": false
        }
      ],
      "args": [
        {
          "name": "amount",
          "type": "u64"
        },
        {
          "name": "reduceOnly",
          "type": "bool"
        }
      ]
    },
    {
      "name": "tokenWithdraw",
      "accounts": [
        {
          "name": "group",
          "isMut": false,
          "isSigner": false
        },
        {
          "name": "account",
          "isMut": true,
          "isSigner": false
        },
        {
          "name": "owner",
          "isMut": false,
          "isSigner": true
        },
        {
          "name": "bank",
          "isMut": true,
          "isSigner": false
        },
        {
          "name": "vault",
          "isMut": true,
          "isSigner": false
        },
        {
          "name": "oracle",
          "isMut": false,
          "isSigner": false
        },
        {
          "name": "tokenAccount",
          "isMut": true,
          "isSigner": false
        },
        {
          "name": "tokenProgram",
          "isMut": false,
          "isSigner": false
        }
      ],
      "args": [
        {
          "name": "amount",
          "type": "u64"
        },
        {
          "name": "allowBorrow",
          "type": "bool"
        }
      ]
    },
    {
      "name": "flashLoanBegin",
      "accounts": [
        {
          "name": "account",
          "isMut": false,
          "isSigner": false
        },
        {
          "name": "owner",
          "isMut": false,
          "isSigner": true
        },
        {
          "name": "tokenProgram",
          "isMut": false,
          "isSigner": false
        },
        {
          "name": "instructions",
          "isMut": false,
          "isSigner": false,
          "docs": [
            "Instructions Sysvar for instruction introspection"
          ]
        }
      ],
      "args": [
        {
          "name": "loanAmounts",
          "type": {
            "vec": "u64"
          }
        }
      ]
    },
    {
      "name": "flashLoanEnd",
      "accounts": [
        {
          "name": "account",
          "isMut": true,
          "isSigner": false
        },
        {
          "name": "owner",
          "isMut": false,
          "isSigner": true
        },
        {
          "name": "tokenProgram",
          "isMut": false,
          "isSigner": false
        }
      ],
      "args": [
        {
          "name": "flashLoanType",
          "type": {
            "defined": "FlashLoanType"
          }
        }
      ]
    },
    {
      "name": "healthRegionBegin",
      "accounts": [
        {
          "name": "instructions",
          "isMut": false,
          "isSigner": false,
          "docs": [
            "Instructions Sysvar for instruction introspection"
          ]
        },
        {
          "name": "group",
          "isMut": false,
          "isSigner": false
        },
        {
          "name": "account",
          "isMut": true,
          "isSigner": false
        }
      ],
      "args": []
    },
    {
      "name": "healthRegionEnd",
      "accounts": [
        {
          "name": "account",
          "isMut": true,
          "isSigner": false
        }
      ],
      "args": []
    },
    {
      "name": "serum3RegisterMarket",
      "docs": [
        "",
        "Serum",
        ""
      ],
      "accounts": [
        {
          "name": "group",
          "isMut": true,
          "isSigner": false
        },
        {
          "name": "admin",
          "isMut": false,
          "isSigner": true
        },
        {
          "name": "serumProgram",
          "isMut": false,
          "isSigner": false
        },
        {
          "name": "serumMarketExternal",
          "isMut": false,
          "isSigner": false
        },
        {
          "name": "serumMarket",
          "isMut": true,
          "isSigner": false,
          "pda": {
            "seeds": [
              {
                "kind": "const",
                "type": "string",
                "value": "Serum3Market"
              },
              {
                "kind": "account",
                "type": "publicKey",
                "path": "group"
              },
              {
                "kind": "account",
                "type": "publicKey",
                "path": "serum_market_external"
              }
            ]
          }
        },
        {
          "name": "indexReservation",
          "isMut": true,
          "isSigner": false,
          "pda": {
            "seeds": [
              {
                "kind": "const",
                "type": "string",
                "value": "Serum3Index"
              },
              {
                "kind": "account",
                "type": "publicKey",
                "path": "group"
              },
              {
                "kind": "arg",
                "type": "u16",
                "path": "market_index"
              }
            ]
          }
        },
        {
          "name": "quoteBank",
          "isMut": false,
          "isSigner": false
        },
        {
          "name": "baseBank",
          "isMut": false,
          "isSigner": false
        },
        {
          "name": "payer",
          "isMut": true,
          "isSigner": true
        },
        {
          "name": "systemProgram",
          "isMut": false,
          "isSigner": false
        }
      ],
      "args": [
        {
          "name": "marketIndex",
          "type": "u16"
        },
        {
          "name": "name",
          "type": "string"
        }
      ]
    },
    {
      "name": "serum3EditMarket",
      "accounts": [
        {
          "name": "group",
          "isMut": false,
          "isSigner": false
        },
        {
          "name": "admin",
          "isMut": false,
          "isSigner": true
        },
        {
          "name": "market",
          "isMut": true,
          "isSigner": false
        }
      ],
      "args": [
        {
          "name": "reduceOnlyOpt",
          "type": {
            "option": "bool"
          }
        }
      ]
    },
    {
      "name": "serum3DeregisterMarket",
      "accounts": [
        {
          "name": "group",
          "isMut": true,
          "isSigner": false
        },
        {
          "name": "admin",
          "isMut": false,
          "isSigner": true
        },
        {
          "name": "serumMarket",
          "isMut": true,
          "isSigner": false
        },
        {
          "name": "indexReservation",
          "isMut": true,
          "isSigner": false
        },
        {
          "name": "solDestination",
          "isMut": true,
          "isSigner": false
        },
        {
          "name": "tokenProgram",
          "isMut": false,
          "isSigner": false
        }
      ],
      "args": []
    },
    {
      "name": "serum3CreateOpenOrders",
      "accounts": [
        {
          "name": "group",
          "isMut": false,
          "isSigner": false
        },
        {
          "name": "account",
          "isMut": true,
          "isSigner": false
        },
        {
          "name": "owner",
          "isMut": false,
          "isSigner": true
        },
        {
          "name": "serumMarket",
          "isMut": false,
          "isSigner": false
        },
        {
          "name": "serumProgram",
          "isMut": false,
          "isSigner": false
        },
        {
          "name": "serumMarketExternal",
          "isMut": false,
          "isSigner": false
        },
        {
          "name": "openOrders",
          "isMut": true,
          "isSigner": false,
          "pda": {
            "seeds": [
              {
                "kind": "const",
                "type": "string",
                "value": "Serum3OO"
              },
              {
                "kind": "account",
                "type": "publicKey",
                "path": "account"
              },
              {
                "kind": "account",
                "type": "publicKey",
                "path": "serum_market"
              }
            ]
          }
        },
        {
          "name": "payer",
          "isMut": true,
          "isSigner": true
        },
        {
          "name": "systemProgram",
          "isMut": false,
          "isSigner": false
        },
        {
          "name": "rent",
          "isMut": false,
          "isSigner": false
        }
      ],
      "args": []
    },
    {
      "name": "serum3CloseOpenOrders",
      "accounts": [
        {
          "name": "group",
          "isMut": false,
          "isSigner": false
        },
        {
          "name": "account",
          "isMut": true,
          "isSigner": false
        },
        {
          "name": "owner",
          "isMut": false,
          "isSigner": true
        },
        {
          "name": "serumMarket",
          "isMut": false,
          "isSigner": false
        },
        {
          "name": "serumProgram",
          "isMut": false,
          "isSigner": false
        },
        {
          "name": "serumMarketExternal",
          "isMut": false,
          "isSigner": false
        },
        {
          "name": "openOrders",
          "isMut": true,
          "isSigner": false
        },
        {
          "name": "solDestination",
          "isMut": true,
          "isSigner": false
        }
      ],
      "args": []
    },
    {
      "name": "serum3PlaceOrder",
      "accounts": [
        {
          "name": "group",
          "isMut": false,
          "isSigner": false
        },
        {
          "name": "account",
          "isMut": true,
          "isSigner": false
        },
        {
          "name": "owner",
          "isMut": false,
          "isSigner": true
        },
        {
          "name": "openOrders",
          "isMut": true,
          "isSigner": false
        },
        {
          "name": "serumMarket",
          "isMut": false,
          "isSigner": false
        },
        {
          "name": "serumProgram",
          "isMut": false,
          "isSigner": false
        },
        {
          "name": "serumMarketExternal",
          "isMut": true,
          "isSigner": false
        },
        {
          "name": "marketBids",
          "isMut": true,
          "isSigner": false
        },
        {
          "name": "marketAsks",
          "isMut": true,
          "isSigner": false
        },
        {
          "name": "marketEventQueue",
          "isMut": true,
          "isSigner": false
        },
        {
          "name": "marketRequestQueue",
          "isMut": true,
          "isSigner": false
        },
        {
          "name": "marketBaseVault",
          "isMut": true,
          "isSigner": false
        },
        {
          "name": "marketQuoteVault",
          "isMut": true,
          "isSigner": false
        },
        {
          "name": "marketVaultSigner",
          "isMut": false,
          "isSigner": false,
          "docs": [
            "needed for the automatic settle_funds call"
          ]
        },
        {
          "name": "payerBank",
          "isMut": true,
          "isSigner": false,
          "docs": [
            "The bank that pays for the order, if necessary"
          ]
        },
        {
          "name": "payerVault",
          "isMut": true,
          "isSigner": false,
          "docs": [
            "The bank vault that pays for the order, if necessary"
          ]
        },
        {
          "name": "payerOracle",
          "isMut": false,
          "isSigner": false
        },
        {
          "name": "tokenProgram",
          "isMut": false,
          "isSigner": false
        }
      ],
      "args": [
        {
          "name": "side",
          "type": {
            "defined": "Serum3Side"
          }
        },
        {
          "name": "limitPrice",
          "type": "u64"
        },
        {
          "name": "maxBaseQty",
          "type": "u64"
        },
        {
          "name": "maxNativeQuoteQtyIncludingFees",
          "type": "u64"
        },
        {
          "name": "selfTradeBehavior",
          "type": {
            "defined": "Serum3SelfTradeBehavior"
          }
        },
        {
          "name": "orderType",
          "type": {
            "defined": "Serum3OrderType"
          }
        },
        {
          "name": "clientOrderId",
          "type": "u64"
        },
        {
          "name": "limit",
          "type": "u16"
        }
      ]
    },
    {
      "name": "serum3CancelOrder",
      "accounts": [
        {
          "name": "group",
          "isMut": false,
          "isSigner": false
        },
        {
          "name": "account",
          "isMut": true,
          "isSigner": false
        },
        {
          "name": "owner",
          "isMut": false,
          "isSigner": true
        },
        {
          "name": "openOrders",
          "isMut": true,
          "isSigner": false
        },
        {
          "name": "serumMarket",
          "isMut": false,
          "isSigner": false
        },
        {
          "name": "serumProgram",
          "isMut": false,
          "isSigner": false
        },
        {
          "name": "serumMarketExternal",
          "isMut": true,
          "isSigner": false
        },
        {
          "name": "marketBids",
          "isMut": true,
          "isSigner": false
        },
        {
          "name": "marketAsks",
          "isMut": true,
          "isSigner": false
        },
        {
          "name": "marketEventQueue",
          "isMut": true,
          "isSigner": false
        }
      ],
      "args": [
        {
          "name": "side",
          "type": {
            "defined": "Serum3Side"
          }
        },
        {
          "name": "orderId",
          "type": "u128"
        }
      ]
    },
    {
      "name": "serum3CancelAllOrders",
      "accounts": [
        {
          "name": "group",
          "isMut": false,
          "isSigner": false
        },
        {
          "name": "account",
          "isMut": false,
          "isSigner": false
        },
        {
          "name": "owner",
          "isMut": false,
          "isSigner": true
        },
        {
          "name": "openOrders",
          "isMut": true,
          "isSigner": false
        },
        {
          "name": "serumMarket",
          "isMut": false,
          "isSigner": false
        },
        {
          "name": "serumProgram",
          "isMut": false,
          "isSigner": false
        },
        {
          "name": "serumMarketExternal",
          "isMut": true,
          "isSigner": false
        },
        {
          "name": "marketBids",
          "isMut": true,
          "isSigner": false
        },
        {
          "name": "marketAsks",
          "isMut": true,
          "isSigner": false
        },
        {
          "name": "marketEventQueue",
          "isMut": true,
          "isSigner": false
        }
      ],
      "args": [
        {
          "name": "limit",
          "type": "u8"
        }
      ]
    },
    {
      "name": "serum3SettleFunds",
      "accounts": [
        {
          "name": "group",
          "isMut": false,
          "isSigner": false
        },
        {
          "name": "account",
          "isMut": true,
          "isSigner": false
        },
        {
          "name": "owner",
          "isMut": false,
          "isSigner": true
        },
        {
          "name": "openOrders",
          "isMut": true,
          "isSigner": false
        },
        {
          "name": "serumMarket",
          "isMut": false,
          "isSigner": false
        },
        {
          "name": "serumProgram",
          "isMut": false,
          "isSigner": false
        },
        {
          "name": "serumMarketExternal",
          "isMut": true,
          "isSigner": false
        },
        {
          "name": "marketBaseVault",
          "isMut": true,
          "isSigner": false
        },
        {
          "name": "marketQuoteVault",
          "isMut": true,
          "isSigner": false
        },
        {
          "name": "marketVaultSigner",
          "isMut": false,
          "isSigner": false,
          "docs": [
            "needed for the automatic settle_funds call"
          ]
        },
        {
          "name": "quoteBank",
          "isMut": true,
          "isSigner": false
        },
        {
          "name": "quoteVault",
          "isMut": true,
          "isSigner": false
        },
        {
          "name": "baseBank",
          "isMut": true,
          "isSigner": false
        },
        {
          "name": "baseVault",
          "isMut": true,
          "isSigner": false
        },
        {
          "name": "tokenProgram",
          "isMut": false,
          "isSigner": false
        }
      ],
      "args": []
    },
    {
      "name": "serum3LiqForceCancelOrders",
      "accounts": [
        {
          "name": "group",
          "isMut": false,
          "isSigner": false
        },
        {
          "name": "account",
          "isMut": true,
          "isSigner": false
        },
        {
          "name": "openOrders",
          "isMut": true,
          "isSigner": false
        },
        {
          "name": "serumMarket",
          "isMut": false,
          "isSigner": false
        },
        {
          "name": "serumProgram",
          "isMut": false,
          "isSigner": false
        },
        {
          "name": "serumMarketExternal",
          "isMut": true,
          "isSigner": false
        },
        {
          "name": "marketBids",
          "isMut": true,
          "isSigner": false
        },
        {
          "name": "marketAsks",
          "isMut": true,
          "isSigner": false
        },
        {
          "name": "marketEventQueue",
          "isMut": true,
          "isSigner": false
        },
        {
          "name": "marketBaseVault",
          "isMut": true,
          "isSigner": false
        },
        {
          "name": "marketQuoteVault",
          "isMut": true,
          "isSigner": false
        },
        {
          "name": "marketVaultSigner",
          "isMut": false,
          "isSigner": false
        },
        {
          "name": "quoteBank",
          "isMut": true,
          "isSigner": false
        },
        {
          "name": "quoteVault",
          "isMut": true,
          "isSigner": false
        },
        {
          "name": "baseBank",
          "isMut": true,
          "isSigner": false
        },
        {
          "name": "baseVault",
          "isMut": true,
          "isSigner": false
        },
        {
          "name": "tokenProgram",
          "isMut": false,
          "isSigner": false
        }
      ],
      "args": [
        {
          "name": "limit",
          "type": "u8"
        }
      ]
    },
    {
      "name": "liqTokenWithToken",
      "accounts": [
        {
          "name": "group",
          "isMut": false,
          "isSigner": false
        },
        {
          "name": "liqor",
          "isMut": true,
          "isSigner": false
        },
        {
          "name": "liqorOwner",
          "isMut": false,
          "isSigner": true
        },
        {
          "name": "liqee",
          "isMut": true,
          "isSigner": false
        }
      ],
      "args": [
        {
          "name": "assetTokenIndex",
          "type": "u16"
        },
        {
          "name": "liabTokenIndex",
          "type": "u16"
        },
        {
          "name": "maxLiabTransfer",
          "type": {
            "defined": "I80F48"
          }
        }
      ]
    },
    {
      "name": "liqTokenBankruptcy",
      "accounts": [
        {
          "name": "group",
          "isMut": false,
          "isSigner": false
        },
        {
          "name": "liqor",
          "isMut": true,
          "isSigner": false
        },
        {
          "name": "liqorOwner",
          "isMut": false,
          "isSigner": true
        },
        {
          "name": "liqee",
          "isMut": true,
          "isSigner": false
        },
        {
          "name": "liabMintInfo",
          "isMut": false,
          "isSigner": false
        },
        {
          "name": "quoteVault",
          "isMut": true,
          "isSigner": false
        },
        {
          "name": "insuranceVault",
          "isMut": true,
          "isSigner": false
        },
        {
          "name": "tokenProgram",
          "isMut": false,
          "isSigner": false
        }
      ],
      "args": [
        {
          "name": "maxLiabTransfer",
          "type": {
            "defined": "I80F48"
          }
        }
      ]
    },
    {
      "name": "tokenLiqWithToken",
      "accounts": [
        {
          "name": "group",
          "isMut": false,
          "isSigner": false
        },
        {
          "name": "liqor",
          "isMut": true,
          "isSigner": false
        },
        {
          "name": "liqorOwner",
          "isMut": false,
          "isSigner": true
        },
        {
          "name": "liqee",
          "isMut": true,
          "isSigner": false
        }
      ],
      "args": [
        {
          "name": "assetTokenIndex",
          "type": "u16"
        },
        {
          "name": "liabTokenIndex",
          "type": "u16"
        },
        {
          "name": "maxLiabTransfer",
          "type": {
            "defined": "I80F48"
          }
        }
      ]
    },
    {
      "name": "tokenLiqBankruptcy",
      "accounts": [
        {
          "name": "group",
          "isMut": false,
          "isSigner": false
        },
        {
          "name": "liqor",
          "isMut": true,
          "isSigner": false
        },
        {
          "name": "liqorOwner",
          "isMut": false,
          "isSigner": true
        },
        {
          "name": "liqee",
          "isMut": true,
          "isSigner": false
        },
        {
          "name": "liabMintInfo",
          "isMut": false,
          "isSigner": false
        },
        {
          "name": "quoteVault",
          "isMut": true,
          "isSigner": false
        },
        {
          "name": "insuranceVault",
          "isMut": true,
          "isSigner": false
        },
        {
          "name": "tokenProgram",
          "isMut": false,
          "isSigner": false
        }
      ],
      "args": [
        {
          "name": "maxLiabTransfer",
          "type": {
            "defined": "I80F48"
          }
        }
      ]
    },
    {
      "name": "perpCreateMarket",
      "docs": [
        "",
        "Perps",
        ""
      ],
      "accounts": [
        {
          "name": "group",
          "isMut": false,
          "isSigner": false
        },
        {
          "name": "admin",
          "isMut": false,
          "isSigner": true
        },
        {
          "name": "oracle",
          "isMut": false,
          "isSigner": false
        },
        {
          "name": "perpMarket",
          "isMut": true,
          "isSigner": false,
          "pda": {
            "seeds": [
              {
                "kind": "const",
                "type": "string",
                "value": "PerpMarket"
              },
              {
                "kind": "account",
                "type": "publicKey",
                "path": "group"
              },
              {
                "kind": "arg",
                "type": "u16",
                "path": "perp_market_index"
              }
            ]
          }
        },
        {
          "name": "bids",
          "isMut": true,
          "isSigner": false,
          "docs": [
            "Accounts are initialised by client,",
            "anchor discriminator is set first when ix exits,"
          ]
        },
        {
          "name": "asks",
          "isMut": true,
          "isSigner": false
        },
        {
          "name": "eventQueue",
          "isMut": true,
          "isSigner": false
        },
        {
          "name": "payer",
          "isMut": true,
          "isSigner": true
        },
        {
          "name": "systemProgram",
          "isMut": false,
          "isSigner": false
        }
      ],
      "args": [
        {
          "name": "perpMarketIndex",
          "type": "u16"
        },
        {
          "name": "name",
          "type": "string"
        },
        {
          "name": "oracleConfig",
          "type": {
            "defined": "OracleConfigParams"
          }
        },
        {
          "name": "baseDecimals",
          "type": "u8"
        },
        {
          "name": "quoteLotSize",
          "type": "i64"
        },
        {
          "name": "baseLotSize",
          "type": "i64"
        },
        {
          "name": "maintBaseAssetWeight",
          "type": "f32"
        },
        {
          "name": "initBaseAssetWeight",
          "type": "f32"
        },
        {
          "name": "maintBaseLiabWeight",
          "type": "f32"
        },
        {
          "name": "initBaseLiabWeight",
          "type": "f32"
        },
        {
          "name": "maintPnlAssetWeight",
          "type": "f32"
        },
        {
          "name": "initPnlAssetWeight",
          "type": "f32"
        },
        {
          "name": "baseLiquidationFee",
          "type": "f32"
        },
        {
          "name": "makerFee",
          "type": "f32"
        },
        {
          "name": "takerFee",
          "type": "f32"
        },
        {
          "name": "minFunding",
          "type": "f32"
        },
        {
          "name": "maxFunding",
          "type": "f32"
        },
        {
          "name": "impactQuantity",
          "type": "i64"
        },
        {
          "name": "groupInsuranceFund",
          "type": "bool"
        },
        {
          "name": "feePenalty",
          "type": "f32"
        },
        {
          "name": "settleFeeFlat",
          "type": "f32"
        },
        {
          "name": "settleFeeAmountThreshold",
          "type": "f32"
        },
        {
          "name": "settleFeeFractionLowHealth",
          "type": "f32"
        },
        {
          "name": "settleTokenIndex",
          "type": "u16"
        },
        {
          "name": "settlePnlLimitFactor",
          "type": "f32"
        },
        {
          "name": "settlePnlLimitWindowSizeTs",
          "type": "u64"
        },
        {
          "name": "positivePnlLiquidationFee",
          "type": "f32"
        }
      ]
    },
    {
      "name": "perpEditMarket",
      "accounts": [
        {
          "name": "group",
          "isMut": false,
          "isSigner": false
        },
        {
          "name": "admin",
          "isMut": false,
          "isSigner": true
        },
        {
          "name": "perpMarket",
          "isMut": true,
          "isSigner": false
        },
        {
          "name": "oracle",
          "isMut": false,
          "isSigner": false,
          "docs": [
            "The oracle account is optional and only used when reset_stable_price is set.",
            ""
          ]
        }
      ],
      "args": [
        {
          "name": "oracleOpt",
          "type": {
            "option": "publicKey"
          }
        },
        {
          "name": "oracleConfigOpt",
          "type": {
            "option": {
              "defined": "OracleConfigParams"
            }
          }
        },
        {
          "name": "baseDecimalsOpt",
          "type": {
            "option": "u8"
          }
        },
        {
          "name": "maintBaseAssetWeightOpt",
          "type": {
            "option": "f32"
          }
        },
        {
          "name": "initBaseAssetWeightOpt",
          "type": {
            "option": "f32"
          }
        },
        {
          "name": "maintBaseLiabWeightOpt",
          "type": {
            "option": "f32"
          }
        },
        {
          "name": "initBaseLiabWeightOpt",
          "type": {
            "option": "f32"
          }
        },
        {
          "name": "maintPnlAssetWeightOpt",
          "type": {
            "option": "f32"
          }
        },
        {
          "name": "initPnlAssetWeightOpt",
          "type": {
            "option": "f32"
          }
        },
        {
          "name": "baseLiquidationFeeOpt",
          "type": {
            "option": "f32"
          }
        },
        {
          "name": "makerFeeOpt",
          "type": {
            "option": "f32"
          }
        },
        {
          "name": "takerFeeOpt",
          "type": {
            "option": "f32"
          }
        },
        {
          "name": "minFundingOpt",
          "type": {
            "option": "f32"
          }
        },
        {
          "name": "maxFundingOpt",
          "type": {
            "option": "f32"
          }
        },
        {
          "name": "impactQuantityOpt",
          "type": {
            "option": "i64"
          }
        },
        {
          "name": "groupInsuranceFundOpt",
          "type": {
            "option": "bool"
          }
        },
        {
          "name": "feePenaltyOpt",
          "type": {
            "option": "f32"
          }
        },
        {
          "name": "settleFeeFlatOpt",
          "type": {
            "option": "f32"
          }
        },
        {
          "name": "settleFeeAmountThresholdOpt",
          "type": {
            "option": "f32"
          }
        },
        {
          "name": "settleFeeFractionLowHealthOpt",
          "type": {
            "option": "f32"
          }
        },
        {
          "name": "stablePriceDelayIntervalSecondsOpt",
          "type": {
            "option": "u32"
          }
        },
        {
          "name": "stablePriceDelayGrowthLimitOpt",
          "type": {
            "option": "f32"
          }
        },
        {
          "name": "stablePriceGrowthLimitOpt",
          "type": {
            "option": "f32"
          }
        },
        {
          "name": "settlePnlLimitFactorOpt",
          "type": {
            "option": "f32"
          }
        },
        {
          "name": "settlePnlLimitWindowSizeTs",
          "type": {
            "option": "u64"
          }
        },
        {
          "name": "reduceOnlyOpt",
          "type": {
            "option": "bool"
          }
        },
        {
          "name": "resetStablePrice",
          "type": "bool"
        },
        {
          "name": "positivePnlLiquidationFee",
          "type": {
            "option": "f32"
          }
        }
      ]
    },
    {
      "name": "perpCloseMarket",
      "accounts": [
        {
          "name": "group",
          "isMut": false,
          "isSigner": false
        },
        {
          "name": "admin",
          "isMut": false,
          "isSigner": true
        },
        {
          "name": "perpMarket",
          "isMut": true,
          "isSigner": false
        },
        {
          "name": "bids",
          "isMut": true,
          "isSigner": false
        },
        {
          "name": "asks",
          "isMut": true,
          "isSigner": false
        },
        {
          "name": "eventQueue",
          "isMut": true,
          "isSigner": false
        },
        {
          "name": "solDestination",
          "isMut": true,
          "isSigner": false
        },
        {
          "name": "tokenProgram",
          "isMut": false,
          "isSigner": false
        }
      ],
      "args": []
    },
    {
      "name": "perpDeactivatePosition",
      "accounts": [
        {
          "name": "group",
          "isMut": false,
          "isSigner": false
        },
        {
          "name": "account",
          "isMut": true,
          "isSigner": false
        },
        {
          "name": "owner",
          "isMut": false,
          "isSigner": true
        },
        {
          "name": "perpMarket",
          "isMut": false,
          "isSigner": false
        }
      ],
      "args": []
    },
    {
      "name": "perpZeroOutForMarket",
      "accounts": [
        {
          "name": "group",
          "isMut": false,
          "isSigner": false
        },
        {
          "name": "account",
          "isMut": true,
          "isSigner": false
        },
        {
          "name": "perpMarket",
          "isMut": false,
          "isSigner": false
        },
        {
          "name": "admin",
          "isMut": false,
          "isSigner": true
        }
      ],
      "args": []
    },
    {
      "name": "perpPlaceOrder",
      "accounts": [
        {
          "name": "group",
          "isMut": false,
          "isSigner": false
        },
        {
          "name": "account",
          "isMut": true,
          "isSigner": false
        },
        {
          "name": "owner",
          "isMut": false,
          "isSigner": true
        },
        {
          "name": "perpMarket",
          "isMut": true,
          "isSigner": false
        },
        {
          "name": "bids",
          "isMut": true,
          "isSigner": false
        },
        {
          "name": "asks",
          "isMut": true,
          "isSigner": false
        },
        {
          "name": "eventQueue",
          "isMut": true,
          "isSigner": false
        },
        {
          "name": "oracle",
          "isMut": false,
          "isSigner": false
        }
      ],
      "args": [
        {
          "name": "side",
          "type": {
            "defined": "Side"
          }
        },
        {
          "name": "priceLots",
          "type": "i64"
        },
        {
          "name": "maxBaseLots",
          "type": "i64"
        },
        {
          "name": "maxQuoteLots",
          "type": "i64"
        },
        {
          "name": "clientOrderId",
          "type": "u64"
        },
        {
          "name": "orderType",
          "type": {
            "defined": "PlaceOrderType"
          }
        },
        {
          "name": "reduceOnly",
          "type": "bool"
        },
        {
          "name": "expiryTimestamp",
          "type": "u64"
        },
        {
          "name": "limit",
          "type": "u8"
        }
      ],
      "returns": {
        "option": "u128"
      }
    },
    {
      "name": "perpPlaceOrderPegged",
      "accounts": [
        {
          "name": "group",
          "isMut": false,
          "isSigner": false
        },
        {
          "name": "account",
          "isMut": true,
          "isSigner": false
        },
        {
          "name": "owner",
          "isMut": false,
          "isSigner": true
        },
        {
          "name": "perpMarket",
          "isMut": true,
          "isSigner": false
        },
        {
          "name": "bids",
          "isMut": true,
          "isSigner": false
        },
        {
          "name": "asks",
          "isMut": true,
          "isSigner": false
        },
        {
          "name": "eventQueue",
          "isMut": true,
          "isSigner": false
        },
        {
          "name": "oracle",
          "isMut": false,
          "isSigner": false
        }
      ],
      "args": [
        {
          "name": "side",
          "type": {
            "defined": "Side"
          }
        },
        {
          "name": "priceOffsetLots",
          "type": "i64"
        },
        {
          "name": "pegLimit",
          "type": "i64"
        },
        {
          "name": "maxBaseLots",
          "type": "i64"
        },
        {
          "name": "maxQuoteLots",
          "type": "i64"
        },
        {
          "name": "clientOrderId",
          "type": "u64"
        },
        {
          "name": "orderType",
          "type": {
            "defined": "PlaceOrderType"
          }
        },
        {
          "name": "reduceOnly",
          "type": "bool"
        },
        {
          "name": "expiryTimestamp",
          "type": "u64"
        },
        {
          "name": "limit",
          "type": "u8"
        },
        {
          "name": "maxOracleStalenessSlots",
          "type": "i32"
        }
      ],
      "returns": {
        "option": "u128"
      }
    },
    {
      "name": "perpCancelOrder",
      "accounts": [
        {
          "name": "group",
          "isMut": false,
          "isSigner": false
        },
        {
          "name": "account",
          "isMut": true,
          "isSigner": false
        },
        {
          "name": "owner",
          "isMut": false,
          "isSigner": true
        },
        {
          "name": "perpMarket",
          "isMut": true,
          "isSigner": false
        },
        {
          "name": "bids",
          "isMut": true,
          "isSigner": false
        },
        {
          "name": "asks",
          "isMut": true,
          "isSigner": false
        }
      ],
      "args": [
        {
          "name": "orderId",
          "type": "u128"
        }
      ]
    },
    {
      "name": "perpCancelOrderByClientOrderId",
      "accounts": [
        {
          "name": "group",
          "isMut": false,
          "isSigner": false
        },
        {
          "name": "account",
          "isMut": true,
          "isSigner": false
        },
        {
          "name": "owner",
          "isMut": false,
          "isSigner": true
        },
        {
          "name": "perpMarket",
          "isMut": true,
          "isSigner": false
        },
        {
          "name": "bids",
          "isMut": true,
          "isSigner": false
        },
        {
          "name": "asks",
          "isMut": true,
          "isSigner": false
        }
      ],
      "args": [
        {
          "name": "clientOrderId",
          "type": "u64"
        }
      ]
    },
    {
      "name": "perpCancelAllOrders",
      "accounts": [
        {
          "name": "group",
          "isMut": false,
          "isSigner": false
        },
        {
          "name": "account",
          "isMut": true,
          "isSigner": false
        },
        {
          "name": "owner",
          "isMut": false,
          "isSigner": true
        },
        {
          "name": "perpMarket",
          "isMut": true,
          "isSigner": false
        },
        {
          "name": "bids",
          "isMut": true,
          "isSigner": false
        },
        {
          "name": "asks",
          "isMut": true,
          "isSigner": false
        }
      ],
      "args": [
        {
          "name": "limit",
          "type": "u8"
        }
      ]
    },
    {
      "name": "perpCancelAllOrdersBySide",
      "accounts": [
        {
          "name": "group",
          "isMut": false,
          "isSigner": false
        },
        {
          "name": "account",
          "isMut": true,
          "isSigner": false
        },
        {
          "name": "owner",
          "isMut": false,
          "isSigner": true
        },
        {
          "name": "perpMarket",
          "isMut": true,
          "isSigner": false
        },
        {
          "name": "bids",
          "isMut": true,
          "isSigner": false
        },
        {
          "name": "asks",
          "isMut": true,
          "isSigner": false
        }
      ],
      "args": [
        {
          "name": "sideOption",
          "type": {
            "option": {
              "defined": "Side"
            }
          }
        },
        {
          "name": "limit",
          "type": "u8"
        }
      ]
    },
    {
      "name": "perpConsumeEvents",
      "accounts": [
        {
          "name": "group",
          "isMut": false,
          "isSigner": false
        },
        {
          "name": "perpMarket",
          "isMut": true,
          "isSigner": false
        },
        {
          "name": "eventQueue",
          "isMut": true,
          "isSigner": false
        }
      ],
      "args": [
        {
          "name": "limit",
          "type": "u64"
        }
      ]
    },
    {
      "name": "perpUpdateFunding",
      "accounts": [
        {
          "name": "group",
          "isMut": false,
          "isSigner": false
        },
        {
          "name": "perpMarket",
          "isMut": true,
          "isSigner": false
        },
        {
          "name": "bids",
          "isMut": true,
          "isSigner": false
        },
        {
          "name": "asks",
          "isMut": true,
          "isSigner": false
        },
        {
          "name": "oracle",
          "isMut": false,
          "isSigner": false
        }
      ],
      "args": []
    },
    {
      "name": "perpSettlePnl",
      "accounts": [
        {
          "name": "group",
          "isMut": false,
          "isSigner": false
        },
        {
          "name": "settler",
          "isMut": true,
          "isSigner": false
        },
        {
          "name": "settlerOwner",
          "isMut": false,
          "isSigner": true
        },
        {
          "name": "perpMarket",
          "isMut": false,
          "isSigner": false
        },
        {
          "name": "accountA",
          "isMut": true,
          "isSigner": false
        },
        {
          "name": "accountB",
          "isMut": true,
          "isSigner": false
        },
        {
          "name": "oracle",
          "isMut": false,
          "isSigner": false
        },
        {
          "name": "settleBank",
          "isMut": true,
          "isSigner": false
        },
        {
          "name": "settleOracle",
          "isMut": false,
          "isSigner": false
        }
      ],
      "args": []
    },
    {
      "name": "perpSettleFees",
      "accounts": [
        {
          "name": "group",
          "isMut": false,
          "isSigner": false
        },
        {
          "name": "perpMarket",
          "isMut": true,
          "isSigner": false
        },
        {
          "name": "account",
          "isMut": true,
          "isSigner": false
        },
        {
          "name": "oracle",
          "isMut": false,
          "isSigner": false
        },
        {
          "name": "settleBank",
          "isMut": true,
          "isSigner": false
        },
        {
          "name": "settleOracle",
          "isMut": false,
          "isSigner": false
        }
      ],
      "args": [
        {
          "name": "maxSettleAmount",
          "type": "u64"
        }
      ]
    },
    {
      "name": "perpLiqBaseOrPositivePnl",
      "accounts": [
        {
          "name": "group",
          "isMut": false,
          "isSigner": false
        },
        {
          "name": "perpMarket",
          "isMut": true,
          "isSigner": false
        },
        {
          "name": "oracle",
          "isMut": false,
          "isSigner": false
        },
        {
          "name": "liqor",
          "isMut": true,
          "isSigner": false
        },
        {
          "name": "liqorOwner",
          "isMut": false,
          "isSigner": true
        },
        {
          "name": "liqee",
          "isMut": true,
          "isSigner": false
        },
        {
          "name": "settleBank",
          "isMut": true,
          "isSigner": false
        },
        {
          "name": "settleVault",
          "isMut": true,
          "isSigner": false
        },
        {
          "name": "settleOracle",
          "isMut": false,
          "isSigner": false
        }
      ],
      "args": [
        {
          "name": "maxBaseTransfer",
          "type": "i64"
        },
        {
          "name": "maxQuoteTransfer",
          "type": "u64"
        }
      ]
    },
    {
      "name": "perpLiqForceCancelOrders",
      "accounts": [
        {
          "name": "group",
          "isMut": false,
          "isSigner": false
        },
        {
          "name": "account",
          "isMut": true,
          "isSigner": false
        },
        {
          "name": "perpMarket",
          "isMut": true,
          "isSigner": false
        },
        {
          "name": "bids",
          "isMut": true,
          "isSigner": false
        },
        {
          "name": "asks",
          "isMut": true,
          "isSigner": false
        }
      ],
      "args": [
        {
          "name": "limit",
          "type": "u8"
        }
      ]
    },
    {
      "name": "perpLiqNegativePnlOrBankruptcy",
      "accounts": [
        {
          "name": "group",
          "isMut": false,
          "isSigner": false
        },
        {
          "name": "liqor",
          "isMut": true,
          "isSigner": false
        },
        {
          "name": "liqorOwner",
          "isMut": false,
          "isSigner": true
        },
        {
          "name": "liqee",
          "isMut": true,
          "isSigner": false
        },
        {
          "name": "perpMarket",
          "isMut": true,
          "isSigner": false
        },
        {
          "name": "oracle",
          "isMut": false,
          "isSigner": false
        },
        {
          "name": "settleBank",
          "isMut": true,
          "isSigner": false
        },
        {
          "name": "settleVault",
          "isMut": true,
          "isSigner": false
        },
        {
          "name": "settleOracle",
          "isMut": false,
          "isSigner": false
        },
        {
          "name": "insuranceVault",
          "isMut": true,
          "isSigner": false
        },
        {
          "name": "tokenProgram",
          "isMut": false,
          "isSigner": false
        }
      ],
      "args": [
        {
          "name": "maxLiabTransfer",
          "type": "u64"
        }
      ]
    },
    {
      "name": "altSet",
      "accounts": [
        {
          "name": "group",
          "isMut": true,
          "isSigner": false
        },
        {
          "name": "admin",
          "isMut": false,
          "isSigner": true
        },
        {
          "name": "addressLookupTable",
          "isMut": true,
          "isSigner": false
        }
      ],
      "args": [
        {
          "name": "index",
          "type": "u8"
        }
      ]
    },
    {
      "name": "altExtend",
      "accounts": [
        {
          "name": "group",
          "isMut": false,
          "isSigner": false
        },
        {
          "name": "admin",
          "isMut": false,
          "isSigner": true
        },
        {
          "name": "payer",
          "isMut": false,
          "isSigner": true
        },
        {
          "name": "addressLookupTable",
          "isMut": true,
          "isSigner": false
        }
      ],
      "args": [
        {
          "name": "index",
          "type": "u8"
        },
        {
          "name": "newAddresses",
          "type": {
            "vec": "publicKey"
          }
        }
      ]
    },
    {
      "name": "computeAccountData",
      "accounts": [
        {
          "name": "group",
          "isMut": false,
          "isSigner": false
        },
        {
          "name": "account",
          "isMut": false,
          "isSigner": false
        }
      ],
      "args": []
    },
    {
      "name": "benchmark",
      "docs": [
        "",
        "benchmark",
        ""
      ],
      "accounts": [],
      "args": []
    }
  ],
  "accounts": [
    {
      "name": "bank",
      "type": {
        "kind": "struct",
        "fields": [
          {
            "name": "group",
            "type": "publicKey"
          },
          {
            "name": "name",
            "type": {
              "array": [
                "u8",
                16
              ]
            }
          },
          {
            "name": "mint",
            "type": "publicKey"
          },
          {
            "name": "vault",
            "type": "publicKey"
          },
          {
            "name": "oracle",
            "type": "publicKey"
          },
          {
            "name": "oracleConfig",
            "type": {
              "defined": "OracleConfig"
            }
          },
          {
            "name": "stablePriceModel",
            "type": {
              "defined": "StablePriceModel"
            }
          },
          {
            "name": "depositIndex",
            "docs": [
              "the index used to scale the value of an IndexedPosition",
              "TODO: should always be >= 0, add checks?"
            ],
            "type": {
              "defined": "I80F48"
            }
          },
          {
            "name": "borrowIndex",
            "type": {
              "defined": "I80F48"
            }
          },
          {
            "name": "indexedDeposits",
            "docs": [
              "deposits/borrows for this bank",
              "",
              "Note that these may become negative. It's perfectly fine for users to borrow one one bank",
              "(increasing indexed_borrows there) and paying back on another (possibly decreasing indexed_borrows",
              "below zero).",
              "",
              "The vault amount is not deducable from these values.",
              "",
              "These become meaningful when summed over all banks (like in update_index_and_rate)."
            ],
            "type": {
              "defined": "I80F48"
            }
          },
          {
            "name": "indexedBorrows",
            "type": {
              "defined": "I80F48"
            }
          },
          {
            "name": "indexLastUpdated",
            "type": "u64"
          },
          {
            "name": "bankRateLastUpdated",
            "type": "u64"
          },
          {
            "name": "avgUtilization",
            "type": {
              "defined": "I80F48"
            }
          },
          {
            "name": "adjustmentFactor",
            "type": {
              "defined": "I80F48"
            }
          },
          {
            "name": "util0",
            "type": {
              "defined": "I80F48"
            }
          },
          {
            "name": "rate0",
            "type": {
              "defined": "I80F48"
            }
          },
          {
            "name": "util1",
            "type": {
              "defined": "I80F48"
            }
          },
          {
            "name": "rate1",
            "type": {
              "defined": "I80F48"
            }
          },
          {
            "name": "maxRate",
            "type": {
              "defined": "I80F48"
            }
          },
          {
            "name": "collectedFeesNative",
            "type": {
              "defined": "I80F48"
            }
          },
          {
            "name": "loanOriginationFeeRate",
            "type": {
              "defined": "I80F48"
            }
          },
          {
            "name": "loanFeeRate",
            "type": {
              "defined": "I80F48"
            }
          },
          {
            "name": "maintAssetWeight",
            "type": {
              "defined": "I80F48"
            }
          },
          {
            "name": "initAssetWeight",
            "type": {
              "defined": "I80F48"
            }
          },
          {
            "name": "maintLiabWeight",
            "type": {
              "defined": "I80F48"
            }
          },
          {
            "name": "initLiabWeight",
            "type": {
              "defined": "I80F48"
            }
          },
          {
            "name": "liquidationFee",
            "type": {
              "defined": "I80F48"
            }
          },
          {
            "name": "dust",
            "type": {
              "defined": "I80F48"
            }
          },
          {
            "name": "flashLoanTokenAccountInitial",
            "type": "u64"
          },
          {
            "name": "flashLoanApprovedAmount",
            "type": "u64"
          },
          {
            "name": "tokenIndex",
            "type": "u16"
          },
          {
            "name": "bump",
            "type": "u8"
          },
          {
            "name": "mintDecimals",
            "type": "u8"
          },
          {
            "name": "bankNum",
            "type": "u32"
          },
          {
            "name": "minVaultToDepositsRatio",
            "docs": [
              "Min fraction of deposits that must remain in the vault when borrowing."
            ],
            "type": "f64"
          },
          {
            "name": "netBorrowLimitWindowSizeTs",
            "docs": [
              "Size in seconds of a net borrows window"
            ],
            "type": "u64"
          },
          {
            "name": "lastNetBorrowsWindowStartTs",
            "docs": [
              "Timestamp at which the last net borrows window started"
            ],
            "type": "u64"
          },
          {
            "name": "netBorrowLimitPerWindowQuote",
            "docs": [
              "Net borrow limit per window in quote native; set to -1 to disable."
            ],
            "type": "i64"
          },
          {
            "name": "netBorrowsInWindow",
            "docs": [
              "Sum of all deposits and borrows in the last window, in native units."
            ],
            "type": "i64"
          },
          {
            "name": "borrowWeightScaleStartQuote",
            "docs": [
              "Soft borrow limit in native quote",
              "",
              "Once the borrows on the bank exceed this quote value, init_liab_weight is scaled up.",
              "Set to f64::MAX to disable.",
              "",
              "See scaled_init_liab_weight()."
            ],
            "type": "f64"
          },
          {
            "name": "depositWeightScaleStartQuote",
            "docs": [
              "Limit for collateral of deposits in native quote",
              "",
              "Once the deposits in the bank exceed this quote value, init_asset_weight is scaled",
              "down to keep the total collateral value constant.",
              "Set to f64::MAX to disable.",
              "",
              "See scaled_init_asset_weight()."
            ],
            "type": "f64"
          },
          {
            "name": "reduceOnly",
            "type": "u8"
          },
          {
            "name": "reserved",
            "type": {
              "array": [
                "u8",
                2119
              ]
            }
          }
        ]
      }
    },
    {
      "name": "group",
      "type": {
        "kind": "struct",
        "fields": [
          {
            "name": "creator",
            "type": "publicKey"
          },
          {
            "name": "groupNum",
            "type": "u32"
          },
          {
            "name": "admin",
            "type": "publicKey"
          },
          {
            "name": "fastListingAdmin",
            "type": "publicKey"
          },
          {
            "name": "padding",
            "type": {
              "array": [
                "u8",
                4
              ]
            }
          },
          {
            "name": "insuranceVault",
            "type": "publicKey"
          },
          {
            "name": "insuranceMint",
            "type": "publicKey"
          },
          {
            "name": "bump",
            "type": "u8"
          },
          {
            "name": "testing",
            "type": "u8"
          },
          {
            "name": "version",
            "type": "u8"
          },
          {
            "name": "padding2",
            "type": {
              "array": [
                "u8",
                5
              ]
            }
          },
          {
            "name": "addressLookupTables",
            "type": {
              "array": [
                "publicKey",
                20
              ]
            }
          },
          {
            "name": "securityAdmin",
            "type": "publicKey"
          },
          {
            "name": "depositLimitQuote",
            "type": "u64"
          },
          {
            "name": "ixGate",
            "type": "u128"
          },
          {
            "name": "reserved",
            "type": {
              "array": [
                "u8",
                1864
              ]
            }
          }
        ]
      }
    },
    {
      "name": "mangoAccount",
      "type": {
        "kind": "struct",
        "fields": [
          {
            "name": "group",
            "type": "publicKey"
          },
          {
            "name": "owner",
            "type": "publicKey"
          },
          {
            "name": "name",
            "type": {
              "array": [
                "u8",
                32
              ]
            }
          },
          {
            "name": "delegate",
            "type": "publicKey"
          },
          {
            "name": "accountNum",
            "type": "u32"
          },
          {
            "name": "beingLiquidated",
            "docs": [
              "Tracks that this account should be liquidated until init_health >= 0.",
              "",
              "Normally accounts can not be liquidated while maint_health >= 0. But when an account",
              "reaches maint_health < 0, liquidators will call a liquidation instruction and thereby",
              "set this flag. Now the account may be liquidated until init_health >= 0.",
              "",
              "Many actions should be disabled while the account is being liquidated, even if",
              "its maint health has recovered to positive. Creating new open orders would, for example,",
              "confuse liquidators."
            ],
            "type": "u8"
          },
          {
            "name": "inHealthRegion",
            "docs": [
              "The account is currently inside a health region marked by HealthRegionBegin...HealthRegionEnd.",
              "",
              "Must never be set after a transaction ends."
            ],
            "type": "u8"
          },
          {
            "name": "bump",
            "type": "u8"
          },
          {
            "name": "padding",
            "type": {
              "array": [
                "u8",
                1
              ]
            }
          },
          {
            "name": "netDeposits",
            "type": "i64"
          },
          {
            "name": "perpSpotTransfers",
            "type": "i64"
          },
          {
            "name": "healthRegionBeginInitHealth",
            "docs": [
              "Init health as calculated during HealthReginBegin, rounded up."
            ],
            "type": "i64"
          },
          {
            "name": "frozenUntil",
            "type": "u64"
          },
          {
            "name": "reserved",
            "type": {
              "array": [
                "u8",
                232
              ]
            }
          },
          {
            "name": "headerVersion",
            "type": "u8"
          },
          {
            "name": "padding3",
            "type": {
              "array": [
                "u8",
                7
              ]
            }
          },
          {
            "name": "padding4",
            "type": "u32"
          },
          {
            "name": "tokens",
            "type": {
              "vec": {
                "defined": "TokenPosition"
              }
            }
          },
          {
            "name": "padding5",
            "type": "u32"
          },
          {
            "name": "serum3",
            "type": {
              "vec": {
                "defined": "Serum3Orders"
              }
            }
          },
          {
            "name": "padding6",
            "type": "u32"
          },
          {
            "name": "perps",
            "type": {
              "vec": {
                "defined": "PerpPosition"
              }
            }
          },
          {
            "name": "padding7",
            "type": "u32"
          },
          {
            "name": "perpOpenOrders",
            "type": {
              "vec": {
                "defined": "PerpOpenOrder"
              }
            }
          }
        ]
      }
    },
    {
      "name": "mintInfo",
      "type": {
        "kind": "struct",
        "fields": [
          {
            "name": "group",
            "type": "publicKey"
          },
          {
            "name": "tokenIndex",
            "type": "u16"
          },
          {
            "name": "groupInsuranceFund",
            "type": "u8"
          },
          {
            "name": "padding1",
            "type": {
              "array": [
                "u8",
                5
              ]
            }
          },
          {
            "name": "mint",
            "type": "publicKey"
          },
          {
            "name": "banks",
            "type": {
              "array": [
                "publicKey",
                6
              ]
            }
          },
          {
            "name": "vaults",
            "type": {
              "array": [
                "publicKey",
                6
              ]
            }
          },
          {
            "name": "oracle",
            "type": "publicKey"
          },
          {
            "name": "registrationTime",
            "type": "u64"
          },
          {
            "name": "reserved",
            "type": {
              "array": [
                "u8",
                2560
              ]
            }
          }
        ]
      }
    },
    {
      "name": "stubOracle",
      "type": {
        "kind": "struct",
        "fields": [
          {
            "name": "group",
            "type": "publicKey"
          },
          {
            "name": "mint",
            "type": "publicKey"
          },
          {
            "name": "price",
            "type": {
              "defined": "I80F48"
            }
          },
          {
            "name": "lastUpdated",
            "type": "i64"
          },
          {
            "name": "reserved",
            "type": {
              "array": [
                "u8",
                128
              ]
            }
          }
        ]
      }
    },
    {
      "name": "bookSide",
      "type": {
        "kind": "struct",
        "fields": [
          {
            "name": "roots",
            "type": {
              "array": [
                {
                  "defined": "OrderTreeRoot"
                },
                2
              ]
            }
          },
          {
            "name": "reservedRoots",
            "type": {
              "array": [
                {
                  "defined": "OrderTreeRoot"
                },
                4
              ]
            }
          },
          {
            "name": "reserved",
            "type": {
              "array": [
                "u8",
                256
              ]
            }
          },
          {
            "name": "nodes",
            "type": {
              "defined": "OrderTreeNodes"
            }
          }
        ]
      }
    },
    {
      "name": "eventQueue",
      "type": {
        "kind": "struct",
        "fields": [
          {
            "name": "header",
            "type": {
              "defined": "EventQueueHeader"
            }
          },
          {
            "name": "buf",
            "type": {
              "array": [
                {
                  "defined": "AnyEvent"
                },
                488
              ]
            }
          },
          {
            "name": "reserved",
            "type": {
              "array": [
                "u8",
                64
              ]
            }
          }
        ]
      }
    },
    {
      "name": "perpMarket",
      "type": {
        "kind": "struct",
        "fields": [
          {
            "name": "group",
            "type": "publicKey"
          },
          {
            "name": "settleTokenIndex",
            "docs": [
              "Token index that settlements happen in.",
              "",
              "Currently required to be 0, USDC. In the future settlement",
              "may be allowed to happen in other tokens."
            ],
            "type": "u16"
          },
          {
            "name": "perpMarketIndex",
            "docs": [
              "Index of this perp market. Other data, like the MangoAccount's PerpPosition",
              "reference this market via this index. Unique for this group's perp markets."
            ],
            "type": "u16"
          },
          {
            "name": "blocked1",
            "docs": [
              "Field used to contain the trusted_market flag and is now unused."
            ],
            "type": "u8"
          },
          {
            "name": "groupInsuranceFund",
            "docs": [
              "Is this market covered by the group insurance fund?"
            ],
            "type": "u8"
          },
          {
            "name": "bump",
            "docs": [
              "PDA bump"
            ],
            "type": "u8"
          },
          {
            "name": "baseDecimals",
            "docs": [
              "Number of decimals used for the base token.",
              "",
              "Used to convert the oracle's price into a native/native price."
            ],
            "type": "u8"
          },
          {
            "name": "name",
            "docs": [
              "Name. Trailing zero bytes are ignored."
            ],
            "type": {
              "array": [
                "u8",
                16
              ]
            }
          },
          {
            "name": "bids",
            "docs": [
              "Address of the BookSide account for bids"
            ],
            "type": "publicKey"
          },
          {
            "name": "asks",
            "docs": [
              "Address of the BookSide account for asks"
            ],
            "type": "publicKey"
          },
          {
            "name": "eventQueue",
            "docs": [
              "Address of the EventQueue account"
            ],
            "type": "publicKey"
          },
          {
            "name": "oracle",
            "docs": [
              "Oracle account address"
            ],
            "type": "publicKey"
          },
          {
            "name": "oracleConfig",
            "docs": [
              "Oracle configuration"
            ],
            "type": {
              "defined": "OracleConfig"
            }
          },
          {
            "name": "stablePriceModel",
            "docs": [
              "Maintains a stable price based on the oracle price that is less volatile."
            ],
            "type": {
              "defined": "StablePriceModel"
            }
          },
          {
            "name": "quoteLotSize",
            "docs": [
              "Number of quote native in a quote lot. Must be a power of 10.",
              "",
              "Primarily useful for increasing the tick size on the market: A lot price",
              "of 1 becomes a native price of quote_lot_size/base_lot_size becomes a",
              "ui price of quote_lot_size*base_decimals/base_lot_size/quote_decimals."
            ],
            "type": "i64"
          },
          {
            "name": "baseLotSize",
            "docs": [
              "Number of base native in a base lot. Must be a power of 10.",
              "",
              "Example: If base decimals for the underlying asset is 6, base lot size",
              "is 100 and and base position lots is 10_000 then base position native is",
              "1_000_000 and base position ui is 1."
            ],
            "type": "i64"
          },
          {
            "name": "maintBaseAssetWeight",
            "docs": [
              "These weights apply to the base position. The quote position has",
              "no explicit weight (but may be covered by the overall pnl asset weight)."
            ],
            "type": {
              "defined": "I80F48"
            }
          },
          {
            "name": "initBaseAssetWeight",
            "type": {
              "defined": "I80F48"
            }
          },
          {
            "name": "maintBaseLiabWeight",
            "type": {
              "defined": "I80F48"
            }
          },
          {
            "name": "initBaseLiabWeight",
            "type": {
              "defined": "I80F48"
            }
          },
          {
            "name": "openInterest",
            "docs": [
              "Number of base lot pairs currently active in the market. Always >= 0."
            ],
            "type": "i64"
          },
          {
            "name": "seqNum",
            "docs": [
              "Total number of orders seen"
            ],
            "type": "u64"
          },
          {
            "name": "registrationTime",
            "docs": [
              "Timestamp in seconds that the market was registered at."
            ],
            "type": "u64"
          },
          {
            "name": "minFunding",
            "docs": [
              "Minimal funding rate per day, must be <= 0."
            ],
            "type": {
              "defined": "I80F48"
            }
          },
          {
            "name": "maxFunding",
            "docs": [
              "Maximal funding rate per day, must be >= 0."
            ],
            "type": {
              "defined": "I80F48"
            }
          },
          {
            "name": "impactQuantity",
            "docs": [
              "For funding, get the impact price this many base lots deep into the book."
            ],
            "type": "i64"
          },
          {
            "name": "longFunding",
            "docs": [
              "Current long funding value. Increasing it means that every long base lot",
              "needs to pay that amount in funding.",
              "",
              "PerpPosition uses and tracks it settle funding. Updated by the perp",
              "keeper instruction."
            ],
            "type": {
              "defined": "I80F48"
            }
          },
          {
            "name": "shortFunding",
            "docs": [
              "See long_funding."
            ],
            "type": {
              "defined": "I80F48"
            }
          },
          {
            "name": "fundingLastUpdated",
            "docs": [
              "timestamp that funding was last updated in"
            ],
            "type": "u64"
          },
          {
            "name": "baseLiquidationFee",
            "docs": [
              "Fees",
              "Fee for base position liquidation"
            ],
            "type": {
              "defined": "I80F48"
            }
          },
          {
            "name": "makerFee",
            "docs": [
              "Fee when matching maker orders. May be negative."
            ],
            "type": {
              "defined": "I80F48"
            }
          },
          {
            "name": "takerFee",
            "docs": [
              "Fee for taker orders, may not be negative."
            ],
            "type": {
              "defined": "I80F48"
            }
          },
          {
            "name": "feesAccrued",
            "docs": [
              "Fees accrued in native quote currency"
            ],
            "type": {
              "defined": "I80F48"
            }
          },
          {
            "name": "feesSettled",
            "docs": [
              "Fees settled in native quote currency"
            ],
            "type": {
              "defined": "I80F48"
            }
          },
          {
            "name": "feePenalty",
            "docs": [
              "Fee (in quote native) to charge for ioc orders"
            ],
            "type": "f32"
          },
          {
            "name": "settleFeeFlat",
            "docs": [
              "In native units of settlement token, given to each settle call above the",
              "settle_fee_amount_threshold."
            ],
            "type": "f32"
          },
          {
            "name": "settleFeeAmountThreshold",
            "docs": [
              "Pnl settlement amount needed to be eligible for fees."
            ],
            "type": "f32"
          },
          {
            "name": "settleFeeFractionLowHealth",
            "docs": [
              "Fraction of pnl to pay out as fee if +pnl account has low health."
            ],
            "type": "f32"
          },
          {
            "name": "settlePnlLimitFactor",
            "docs": [
              "Controls the strictness of the settle limit.",
              "Set to a negative value to disable the limit.",
              "",
              "This factor applies to the settle limit in two ways",
              "- for the unrealized pnl settle limit, the factor is multiplied with the stable perp base value",
              "(i.e. limit_factor * base_native * stable_price)",
              "- when increasing the realized pnl settle limit (stored per PerpPosition), the factor is",
              "multiplied with the stable value of the perp pnl being realized",
              "(i.e. limit_factor * reduced_native * stable_price)",
              "",
              "See also PerpPosition::settle_pnl_limit_realized_trade"
            ],
            "type": "f32"
          },
          {
            "name": "padding3",
            "type": {
              "array": [
                "u8",
                4
              ]
            }
          },
          {
            "name": "settlePnlLimitWindowSizeTs",
            "docs": [
              "Window size in seconds for the perp settlement limit"
            ],
            "type": "u64"
          },
          {
            "name": "reduceOnly",
            "docs": [
              "If true, users may no longer increase their market exposure. Only actions",
              "that reduce their position are still allowed."
            ],
            "type": "u8"
          },
          {
            "name": "padding4",
            "type": {
              "array": [
                "u8",
                7
              ]
            }
          },
          {
            "name": "maintPnlAssetWeight",
            "docs": [
              "Weights for full perp market health, if positive"
            ],
            "type": {
              "defined": "I80F48"
            }
          },
          {
            "name": "initPnlAssetWeight",
            "type": {
              "defined": "I80F48"
            }
          },
          {
            "name": "positivePnlLiquidationFee",
            "type": {
              "defined": "I80F48"
            }
          },
          {
            "name": "reserved",
            "type": {
              "array": [
                "u8",
                1888
              ]
            }
          }
        ]
      }
    },
    {
      "name": "serum3Market",
      "type": {
        "kind": "struct",
        "fields": [
          {
            "name": "group",
            "type": "publicKey"
          },
          {
            "name": "baseTokenIndex",
            "type": "u16"
          },
          {
            "name": "quoteTokenIndex",
            "type": "u16"
          },
          {
            "name": "reduceOnly",
            "type": "u8"
          },
          {
            "name": "padding1",
            "type": {
              "array": [
                "u8",
                3
              ]
            }
          },
          {
            "name": "name",
            "type": {
              "array": [
                "u8",
                16
              ]
            }
          },
          {
            "name": "serumProgram",
            "type": "publicKey"
          },
          {
            "name": "serumMarketExternal",
            "type": "publicKey"
          },
          {
            "name": "marketIndex",
            "type": "u16"
          },
          {
            "name": "bump",
            "type": "u8"
          },
          {
            "name": "padding2",
            "type": {
              "array": [
                "u8",
                5
              ]
            }
          },
          {
            "name": "registrationTime",
            "type": "u64"
          },
          {
            "name": "reserved",
            "type": {
              "array": [
                "u8",
                128
              ]
            }
          }
        ]
      }
    },
    {
      "name": "serum3MarketIndexReservation",
      "type": {
        "kind": "struct",
        "fields": [
          {
            "name": "group",
            "type": "publicKey"
          },
          {
            "name": "marketIndex",
            "type": "u16"
          },
          {
            "name": "reserved",
            "type": {
              "array": [
                "u8",
                38
              ]
            }
          }
        ]
      }
    }
  ],
  "types": [
    {
      "name": "Equity",
      "type": {
        "kind": "struct",
        "fields": [
          {
            "name": "tokens",
            "type": {
              "vec": {
                "defined": "TokenEquity"
              }
            }
          },
          {
            "name": "perps",
            "type": {
              "vec": {
                "defined": "PerpEquity"
              }
            }
          }
        ]
      }
    },
    {
      "name": "TokenEquity",
      "type": {
        "kind": "struct",
        "fields": [
          {
            "name": "tokenIndex",
            "type": "u16"
          },
          {
            "name": "value",
            "type": {
              "defined": "I80F48"
            }
          }
        ]
      }
    },
    {
      "name": "PerpEquity",
      "type": {
        "kind": "struct",
        "fields": [
          {
            "name": "perpMarketIndex",
            "type": "u16"
          },
          {
            "name": "value",
            "type": {
              "defined": "I80F48"
            }
          }
        ]
      }
    },
    {
      "name": "Prices",
      "docs": [
        "Information about prices for a bank or perp market."
      ],
      "type": {
        "kind": "struct",
        "fields": [
          {
            "name": "oracle",
            "docs": [
              "The current oracle price"
            ],
            "type": {
              "defined": "I80F48"
            }
          },
          {
            "name": "stable",
            "docs": [
              "A \"stable\" price, provided by StablePriceModel"
            ],
            "type": {
              "defined": "I80F48"
            }
          }
        ]
      }
    },
    {
      "name": "TokenInfo",
      "type": {
        "kind": "struct",
        "fields": [
          {
            "name": "tokenIndex",
            "type": "u16"
          },
          {
            "name": "maintAssetWeight",
            "type": {
              "defined": "I80F48"
            }
          },
          {
            "name": "initAssetWeight",
            "type": {
              "defined": "I80F48"
            }
          },
          {
            "name": "maintLiabWeight",
            "type": {
              "defined": "I80F48"
            }
          },
          {
            "name": "initLiabWeight",
            "type": {
              "defined": "I80F48"
            }
          },
          {
            "name": "prices",
            "type": {
              "defined": "Prices"
            }
          },
          {
            "name": "balanceNative",
            "type": {
              "defined": "I80F48"
            }
          }
        ]
      }
    },
    {
      "name": "Serum3Info",
      "type": {
        "kind": "struct",
        "fields": [
          {
            "name": "reservedBase",
            "type": {
              "defined": "I80F48"
            }
          },
          {
            "name": "reservedQuote",
            "type": {
              "defined": "I80F48"
            }
          },
          {
            "name": "baseIndex",
            "type": "u64"
          },
          {
            "name": "quoteIndex",
            "type": "u64"
          },
          {
            "name": "marketIndex",
            "type": "u16"
          },
          {
            "name": "hasZeroFunds",
            "docs": [
              "The open orders account has no free or reserved funds"
            ],
            "type": "bool"
          }
        ]
      }
    },
    {
      "name": "PerpInfo",
      "type": {
        "kind": "struct",
        "fields": [
          {
            "name": "perpMarketIndex",
            "type": "u16"
          },
          {
            "name": "maintBaseAssetWeight",
            "type": {
              "defined": "I80F48"
            }
          },
          {
            "name": "initBaseAssetWeight",
            "type": {
              "defined": "I80F48"
            }
          },
          {
            "name": "maintBaseLiabWeight",
            "type": {
              "defined": "I80F48"
            }
          },
          {
            "name": "initBaseLiabWeight",
            "type": {
              "defined": "I80F48"
            }
          },
          {
            "name": "maintPnlAssetWeight",
            "type": {
              "defined": "I80F48"
            }
          },
          {
            "name": "initPnlAssetWeight",
            "type": {
              "defined": "I80F48"
            }
          },
          {
            "name": "baseLotSize",
            "type": "i64"
          },
          {
            "name": "baseLots",
            "type": "i64"
          },
          {
            "name": "bidsBaseLots",
            "type": "i64"
          },
          {
            "name": "asksBaseLots",
            "type": "i64"
          },
          {
            "name": "quote",
            "type": {
              "defined": "I80F48"
            }
          },
          {
            "name": "prices",
            "type": {
              "defined": "Prices"
            }
          },
          {
            "name": "hasOpenOrders",
            "type": "bool"
          },
          {
            "name": "hasOpenFills",
            "type": "bool"
          }
        ]
      }
    },
    {
      "name": "HealthCache",
      "type": {
        "kind": "struct",
        "fields": [
          {
            "name": "tokenInfos",
            "type": {
              "vec": {
                "defined": "TokenInfo"
              }
            }
          },
          {
            "name": "serum3Infos",
            "type": {
              "vec": {
                "defined": "Serum3Info"
              }
            }
          },
          {
            "name": "perpInfos",
            "type": {
              "vec": {
                "defined": "PerpInfo"
              }
            }
          },
          {
            "name": "beingLiquidated",
            "type": "bool"
          }
        ]
      }
    },
    {
      "name": "InterestRateParams",
      "type": {
        "kind": "struct",
        "fields": [
          {
            "name": "util0",
            "type": "f32"
          },
          {
            "name": "rate0",
            "type": "f32"
          },
          {
            "name": "util1",
            "type": "f32"
          },
          {
            "name": "rate1",
            "type": "f32"
          },
          {
            "name": "maxRate",
            "type": "f32"
          },
          {
            "name": "adjustmentFactor",
            "type": "f32"
          }
        ]
      }
    },
    {
      "name": "FlashLoanTokenDetail",
      "type": {
        "kind": "struct",
        "fields": [
          {
            "name": "tokenIndex",
            "type": "u16"
          },
          {
            "name": "changeAmount",
            "type": "i128"
          },
          {
            "name": "loan",
            "type": "i128"
          },
          {
            "name": "loanOriginationFee",
            "type": "i128"
          },
          {
            "name": "depositIndex",
            "type": "i128"
          },
          {
            "name": "borrowIndex",
            "type": "i128"
          },
          {
            "name": "price",
            "type": "i128"
          }
        ]
      }
    },
    {
      "name": "TokenPosition",
      "type": {
        "kind": "struct",
        "fields": [
          {
            "name": "indexedPosition",
            "docs": [
              "The deposit_index (if positive) or borrow_index (if negative) scaled position"
            ],
            "type": {
              "defined": "I80F48"
            }
          },
          {
            "name": "tokenIndex",
            "docs": [
              "index into Group.tokens"
            ],
            "type": "u16"
          },
          {
            "name": "inUseCount",
            "docs": [
              "incremented when a market requires this position to stay alive"
            ],
            "type": "u8"
          },
          {
            "name": "padding",
            "type": {
              "array": [
                "u8",
                5
              ]
            }
          },
          {
            "name": "previousIndex",
            "type": {
              "defined": "I80F48"
            }
          },
          {
            "name": "cumulativeDepositInterest",
            "type": "f64"
          },
          {
            "name": "cumulativeBorrowInterest",
            "type": "f64"
          },
          {
            "name": "reserved",
            "type": {
              "array": [
                "u8",
                128
              ]
            }
          }
        ]
      }
    },
    {
      "name": "Serum3Orders",
      "type": {
        "kind": "struct",
        "fields": [
          {
            "name": "openOrders",
            "type": "publicKey"
          },
          {
            "name": "baseBorrowsWithoutFee",
            "docs": [
              "Tracks the amount of borrows that have flowed into the serum open orders account.",
              "These borrows did not have the loan origination fee applied, and that may happen",
              "later (in serum3_settle_funds) if we can guarantee that the funds were used.",
              "In particular a place-on-book, cancel, settle should not cost fees."
            ],
            "type": "u64"
          },
          {
            "name": "quoteBorrowsWithoutFee",
            "type": "u64"
          },
          {
            "name": "marketIndex",
            "type": "u16"
          },
          {
            "name": "baseTokenIndex",
            "docs": [
              "Store the base/quote token index, so health computations don't need",
              "to get passed the static SerumMarket to find which tokens a market",
              "uses and look up the correct oracles."
            ],
            "type": "u16"
          },
          {
            "name": "quoteTokenIndex",
            "type": "u16"
          },
          {
            "name": "padding",
            "type": {
              "array": [
                "u8",
                2
              ]
            }
          },
          {
            "name": "reserved",
            "type": {
              "array": [
                "u8",
                64
              ]
            }
          }
        ]
      }
    },
    {
      "name": "PerpPosition",
      "type": {
        "kind": "struct",
        "fields": [
          {
            "name": "marketIndex",
            "type": "u16"
          },
          {
            "name": "padding",
            "type": {
              "array": [
                "u8",
                2
              ]
            }
          },
          {
            "name": "settlePnlLimitWindow",
            "docs": [
              "Index of the current settle pnl limit window"
            ],
            "type": "u32"
          },
          {
            "name": "settlePnlLimitSettledInCurrentWindowNative",
            "docs": [
              "Amount of realized trade pnl and unrealized pnl that was already settled this window.",
              "",
              "Will be negative when negative pnl was settled.",
              "",
              "Note that this will be adjusted for bookkeeping reasons when the realized_trade settle",
              "limitchanges and is not useable for actually tracking how much pnl was settled",
              "on balance."
            ],
            "type": "i64"
          },
          {
            "name": "basePositionLots",
            "docs": [
              "Active position size, measured in base lots"
            ],
            "type": "i64"
          },
          {
            "name": "quotePositionNative",
            "docs": [
              "Active position in quote (conversation rate is that of the time the order was settled)",
              "measured in native quote"
            ],
            "type": {
              "defined": "I80F48"
            }
          },
          {
            "name": "quoteRunningNative",
            "docs": [
              "Tracks what the position is to calculate average entry & break even price"
            ],
            "type": "i64"
          },
          {
            "name": "longSettledFunding",
            "docs": [
              "Already settled long funding"
            ],
            "type": {
              "defined": "I80F48"
            }
          },
          {
            "name": "shortSettledFunding",
            "docs": [
              "Already settled short funding"
            ],
            "type": {
              "defined": "I80F48"
            }
          },
          {
            "name": "bidsBaseLots",
            "docs": [
              "Base lots in open bids"
            ],
            "type": "i64"
          },
          {
            "name": "asksBaseLots",
            "docs": [
              "Base lots in open asks"
            ],
            "type": "i64"
          },
          {
            "name": "takerBaseLots",
            "docs": [
              "Amount of base lots on the EventQueue waiting to be processed"
            ],
            "type": "i64"
          },
          {
            "name": "takerQuoteLots",
            "docs": [
              "Amount of quote lots on the EventQueue waiting to be processed"
            ],
            "type": "i64"
          },
          {
            "name": "cumulativeLongFunding",
            "type": "f64"
          },
          {
            "name": "cumulativeShortFunding",
            "type": "f64"
          },
          {
            "name": "makerVolume",
            "type": "u64"
          },
          {
            "name": "takerVolume",
            "type": "u64"
          },
          {
            "name": "perpSpotTransfers",
            "type": "i64"
          },
          {
            "name": "avgEntryPricePerBaseLot",
            "docs": [
              "The native average entry price for the base lots of the current position.",
              "Reset to 0 when the base position reaches or crosses 0."
            ],
            "type": "f64"
          },
          {
            "name": "realizedTradePnlNative",
            "docs": [
              "Amount of pnl that was realized by bringing the base position closer to 0.",
              "",
              "The settlement of this type of pnl is limited by settle_pnl_limit_realized_trade.",
              "Settling pnl reduces this value once other_pnl below is exhausted."
            ],
            "type": {
              "defined": "I80F48"
            }
          },
          {
            "name": "realizedOtherPnlNative",
            "docs": [
              "Amount of pnl realized from fees, funding and liquidation.",
              "",
              "This type of realized pnl is always settleable.",
              "Settling pnl reduces this value first."
            ],
            "type": {
              "defined": "I80F48"
            }
          },
          {
            "name": "settlePnlLimitRealizedTrade",
            "docs": [
              "Settle limit contribution from realized pnl.",
              "",
              "Every time pnl is realized, this is increased by a fraction of the stable",
              "value of the realization. It magnitude decreases when realized pnl drops below its value."
            ],
            "type": "i64"
          },
          {
            "name": "realizedPnlForPositionNative",
            "docs": [
              "Trade pnl, fees, funding that were added over the current position's lifetime.",
              "",
              "Reset when the position changes sign or goes to zero.",
              "Not decreased by settling.",
              "",
              "This is tracked for display purposes: this value plus the difference between entry",
              "price and current price of the base position is the overall pnl."
            ],
            "type": {
              "defined": "I80F48"
            }
          },
          {
            "name": "reserved",
            "type": {
              "array": [
                "u8",
                88
              ]
            }
          }
        ]
      }
    },
    {
      "name": "PerpOpenOrder",
      "type": {
        "kind": "struct",
        "fields": [
          {
            "name": "sideAndTree",
            "type": "u8"
          },
          {
            "name": "padding1",
            "type": {
              "array": [
                "u8",
                1
              ]
            }
          },
          {
            "name": "market",
            "type": "u16"
          },
          {
            "name": "padding2",
            "type": {
              "array": [
                "u8",
                4
              ]
            }
          },
          {
            "name": "clientId",
            "type": "u64"
          },
          {
            "name": "id",
            "type": "u128"
          },
          {
            "name": "reserved",
            "type": {
              "array": [
                "u8",
                64
              ]
            }
          }
        ]
      }
    },
    {
      "name": "MangoAccountFixed",
      "type": {
        "kind": "struct",
        "fields": [
          {
            "name": "group",
            "type": "publicKey"
          },
          {
            "name": "owner",
            "type": "publicKey"
          },
          {
            "name": "name",
            "type": {
              "array": [
                "u8",
                32
              ]
            }
          },
          {
            "name": "delegate",
            "type": "publicKey"
          },
          {
            "name": "accountNum",
            "type": "u32"
          },
          {
            "name": "beingLiquidated",
            "type": "u8"
          },
          {
            "name": "inHealthRegion",
            "type": "u8"
          },
          {
            "name": "bump",
            "type": "u8"
          },
          {
            "name": "padding",
            "type": {
              "array": [
                "u8",
                1
              ]
            }
          },
          {
            "name": "netDeposits",
            "type": "i64"
          },
          {
            "name": "perpSpotTransfers",
            "type": "i64"
          },
          {
            "name": "healthRegionBeginInitHealth",
            "type": "i64"
          },
          {
            "name": "frozenUntil",
            "type": "u64"
          },
          {
            "name": "reserved",
            "type": {
              "array": [
                "u8",
                232
              ]
            }
          }
        ]
      }
    },
    {
      "name": "OracleConfig",
      "type": {
        "kind": "struct",
        "fields": [
          {
            "name": "confFilter",
            "type": {
              "defined": "I80F48"
            }
          },
          {
            "name": "maxStalenessSlots",
            "type": "i64"
          },
          {
            "name": "reserved",
            "type": {
              "array": [
                "u8",
                72
              ]
            }
          }
        ]
      }
    },
    {
      "name": "OracleConfigParams",
      "type": {
        "kind": "struct",
        "fields": [
          {
            "name": "confFilter",
            "type": "f32"
          },
          {
            "name": "maxStalenessSlots",
            "type": {
              "option": "u32"
            }
          }
        ]
      }
    },
    {
      "name": "InnerNode",
      "docs": [
        "InnerNodes and LeafNodes compose the binary tree of orders.",
        "",
        "Each InnerNode has exactly two children, which are either InnerNodes themselves,",
        "or LeafNodes. The children share the top `prefix_len` bits of `key`. The left",
        "child has a 0 in the next bit, and the right a 1."
      ],
      "type": {
        "kind": "struct",
        "fields": [
          {
            "name": "tag",
            "type": "u8"
          },
          {
            "name": "padding",
            "type": {
              "array": [
                "u8",
                3
              ]
            }
          },
          {
            "name": "prefixLen",
            "docs": [
              "number of highest `key` bits that all children share",
              "e.g. if it's 2, the two highest bits of `key` will be the same on all children"
            ],
            "type": "u32"
          },
          {
            "name": "key",
            "docs": [
              "only the top `prefix_len` bits of `key` are relevant"
            ],
            "type": "u128"
          },
          {
            "name": "children",
            "docs": [
              "indexes into `BookSide::nodes`"
            ],
            "type": {
              "array": [
                "u32",
                2
              ]
            }
          },
          {
            "name": "childEarliestExpiry",
            "docs": [
              "The earliest expiry timestamp for the left and right subtrees.",
              "",
              "Needed to be able to find and remove expired orders without having to",
              "iterate through the whole bookside."
            ],
            "type": {
              "array": [
                "u64",
                2
              ]
            }
          },
          {
            "name": "reserved",
            "type": {
              "array": [
                "u8",
                72
              ]
            }
          }
        ]
      }
    },
    {
      "name": "LeafNode",
      "docs": [
        "LeafNodes represent an order in the binary tree"
      ],
      "type": {
        "kind": "struct",
        "fields": [
          {
            "name": "tag",
            "docs": [
              "NodeTag"
            ],
            "type": "u8"
          },
          {
            "name": "ownerSlot",
            "docs": [
              "Index into the owning MangoAccount's PerpOpenOrders"
            ],
            "type": "u8"
          },
          {
            "name": "orderType",
            "docs": [
              "PostOrderType, this was added for TradingView move order"
            ],
            "type": "u8"
          },
          {
            "name": "padding",
            "type": {
              "array": [
                "u8",
                1
              ]
            }
          },
          {
            "name": "timeInForce",
            "docs": [
              "Time in seconds after `timestamp` at which the order expires.",
              "A value of 0 means no expiry."
            ],
            "type": "u16"
          },
          {
            "name": "padding2",
            "type": {
              "array": [
                "u8",
                2
              ]
            }
          },
          {
            "name": "key",
            "docs": [
              "The binary tree key, see new_node_key()"
            ],
            "type": "u128"
          },
          {
            "name": "owner",
            "docs": [
              "Address of the owning MangoAccount"
            ],
            "type": "publicKey"
          },
          {
            "name": "quantity",
            "docs": [
              "Number of base lots to buy or sell, always >=1"
            ],
            "type": "i64"
          },
          {
            "name": "timestamp",
            "docs": [
              "The time the order was placed"
            ],
            "type": "u64"
          },
          {
            "name": "pegLimit",
            "docs": [
              "If the effective price of an oracle pegged order exceeds this limit,",
              "it will be considered invalid and may be removed.",
              "",
              "Only applicable in the oracle_pegged OrderTree"
            ],
            "type": "i64"
          },
          {
            "name": "reserved",
            "type": {
              "array": [
                "u8",
                40
              ]
            }
          }
        ]
      }
    },
    {
      "name": "AnyNode",
      "type": {
        "kind": "struct",
        "fields": [
          {
            "name": "tag",
            "type": "u8"
          },
          {
            "name": "data",
            "type": {
              "array": [
                "u8",
                119
              ]
            }
          }
        ]
      }
    },
    {
      "name": "OrderTreeRoot",
      "type": {
        "kind": "struct",
        "fields": [
          {
            "name": "maybeNode",
            "type": "u32"
          },
          {
            "name": "leafCount",
            "type": "u32"
          }
        ]
      }
    },
    {
      "name": "OrderTreeNodes",
      "docs": [
        "A binary tree on AnyNode::key()",
        "",
        "The key encodes the price in the top 64 bits."
      ],
      "type": {
        "kind": "struct",
        "fields": [
          {
            "name": "orderTreeType",
            "type": "u8"
          },
          {
            "name": "padding",
            "type": {
              "array": [
                "u8",
                3
              ]
            }
          },
          {
            "name": "bumpIndex",
            "type": "u32"
          },
          {
            "name": "freeListLen",
            "type": "u32"
          },
          {
            "name": "freeListHead",
            "type": "u32"
          },
          {
            "name": "reserved",
            "type": {
              "array": [
                "u8",
                512
              ]
            }
          },
          {
            "name": "nodes",
            "type": {
              "array": [
                {
                  "defined": "AnyNode"
                },
                1024
              ]
            }
          }
        ]
      }
    },
    {
      "name": "EventQueueHeader",
      "type": {
        "kind": "struct",
        "fields": [
          {
            "name": "head",
            "type": "u32"
          },
          {
            "name": "count",
            "type": "u32"
          },
          {
            "name": "seqNum",
            "type": "u64"
          }
        ]
      }
    },
    {
      "name": "AnyEvent",
      "type": {
        "kind": "struct",
        "fields": [
          {
            "name": "eventType",
            "type": "u8"
          },
          {
            "name": "padding",
            "type": {
              "array": [
                "u8",
                207
              ]
            }
          }
        ]
      }
    },
    {
      "name": "FillEvent",
      "type": {
        "kind": "struct",
        "fields": [
          {
            "name": "eventType",
            "type": "u8"
          },
          {
            "name": "takerSide",
            "type": "u8"
          },
          {
            "name": "makerOut",
            "type": "u8"
          },
          {
            "name": "makerSlot",
            "type": "u8"
          },
          {
            "name": "padding",
            "type": {
              "array": [
                "u8",
                4
              ]
            }
          },
          {
            "name": "timestamp",
            "type": "u64"
          },
          {
            "name": "seqNum",
            "type": "u64"
          },
          {
            "name": "maker",
            "type": "publicKey"
          },
          {
            "name": "makerOrderId",
            "type": "u128"
          },
          {
            "name": "makerFee",
            "type": {
              "defined": "I80F48"
            }
          },
          {
            "name": "makerTimestamp",
            "type": "u64"
          },
          {
            "name": "taker",
            "type": "publicKey"
          },
          {
            "name": "takerOrderId",
            "type": "u128"
          },
          {
            "name": "takerClientOrderId",
            "type": "u64"
          },
          {
            "name": "takerFee",
            "type": {
              "defined": "I80F48"
            }
          },
          {
            "name": "price",
            "type": "i64"
          },
          {
            "name": "quantity",
            "type": "i64"
          },
          {
            "name": "reserved",
            "type": {
              "array": [
                "u8",
                24
              ]
            }
          }
        ]
      }
    },
    {
      "name": "OutEvent",
      "type": {
        "kind": "struct",
        "fields": [
          {
            "name": "eventType",
            "type": "u8"
          },
          {
            "name": "side",
            "type": "u8"
          },
          {
            "name": "ownerSlot",
            "type": "u8"
          },
          {
            "name": "padding0",
            "type": {
              "array": [
                "u8",
                5
              ]
            }
          },
          {
            "name": "timestamp",
            "type": "u64"
          },
          {
            "name": "seqNum",
            "type": "u64"
          },
          {
            "name": "owner",
            "type": "publicKey"
          },
          {
            "name": "quantity",
            "type": "i64"
          },
          {
            "name": "padding1",
            "type": {
              "array": [
                "u8",
                144
              ]
            }
          }
        ]
      }
    },
    {
      "name": "StablePriceModel",
      "docs": [
        "Maintains a \"stable_price\" based on the oracle price.",
        "",
        "The stable price follows the oracle price, but its relative rate of",
        "change is limited (to `stable_growth_limit`) and futher reduced if",
        "the oracle price is far from the `delay_price`.",
        "",
        "Conceptually the `delay_price` is itself a time delayed",
        "(`24 * delay_interval_seconds`, assume 24h) and relative rate of change limited",
        "function of the oracle price. It is implemented as averaging the oracle",
        "price over every `delay_interval_seconds` (assume 1h) and then applying the",
        "`delay_growth_limit` between intervals."
      ],
      "type": {
        "kind": "struct",
        "fields": [
          {
            "name": "stablePrice",
            "docs": [
              "Current stable price to use in health"
            ],
            "type": "f64"
          },
          {
            "name": "lastUpdateTimestamp",
            "type": "u64"
          },
          {
            "name": "delayPrices",
            "docs": [
              "Stored delay_price for each delay_interval.",
              "If we want the delay_price to be 24h delayed, we would store one for each hour.",
              "This is used in a cyclical way: We use the maximally-delayed value at delay_interval_index",
              "and once enough time passes to move to the next delay interval, that gets overwritten and",
              "we use the next one."
            ],
            "type": {
              "array": [
                "f64",
                24
              ]
            }
          },
          {
            "name": "delayAccumulatorPrice",
            "docs": [
              "The delay price is based on an average over each delay_interval. The contributions",
              "to the average are summed up here."
            ],
            "type": "f64"
          },
          {
            "name": "delayAccumulatorTime",
            "docs": [
              "Accumulating the total time for the above average."
            ],
            "type": "u32"
          },
          {
            "name": "delayIntervalSeconds",
            "docs": [
              "Length of a delay_interval"
            ],
            "type": "u32"
          },
          {
            "name": "delayGrowthLimit",
            "docs": [
              "Maximal relative difference between two delay_price in consecutive intervals."
            ],
            "type": "f32"
          },
          {
            "name": "stableGrowthLimit",
            "docs": [
              "Maximal per-second relative difference of the stable price.",
              "It gets further reduced if stable and delay price disagree."
            ],
            "type": "f32"
          },
          {
            "name": "lastDelayIntervalIndex",
            "docs": [
              "The delay_interval_index that update() was last called on."
            ],
            "type": "u8"
          },
          {
            "name": "padding",
            "type": {
              "array": [
                "u8",
                7
              ]
            }
          },
          {
            "name": "reserved",
            "type": {
              "array": [
                "u8",
                48
              ]
            }
          }
        ]
      }
    },
    {
      "name": "TokenIndex",
      "docs": [
        "Nothing in Rust shall use these types. They only exist so that the Anchor IDL",
        "knows about them and typescript can deserialize it."
      ],
      "type": {
        "kind": "struct",
        "fields": [
          {
            "name": "val",
            "type": "u16"
          }
        ]
      }
    },
    {
      "name": "Serum3MarketIndex",
      "type": {
        "kind": "struct",
        "fields": [
          {
            "name": "val",
            "type": "u16"
          }
        ]
      }
    },
    {
      "name": "PerpMarketIndex",
      "type": {
        "kind": "struct",
        "fields": [
          {
            "name": "val",
            "type": "u16"
          }
        ]
      }
    },
    {
      "name": "I80F48",
      "type": {
        "kind": "struct",
        "fields": [
          {
            "name": "val",
            "type": "i128"
          }
        ]
      }
    },
    {
      "name": "HealthType",
      "docs": [
        "There are two types of health, initial health used for opening new positions and maintenance",
        "health used for liquidations. They are both calculated as a weighted sum of the assets",
        "minus the liabilities but the maint. health uses slightly larger weights for assets and",
        "slightly smaller weights for the liabilities. Zero is used as the bright line for both",
        "i.e. if your init health falls below zero, you cannot open new positions and if your maint. health",
        "falls below zero you will be liquidated."
      ],
      "type": {
        "kind": "enum",
        "variants": [
          {
            "name": "Init"
          },
          {
            "name": "Maint"
          }
        ]
      }
    },
    {
      "name": "FlashLoanType",
      "type": {
        "kind": "enum",
        "variants": [
          {
            "name": "Unknown"
          },
          {
            "name": "Swap"
          }
        ]
      }
    },
    {
      "name": "Serum3SelfTradeBehavior",
      "docs": [
        "Copy paste a bunch of enums so that we could AnchorSerialize & AnchorDeserialize them"
      ],
      "type": {
        "kind": "enum",
        "variants": [
          {
            "name": "DecrementTake"
          },
          {
            "name": "CancelProvide"
          },
          {
            "name": "AbortTransaction"
          }
        ]
      }
    },
    {
      "name": "Serum3OrderType",
      "type": {
        "kind": "enum",
        "variants": [
          {
            "name": "Limit"
          },
          {
            "name": "ImmediateOrCancel"
          },
          {
            "name": "PostOnly"
          }
        ]
      }
    },
    {
      "name": "Serum3Side",
      "type": {
        "kind": "enum",
        "variants": [
          {
            "name": "Bid"
          },
          {
            "name": "Ask"
          }
        ]
      }
    },
    {
      "name": "LoanOriginationFeeInstruction",
      "type": {
        "kind": "enum",
        "variants": [
          {
            "name": "Unknown"
          },
          {
            "name": "LiqTokenBankruptcy"
          },
          {
            "name": "LiqTokenWithToken"
          },
          {
            "name": "Serum3LiqForceCancelOrders"
          },
          {
            "name": "Serum3PlaceOrder"
          },
          {
            "name": "Serum3SettleFunds"
          },
          {
            "name": "TokenWithdraw"
          }
        ]
      }
    },
    {
      "name": "IxGate",
      "docs": [
        "Enum for lookup into ix gate",
        "note:",
        "total ix files 56,",
        "ix files included 48,",
        "ix files not included 8,",
        "- Benchmark,",
        "- ComputeAccountData,",
        "- GroupCreate",
        "- GroupEdit",
        "- IxGateSet,",
        "- PerpZeroOut,",
        "- PerpEditMarket,",
        "- TokenEdit,"
      ],
      "type": {
        "kind": "enum",
        "variants": [
          {
            "name": "AccountClose"
          },
          {
            "name": "AccountCreate"
          },
          {
            "name": "AccountEdit"
          },
          {
            "name": "AccountExpand"
          },
          {
            "name": "AccountToggleFreeze"
          },
          {
            "name": "AltExtend"
          },
          {
            "name": "AltSet"
          },
          {
            "name": "FlashLoan"
          },
          {
            "name": "GroupClose"
          },
          {
            "name": "GroupCreate"
          },
          {
            "name": "HealthRegion"
          },
          {
            "name": "PerpCancelAllOrders"
          },
          {
            "name": "PerpCancelAllOrdersBySide"
          },
          {
            "name": "PerpCancelOrder"
          },
          {
            "name": "PerpCancelOrderByClientOrderId"
          },
          {
            "name": "PerpCloseMarket"
          },
          {
            "name": "PerpConsumeEvents"
          },
          {
            "name": "PerpCreateMarket"
          },
          {
            "name": "PerpDeactivatePosition"
          },
          {
            "name": "PerpLiqBasePosition"
          },
          {
            "name": "PerpLiqForceCancelOrders"
          },
          {
            "name": "PerpLiqQuoteAndBankruptcy"
          },
          {
            "name": "PerpPlaceOrder"
          },
          {
            "name": "PerpSettleFees"
          },
          {
            "name": "PerpSettlePnl"
          },
          {
            "name": "PerpUpdateFunding"
          },
          {
            "name": "Serum3CancelAllOrders"
          },
          {
            "name": "Serum3CancelOrder"
          },
          {
            "name": "Serum3CloseOpenOrders"
          },
          {
            "name": "Serum3CreateOpenOrders"
          },
          {
            "name": "Serum3DeregisterMarket"
          },
          {
            "name": "Serum3EditMarket"
          },
          {
            "name": "Serum3LiqForceCancelOrders"
          },
          {
            "name": "Serum3PlaceOrder"
          },
          {
            "name": "Serum3RegisterMarket"
          },
          {
            "name": "Serum3SettleFunds"
          },
          {
            "name": "StubOracleClose"
          },
          {
            "name": "StubOracleCreate"
          },
          {
            "name": "StubOracleSet"
          },
          {
            "name": "TokenAddBank"
          },
          {
            "name": "TokenDeposit"
          },
          {
            "name": "TokenDeregister"
          },
          {
            "name": "TokenLiqBankruptcy"
          },
          {
            "name": "TokenLiqWithToken"
          },
          {
            "name": "TokenRegister"
          },
          {
            "name": "TokenRegisterTrustless"
          },
          {
            "name": "TokenUpdateIndexAndRate"
          },
          {
            "name": "TokenWithdraw"
          }
        ]
      }
    },
    {
      "name": "OracleType",
      "type": {
        "kind": "enum",
        "variants": [
          {
            "name": "Pyth"
          },
          {
            "name": "Stub"
          },
          {
            "name": "SwitchboardV1"
          },
          {
            "name": "SwitchboardV2"
          }
        ]
      }
    },
    {
      "name": "OrderState",
      "type": {
        "kind": "enum",
        "variants": [
          {
            "name": "Valid"
          },
          {
            "name": "Invalid"
          },
          {
            "name": "Skipped"
          }
        ]
      }
    },
    {
      "name": "BookSideOrderTree",
      "type": {
        "kind": "enum",
        "variants": [
          {
            "name": "Fixed"
          },
          {
            "name": "OraclePegged"
          }
        ]
      }
    },
    {
      "name": "NodeTag",
      "type": {
        "kind": "enum",
        "variants": [
          {
            "name": "Uninitialized"
          },
          {
            "name": "InnerNode"
          },
          {
            "name": "LeafNode"
          },
          {
            "name": "FreeNode"
          },
          {
            "name": "LastFreeNode"
          }
        ]
      }
    },
    {
      "name": "PlaceOrderType",
      "type": {
        "kind": "enum",
        "variants": [
          {
            "name": "Limit"
          },
          {
            "name": "ImmediateOrCancel"
          },
          {
            "name": "PostOnly"
          },
          {
            "name": "Market"
          },
          {
            "name": "PostOnlySlide"
          }
        ]
      }
    },
    {
      "name": "PostOrderType",
      "type": {
        "kind": "enum",
        "variants": [
          {
            "name": "Limit"
          },
          {
            "name": "PostOnly"
          },
          {
            "name": "PostOnlySlide"
          }
        ]
      }
    },
    {
      "name": "Side",
      "type": {
        "kind": "enum",
        "variants": [
          {
            "name": "Bid"
          },
          {
            "name": "Ask"
          }
        ]
      }
    },
    {
      "name": "SideAndOrderTree",
      "docs": [
        "SideAndOrderTree is a storage optimization, so we don't need two bytes for the data"
      ],
      "type": {
        "kind": "enum",
        "variants": [
          {
            "name": "BidFixed"
          },
          {
            "name": "AskFixed"
          },
          {
            "name": "BidOraclePegged"
          },
          {
            "name": "AskOraclePegged"
          }
        ]
      }
    },
    {
      "name": "OrderParams",
      "type": {
        "kind": "enum",
        "variants": [
          {
            "name": "Market"
          },
          {
            "name": "ImmediateOrCancel",
            "fields": [
              {
                "name": "price_lots",
                "type": "i64"
              }
            ]
          },
          {
            "name": "Fixed",
            "fields": [
              {
                "name": "price_lots",
                "type": "i64"
              },
              {
                "name": "order_type",
                "type": {
                  "defined": "PostOrderType"
                }
              }
            ]
          },
          {
            "name": "OraclePegged",
            "fields": [
              {
                "name": "price_offset_lots",
                "type": "i64"
              },
              {
                "name": "order_type",
                "type": {
                  "defined": "PostOrderType"
                }
              },
              {
                "name": "peg_limit",
                "type": "i64"
              },
              {
                "name": "max_oracle_staleness_slots",
                "type": "i32"
              }
            ]
          }
        ]
      }
    },
    {
      "name": "OrderTreeType",
      "type": {
        "kind": "enum",
        "variants": [
          {
            "name": "Bids"
          },
          {
            "name": "Asks"
          }
        ]
      }
    },
    {
      "name": "EventType",
      "type": {
        "kind": "enum",
        "variants": [
          {
            "name": "Fill"
          },
          {
            "name": "Out"
          },
          {
            "name": "Liquidate"
          }
        ]
      }
    }
  ],
  "events": [
    {
      "name": "MangoAccountData",
      "fields": [
        {
          "name": "healthCache",
          "type": {
            "defined": "HealthCache"
          },
          "index": false
        },
        {
          "name": "initHealth",
          "type": {
            "defined": "I80F48"
          },
          "index": false
        },
        {
          "name": "maintHealth",
          "type": {
            "defined": "I80F48"
          },
          "index": false
        },
        {
          "name": "equity",
          "type": {
            "defined": "Equity"
          },
          "index": false
        }
      ]
    },
    {
      "name": "PerpBalanceLog",
      "fields": [
        {
          "name": "mangoGroup",
          "type": "publicKey",
          "index": false
        },
        {
          "name": "mangoAccount",
          "type": "publicKey",
          "index": false
        },
        {
          "name": "marketIndex",
          "type": "u16",
          "index": false
        },
        {
          "name": "basePosition",
          "type": "i64",
          "index": false
        },
        {
          "name": "quotePosition",
          "type": "i128",
          "index": false
        },
        {
          "name": "longSettledFunding",
          "type": "i128",
          "index": false
        },
        {
          "name": "shortSettledFunding",
          "type": "i128",
          "index": false
        },
        {
          "name": "longFunding",
          "type": "i128",
          "index": false
        },
        {
          "name": "shortFunding",
          "type": "i128",
          "index": false
        }
      ]
    },
    {
      "name": "TokenBalanceLog",
      "fields": [
        {
          "name": "mangoGroup",
          "type": "publicKey",
          "index": false
        },
        {
          "name": "mangoAccount",
          "type": "publicKey",
          "index": false
        },
        {
          "name": "tokenIndex",
          "type": "u16",
          "index": false
        },
        {
          "name": "indexedPosition",
          "type": "i128",
          "index": false
        },
        {
          "name": "depositIndex",
          "type": "i128",
          "index": false
        },
        {
          "name": "borrowIndex",
          "type": "i128",
          "index": false
        }
      ]
    },
    {
      "name": "FlashLoanLog",
      "fields": [
        {
          "name": "mangoGroup",
          "type": "publicKey",
          "index": false
        },
        {
          "name": "mangoAccount",
          "type": "publicKey",
          "index": false
        },
        {
          "name": "tokenLoanDetails",
          "type": {
            "vec": {
              "defined": "FlashLoanTokenDetail"
            }
          },
          "index": false
        },
        {
          "name": "flashLoanType",
          "type": {
            "defined": "FlashLoanType"
          },
          "index": false
        }
      ]
    },
    {
      "name": "WithdrawLog",
      "fields": [
        {
          "name": "mangoGroup",
          "type": "publicKey",
          "index": false
        },
        {
          "name": "mangoAccount",
          "type": "publicKey",
          "index": false
        },
        {
          "name": "signer",
          "type": "publicKey",
          "index": false
        },
        {
          "name": "tokenIndex",
          "type": "u16",
          "index": false
        },
        {
          "name": "quantity",
          "type": "u64",
          "index": false
        },
        {
          "name": "price",
          "type": "i128",
          "index": false
        }
      ]
    },
    {
      "name": "DepositLog",
      "fields": [
        {
          "name": "mangoGroup",
          "type": "publicKey",
          "index": false
        },
        {
          "name": "mangoAccount",
          "type": "publicKey",
          "index": false
        },
        {
          "name": "signer",
          "type": "publicKey",
          "index": false
        },
        {
          "name": "tokenIndex",
          "type": "u16",
          "index": false
        },
        {
          "name": "quantity",
          "type": "u64",
          "index": false
        },
        {
          "name": "price",
          "type": "i128",
          "index": false
        }
      ]
    },
    {
      "name": "FillLog",
      "fields": [
        {
          "name": "mangoGroup",
          "type": "publicKey",
          "index": false
        },
        {
          "name": "marketIndex",
          "type": "u16",
          "index": false
        },
        {
          "name": "takerSide",
          "type": "u8",
          "index": false
        },
        {
          "name": "makerSlot",
          "type": "u8",
          "index": false
        },
        {
          "name": "makerOut",
          "type": "bool",
          "index": false
        },
        {
          "name": "timestamp",
          "type": "u64",
          "index": false
        },
        {
          "name": "seqNum",
          "type": "u64",
          "index": false
        },
        {
          "name": "maker",
          "type": "publicKey",
          "index": false
        },
        {
          "name": "makerOrderId",
          "type": "u128",
          "index": false
        },
        {
          "name": "makerFee",
          "type": "i128",
          "index": false
        },
        {
          "name": "makerTimestamp",
          "type": "u64",
          "index": false
        },
        {
          "name": "taker",
          "type": "publicKey",
          "index": false
        },
        {
          "name": "takerOrderId",
          "type": "u128",
          "index": false
        },
        {
          "name": "takerClientOrderId",
          "type": "u64",
          "index": false
        },
        {
          "name": "takerFee",
          "type": "i128",
          "index": false
        },
        {
          "name": "price",
          "type": "i64",
          "index": false
        },
        {
          "name": "quantity",
          "type": "i64",
          "index": false
        }
      ]
    },
    {
      "name": "PerpUpdateFundingLog",
      "fields": [
        {
          "name": "mangoGroup",
          "type": "publicKey",
          "index": false
        },
        {
          "name": "marketIndex",
          "type": "u16",
          "index": false
        },
        {
          "name": "longFunding",
          "type": "i128",
          "index": false
        },
        {
          "name": "shortFunding",
          "type": "i128",
          "index": false
        },
        {
          "name": "price",
          "type": "i128",
          "index": false
        },
        {
          "name": "stablePrice",
          "type": "i128",
          "index": false
        },
        {
          "name": "feesAccrued",
          "type": "i128",
          "index": false
        },
        {
          "name": "openInterest",
          "type": "i64",
          "index": false
        },
        {
          "name": "instantaneousFundingRate",
          "type": "i128",
          "index": false
        }
      ]
    },
    {
      "name": "UpdateIndexLog",
      "fields": [
        {
          "name": "mangoGroup",
          "type": "publicKey",
          "index": false
        },
        {
          "name": "tokenIndex",
          "type": "u16",
          "index": false
        },
        {
          "name": "depositIndex",
          "type": "i128",
          "index": false
        },
        {
          "name": "borrowIndex",
          "type": "i128",
          "index": false
        },
        {
          "name": "avgUtilization",
          "type": "i128",
          "index": false
        },
        {
          "name": "price",
          "type": "i128",
          "index": false
        },
        {
          "name": "stablePrice",
          "type": "i128",
          "index": false
        },
        {
          "name": "collectedFees",
          "type": "i128",
          "index": false
        },
        {
          "name": "loanFeeRate",
          "type": "i128",
          "index": false
        },
        {
          "name": "totalBorrows",
          "type": "i128",
          "index": false
        },
        {
          "name": "totalDeposits",
          "type": "i128",
          "index": false
        },
        {
          "name": "borrowRate",
          "type": "i128",
          "index": false
        },
        {
          "name": "depositRate",
          "type": "i128",
          "index": false
        }
      ]
    },
    {
      "name": "UpdateRateLog",
      "fields": [
        {
          "name": "mangoGroup",
          "type": "publicKey",
          "index": false
        },
        {
          "name": "tokenIndex",
          "type": "u16",
          "index": false
        },
        {
          "name": "rate0",
          "type": "i128",
          "index": false
        },
        {
          "name": "rate1",
          "type": "i128",
          "index": false
        },
        {
          "name": "maxRate",
          "type": "i128",
          "index": false
        }
      ]
    },
    {
      "name": "TokenLiqWithTokenLog",
      "fields": [
        {
          "name": "mangoGroup",
          "type": "publicKey",
          "index": false
        },
        {
          "name": "liqee",
          "type": "publicKey",
          "index": false
        },
        {
          "name": "liqor",
          "type": "publicKey",
          "index": false
        },
        {
          "name": "assetTokenIndex",
          "type": "u16",
          "index": false
        },
        {
          "name": "liabTokenIndex",
          "type": "u16",
          "index": false
        },
        {
          "name": "assetTransfer",
          "type": "i128",
          "index": false
        },
        {
          "name": "liabTransfer",
          "type": "i128",
          "index": false
        },
        {
          "name": "assetPrice",
          "type": "i128",
          "index": false
        },
        {
          "name": "liabPrice",
          "type": "i128",
          "index": false
        },
        {
          "name": "bankruptcy",
          "type": "bool",
          "index": false
        }
      ]
    },
    {
      "name": "Serum3OpenOrdersBalanceLog",
      "fields": [
        {
          "name": "mangoGroup",
          "type": "publicKey",
          "index": false
        },
        {
          "name": "mangoAccount",
          "type": "publicKey",
          "index": false
        },
        {
          "name": "baseTokenIndex",
          "type": "u16",
          "index": false
        },
        {
          "name": "quoteTokenIndex",
          "type": "u16",
          "index": false
        },
        {
          "name": "baseTotal",
          "type": "u64",
          "index": false
        },
        {
          "name": "baseFree",
          "type": "u64",
          "index": false
        },
        {
          "name": "quoteTotal",
          "type": "u64",
          "index": false
        },
        {
          "name": "quoteFree",
          "type": "u64",
          "index": false
        },
        {
          "name": "referrerRebatesAccrued",
          "type": "u64",
          "index": false
        }
      ]
    },
    {
      "name": "WithdrawLoanOriginationFeeLog",
      "fields": [
        {
          "name": "mangoGroup",
          "type": "publicKey",
          "index": false
        },
        {
          "name": "mangoAccount",
          "type": "publicKey",
          "index": false
        },
        {
          "name": "tokenIndex",
          "type": "u16",
          "index": false
        },
        {
          "name": "loanOriginationFee",
          "type": "i128",
          "index": false
        },
        {
          "name": "instruction",
          "type": {
            "defined": "LoanOriginationFeeInstruction"
          },
          "index": false
        }
      ]
    },
    {
      "name": "TokenLiqBankruptcyLog",
      "fields": [
        {
          "name": "mangoGroup",
          "type": "publicKey",
          "index": false
        },
        {
          "name": "liqee",
          "type": "publicKey",
          "index": false
        },
        {
          "name": "liqor",
          "type": "publicKey",
          "index": false
        },
        {
          "name": "liabTokenIndex",
          "type": "u16",
          "index": false
        },
        {
          "name": "initialLiabNative",
          "type": "i128",
          "index": false
        },
        {
          "name": "liabPrice",
          "type": "i128",
          "index": false
        },
        {
          "name": "insuranceTokenIndex",
          "type": "u16",
          "index": false
        },
        {
          "name": "insuranceTransfer",
          "type": "i128",
          "index": false
        },
        {
          "name": "socializedLoss",
          "type": "i128",
          "index": false
        },
        {
          "name": "startingLiabDepositIndex",
          "type": "i128",
          "index": false
        },
        {
          "name": "endingLiabDepositIndex",
          "type": "i128",
          "index": false
        }
      ]
    },
    {
      "name": "DeactivateTokenPositionLog",
      "fields": [
        {
          "name": "mangoGroup",
          "type": "publicKey",
          "index": false
        },
        {
          "name": "mangoAccount",
          "type": "publicKey",
          "index": false
        },
        {
          "name": "tokenIndex",
          "type": "u16",
          "index": false
        },
        {
          "name": "cumulativeDepositInterest",
          "type": "f64",
          "index": false
        },
        {
          "name": "cumulativeBorrowInterest",
          "type": "f64",
          "index": false
        }
      ]
    },
    {
      "name": "DeactivatePerpPositionLog",
      "fields": [
        {
          "name": "mangoGroup",
          "type": "publicKey",
          "index": false
        },
        {
          "name": "mangoAccount",
          "type": "publicKey",
          "index": false
        },
        {
          "name": "marketIndex",
          "type": "u16",
          "index": false
        },
        {
          "name": "cumulativeLongFunding",
          "type": "f64",
          "index": false
        },
        {
          "name": "cumulativeShortFunding",
          "type": "f64",
          "index": false
        },
        {
          "name": "makerVolume",
          "type": "u64",
          "index": false
        },
        {
          "name": "takerVolume",
          "type": "u64",
          "index": false
        },
        {
          "name": "perpSpotTransfers",
          "type": "i64",
          "index": false
        }
      ]
    },
    {
      "name": "TokenMetaDataLog",
      "fields": [
        {
          "name": "mangoGroup",
          "type": "publicKey",
          "index": false
        },
        {
          "name": "mint",
          "type": "publicKey",
          "index": false
        },
        {
          "name": "tokenIndex",
          "type": "u16",
          "index": false
        },
        {
          "name": "mintDecimals",
          "type": "u8",
          "index": false
        },
        {
          "name": "oracle",
          "type": "publicKey",
          "index": false
        },
        {
          "name": "mintInfo",
          "type": "publicKey",
          "index": false
        }
      ]
    },
    {
      "name": "PerpMarketMetaDataLog",
      "fields": [
        {
          "name": "mangoGroup",
          "type": "publicKey",
          "index": false
        },
        {
          "name": "perpMarket",
          "type": "publicKey",
          "index": false
        },
        {
          "name": "perpMarketIndex",
          "type": "u16",
          "index": false
        },
        {
          "name": "baseDecimals",
          "type": "u8",
          "index": false
        },
        {
          "name": "baseLotSize",
          "type": "i64",
          "index": false
        },
        {
          "name": "quoteLotSize",
          "type": "i64",
          "index": false
        },
        {
          "name": "oracle",
          "type": "publicKey",
          "index": false
        }
      ]
    },
    {
      "name": "Serum3RegisterMarketLog",
      "fields": [
        {
          "name": "mangoGroup",
          "type": "publicKey",
          "index": false
        },
        {
          "name": "serumMarket",
          "type": "publicKey",
          "index": false
        },
        {
          "name": "marketIndex",
          "type": "u16",
          "index": false
        },
        {
          "name": "baseTokenIndex",
          "type": "u16",
          "index": false
        },
        {
          "name": "quoteTokenIndex",
          "type": "u16",
          "index": false
        },
        {
          "name": "serumProgram",
          "type": "publicKey",
          "index": false
        },
        {
          "name": "serumProgramExternal",
          "type": "publicKey",
          "index": false
        }
      ]
    },
    {
      "name": "PerpLiqBaseOrPositivePnlLog",
      "fields": [
        {
          "name": "mangoGroup",
          "type": "publicKey",
          "index": false
        },
        {
          "name": "perpMarketIndex",
          "type": "u16",
          "index": false
        },
        {
          "name": "liqor",
          "type": "publicKey",
          "index": false
        },
        {
          "name": "liqee",
          "type": "publicKey",
          "index": false
        },
        {
          "name": "baseTransfer",
          "type": "i64",
          "index": false
        },
        {
          "name": "quoteTransfer",
          "type": "i128",
          "index": false
        },
        {
          "name": "price",
          "type": "i128",
          "index": false
        }
      ]
    },
    {
      "name": "PerpLiqBankruptcyLog",
      "fields": [
        {
          "name": "mangoGroup",
          "type": "publicKey",
          "index": false
        },
        {
          "name": "liqee",
          "type": "publicKey",
          "index": false
        },
        {
          "name": "liqor",
          "type": "publicKey",
          "index": false
        },
        {
          "name": "perpMarketIndex",
          "type": "u16",
          "index": false
        },
        {
          "name": "insuranceTransfer",
          "type": "i128",
          "index": false
        },
        {
          "name": "socializedLoss",
          "type": "i128",
          "index": false
        },
        {
          "name": "startingLongFunding",
          "type": "i128",
          "index": false
        },
        {
          "name": "startingShortFunding",
          "type": "i128",
          "index": false
        },
        {
          "name": "endingLongFunding",
          "type": "i128",
          "index": false
        },
        {
          "name": "endingShortFunding",
          "type": "i128",
          "index": false
        }
      ]
    },
    {
      "name": "PerpLiqNegativePnlOrBankruptcyLog",
      "fields": [
        {
          "name": "mangoGroup",
          "type": "publicKey",
          "index": false
        },
        {
          "name": "liqee",
          "type": "publicKey",
          "index": false
        },
        {
          "name": "liqor",
          "type": "publicKey",
          "index": false
        },
        {
          "name": "perpMarketIndex",
          "type": "u16",
          "index": false
        },
        {
          "name": "settlement",
          "type": "i128",
          "index": false
        }
      ]
    },
    {
      "name": "PerpSettlePnlLog",
      "fields": [
        {
          "name": "mangoGroup",
          "type": "publicKey",
          "index": false
        },
        {
          "name": "mangoAccountA",
          "type": "publicKey",
          "index": false
        },
        {
          "name": "mangoAccountB",
          "type": "publicKey",
          "index": false
        },
        {
          "name": "perpMarketIndex",
          "type": "u16",
          "index": false
        },
        {
          "name": "settlement",
          "type": "i128",
          "index": false
        },
        {
          "name": "settler",
          "type": "publicKey",
          "index": false
        },
        {
          "name": "fee",
          "type": "i128",
          "index": false
        }
      ]
    },
    {
      "name": "PerpSettleFeesLog",
      "fields": [
        {
          "name": "mangoGroup",
          "type": "publicKey",
          "index": false
        },
        {
          "name": "mangoAccount",
          "type": "publicKey",
          "index": false
        },
        {
          "name": "perpMarketIndex",
          "type": "u16",
          "index": false
        },
        {
          "name": "settlement",
          "type": "i128",
          "index": false
        }
      ]
    }
  ],
  "errors": [
    {
      "code": 6000,
      "name": "SomeError",
      "msg": ""
    },
    {
      "code": 6001,
      "name": "NotImplementedError",
      "msg": ""
    },
    {
      "code": 6002,
      "name": "MathError",
      "msg": "checked math error"
    },
    {
      "code": 6003,
      "name": "UnexpectedOracle",
      "msg": ""
    },
    {
      "code": 6004,
      "name": "UnknownOracleType",
      "msg": "oracle type cannot be determined"
    },
    {
      "code": 6005,
      "name": "InvalidFlashLoanTargetCpiProgram",
      "msg": ""
    },
    {
      "code": 6006,
      "name": "HealthMustBePositive",
      "msg": "health must be positive"
    },
    {
      "code": 6007,
      "name": "HealthMustBePositiveOrIncrease",
      "msg": "health must be positive or increase"
    },
    {
      "code": 6008,
      "name": "HealthMustBeNegative",
      "msg": "health must be negative"
    },
    {
      "code": 6009,
      "name": "IsBankrupt",
      "msg": "the account is bankrupt"
    },
    {
      "code": 6010,
      "name": "IsNotBankrupt",
      "msg": "the account is not bankrupt"
    },
    {
      "code": 6011,
      "name": "NoFreeTokenPositionIndex",
      "msg": "no free token position index"
    },
    {
      "code": 6012,
      "name": "NoFreeSerum3OpenOrdersIndex",
      "msg": "no free serum3 open orders index"
    },
    {
      "code": 6013,
      "name": "NoFreePerpPositionIndex",
      "msg": "no free perp position index"
    },
    {
      "code": 6014,
      "name": "Serum3OpenOrdersExistAlready",
      "msg": "serum3 open orders exist already"
    },
    {
      "code": 6015,
      "name": "InsufficentBankVaultFunds",
      "msg": "bank vault has insufficent funds"
    },
    {
      "code": 6016,
      "name": "BeingLiquidated",
      "msg": "account is currently being liquidated"
    },
    {
      "code": 6017,
      "name": "InvalidBank",
      "msg": "invalid bank"
    },
    {
      "code": 6018,
      "name": "ProfitabilityMismatch",
      "msg": "account profitability is mismatched"
    },
    {
      "code": 6019,
      "name": "CannotSettleWithSelf",
      "msg": "cannot settle with self"
    },
    {
      "code": 6020,
      "name": "PerpPositionDoesNotExist",
      "msg": "perp position does not exist"
    },
    {
      "code": 6021,
      "name": "MaxSettleAmountMustBeGreaterThanZero",
      "msg": "max settle amount must be greater than zero"
    },
    {
      "code": 6022,
      "name": "HasOpenPerpOrders",
      "msg": "the perp position has open orders or unprocessed fill events"
    },
    {
      "code": 6023,
      "name": "OracleConfidence",
      "msg": "an oracle does not reach the confidence threshold"
    },
    {
      "code": 6024,
      "name": "OracleStale",
      "msg": "an oracle is stale"
    },
    {
      "code": 6025,
      "name": "SettlementAmountMustBePositive",
      "msg": "settlement amount must always be positive"
    },
    {
      "code": 6026,
      "name": "BankBorrowLimitReached",
      "msg": "bank utilization has reached limit"
    },
    {
      "code": 6027,
      "name": "BankNetBorrowsLimitReached",
      "msg": "bank net borrows has reached limit - this is an intermittent error - the limit will reset regularly"
    },
    {
      "code": 6028,
      "name": "TokenPositionDoesNotExist",
      "msg": "token position does not exist"
    },
    {
      "code": 6029,
      "name": "DepositsIntoLiquidatingMustRecover",
      "msg": "token deposits into accounts that are being liquidated must bring their health above the init threshold"
    },
    {
      "code": 6030,
      "name": "TokenInReduceOnlyMode",
      "msg": "token is in reduce only mode"
    },
    {
      "code": 6031,
      "name": "MarketInReduceOnlyMode",
      "msg": "market is in reduce only mode"
    },
    {
      "code": 6032,
      "name": "GroupIsHalted",
      "msg": "group is halted"
    },
    {
      "code": 6033,
      "name": "PerpHasBaseLots",
      "msg": "the perp position has non-zero base lots"
    },
    {
      "code": 6034,
      "name": "HasOpenOrUnsettledSerum3Orders",
      "msg": "there are open or unsettled serum3 orders"
    },
    {
      "code": 6035,
      "name": "HasLiquidatableTokenPosition",
      "msg": "has liquidatable token position"
    },
    {
      "code": 6036,
      "name": "HasLiquidatablePerpBasePosition",
      "msg": "has liquidatable perp base position"
    },
    {
      "code": 6037,
      "name": "HasLiquidatablePositivePerpPnl",
      "msg": "has liquidatable positive perp pnl"
    },
    {
      "code": 6038,
      "name": "AccountIsFrozen",
      "msg": "account is frozen"
    },
    {
      "code": 6039,
      "name": "InitAssetWeightCantBeNegative",
      "msg": "Init Asset Weight can't be negative"
    },
    {
      "code": 6040,
      "name": "HasOpenPerpTakerFills",
      "msg": "has open perp taker fills"
    },
    {
      "code": 6041,
      "name": "DepositLimit",
      "msg": "deposit crosses the current group deposit limit"
    },
    {
      "code": 6042,
<<<<<<< HEAD
      "name": "NoLiquidatablePerpBasePosition",
      "msg": "no liquidatable perp base position"
=======
      "name": "IxIsDisabled",
      "msg": "instruction is disabled"
>>>>>>> d3cbb9e2
    }
  ]
};

export const IDL: MangoV4 = {
  "version": "0.5.0",
  "name": "mango_v4",
  "instructions": [
    {
      "name": "groupCreate",
      "accounts": [
        {
          "name": "group",
          "isMut": true,
          "isSigner": false,
          "pda": {
            "seeds": [
              {
                "kind": "const",
                "type": "string",
                "value": "Group"
              },
              {
                "kind": "account",
                "type": "publicKey",
                "path": "creator"
              },
              {
                "kind": "arg",
                "type": "u32",
                "path": "group_num"
              }
            ]
          }
        },
        {
          "name": "creator",
          "isMut": false,
          "isSigner": true
        },
        {
          "name": "insuranceMint",
          "isMut": false,
          "isSigner": false
        },
        {
          "name": "insuranceVault",
          "isMut": true,
          "isSigner": false,
          "pda": {
            "seeds": [
              {
                "kind": "const",
                "type": "string",
                "value": "InsuranceVault"
              },
              {
                "kind": "account",
                "type": "publicKey",
                "path": "group"
              }
            ]
          }
        },
        {
          "name": "payer",
          "isMut": true,
          "isSigner": true
        },
        {
          "name": "tokenProgram",
          "isMut": false,
          "isSigner": false
        },
        {
          "name": "systemProgram",
          "isMut": false,
          "isSigner": false
        },
        {
          "name": "rent",
          "isMut": false,
          "isSigner": false
        }
      ],
      "args": [
        {
          "name": "groupNum",
          "type": "u32"
        },
        {
          "name": "testing",
          "type": "u8"
        },
        {
          "name": "version",
          "type": "u8"
        }
      ]
    },
    {
      "name": "groupEdit",
      "accounts": [
        {
          "name": "group",
          "isMut": true,
          "isSigner": false
        },
        {
          "name": "admin",
          "isMut": false,
          "isSigner": true
        }
      ],
      "args": [
        {
          "name": "adminOpt",
          "type": {
            "option": "publicKey"
          }
        },
        {
          "name": "fastListingAdminOpt",
          "type": {
            "option": "publicKey"
          }
        },
        {
          "name": "securityAdminOpt",
          "type": {
            "option": "publicKey"
          }
        },
        {
          "name": "testingOpt",
          "type": {
            "option": "u8"
          }
        },
        {
          "name": "versionOpt",
          "type": {
            "option": "u8"
          }
        },
        {
          "name": "depositLimitQuoteOpt",
          "type": {
            "option": "u64"
          }
        }
      ]
    },
    {
      "name": "ixGateSet",
      "accounts": [
        {
          "name": "group",
          "isMut": true,
          "isSigner": false
        },
        {
          "name": "admin",
          "isMut": false,
          "isSigner": true
        }
      ],
      "args": [
        {
          "name": "ixGate",
          "type": "u128"
        }
      ]
    },
    {
      "name": "groupClose",
      "accounts": [
        {
          "name": "group",
          "isMut": true,
          "isSigner": false
        },
        {
          "name": "admin",
          "isMut": false,
          "isSigner": true
        },
        {
          "name": "insuranceVault",
          "isMut": true,
          "isSigner": false
        },
        {
          "name": "solDestination",
          "isMut": true,
          "isSigner": false
        },
        {
          "name": "tokenProgram",
          "isMut": false,
          "isSigner": false
        }
      ],
      "args": []
    },
    {
      "name": "tokenRegister",
      "accounts": [
        {
          "name": "group",
          "isMut": false,
          "isSigner": false
        },
        {
          "name": "admin",
          "isMut": false,
          "isSigner": true
        },
        {
          "name": "mint",
          "isMut": false,
          "isSigner": false
        },
        {
          "name": "bank",
          "isMut": true,
          "isSigner": false,
          "pda": {
            "seeds": [
              {
                "kind": "const",
                "type": "string",
                "value": "Bank"
              },
              {
                "kind": "account",
                "type": "publicKey",
                "path": "group"
              },
              {
                "kind": "arg",
                "type": "u16",
                "path": "token_index"
              },
              {
                "kind": "const",
                "type": "u32",
                "value": 0
              }
            ]
          }
        },
        {
          "name": "vault",
          "isMut": true,
          "isSigner": false,
          "pda": {
            "seeds": [
              {
                "kind": "const",
                "type": "string",
                "value": "Vault"
              },
              {
                "kind": "account",
                "type": "publicKey",
                "path": "group"
              },
              {
                "kind": "arg",
                "type": "u16",
                "path": "token_index"
              },
              {
                "kind": "const",
                "type": "u32",
                "value": 0
              }
            ]
          }
        },
        {
          "name": "mintInfo",
          "isMut": true,
          "isSigner": false,
          "pda": {
            "seeds": [
              {
                "kind": "const",
                "type": "string",
                "value": "MintInfo"
              },
              {
                "kind": "account",
                "type": "publicKey",
                "path": "group"
              },
              {
                "kind": "account",
                "type": "publicKey",
                "account": "Mint",
                "path": "mint"
              }
            ]
          }
        },
        {
          "name": "oracle",
          "isMut": false,
          "isSigner": false
        },
        {
          "name": "payer",
          "isMut": true,
          "isSigner": true
        },
        {
          "name": "tokenProgram",
          "isMut": false,
          "isSigner": false
        },
        {
          "name": "systemProgram",
          "isMut": false,
          "isSigner": false
        },
        {
          "name": "rent",
          "isMut": false,
          "isSigner": false
        }
      ],
      "args": [
        {
          "name": "tokenIndex",
          "type": "u16"
        },
        {
          "name": "name",
          "type": "string"
        },
        {
          "name": "oracleConfig",
          "type": {
            "defined": "OracleConfigParams"
          }
        },
        {
          "name": "interestRateParams",
          "type": {
            "defined": "InterestRateParams"
          }
        },
        {
          "name": "loanFeeRate",
          "type": "f32"
        },
        {
          "name": "loanOriginationFeeRate",
          "type": "f32"
        },
        {
          "name": "maintAssetWeight",
          "type": "f32"
        },
        {
          "name": "initAssetWeight",
          "type": "f32"
        },
        {
          "name": "maintLiabWeight",
          "type": "f32"
        },
        {
          "name": "initLiabWeight",
          "type": "f32"
        },
        {
          "name": "liquidationFee",
          "type": "f32"
        },
        {
          "name": "minVaultToDepositsRatio",
          "type": "f64"
        },
        {
          "name": "netBorrowLimitWindowSizeTs",
          "type": "u64"
        },
        {
          "name": "netBorrowLimitPerWindowQuote",
          "type": "i64"
        }
      ]
    },
    {
      "name": "tokenRegisterTrustless",
      "accounts": [
        {
          "name": "group",
          "isMut": false,
          "isSigner": false
        },
        {
          "name": "fastListingAdmin",
          "isMut": false,
          "isSigner": true
        },
        {
          "name": "mint",
          "isMut": false,
          "isSigner": false
        },
        {
          "name": "bank",
          "isMut": true,
          "isSigner": false,
          "pda": {
            "seeds": [
              {
                "kind": "const",
                "type": "string",
                "value": "Bank"
              },
              {
                "kind": "account",
                "type": "publicKey",
                "path": "group"
              },
              {
                "kind": "arg",
                "type": "u16",
                "path": "token_index"
              },
              {
                "kind": "const",
                "type": "u32",
                "value": 0
              }
            ]
          }
        },
        {
          "name": "vault",
          "isMut": true,
          "isSigner": false,
          "pda": {
            "seeds": [
              {
                "kind": "const",
                "type": "string",
                "value": "Vault"
              },
              {
                "kind": "account",
                "type": "publicKey",
                "path": "group"
              },
              {
                "kind": "arg",
                "type": "u16",
                "path": "token_index"
              },
              {
                "kind": "const",
                "type": "u32",
                "value": 0
              }
            ]
          }
        },
        {
          "name": "mintInfo",
          "isMut": true,
          "isSigner": false,
          "pda": {
            "seeds": [
              {
                "kind": "const",
                "type": "string",
                "value": "MintInfo"
              },
              {
                "kind": "account",
                "type": "publicKey",
                "path": "group"
              },
              {
                "kind": "account",
                "type": "publicKey",
                "account": "Mint",
                "path": "mint"
              }
            ]
          }
        },
        {
          "name": "oracle",
          "isMut": false,
          "isSigner": false
        },
        {
          "name": "payer",
          "isMut": true,
          "isSigner": true
        },
        {
          "name": "tokenProgram",
          "isMut": false,
          "isSigner": false
        },
        {
          "name": "systemProgram",
          "isMut": false,
          "isSigner": false
        },
        {
          "name": "rent",
          "isMut": false,
          "isSigner": false
        }
      ],
      "args": [
        {
          "name": "tokenIndex",
          "type": "u16"
        },
        {
          "name": "name",
          "type": "string"
        }
      ]
    },
    {
      "name": "tokenEdit",
      "accounts": [
        {
          "name": "group",
          "isMut": false,
          "isSigner": false
        },
        {
          "name": "admin",
          "isMut": false,
          "isSigner": true
        },
        {
          "name": "mintInfo",
          "isMut": true,
          "isSigner": false
        },
        {
          "name": "oracle",
          "isMut": false,
          "isSigner": false,
          "docs": [
            "The oracle account is optional and only used when reset_stable_price is set.",
            ""
          ]
        }
      ],
      "args": [
        {
          "name": "oracleOpt",
          "type": {
            "option": "publicKey"
          }
        },
        {
          "name": "oracleConfigOpt",
          "type": {
            "option": {
              "defined": "OracleConfigParams"
            }
          }
        },
        {
          "name": "groupInsuranceFundOpt",
          "type": {
            "option": "bool"
          }
        },
        {
          "name": "interestRateParamsOpt",
          "type": {
            "option": {
              "defined": "InterestRateParams"
            }
          }
        },
        {
          "name": "loanFeeRateOpt",
          "type": {
            "option": "f32"
          }
        },
        {
          "name": "loanOriginationFeeRateOpt",
          "type": {
            "option": "f32"
          }
        },
        {
          "name": "maintAssetWeightOpt",
          "type": {
            "option": "f32"
          }
        },
        {
          "name": "initAssetWeightOpt",
          "type": {
            "option": "f32"
          }
        },
        {
          "name": "maintLiabWeightOpt",
          "type": {
            "option": "f32"
          }
        },
        {
          "name": "initLiabWeightOpt",
          "type": {
            "option": "f32"
          }
        },
        {
          "name": "liquidationFeeOpt",
          "type": {
            "option": "f32"
          }
        },
        {
          "name": "stablePriceDelayIntervalSecondsOpt",
          "type": {
            "option": "u32"
          }
        },
        {
          "name": "stablePriceDelayGrowthLimitOpt",
          "type": {
            "option": "f32"
          }
        },
        {
          "name": "stablePriceGrowthLimitOpt",
          "type": {
            "option": "f32"
          }
        },
        {
          "name": "minVaultToDepositsRatioOpt",
          "type": {
            "option": "f64"
          }
        },
        {
          "name": "netBorrowLimitPerWindowQuoteOpt",
          "type": {
            "option": "i64"
          }
        },
        {
          "name": "netBorrowLimitWindowSizeTsOpt",
          "type": {
            "option": "u64"
          }
        },
        {
          "name": "borrowWeightScaleStartQuoteOpt",
          "type": {
            "option": "f64"
          }
        },
        {
          "name": "depositWeightScaleStartQuoteOpt",
          "type": {
            "option": "f64"
          }
        },
        {
          "name": "resetStablePrice",
          "type": "bool"
        },
        {
          "name": "resetNetBorrowLimit",
          "type": "bool"
        },
        {
          "name": "reduceOnlyOpt",
          "type": {
            "option": "bool"
          }
        }
      ]
    },
    {
      "name": "tokenAddBank",
      "accounts": [
        {
          "name": "group",
          "isMut": false,
          "isSigner": false
        },
        {
          "name": "admin",
          "isMut": false,
          "isSigner": true
        },
        {
          "name": "mint",
          "isMut": false,
          "isSigner": false
        },
        {
          "name": "existingBank",
          "isMut": false,
          "isSigner": false
        },
        {
          "name": "bank",
          "isMut": true,
          "isSigner": false,
          "pda": {
            "seeds": [
              {
                "kind": "const",
                "type": "string",
                "value": "Bank"
              },
              {
                "kind": "account",
                "type": "publicKey",
                "path": "group"
              },
              {
                "kind": "arg",
                "type": "u16",
                "path": "token_index"
              },
              {
                "kind": "arg",
                "type": "u32",
                "path": "bank_num"
              }
            ]
          }
        },
        {
          "name": "vault",
          "isMut": true,
          "isSigner": false,
          "pda": {
            "seeds": [
              {
                "kind": "const",
                "type": "string",
                "value": "Vault"
              },
              {
                "kind": "account",
                "type": "publicKey",
                "path": "group"
              },
              {
                "kind": "arg",
                "type": "u16",
                "path": "token_index"
              },
              {
                "kind": "arg",
                "type": "u32",
                "path": "bank_num"
              }
            ]
          }
        },
        {
          "name": "mintInfo",
          "isMut": true,
          "isSigner": false
        },
        {
          "name": "payer",
          "isMut": true,
          "isSigner": true
        },
        {
          "name": "tokenProgram",
          "isMut": false,
          "isSigner": false
        },
        {
          "name": "systemProgram",
          "isMut": false,
          "isSigner": false
        },
        {
          "name": "rent",
          "isMut": false,
          "isSigner": false
        }
      ],
      "args": [
        {
          "name": "tokenIndex",
          "type": "u16"
        },
        {
          "name": "bankNum",
          "type": "u32"
        }
      ]
    },
    {
      "name": "tokenDeregister",
      "accounts": [
        {
          "name": "group",
          "isMut": false,
          "isSigner": false
        },
        {
          "name": "admin",
          "isMut": false,
          "isSigner": true
        },
        {
          "name": "mintInfo",
          "isMut": true,
          "isSigner": false
        },
        {
          "name": "dustVault",
          "isMut": true,
          "isSigner": false
        },
        {
          "name": "solDestination",
          "isMut": true,
          "isSigner": false
        },
        {
          "name": "tokenProgram",
          "isMut": false,
          "isSigner": false
        }
      ],
      "args": []
    },
    {
      "name": "tokenUpdateIndexAndRate",
      "accounts": [
        {
          "name": "group",
          "isMut": false,
          "isSigner": false
        },
        {
          "name": "mintInfo",
          "isMut": false,
          "isSigner": false
        },
        {
          "name": "oracle",
          "isMut": false,
          "isSigner": false
        },
        {
          "name": "instructions",
          "isMut": false,
          "isSigner": false
        }
      ],
      "args": []
    },
    {
      "name": "accountCreate",
      "accounts": [
        {
          "name": "group",
          "isMut": false,
          "isSigner": false
        },
        {
          "name": "account",
          "isMut": true,
          "isSigner": false,
          "pda": {
            "seeds": [
              {
                "kind": "const",
                "type": "string",
                "value": "MangoAccount"
              },
              {
                "kind": "account",
                "type": "publicKey",
                "path": "group"
              },
              {
                "kind": "account",
                "type": "publicKey",
                "path": "owner"
              },
              {
                "kind": "arg",
                "type": "u32",
                "path": "account_num"
              }
            ]
          }
        },
        {
          "name": "owner",
          "isMut": false,
          "isSigner": true
        },
        {
          "name": "payer",
          "isMut": true,
          "isSigner": true
        },
        {
          "name": "systemProgram",
          "isMut": false,
          "isSigner": false
        }
      ],
      "args": [
        {
          "name": "accountNum",
          "type": "u32"
        },
        {
          "name": "tokenCount",
          "type": "u8"
        },
        {
          "name": "serum3Count",
          "type": "u8"
        },
        {
          "name": "perpCount",
          "type": "u8"
        },
        {
          "name": "perpOoCount",
          "type": "u8"
        },
        {
          "name": "name",
          "type": "string"
        }
      ]
    },
    {
      "name": "accountExpand",
      "accounts": [
        {
          "name": "group",
          "isMut": false,
          "isSigner": false
        },
        {
          "name": "account",
          "isMut": true,
          "isSigner": false
        },
        {
          "name": "owner",
          "isMut": false,
          "isSigner": true
        },
        {
          "name": "payer",
          "isMut": true,
          "isSigner": true
        },
        {
          "name": "systemProgram",
          "isMut": false,
          "isSigner": false
        }
      ],
      "args": [
        {
          "name": "tokenCount",
          "type": "u8"
        },
        {
          "name": "serum3Count",
          "type": "u8"
        },
        {
          "name": "perpCount",
          "type": "u8"
        },
        {
          "name": "perpOoCount",
          "type": "u8"
        }
      ]
    },
    {
      "name": "accountEdit",
      "accounts": [
        {
          "name": "group",
          "isMut": false,
          "isSigner": false
        },
        {
          "name": "account",
          "isMut": true,
          "isSigner": false
        },
        {
          "name": "owner",
          "isMut": false,
          "isSigner": true
        }
      ],
      "args": [
        {
          "name": "nameOpt",
          "type": {
            "option": "string"
          }
        },
        {
          "name": "delegateOpt",
          "type": {
            "option": "publicKey"
          }
        }
      ]
    },
    {
      "name": "accountToggleFreeze",
      "accounts": [
        {
          "name": "group",
          "isMut": false,
          "isSigner": false
        },
        {
          "name": "account",
          "isMut": true,
          "isSigner": false
        },
        {
          "name": "admin",
          "isMut": false,
          "isSigner": true
        }
      ],
      "args": [
        {
          "name": "freeze",
          "type": "bool"
        }
      ]
    },
    {
      "name": "accountClose",
      "accounts": [
        {
          "name": "group",
          "isMut": false,
          "isSigner": false
        },
        {
          "name": "account",
          "isMut": true,
          "isSigner": false
        },
        {
          "name": "owner",
          "isMut": false,
          "isSigner": true
        },
        {
          "name": "solDestination",
          "isMut": true,
          "isSigner": false
        },
        {
          "name": "tokenProgram",
          "isMut": false,
          "isSigner": false
        }
      ],
      "args": [
        {
          "name": "forceClose",
          "type": "bool"
        }
      ]
    },
    {
      "name": "stubOracleCreate",
      "accounts": [
        {
          "name": "group",
          "isMut": false,
          "isSigner": false
        },
        {
          "name": "oracle",
          "isMut": true,
          "isSigner": false,
          "pda": {
            "seeds": [
              {
                "kind": "const",
                "type": "string",
                "value": "StubOracle"
              },
              {
                "kind": "account",
                "type": "publicKey",
                "path": "group"
              },
              {
                "kind": "account",
                "type": "publicKey",
                "account": "Mint",
                "path": "mint"
              }
            ]
          }
        },
        {
          "name": "admin",
          "isMut": false,
          "isSigner": true
        },
        {
          "name": "mint",
          "isMut": false,
          "isSigner": false
        },
        {
          "name": "payer",
          "isMut": true,
          "isSigner": true
        },
        {
          "name": "systemProgram",
          "isMut": false,
          "isSigner": false
        }
      ],
      "args": [
        {
          "name": "price",
          "type": {
            "defined": "I80F48"
          }
        }
      ]
    },
    {
      "name": "stubOracleClose",
      "accounts": [
        {
          "name": "group",
          "isMut": false,
          "isSigner": false
        },
        {
          "name": "admin",
          "isMut": false,
          "isSigner": true
        },
        {
          "name": "oracle",
          "isMut": true,
          "isSigner": false
        },
        {
          "name": "solDestination",
          "isMut": true,
          "isSigner": false
        },
        {
          "name": "tokenProgram",
          "isMut": false,
          "isSigner": false
        }
      ],
      "args": []
    },
    {
      "name": "stubOracleSet",
      "accounts": [
        {
          "name": "group",
          "isMut": false,
          "isSigner": false
        },
        {
          "name": "admin",
          "isMut": false,
          "isSigner": true
        },
        {
          "name": "oracle",
          "isMut": true,
          "isSigner": false
        }
      ],
      "args": [
        {
          "name": "price",
          "type": {
            "defined": "I80F48"
          }
        }
      ]
    },
    {
      "name": "tokenDeposit",
      "accounts": [
        {
          "name": "group",
          "isMut": false,
          "isSigner": false
        },
        {
          "name": "account",
          "isMut": true,
          "isSigner": false
        },
        {
          "name": "owner",
          "isMut": false,
          "isSigner": true
        },
        {
          "name": "bank",
          "isMut": true,
          "isSigner": false
        },
        {
          "name": "vault",
          "isMut": true,
          "isSigner": false
        },
        {
          "name": "oracle",
          "isMut": false,
          "isSigner": false
        },
        {
          "name": "tokenAccount",
          "isMut": true,
          "isSigner": false
        },
        {
          "name": "tokenAuthority",
          "isMut": false,
          "isSigner": true
        },
        {
          "name": "tokenProgram",
          "isMut": false,
          "isSigner": false
        }
      ],
      "args": [
        {
          "name": "amount",
          "type": "u64"
        },
        {
          "name": "reduceOnly",
          "type": "bool"
        }
      ]
    },
    {
      "name": "tokenDepositIntoExisting",
      "accounts": [
        {
          "name": "group",
          "isMut": false,
          "isSigner": false
        },
        {
          "name": "account",
          "isMut": true,
          "isSigner": false
        },
        {
          "name": "bank",
          "isMut": true,
          "isSigner": false
        },
        {
          "name": "vault",
          "isMut": true,
          "isSigner": false
        },
        {
          "name": "oracle",
          "isMut": false,
          "isSigner": false
        },
        {
          "name": "tokenAccount",
          "isMut": true,
          "isSigner": false
        },
        {
          "name": "tokenAuthority",
          "isMut": false,
          "isSigner": true
        },
        {
          "name": "tokenProgram",
          "isMut": false,
          "isSigner": false
        }
      ],
      "args": [
        {
          "name": "amount",
          "type": "u64"
        },
        {
          "name": "reduceOnly",
          "type": "bool"
        }
      ]
    },
    {
      "name": "tokenWithdraw",
      "accounts": [
        {
          "name": "group",
          "isMut": false,
          "isSigner": false
        },
        {
          "name": "account",
          "isMut": true,
          "isSigner": false
        },
        {
          "name": "owner",
          "isMut": false,
          "isSigner": true
        },
        {
          "name": "bank",
          "isMut": true,
          "isSigner": false
        },
        {
          "name": "vault",
          "isMut": true,
          "isSigner": false
        },
        {
          "name": "oracle",
          "isMut": false,
          "isSigner": false
        },
        {
          "name": "tokenAccount",
          "isMut": true,
          "isSigner": false
        },
        {
          "name": "tokenProgram",
          "isMut": false,
          "isSigner": false
        }
      ],
      "args": [
        {
          "name": "amount",
          "type": "u64"
        },
        {
          "name": "allowBorrow",
          "type": "bool"
        }
      ]
    },
    {
      "name": "flashLoanBegin",
      "accounts": [
        {
          "name": "account",
          "isMut": false,
          "isSigner": false
        },
        {
          "name": "owner",
          "isMut": false,
          "isSigner": true
        },
        {
          "name": "tokenProgram",
          "isMut": false,
          "isSigner": false
        },
        {
          "name": "instructions",
          "isMut": false,
          "isSigner": false,
          "docs": [
            "Instructions Sysvar for instruction introspection"
          ]
        }
      ],
      "args": [
        {
          "name": "loanAmounts",
          "type": {
            "vec": "u64"
          }
        }
      ]
    },
    {
      "name": "flashLoanEnd",
      "accounts": [
        {
          "name": "account",
          "isMut": true,
          "isSigner": false
        },
        {
          "name": "owner",
          "isMut": false,
          "isSigner": true
        },
        {
          "name": "tokenProgram",
          "isMut": false,
          "isSigner": false
        }
      ],
      "args": [
        {
          "name": "flashLoanType",
          "type": {
            "defined": "FlashLoanType"
          }
        }
      ]
    },
    {
      "name": "healthRegionBegin",
      "accounts": [
        {
          "name": "instructions",
          "isMut": false,
          "isSigner": false,
          "docs": [
            "Instructions Sysvar for instruction introspection"
          ]
        },
        {
          "name": "group",
          "isMut": false,
          "isSigner": false
        },
        {
          "name": "account",
          "isMut": true,
          "isSigner": false
        }
      ],
      "args": []
    },
    {
      "name": "healthRegionEnd",
      "accounts": [
        {
          "name": "account",
          "isMut": true,
          "isSigner": false
        }
      ],
      "args": []
    },
    {
      "name": "serum3RegisterMarket",
      "docs": [
        "",
        "Serum",
        ""
      ],
      "accounts": [
        {
          "name": "group",
          "isMut": true,
          "isSigner": false
        },
        {
          "name": "admin",
          "isMut": false,
          "isSigner": true
        },
        {
          "name": "serumProgram",
          "isMut": false,
          "isSigner": false
        },
        {
          "name": "serumMarketExternal",
          "isMut": false,
          "isSigner": false
        },
        {
          "name": "serumMarket",
          "isMut": true,
          "isSigner": false,
          "pda": {
            "seeds": [
              {
                "kind": "const",
                "type": "string",
                "value": "Serum3Market"
              },
              {
                "kind": "account",
                "type": "publicKey",
                "path": "group"
              },
              {
                "kind": "account",
                "type": "publicKey",
                "path": "serum_market_external"
              }
            ]
          }
        },
        {
          "name": "indexReservation",
          "isMut": true,
          "isSigner": false,
          "pda": {
            "seeds": [
              {
                "kind": "const",
                "type": "string",
                "value": "Serum3Index"
              },
              {
                "kind": "account",
                "type": "publicKey",
                "path": "group"
              },
              {
                "kind": "arg",
                "type": "u16",
                "path": "market_index"
              }
            ]
          }
        },
        {
          "name": "quoteBank",
          "isMut": false,
          "isSigner": false
        },
        {
          "name": "baseBank",
          "isMut": false,
          "isSigner": false
        },
        {
          "name": "payer",
          "isMut": true,
          "isSigner": true
        },
        {
          "name": "systemProgram",
          "isMut": false,
          "isSigner": false
        }
      ],
      "args": [
        {
          "name": "marketIndex",
          "type": "u16"
        },
        {
          "name": "name",
          "type": "string"
        }
      ]
    },
    {
      "name": "serum3EditMarket",
      "accounts": [
        {
          "name": "group",
          "isMut": false,
          "isSigner": false
        },
        {
          "name": "admin",
          "isMut": false,
          "isSigner": true
        },
        {
          "name": "market",
          "isMut": true,
          "isSigner": false
        }
      ],
      "args": [
        {
          "name": "reduceOnlyOpt",
          "type": {
            "option": "bool"
          }
        }
      ]
    },
    {
      "name": "serum3DeregisterMarket",
      "accounts": [
        {
          "name": "group",
          "isMut": true,
          "isSigner": false
        },
        {
          "name": "admin",
          "isMut": false,
          "isSigner": true
        },
        {
          "name": "serumMarket",
          "isMut": true,
          "isSigner": false
        },
        {
          "name": "indexReservation",
          "isMut": true,
          "isSigner": false
        },
        {
          "name": "solDestination",
          "isMut": true,
          "isSigner": false
        },
        {
          "name": "tokenProgram",
          "isMut": false,
          "isSigner": false
        }
      ],
      "args": []
    },
    {
      "name": "serum3CreateOpenOrders",
      "accounts": [
        {
          "name": "group",
          "isMut": false,
          "isSigner": false
        },
        {
          "name": "account",
          "isMut": true,
          "isSigner": false
        },
        {
          "name": "owner",
          "isMut": false,
          "isSigner": true
        },
        {
          "name": "serumMarket",
          "isMut": false,
          "isSigner": false
        },
        {
          "name": "serumProgram",
          "isMut": false,
          "isSigner": false
        },
        {
          "name": "serumMarketExternal",
          "isMut": false,
          "isSigner": false
        },
        {
          "name": "openOrders",
          "isMut": true,
          "isSigner": false,
          "pda": {
            "seeds": [
              {
                "kind": "const",
                "type": "string",
                "value": "Serum3OO"
              },
              {
                "kind": "account",
                "type": "publicKey",
                "path": "account"
              },
              {
                "kind": "account",
                "type": "publicKey",
                "path": "serum_market"
              }
            ]
          }
        },
        {
          "name": "payer",
          "isMut": true,
          "isSigner": true
        },
        {
          "name": "systemProgram",
          "isMut": false,
          "isSigner": false
        },
        {
          "name": "rent",
          "isMut": false,
          "isSigner": false
        }
      ],
      "args": []
    },
    {
      "name": "serum3CloseOpenOrders",
      "accounts": [
        {
          "name": "group",
          "isMut": false,
          "isSigner": false
        },
        {
          "name": "account",
          "isMut": true,
          "isSigner": false
        },
        {
          "name": "owner",
          "isMut": false,
          "isSigner": true
        },
        {
          "name": "serumMarket",
          "isMut": false,
          "isSigner": false
        },
        {
          "name": "serumProgram",
          "isMut": false,
          "isSigner": false
        },
        {
          "name": "serumMarketExternal",
          "isMut": false,
          "isSigner": false
        },
        {
          "name": "openOrders",
          "isMut": true,
          "isSigner": false
        },
        {
          "name": "solDestination",
          "isMut": true,
          "isSigner": false
        }
      ],
      "args": []
    },
    {
      "name": "serum3PlaceOrder",
      "accounts": [
        {
          "name": "group",
          "isMut": false,
          "isSigner": false
        },
        {
          "name": "account",
          "isMut": true,
          "isSigner": false
        },
        {
          "name": "owner",
          "isMut": false,
          "isSigner": true
        },
        {
          "name": "openOrders",
          "isMut": true,
          "isSigner": false
        },
        {
          "name": "serumMarket",
          "isMut": false,
          "isSigner": false
        },
        {
          "name": "serumProgram",
          "isMut": false,
          "isSigner": false
        },
        {
          "name": "serumMarketExternal",
          "isMut": true,
          "isSigner": false
        },
        {
          "name": "marketBids",
          "isMut": true,
          "isSigner": false
        },
        {
          "name": "marketAsks",
          "isMut": true,
          "isSigner": false
        },
        {
          "name": "marketEventQueue",
          "isMut": true,
          "isSigner": false
        },
        {
          "name": "marketRequestQueue",
          "isMut": true,
          "isSigner": false
        },
        {
          "name": "marketBaseVault",
          "isMut": true,
          "isSigner": false
        },
        {
          "name": "marketQuoteVault",
          "isMut": true,
          "isSigner": false
        },
        {
          "name": "marketVaultSigner",
          "isMut": false,
          "isSigner": false,
          "docs": [
            "needed for the automatic settle_funds call"
          ]
        },
        {
          "name": "payerBank",
          "isMut": true,
          "isSigner": false,
          "docs": [
            "The bank that pays for the order, if necessary"
          ]
        },
        {
          "name": "payerVault",
          "isMut": true,
          "isSigner": false,
          "docs": [
            "The bank vault that pays for the order, if necessary"
          ]
        },
        {
          "name": "payerOracle",
          "isMut": false,
          "isSigner": false
        },
        {
          "name": "tokenProgram",
          "isMut": false,
          "isSigner": false
        }
      ],
      "args": [
        {
          "name": "side",
          "type": {
            "defined": "Serum3Side"
          }
        },
        {
          "name": "limitPrice",
          "type": "u64"
        },
        {
          "name": "maxBaseQty",
          "type": "u64"
        },
        {
          "name": "maxNativeQuoteQtyIncludingFees",
          "type": "u64"
        },
        {
          "name": "selfTradeBehavior",
          "type": {
            "defined": "Serum3SelfTradeBehavior"
          }
        },
        {
          "name": "orderType",
          "type": {
            "defined": "Serum3OrderType"
          }
        },
        {
          "name": "clientOrderId",
          "type": "u64"
        },
        {
          "name": "limit",
          "type": "u16"
        }
      ]
    },
    {
      "name": "serum3CancelOrder",
      "accounts": [
        {
          "name": "group",
          "isMut": false,
          "isSigner": false
        },
        {
          "name": "account",
          "isMut": true,
          "isSigner": false
        },
        {
          "name": "owner",
          "isMut": false,
          "isSigner": true
        },
        {
          "name": "openOrders",
          "isMut": true,
          "isSigner": false
        },
        {
          "name": "serumMarket",
          "isMut": false,
          "isSigner": false
        },
        {
          "name": "serumProgram",
          "isMut": false,
          "isSigner": false
        },
        {
          "name": "serumMarketExternal",
          "isMut": true,
          "isSigner": false
        },
        {
          "name": "marketBids",
          "isMut": true,
          "isSigner": false
        },
        {
          "name": "marketAsks",
          "isMut": true,
          "isSigner": false
        },
        {
          "name": "marketEventQueue",
          "isMut": true,
          "isSigner": false
        }
      ],
      "args": [
        {
          "name": "side",
          "type": {
            "defined": "Serum3Side"
          }
        },
        {
          "name": "orderId",
          "type": "u128"
        }
      ]
    },
    {
      "name": "serum3CancelAllOrders",
      "accounts": [
        {
          "name": "group",
          "isMut": false,
          "isSigner": false
        },
        {
          "name": "account",
          "isMut": false,
          "isSigner": false
        },
        {
          "name": "owner",
          "isMut": false,
          "isSigner": true
        },
        {
          "name": "openOrders",
          "isMut": true,
          "isSigner": false
        },
        {
          "name": "serumMarket",
          "isMut": false,
          "isSigner": false
        },
        {
          "name": "serumProgram",
          "isMut": false,
          "isSigner": false
        },
        {
          "name": "serumMarketExternal",
          "isMut": true,
          "isSigner": false
        },
        {
          "name": "marketBids",
          "isMut": true,
          "isSigner": false
        },
        {
          "name": "marketAsks",
          "isMut": true,
          "isSigner": false
        },
        {
          "name": "marketEventQueue",
          "isMut": true,
          "isSigner": false
        }
      ],
      "args": [
        {
          "name": "limit",
          "type": "u8"
        }
      ]
    },
    {
      "name": "serum3SettleFunds",
      "accounts": [
        {
          "name": "group",
          "isMut": false,
          "isSigner": false
        },
        {
          "name": "account",
          "isMut": true,
          "isSigner": false
        },
        {
          "name": "owner",
          "isMut": false,
          "isSigner": true
        },
        {
          "name": "openOrders",
          "isMut": true,
          "isSigner": false
        },
        {
          "name": "serumMarket",
          "isMut": false,
          "isSigner": false
        },
        {
          "name": "serumProgram",
          "isMut": false,
          "isSigner": false
        },
        {
          "name": "serumMarketExternal",
          "isMut": true,
          "isSigner": false
        },
        {
          "name": "marketBaseVault",
          "isMut": true,
          "isSigner": false
        },
        {
          "name": "marketQuoteVault",
          "isMut": true,
          "isSigner": false
        },
        {
          "name": "marketVaultSigner",
          "isMut": false,
          "isSigner": false,
          "docs": [
            "needed for the automatic settle_funds call"
          ]
        },
        {
          "name": "quoteBank",
          "isMut": true,
          "isSigner": false
        },
        {
          "name": "quoteVault",
          "isMut": true,
          "isSigner": false
        },
        {
          "name": "baseBank",
          "isMut": true,
          "isSigner": false
        },
        {
          "name": "baseVault",
          "isMut": true,
          "isSigner": false
        },
        {
          "name": "tokenProgram",
          "isMut": false,
          "isSigner": false
        }
      ],
      "args": []
    },
    {
      "name": "serum3LiqForceCancelOrders",
      "accounts": [
        {
          "name": "group",
          "isMut": false,
          "isSigner": false
        },
        {
          "name": "account",
          "isMut": true,
          "isSigner": false
        },
        {
          "name": "openOrders",
          "isMut": true,
          "isSigner": false
        },
        {
          "name": "serumMarket",
          "isMut": false,
          "isSigner": false
        },
        {
          "name": "serumProgram",
          "isMut": false,
          "isSigner": false
        },
        {
          "name": "serumMarketExternal",
          "isMut": true,
          "isSigner": false
        },
        {
          "name": "marketBids",
          "isMut": true,
          "isSigner": false
        },
        {
          "name": "marketAsks",
          "isMut": true,
          "isSigner": false
        },
        {
          "name": "marketEventQueue",
          "isMut": true,
          "isSigner": false
        },
        {
          "name": "marketBaseVault",
          "isMut": true,
          "isSigner": false
        },
        {
          "name": "marketQuoteVault",
          "isMut": true,
          "isSigner": false
        },
        {
          "name": "marketVaultSigner",
          "isMut": false,
          "isSigner": false
        },
        {
          "name": "quoteBank",
          "isMut": true,
          "isSigner": false
        },
        {
          "name": "quoteVault",
          "isMut": true,
          "isSigner": false
        },
        {
          "name": "baseBank",
          "isMut": true,
          "isSigner": false
        },
        {
          "name": "baseVault",
          "isMut": true,
          "isSigner": false
        },
        {
          "name": "tokenProgram",
          "isMut": false,
          "isSigner": false
        }
      ],
      "args": [
        {
          "name": "limit",
          "type": "u8"
        }
      ]
    },
    {
      "name": "liqTokenWithToken",
      "accounts": [
        {
          "name": "group",
          "isMut": false,
          "isSigner": false
        },
        {
          "name": "liqor",
          "isMut": true,
          "isSigner": false
        },
        {
          "name": "liqorOwner",
          "isMut": false,
          "isSigner": true
        },
        {
          "name": "liqee",
          "isMut": true,
          "isSigner": false
        }
      ],
      "args": [
        {
          "name": "assetTokenIndex",
          "type": "u16"
        },
        {
          "name": "liabTokenIndex",
          "type": "u16"
        },
        {
          "name": "maxLiabTransfer",
          "type": {
            "defined": "I80F48"
          }
        }
      ]
    },
    {
      "name": "liqTokenBankruptcy",
      "accounts": [
        {
          "name": "group",
          "isMut": false,
          "isSigner": false
        },
        {
          "name": "liqor",
          "isMut": true,
          "isSigner": false
        },
        {
          "name": "liqorOwner",
          "isMut": false,
          "isSigner": true
        },
        {
          "name": "liqee",
          "isMut": true,
          "isSigner": false
        },
        {
          "name": "liabMintInfo",
          "isMut": false,
          "isSigner": false
        },
        {
          "name": "quoteVault",
          "isMut": true,
          "isSigner": false
        },
        {
          "name": "insuranceVault",
          "isMut": true,
          "isSigner": false
        },
        {
          "name": "tokenProgram",
          "isMut": false,
          "isSigner": false
        }
      ],
      "args": [
        {
          "name": "maxLiabTransfer",
          "type": {
            "defined": "I80F48"
          }
        }
      ]
    },
    {
      "name": "tokenLiqWithToken",
      "accounts": [
        {
          "name": "group",
          "isMut": false,
          "isSigner": false
        },
        {
          "name": "liqor",
          "isMut": true,
          "isSigner": false
        },
        {
          "name": "liqorOwner",
          "isMut": false,
          "isSigner": true
        },
        {
          "name": "liqee",
          "isMut": true,
          "isSigner": false
        }
      ],
      "args": [
        {
          "name": "assetTokenIndex",
          "type": "u16"
        },
        {
          "name": "liabTokenIndex",
          "type": "u16"
        },
        {
          "name": "maxLiabTransfer",
          "type": {
            "defined": "I80F48"
          }
        }
      ]
    },
    {
      "name": "tokenLiqBankruptcy",
      "accounts": [
        {
          "name": "group",
          "isMut": false,
          "isSigner": false
        },
        {
          "name": "liqor",
          "isMut": true,
          "isSigner": false
        },
        {
          "name": "liqorOwner",
          "isMut": false,
          "isSigner": true
        },
        {
          "name": "liqee",
          "isMut": true,
          "isSigner": false
        },
        {
          "name": "liabMintInfo",
          "isMut": false,
          "isSigner": false
        },
        {
          "name": "quoteVault",
          "isMut": true,
          "isSigner": false
        },
        {
          "name": "insuranceVault",
          "isMut": true,
          "isSigner": false
        },
        {
          "name": "tokenProgram",
          "isMut": false,
          "isSigner": false
        }
      ],
      "args": [
        {
          "name": "maxLiabTransfer",
          "type": {
            "defined": "I80F48"
          }
        }
      ]
    },
    {
      "name": "perpCreateMarket",
      "docs": [
        "",
        "Perps",
        ""
      ],
      "accounts": [
        {
          "name": "group",
          "isMut": false,
          "isSigner": false
        },
        {
          "name": "admin",
          "isMut": false,
          "isSigner": true
        },
        {
          "name": "oracle",
          "isMut": false,
          "isSigner": false
        },
        {
          "name": "perpMarket",
          "isMut": true,
          "isSigner": false,
          "pda": {
            "seeds": [
              {
                "kind": "const",
                "type": "string",
                "value": "PerpMarket"
              },
              {
                "kind": "account",
                "type": "publicKey",
                "path": "group"
              },
              {
                "kind": "arg",
                "type": "u16",
                "path": "perp_market_index"
              }
            ]
          }
        },
        {
          "name": "bids",
          "isMut": true,
          "isSigner": false,
          "docs": [
            "Accounts are initialised by client,",
            "anchor discriminator is set first when ix exits,"
          ]
        },
        {
          "name": "asks",
          "isMut": true,
          "isSigner": false
        },
        {
          "name": "eventQueue",
          "isMut": true,
          "isSigner": false
        },
        {
          "name": "payer",
          "isMut": true,
          "isSigner": true
        },
        {
          "name": "systemProgram",
          "isMut": false,
          "isSigner": false
        }
      ],
      "args": [
        {
          "name": "perpMarketIndex",
          "type": "u16"
        },
        {
          "name": "name",
          "type": "string"
        },
        {
          "name": "oracleConfig",
          "type": {
            "defined": "OracleConfigParams"
          }
        },
        {
          "name": "baseDecimals",
          "type": "u8"
        },
        {
          "name": "quoteLotSize",
          "type": "i64"
        },
        {
          "name": "baseLotSize",
          "type": "i64"
        },
        {
          "name": "maintBaseAssetWeight",
          "type": "f32"
        },
        {
          "name": "initBaseAssetWeight",
          "type": "f32"
        },
        {
          "name": "maintBaseLiabWeight",
          "type": "f32"
        },
        {
          "name": "initBaseLiabWeight",
          "type": "f32"
        },
        {
          "name": "maintPnlAssetWeight",
          "type": "f32"
        },
        {
          "name": "initPnlAssetWeight",
          "type": "f32"
        },
        {
          "name": "baseLiquidationFee",
          "type": "f32"
        },
        {
          "name": "makerFee",
          "type": "f32"
        },
        {
          "name": "takerFee",
          "type": "f32"
        },
        {
          "name": "minFunding",
          "type": "f32"
        },
        {
          "name": "maxFunding",
          "type": "f32"
        },
        {
          "name": "impactQuantity",
          "type": "i64"
        },
        {
          "name": "groupInsuranceFund",
          "type": "bool"
        },
        {
          "name": "feePenalty",
          "type": "f32"
        },
        {
          "name": "settleFeeFlat",
          "type": "f32"
        },
        {
          "name": "settleFeeAmountThreshold",
          "type": "f32"
        },
        {
          "name": "settleFeeFractionLowHealth",
          "type": "f32"
        },
        {
          "name": "settleTokenIndex",
          "type": "u16"
        },
        {
          "name": "settlePnlLimitFactor",
          "type": "f32"
        },
        {
          "name": "settlePnlLimitWindowSizeTs",
          "type": "u64"
        },
        {
          "name": "positivePnlLiquidationFee",
          "type": "f32"
        }
      ]
    },
    {
      "name": "perpEditMarket",
      "accounts": [
        {
          "name": "group",
          "isMut": false,
          "isSigner": false
        },
        {
          "name": "admin",
          "isMut": false,
          "isSigner": true
        },
        {
          "name": "perpMarket",
          "isMut": true,
          "isSigner": false
        },
        {
          "name": "oracle",
          "isMut": false,
          "isSigner": false,
          "docs": [
            "The oracle account is optional and only used when reset_stable_price is set.",
            ""
          ]
        }
      ],
      "args": [
        {
          "name": "oracleOpt",
          "type": {
            "option": "publicKey"
          }
        },
        {
          "name": "oracleConfigOpt",
          "type": {
            "option": {
              "defined": "OracleConfigParams"
            }
          }
        },
        {
          "name": "baseDecimalsOpt",
          "type": {
            "option": "u8"
          }
        },
        {
          "name": "maintBaseAssetWeightOpt",
          "type": {
            "option": "f32"
          }
        },
        {
          "name": "initBaseAssetWeightOpt",
          "type": {
            "option": "f32"
          }
        },
        {
          "name": "maintBaseLiabWeightOpt",
          "type": {
            "option": "f32"
          }
        },
        {
          "name": "initBaseLiabWeightOpt",
          "type": {
            "option": "f32"
          }
        },
        {
          "name": "maintPnlAssetWeightOpt",
          "type": {
            "option": "f32"
          }
        },
        {
          "name": "initPnlAssetWeightOpt",
          "type": {
            "option": "f32"
          }
        },
        {
          "name": "baseLiquidationFeeOpt",
          "type": {
            "option": "f32"
          }
        },
        {
          "name": "makerFeeOpt",
          "type": {
            "option": "f32"
          }
        },
        {
          "name": "takerFeeOpt",
          "type": {
            "option": "f32"
          }
        },
        {
          "name": "minFundingOpt",
          "type": {
            "option": "f32"
          }
        },
        {
          "name": "maxFundingOpt",
          "type": {
            "option": "f32"
          }
        },
        {
          "name": "impactQuantityOpt",
          "type": {
            "option": "i64"
          }
        },
        {
          "name": "groupInsuranceFundOpt",
          "type": {
            "option": "bool"
          }
        },
        {
          "name": "feePenaltyOpt",
          "type": {
            "option": "f32"
          }
        },
        {
          "name": "settleFeeFlatOpt",
          "type": {
            "option": "f32"
          }
        },
        {
          "name": "settleFeeAmountThresholdOpt",
          "type": {
            "option": "f32"
          }
        },
        {
          "name": "settleFeeFractionLowHealthOpt",
          "type": {
            "option": "f32"
          }
        },
        {
          "name": "stablePriceDelayIntervalSecondsOpt",
          "type": {
            "option": "u32"
          }
        },
        {
          "name": "stablePriceDelayGrowthLimitOpt",
          "type": {
            "option": "f32"
          }
        },
        {
          "name": "stablePriceGrowthLimitOpt",
          "type": {
            "option": "f32"
          }
        },
        {
          "name": "settlePnlLimitFactorOpt",
          "type": {
            "option": "f32"
          }
        },
        {
          "name": "settlePnlLimitWindowSizeTs",
          "type": {
            "option": "u64"
          }
        },
        {
          "name": "reduceOnlyOpt",
          "type": {
            "option": "bool"
          }
        },
        {
          "name": "resetStablePrice",
          "type": "bool"
        },
        {
          "name": "positivePnlLiquidationFee",
          "type": {
            "option": "f32"
          }
        }
      ]
    },
    {
      "name": "perpCloseMarket",
      "accounts": [
        {
          "name": "group",
          "isMut": false,
          "isSigner": false
        },
        {
          "name": "admin",
          "isMut": false,
          "isSigner": true
        },
        {
          "name": "perpMarket",
          "isMut": true,
          "isSigner": false
        },
        {
          "name": "bids",
          "isMut": true,
          "isSigner": false
        },
        {
          "name": "asks",
          "isMut": true,
          "isSigner": false
        },
        {
          "name": "eventQueue",
          "isMut": true,
          "isSigner": false
        },
        {
          "name": "solDestination",
          "isMut": true,
          "isSigner": false
        },
        {
          "name": "tokenProgram",
          "isMut": false,
          "isSigner": false
        }
      ],
      "args": []
    },
    {
      "name": "perpDeactivatePosition",
      "accounts": [
        {
          "name": "group",
          "isMut": false,
          "isSigner": false
        },
        {
          "name": "account",
          "isMut": true,
          "isSigner": false
        },
        {
          "name": "owner",
          "isMut": false,
          "isSigner": true
        },
        {
          "name": "perpMarket",
          "isMut": false,
          "isSigner": false
        }
      ],
      "args": []
    },
    {
      "name": "perpZeroOutForMarket",
      "accounts": [
        {
          "name": "group",
          "isMut": false,
          "isSigner": false
        },
        {
          "name": "account",
          "isMut": true,
          "isSigner": false
        },
        {
          "name": "perpMarket",
          "isMut": false,
          "isSigner": false
        },
        {
          "name": "admin",
          "isMut": false,
          "isSigner": true
        }
      ],
      "args": []
    },
    {
      "name": "perpPlaceOrder",
      "accounts": [
        {
          "name": "group",
          "isMut": false,
          "isSigner": false
        },
        {
          "name": "account",
          "isMut": true,
          "isSigner": false
        },
        {
          "name": "owner",
          "isMut": false,
          "isSigner": true
        },
        {
          "name": "perpMarket",
          "isMut": true,
          "isSigner": false
        },
        {
          "name": "bids",
          "isMut": true,
          "isSigner": false
        },
        {
          "name": "asks",
          "isMut": true,
          "isSigner": false
        },
        {
          "name": "eventQueue",
          "isMut": true,
          "isSigner": false
        },
        {
          "name": "oracle",
          "isMut": false,
          "isSigner": false
        }
      ],
      "args": [
        {
          "name": "side",
          "type": {
            "defined": "Side"
          }
        },
        {
          "name": "priceLots",
          "type": "i64"
        },
        {
          "name": "maxBaseLots",
          "type": "i64"
        },
        {
          "name": "maxQuoteLots",
          "type": "i64"
        },
        {
          "name": "clientOrderId",
          "type": "u64"
        },
        {
          "name": "orderType",
          "type": {
            "defined": "PlaceOrderType"
          }
        },
        {
          "name": "reduceOnly",
          "type": "bool"
        },
        {
          "name": "expiryTimestamp",
          "type": "u64"
        },
        {
          "name": "limit",
          "type": "u8"
        }
      ],
      "returns": {
        "option": "u128"
      }
    },
    {
      "name": "perpPlaceOrderPegged",
      "accounts": [
        {
          "name": "group",
          "isMut": false,
          "isSigner": false
        },
        {
          "name": "account",
          "isMut": true,
          "isSigner": false
        },
        {
          "name": "owner",
          "isMut": false,
          "isSigner": true
        },
        {
          "name": "perpMarket",
          "isMut": true,
          "isSigner": false
        },
        {
          "name": "bids",
          "isMut": true,
          "isSigner": false
        },
        {
          "name": "asks",
          "isMut": true,
          "isSigner": false
        },
        {
          "name": "eventQueue",
          "isMut": true,
          "isSigner": false
        },
        {
          "name": "oracle",
          "isMut": false,
          "isSigner": false
        }
      ],
      "args": [
        {
          "name": "side",
          "type": {
            "defined": "Side"
          }
        },
        {
          "name": "priceOffsetLots",
          "type": "i64"
        },
        {
          "name": "pegLimit",
          "type": "i64"
        },
        {
          "name": "maxBaseLots",
          "type": "i64"
        },
        {
          "name": "maxQuoteLots",
          "type": "i64"
        },
        {
          "name": "clientOrderId",
          "type": "u64"
        },
        {
          "name": "orderType",
          "type": {
            "defined": "PlaceOrderType"
          }
        },
        {
          "name": "reduceOnly",
          "type": "bool"
        },
        {
          "name": "expiryTimestamp",
          "type": "u64"
        },
        {
          "name": "limit",
          "type": "u8"
        },
        {
          "name": "maxOracleStalenessSlots",
          "type": "i32"
        }
      ],
      "returns": {
        "option": "u128"
      }
    },
    {
      "name": "perpCancelOrder",
      "accounts": [
        {
          "name": "group",
          "isMut": false,
          "isSigner": false
        },
        {
          "name": "account",
          "isMut": true,
          "isSigner": false
        },
        {
          "name": "owner",
          "isMut": false,
          "isSigner": true
        },
        {
          "name": "perpMarket",
          "isMut": true,
          "isSigner": false
        },
        {
          "name": "bids",
          "isMut": true,
          "isSigner": false
        },
        {
          "name": "asks",
          "isMut": true,
          "isSigner": false
        }
      ],
      "args": [
        {
          "name": "orderId",
          "type": "u128"
        }
      ]
    },
    {
      "name": "perpCancelOrderByClientOrderId",
      "accounts": [
        {
          "name": "group",
          "isMut": false,
          "isSigner": false
        },
        {
          "name": "account",
          "isMut": true,
          "isSigner": false
        },
        {
          "name": "owner",
          "isMut": false,
          "isSigner": true
        },
        {
          "name": "perpMarket",
          "isMut": true,
          "isSigner": false
        },
        {
          "name": "bids",
          "isMut": true,
          "isSigner": false
        },
        {
          "name": "asks",
          "isMut": true,
          "isSigner": false
        }
      ],
      "args": [
        {
          "name": "clientOrderId",
          "type": "u64"
        }
      ]
    },
    {
      "name": "perpCancelAllOrders",
      "accounts": [
        {
          "name": "group",
          "isMut": false,
          "isSigner": false
        },
        {
          "name": "account",
          "isMut": true,
          "isSigner": false
        },
        {
          "name": "owner",
          "isMut": false,
          "isSigner": true
        },
        {
          "name": "perpMarket",
          "isMut": true,
          "isSigner": false
        },
        {
          "name": "bids",
          "isMut": true,
          "isSigner": false
        },
        {
          "name": "asks",
          "isMut": true,
          "isSigner": false
        }
      ],
      "args": [
        {
          "name": "limit",
          "type": "u8"
        }
      ]
    },
    {
      "name": "perpCancelAllOrdersBySide",
      "accounts": [
        {
          "name": "group",
          "isMut": false,
          "isSigner": false
        },
        {
          "name": "account",
          "isMut": true,
          "isSigner": false
        },
        {
          "name": "owner",
          "isMut": false,
          "isSigner": true
        },
        {
          "name": "perpMarket",
          "isMut": true,
          "isSigner": false
        },
        {
          "name": "bids",
          "isMut": true,
          "isSigner": false
        },
        {
          "name": "asks",
          "isMut": true,
          "isSigner": false
        }
      ],
      "args": [
        {
          "name": "sideOption",
          "type": {
            "option": {
              "defined": "Side"
            }
          }
        },
        {
          "name": "limit",
          "type": "u8"
        }
      ]
    },
    {
      "name": "perpConsumeEvents",
      "accounts": [
        {
          "name": "group",
          "isMut": false,
          "isSigner": false
        },
        {
          "name": "perpMarket",
          "isMut": true,
          "isSigner": false
        },
        {
          "name": "eventQueue",
          "isMut": true,
          "isSigner": false
        }
      ],
      "args": [
        {
          "name": "limit",
          "type": "u64"
        }
      ]
    },
    {
      "name": "perpUpdateFunding",
      "accounts": [
        {
          "name": "group",
          "isMut": false,
          "isSigner": false
        },
        {
          "name": "perpMarket",
          "isMut": true,
          "isSigner": false
        },
        {
          "name": "bids",
          "isMut": true,
          "isSigner": false
        },
        {
          "name": "asks",
          "isMut": true,
          "isSigner": false
        },
        {
          "name": "oracle",
          "isMut": false,
          "isSigner": false
        }
      ],
      "args": []
    },
    {
      "name": "perpSettlePnl",
      "accounts": [
        {
          "name": "group",
          "isMut": false,
          "isSigner": false
        },
        {
          "name": "settler",
          "isMut": true,
          "isSigner": false
        },
        {
          "name": "settlerOwner",
          "isMut": false,
          "isSigner": true
        },
        {
          "name": "perpMarket",
          "isMut": false,
          "isSigner": false
        },
        {
          "name": "accountA",
          "isMut": true,
          "isSigner": false
        },
        {
          "name": "accountB",
          "isMut": true,
          "isSigner": false
        },
        {
          "name": "oracle",
          "isMut": false,
          "isSigner": false
        },
        {
          "name": "settleBank",
          "isMut": true,
          "isSigner": false
        },
        {
          "name": "settleOracle",
          "isMut": false,
          "isSigner": false
        }
      ],
      "args": []
    },
    {
      "name": "perpSettleFees",
      "accounts": [
        {
          "name": "group",
          "isMut": false,
          "isSigner": false
        },
        {
          "name": "perpMarket",
          "isMut": true,
          "isSigner": false
        },
        {
          "name": "account",
          "isMut": true,
          "isSigner": false
        },
        {
          "name": "oracle",
          "isMut": false,
          "isSigner": false
        },
        {
          "name": "settleBank",
          "isMut": true,
          "isSigner": false
        },
        {
          "name": "settleOracle",
          "isMut": false,
          "isSigner": false
        }
      ],
      "args": [
        {
          "name": "maxSettleAmount",
          "type": "u64"
        }
      ]
    },
    {
      "name": "perpLiqBaseOrPositivePnl",
      "accounts": [
        {
          "name": "group",
          "isMut": false,
          "isSigner": false
        },
        {
          "name": "perpMarket",
          "isMut": true,
          "isSigner": false
        },
        {
          "name": "oracle",
          "isMut": false,
          "isSigner": false
        },
        {
          "name": "liqor",
          "isMut": true,
          "isSigner": false
        },
        {
          "name": "liqorOwner",
          "isMut": false,
          "isSigner": true
        },
        {
          "name": "liqee",
          "isMut": true,
          "isSigner": false
        },
        {
          "name": "settleBank",
          "isMut": true,
          "isSigner": false
        },
        {
          "name": "settleVault",
          "isMut": true,
          "isSigner": false
        },
        {
          "name": "settleOracle",
          "isMut": false,
          "isSigner": false
        }
      ],
      "args": [
        {
          "name": "maxBaseTransfer",
          "type": "i64"
        },
        {
          "name": "maxQuoteTransfer",
          "type": "u64"
        }
      ]
    },
    {
      "name": "perpLiqForceCancelOrders",
      "accounts": [
        {
          "name": "group",
          "isMut": false,
          "isSigner": false
        },
        {
          "name": "account",
          "isMut": true,
          "isSigner": false
        },
        {
          "name": "perpMarket",
          "isMut": true,
          "isSigner": false
        },
        {
          "name": "bids",
          "isMut": true,
          "isSigner": false
        },
        {
          "name": "asks",
          "isMut": true,
          "isSigner": false
        }
      ],
      "args": [
        {
          "name": "limit",
          "type": "u8"
        }
      ]
    },
    {
      "name": "perpLiqNegativePnlOrBankruptcy",
      "accounts": [
        {
          "name": "group",
          "isMut": false,
          "isSigner": false
        },
        {
          "name": "liqor",
          "isMut": true,
          "isSigner": false
        },
        {
          "name": "liqorOwner",
          "isMut": false,
          "isSigner": true
        },
        {
          "name": "liqee",
          "isMut": true,
          "isSigner": false
        },
        {
          "name": "perpMarket",
          "isMut": true,
          "isSigner": false
        },
        {
          "name": "oracle",
          "isMut": false,
          "isSigner": false
        },
        {
          "name": "settleBank",
          "isMut": true,
          "isSigner": false
        },
        {
          "name": "settleVault",
          "isMut": true,
          "isSigner": false
        },
        {
          "name": "settleOracle",
          "isMut": false,
          "isSigner": false
        },
        {
          "name": "insuranceVault",
          "isMut": true,
          "isSigner": false
        },
        {
          "name": "tokenProgram",
          "isMut": false,
          "isSigner": false
        }
      ],
      "args": [
        {
          "name": "maxLiabTransfer",
          "type": "u64"
        }
      ]
    },
    {
      "name": "altSet",
      "accounts": [
        {
          "name": "group",
          "isMut": true,
          "isSigner": false
        },
        {
          "name": "admin",
          "isMut": false,
          "isSigner": true
        },
        {
          "name": "addressLookupTable",
          "isMut": true,
          "isSigner": false
        }
      ],
      "args": [
        {
          "name": "index",
          "type": "u8"
        }
      ]
    },
    {
      "name": "altExtend",
      "accounts": [
        {
          "name": "group",
          "isMut": false,
          "isSigner": false
        },
        {
          "name": "admin",
          "isMut": false,
          "isSigner": true
        },
        {
          "name": "payer",
          "isMut": false,
          "isSigner": true
        },
        {
          "name": "addressLookupTable",
          "isMut": true,
          "isSigner": false
        }
      ],
      "args": [
        {
          "name": "index",
          "type": "u8"
        },
        {
          "name": "newAddresses",
          "type": {
            "vec": "publicKey"
          }
        }
      ]
    },
    {
      "name": "computeAccountData",
      "accounts": [
        {
          "name": "group",
          "isMut": false,
          "isSigner": false
        },
        {
          "name": "account",
          "isMut": false,
          "isSigner": false
        }
      ],
      "args": []
    },
    {
      "name": "benchmark",
      "docs": [
        "",
        "benchmark",
        ""
      ],
      "accounts": [],
      "args": []
    }
  ],
  "accounts": [
    {
      "name": "bank",
      "type": {
        "kind": "struct",
        "fields": [
          {
            "name": "group",
            "type": "publicKey"
          },
          {
            "name": "name",
            "type": {
              "array": [
                "u8",
                16
              ]
            }
          },
          {
            "name": "mint",
            "type": "publicKey"
          },
          {
            "name": "vault",
            "type": "publicKey"
          },
          {
            "name": "oracle",
            "type": "publicKey"
          },
          {
            "name": "oracleConfig",
            "type": {
              "defined": "OracleConfig"
            }
          },
          {
            "name": "stablePriceModel",
            "type": {
              "defined": "StablePriceModel"
            }
          },
          {
            "name": "depositIndex",
            "docs": [
              "the index used to scale the value of an IndexedPosition",
              "TODO: should always be >= 0, add checks?"
            ],
            "type": {
              "defined": "I80F48"
            }
          },
          {
            "name": "borrowIndex",
            "type": {
              "defined": "I80F48"
            }
          },
          {
            "name": "indexedDeposits",
            "docs": [
              "deposits/borrows for this bank",
              "",
              "Note that these may become negative. It's perfectly fine for users to borrow one one bank",
              "(increasing indexed_borrows there) and paying back on another (possibly decreasing indexed_borrows",
              "below zero).",
              "",
              "The vault amount is not deducable from these values.",
              "",
              "These become meaningful when summed over all banks (like in update_index_and_rate)."
            ],
            "type": {
              "defined": "I80F48"
            }
          },
          {
            "name": "indexedBorrows",
            "type": {
              "defined": "I80F48"
            }
          },
          {
            "name": "indexLastUpdated",
            "type": "u64"
          },
          {
            "name": "bankRateLastUpdated",
            "type": "u64"
          },
          {
            "name": "avgUtilization",
            "type": {
              "defined": "I80F48"
            }
          },
          {
            "name": "adjustmentFactor",
            "type": {
              "defined": "I80F48"
            }
          },
          {
            "name": "util0",
            "type": {
              "defined": "I80F48"
            }
          },
          {
            "name": "rate0",
            "type": {
              "defined": "I80F48"
            }
          },
          {
            "name": "util1",
            "type": {
              "defined": "I80F48"
            }
          },
          {
            "name": "rate1",
            "type": {
              "defined": "I80F48"
            }
          },
          {
            "name": "maxRate",
            "type": {
              "defined": "I80F48"
            }
          },
          {
            "name": "collectedFeesNative",
            "type": {
              "defined": "I80F48"
            }
          },
          {
            "name": "loanOriginationFeeRate",
            "type": {
              "defined": "I80F48"
            }
          },
          {
            "name": "loanFeeRate",
            "type": {
              "defined": "I80F48"
            }
          },
          {
            "name": "maintAssetWeight",
            "type": {
              "defined": "I80F48"
            }
          },
          {
            "name": "initAssetWeight",
            "type": {
              "defined": "I80F48"
            }
          },
          {
            "name": "maintLiabWeight",
            "type": {
              "defined": "I80F48"
            }
          },
          {
            "name": "initLiabWeight",
            "type": {
              "defined": "I80F48"
            }
          },
          {
            "name": "liquidationFee",
            "type": {
              "defined": "I80F48"
            }
          },
          {
            "name": "dust",
            "type": {
              "defined": "I80F48"
            }
          },
          {
            "name": "flashLoanTokenAccountInitial",
            "type": "u64"
          },
          {
            "name": "flashLoanApprovedAmount",
            "type": "u64"
          },
          {
            "name": "tokenIndex",
            "type": "u16"
          },
          {
            "name": "bump",
            "type": "u8"
          },
          {
            "name": "mintDecimals",
            "type": "u8"
          },
          {
            "name": "bankNum",
            "type": "u32"
          },
          {
            "name": "minVaultToDepositsRatio",
            "docs": [
              "Min fraction of deposits that must remain in the vault when borrowing."
            ],
            "type": "f64"
          },
          {
            "name": "netBorrowLimitWindowSizeTs",
            "docs": [
              "Size in seconds of a net borrows window"
            ],
            "type": "u64"
          },
          {
            "name": "lastNetBorrowsWindowStartTs",
            "docs": [
              "Timestamp at which the last net borrows window started"
            ],
            "type": "u64"
          },
          {
            "name": "netBorrowLimitPerWindowQuote",
            "docs": [
              "Net borrow limit per window in quote native; set to -1 to disable."
            ],
            "type": "i64"
          },
          {
            "name": "netBorrowsInWindow",
            "docs": [
              "Sum of all deposits and borrows in the last window, in native units."
            ],
            "type": "i64"
          },
          {
            "name": "borrowWeightScaleStartQuote",
            "docs": [
              "Soft borrow limit in native quote",
              "",
              "Once the borrows on the bank exceed this quote value, init_liab_weight is scaled up.",
              "Set to f64::MAX to disable.",
              "",
              "See scaled_init_liab_weight()."
            ],
            "type": "f64"
          },
          {
            "name": "depositWeightScaleStartQuote",
            "docs": [
              "Limit for collateral of deposits in native quote",
              "",
              "Once the deposits in the bank exceed this quote value, init_asset_weight is scaled",
              "down to keep the total collateral value constant.",
              "Set to f64::MAX to disable.",
              "",
              "See scaled_init_asset_weight()."
            ],
            "type": "f64"
          },
          {
            "name": "reduceOnly",
            "type": "u8"
          },
          {
            "name": "reserved",
            "type": {
              "array": [
                "u8",
                2119
              ]
            }
          }
        ]
      }
    },
    {
      "name": "group",
      "type": {
        "kind": "struct",
        "fields": [
          {
            "name": "creator",
            "type": "publicKey"
          },
          {
            "name": "groupNum",
            "type": "u32"
          },
          {
            "name": "admin",
            "type": "publicKey"
          },
          {
            "name": "fastListingAdmin",
            "type": "publicKey"
          },
          {
            "name": "padding",
            "type": {
              "array": [
                "u8",
                4
              ]
            }
          },
          {
            "name": "insuranceVault",
            "type": "publicKey"
          },
          {
            "name": "insuranceMint",
            "type": "publicKey"
          },
          {
            "name": "bump",
            "type": "u8"
          },
          {
            "name": "testing",
            "type": "u8"
          },
          {
            "name": "version",
            "type": "u8"
          },
          {
            "name": "padding2",
            "type": {
              "array": [
                "u8",
                5
              ]
            }
          },
          {
            "name": "addressLookupTables",
            "type": {
              "array": [
                "publicKey",
                20
              ]
            }
          },
          {
            "name": "securityAdmin",
            "type": "publicKey"
          },
          {
            "name": "depositLimitQuote",
            "type": "u64"
          },
          {
            "name": "ixGate",
            "type": "u128"
          },
          {
            "name": "reserved",
            "type": {
              "array": [
                "u8",
                1864
              ]
            }
          }
        ]
      }
    },
    {
      "name": "mangoAccount",
      "type": {
        "kind": "struct",
        "fields": [
          {
            "name": "group",
            "type": "publicKey"
          },
          {
            "name": "owner",
            "type": "publicKey"
          },
          {
            "name": "name",
            "type": {
              "array": [
                "u8",
                32
              ]
            }
          },
          {
            "name": "delegate",
            "type": "publicKey"
          },
          {
            "name": "accountNum",
            "type": "u32"
          },
          {
            "name": "beingLiquidated",
            "docs": [
              "Tracks that this account should be liquidated until init_health >= 0.",
              "",
              "Normally accounts can not be liquidated while maint_health >= 0. But when an account",
              "reaches maint_health < 0, liquidators will call a liquidation instruction and thereby",
              "set this flag. Now the account may be liquidated until init_health >= 0.",
              "",
              "Many actions should be disabled while the account is being liquidated, even if",
              "its maint health has recovered to positive. Creating new open orders would, for example,",
              "confuse liquidators."
            ],
            "type": "u8"
          },
          {
            "name": "inHealthRegion",
            "docs": [
              "The account is currently inside a health region marked by HealthRegionBegin...HealthRegionEnd.",
              "",
              "Must never be set after a transaction ends."
            ],
            "type": "u8"
          },
          {
            "name": "bump",
            "type": "u8"
          },
          {
            "name": "padding",
            "type": {
              "array": [
                "u8",
                1
              ]
            }
          },
          {
            "name": "netDeposits",
            "type": "i64"
          },
          {
            "name": "perpSpotTransfers",
            "type": "i64"
          },
          {
            "name": "healthRegionBeginInitHealth",
            "docs": [
              "Init health as calculated during HealthReginBegin, rounded up."
            ],
            "type": "i64"
          },
          {
            "name": "frozenUntil",
            "type": "u64"
          },
          {
            "name": "reserved",
            "type": {
              "array": [
                "u8",
                232
              ]
            }
          },
          {
            "name": "headerVersion",
            "type": "u8"
          },
          {
            "name": "padding3",
            "type": {
              "array": [
                "u8",
                7
              ]
            }
          },
          {
            "name": "padding4",
            "type": "u32"
          },
          {
            "name": "tokens",
            "type": {
              "vec": {
                "defined": "TokenPosition"
              }
            }
          },
          {
            "name": "padding5",
            "type": "u32"
          },
          {
            "name": "serum3",
            "type": {
              "vec": {
                "defined": "Serum3Orders"
              }
            }
          },
          {
            "name": "padding6",
            "type": "u32"
          },
          {
            "name": "perps",
            "type": {
              "vec": {
                "defined": "PerpPosition"
              }
            }
          },
          {
            "name": "padding7",
            "type": "u32"
          },
          {
            "name": "perpOpenOrders",
            "type": {
              "vec": {
                "defined": "PerpOpenOrder"
              }
            }
          }
        ]
      }
    },
    {
      "name": "mintInfo",
      "type": {
        "kind": "struct",
        "fields": [
          {
            "name": "group",
            "type": "publicKey"
          },
          {
            "name": "tokenIndex",
            "type": "u16"
          },
          {
            "name": "groupInsuranceFund",
            "type": "u8"
          },
          {
            "name": "padding1",
            "type": {
              "array": [
                "u8",
                5
              ]
            }
          },
          {
            "name": "mint",
            "type": "publicKey"
          },
          {
            "name": "banks",
            "type": {
              "array": [
                "publicKey",
                6
              ]
            }
          },
          {
            "name": "vaults",
            "type": {
              "array": [
                "publicKey",
                6
              ]
            }
          },
          {
            "name": "oracle",
            "type": "publicKey"
          },
          {
            "name": "registrationTime",
            "type": "u64"
          },
          {
            "name": "reserved",
            "type": {
              "array": [
                "u8",
                2560
              ]
            }
          }
        ]
      }
    },
    {
      "name": "stubOracle",
      "type": {
        "kind": "struct",
        "fields": [
          {
            "name": "group",
            "type": "publicKey"
          },
          {
            "name": "mint",
            "type": "publicKey"
          },
          {
            "name": "price",
            "type": {
              "defined": "I80F48"
            }
          },
          {
            "name": "lastUpdated",
            "type": "i64"
          },
          {
            "name": "reserved",
            "type": {
              "array": [
                "u8",
                128
              ]
            }
          }
        ]
      }
    },
    {
      "name": "bookSide",
      "type": {
        "kind": "struct",
        "fields": [
          {
            "name": "roots",
            "type": {
              "array": [
                {
                  "defined": "OrderTreeRoot"
                },
                2
              ]
            }
          },
          {
            "name": "reservedRoots",
            "type": {
              "array": [
                {
                  "defined": "OrderTreeRoot"
                },
                4
              ]
            }
          },
          {
            "name": "reserved",
            "type": {
              "array": [
                "u8",
                256
              ]
            }
          },
          {
            "name": "nodes",
            "type": {
              "defined": "OrderTreeNodes"
            }
          }
        ]
      }
    },
    {
      "name": "eventQueue",
      "type": {
        "kind": "struct",
        "fields": [
          {
            "name": "header",
            "type": {
              "defined": "EventQueueHeader"
            }
          },
          {
            "name": "buf",
            "type": {
              "array": [
                {
                  "defined": "AnyEvent"
                },
                488
              ]
            }
          },
          {
            "name": "reserved",
            "type": {
              "array": [
                "u8",
                64
              ]
            }
          }
        ]
      }
    },
    {
      "name": "perpMarket",
      "type": {
        "kind": "struct",
        "fields": [
          {
            "name": "group",
            "type": "publicKey"
          },
          {
            "name": "settleTokenIndex",
            "docs": [
              "Token index that settlements happen in.",
              "",
              "Currently required to be 0, USDC. In the future settlement",
              "may be allowed to happen in other tokens."
            ],
            "type": "u16"
          },
          {
            "name": "perpMarketIndex",
            "docs": [
              "Index of this perp market. Other data, like the MangoAccount's PerpPosition",
              "reference this market via this index. Unique for this group's perp markets."
            ],
            "type": "u16"
          },
          {
            "name": "blocked1",
            "docs": [
              "Field used to contain the trusted_market flag and is now unused."
            ],
            "type": "u8"
          },
          {
            "name": "groupInsuranceFund",
            "docs": [
              "Is this market covered by the group insurance fund?"
            ],
            "type": "u8"
          },
          {
            "name": "bump",
            "docs": [
              "PDA bump"
            ],
            "type": "u8"
          },
          {
            "name": "baseDecimals",
            "docs": [
              "Number of decimals used for the base token.",
              "",
              "Used to convert the oracle's price into a native/native price."
            ],
            "type": "u8"
          },
          {
            "name": "name",
            "docs": [
              "Name. Trailing zero bytes are ignored."
            ],
            "type": {
              "array": [
                "u8",
                16
              ]
            }
          },
          {
            "name": "bids",
            "docs": [
              "Address of the BookSide account for bids"
            ],
            "type": "publicKey"
          },
          {
            "name": "asks",
            "docs": [
              "Address of the BookSide account for asks"
            ],
            "type": "publicKey"
          },
          {
            "name": "eventQueue",
            "docs": [
              "Address of the EventQueue account"
            ],
            "type": "publicKey"
          },
          {
            "name": "oracle",
            "docs": [
              "Oracle account address"
            ],
            "type": "publicKey"
          },
          {
            "name": "oracleConfig",
            "docs": [
              "Oracle configuration"
            ],
            "type": {
              "defined": "OracleConfig"
            }
          },
          {
            "name": "stablePriceModel",
            "docs": [
              "Maintains a stable price based on the oracle price that is less volatile."
            ],
            "type": {
              "defined": "StablePriceModel"
            }
          },
          {
            "name": "quoteLotSize",
            "docs": [
              "Number of quote native in a quote lot. Must be a power of 10.",
              "",
              "Primarily useful for increasing the tick size on the market: A lot price",
              "of 1 becomes a native price of quote_lot_size/base_lot_size becomes a",
              "ui price of quote_lot_size*base_decimals/base_lot_size/quote_decimals."
            ],
            "type": "i64"
          },
          {
            "name": "baseLotSize",
            "docs": [
              "Number of base native in a base lot. Must be a power of 10.",
              "",
              "Example: If base decimals for the underlying asset is 6, base lot size",
              "is 100 and and base position lots is 10_000 then base position native is",
              "1_000_000 and base position ui is 1."
            ],
            "type": "i64"
          },
          {
            "name": "maintBaseAssetWeight",
            "docs": [
              "These weights apply to the base position. The quote position has",
              "no explicit weight (but may be covered by the overall pnl asset weight)."
            ],
            "type": {
              "defined": "I80F48"
            }
          },
          {
            "name": "initBaseAssetWeight",
            "type": {
              "defined": "I80F48"
            }
          },
          {
            "name": "maintBaseLiabWeight",
            "type": {
              "defined": "I80F48"
            }
          },
          {
            "name": "initBaseLiabWeight",
            "type": {
              "defined": "I80F48"
            }
          },
          {
            "name": "openInterest",
            "docs": [
              "Number of base lot pairs currently active in the market. Always >= 0."
            ],
            "type": "i64"
          },
          {
            "name": "seqNum",
            "docs": [
              "Total number of orders seen"
            ],
            "type": "u64"
          },
          {
            "name": "registrationTime",
            "docs": [
              "Timestamp in seconds that the market was registered at."
            ],
            "type": "u64"
          },
          {
            "name": "minFunding",
            "docs": [
              "Minimal funding rate per day, must be <= 0."
            ],
            "type": {
              "defined": "I80F48"
            }
          },
          {
            "name": "maxFunding",
            "docs": [
              "Maximal funding rate per day, must be >= 0."
            ],
            "type": {
              "defined": "I80F48"
            }
          },
          {
            "name": "impactQuantity",
            "docs": [
              "For funding, get the impact price this many base lots deep into the book."
            ],
            "type": "i64"
          },
          {
            "name": "longFunding",
            "docs": [
              "Current long funding value. Increasing it means that every long base lot",
              "needs to pay that amount in funding.",
              "",
              "PerpPosition uses and tracks it settle funding. Updated by the perp",
              "keeper instruction."
            ],
            "type": {
              "defined": "I80F48"
            }
          },
          {
            "name": "shortFunding",
            "docs": [
              "See long_funding."
            ],
            "type": {
              "defined": "I80F48"
            }
          },
          {
            "name": "fundingLastUpdated",
            "docs": [
              "timestamp that funding was last updated in"
            ],
            "type": "u64"
          },
          {
            "name": "baseLiquidationFee",
            "docs": [
              "Fees",
              "Fee for base position liquidation"
            ],
            "type": {
              "defined": "I80F48"
            }
          },
          {
            "name": "makerFee",
            "docs": [
              "Fee when matching maker orders. May be negative."
            ],
            "type": {
              "defined": "I80F48"
            }
          },
          {
            "name": "takerFee",
            "docs": [
              "Fee for taker orders, may not be negative."
            ],
            "type": {
              "defined": "I80F48"
            }
          },
          {
            "name": "feesAccrued",
            "docs": [
              "Fees accrued in native quote currency"
            ],
            "type": {
              "defined": "I80F48"
            }
          },
          {
            "name": "feesSettled",
            "docs": [
              "Fees settled in native quote currency"
            ],
            "type": {
              "defined": "I80F48"
            }
          },
          {
            "name": "feePenalty",
            "docs": [
              "Fee (in quote native) to charge for ioc orders"
            ],
            "type": "f32"
          },
          {
            "name": "settleFeeFlat",
            "docs": [
              "In native units of settlement token, given to each settle call above the",
              "settle_fee_amount_threshold."
            ],
            "type": "f32"
          },
          {
            "name": "settleFeeAmountThreshold",
            "docs": [
              "Pnl settlement amount needed to be eligible for fees."
            ],
            "type": "f32"
          },
          {
            "name": "settleFeeFractionLowHealth",
            "docs": [
              "Fraction of pnl to pay out as fee if +pnl account has low health."
            ],
            "type": "f32"
          },
          {
            "name": "settlePnlLimitFactor",
            "docs": [
              "Controls the strictness of the settle limit.",
              "Set to a negative value to disable the limit.",
              "",
              "This factor applies to the settle limit in two ways",
              "- for the unrealized pnl settle limit, the factor is multiplied with the stable perp base value",
              "(i.e. limit_factor * base_native * stable_price)",
              "- when increasing the realized pnl settle limit (stored per PerpPosition), the factor is",
              "multiplied with the stable value of the perp pnl being realized",
              "(i.e. limit_factor * reduced_native * stable_price)",
              "",
              "See also PerpPosition::settle_pnl_limit_realized_trade"
            ],
            "type": "f32"
          },
          {
            "name": "padding3",
            "type": {
              "array": [
                "u8",
                4
              ]
            }
          },
          {
            "name": "settlePnlLimitWindowSizeTs",
            "docs": [
              "Window size in seconds for the perp settlement limit"
            ],
            "type": "u64"
          },
          {
            "name": "reduceOnly",
            "docs": [
              "If true, users may no longer increase their market exposure. Only actions",
              "that reduce their position are still allowed."
            ],
            "type": "u8"
          },
          {
            "name": "padding4",
            "type": {
              "array": [
                "u8",
                7
              ]
            }
          },
          {
            "name": "maintPnlAssetWeight",
            "docs": [
              "Weights for full perp market health, if positive"
            ],
            "type": {
              "defined": "I80F48"
            }
          },
          {
            "name": "initPnlAssetWeight",
            "type": {
              "defined": "I80F48"
            }
          },
          {
            "name": "positivePnlLiquidationFee",
            "type": {
              "defined": "I80F48"
            }
          },
          {
            "name": "reserved",
            "type": {
              "array": [
                "u8",
                1888
              ]
            }
          }
        ]
      }
    },
    {
      "name": "serum3Market",
      "type": {
        "kind": "struct",
        "fields": [
          {
            "name": "group",
            "type": "publicKey"
          },
          {
            "name": "baseTokenIndex",
            "type": "u16"
          },
          {
            "name": "quoteTokenIndex",
            "type": "u16"
          },
          {
            "name": "reduceOnly",
            "type": "u8"
          },
          {
            "name": "padding1",
            "type": {
              "array": [
                "u8",
                3
              ]
            }
          },
          {
            "name": "name",
            "type": {
              "array": [
                "u8",
                16
              ]
            }
          },
          {
            "name": "serumProgram",
            "type": "publicKey"
          },
          {
            "name": "serumMarketExternal",
            "type": "publicKey"
          },
          {
            "name": "marketIndex",
            "type": "u16"
          },
          {
            "name": "bump",
            "type": "u8"
          },
          {
            "name": "padding2",
            "type": {
              "array": [
                "u8",
                5
              ]
            }
          },
          {
            "name": "registrationTime",
            "type": "u64"
          },
          {
            "name": "reserved",
            "type": {
              "array": [
                "u8",
                128
              ]
            }
          }
        ]
      }
    },
    {
      "name": "serum3MarketIndexReservation",
      "type": {
        "kind": "struct",
        "fields": [
          {
            "name": "group",
            "type": "publicKey"
          },
          {
            "name": "marketIndex",
            "type": "u16"
          },
          {
            "name": "reserved",
            "type": {
              "array": [
                "u8",
                38
              ]
            }
          }
        ]
      }
    }
  ],
  "types": [
    {
      "name": "Equity",
      "type": {
        "kind": "struct",
        "fields": [
          {
            "name": "tokens",
            "type": {
              "vec": {
                "defined": "TokenEquity"
              }
            }
          },
          {
            "name": "perps",
            "type": {
              "vec": {
                "defined": "PerpEquity"
              }
            }
          }
        ]
      }
    },
    {
      "name": "TokenEquity",
      "type": {
        "kind": "struct",
        "fields": [
          {
            "name": "tokenIndex",
            "type": "u16"
          },
          {
            "name": "value",
            "type": {
              "defined": "I80F48"
            }
          }
        ]
      }
    },
    {
      "name": "PerpEquity",
      "type": {
        "kind": "struct",
        "fields": [
          {
            "name": "perpMarketIndex",
            "type": "u16"
          },
          {
            "name": "value",
            "type": {
              "defined": "I80F48"
            }
          }
        ]
      }
    },
    {
      "name": "Prices",
      "docs": [
        "Information about prices for a bank or perp market."
      ],
      "type": {
        "kind": "struct",
        "fields": [
          {
            "name": "oracle",
            "docs": [
              "The current oracle price"
            ],
            "type": {
              "defined": "I80F48"
            }
          },
          {
            "name": "stable",
            "docs": [
              "A \"stable\" price, provided by StablePriceModel"
            ],
            "type": {
              "defined": "I80F48"
            }
          }
        ]
      }
    },
    {
      "name": "TokenInfo",
      "type": {
        "kind": "struct",
        "fields": [
          {
            "name": "tokenIndex",
            "type": "u16"
          },
          {
            "name": "maintAssetWeight",
            "type": {
              "defined": "I80F48"
            }
          },
          {
            "name": "initAssetWeight",
            "type": {
              "defined": "I80F48"
            }
          },
          {
            "name": "maintLiabWeight",
            "type": {
              "defined": "I80F48"
            }
          },
          {
            "name": "initLiabWeight",
            "type": {
              "defined": "I80F48"
            }
          },
          {
            "name": "prices",
            "type": {
              "defined": "Prices"
            }
          },
          {
            "name": "balanceNative",
            "type": {
              "defined": "I80F48"
            }
          }
        ]
      }
    },
    {
      "name": "Serum3Info",
      "type": {
        "kind": "struct",
        "fields": [
          {
            "name": "reservedBase",
            "type": {
              "defined": "I80F48"
            }
          },
          {
            "name": "reservedQuote",
            "type": {
              "defined": "I80F48"
            }
          },
          {
            "name": "baseIndex",
            "type": "u64"
          },
          {
            "name": "quoteIndex",
            "type": "u64"
          },
          {
            "name": "marketIndex",
            "type": "u16"
          },
          {
            "name": "hasZeroFunds",
            "docs": [
              "The open orders account has no free or reserved funds"
            ],
            "type": "bool"
          }
        ]
      }
    },
    {
      "name": "PerpInfo",
      "type": {
        "kind": "struct",
        "fields": [
          {
            "name": "perpMarketIndex",
            "type": "u16"
          },
          {
            "name": "maintBaseAssetWeight",
            "type": {
              "defined": "I80F48"
            }
          },
          {
            "name": "initBaseAssetWeight",
            "type": {
              "defined": "I80F48"
            }
          },
          {
            "name": "maintBaseLiabWeight",
            "type": {
              "defined": "I80F48"
            }
          },
          {
            "name": "initBaseLiabWeight",
            "type": {
              "defined": "I80F48"
            }
          },
          {
            "name": "maintPnlAssetWeight",
            "type": {
              "defined": "I80F48"
            }
          },
          {
            "name": "initPnlAssetWeight",
            "type": {
              "defined": "I80F48"
            }
          },
          {
            "name": "baseLotSize",
            "type": "i64"
          },
          {
            "name": "baseLots",
            "type": "i64"
          },
          {
            "name": "bidsBaseLots",
            "type": "i64"
          },
          {
            "name": "asksBaseLots",
            "type": "i64"
          },
          {
            "name": "quote",
            "type": {
              "defined": "I80F48"
            }
          },
          {
            "name": "prices",
            "type": {
              "defined": "Prices"
            }
          },
          {
            "name": "hasOpenOrders",
            "type": "bool"
          },
          {
            "name": "hasOpenFills",
            "type": "bool"
          }
        ]
      }
    },
    {
      "name": "HealthCache",
      "type": {
        "kind": "struct",
        "fields": [
          {
            "name": "tokenInfos",
            "type": {
              "vec": {
                "defined": "TokenInfo"
              }
            }
          },
          {
            "name": "serum3Infos",
            "type": {
              "vec": {
                "defined": "Serum3Info"
              }
            }
          },
          {
            "name": "perpInfos",
            "type": {
              "vec": {
                "defined": "PerpInfo"
              }
            }
          },
          {
            "name": "beingLiquidated",
            "type": "bool"
          }
        ]
      }
    },
    {
      "name": "InterestRateParams",
      "type": {
        "kind": "struct",
        "fields": [
          {
            "name": "util0",
            "type": "f32"
          },
          {
            "name": "rate0",
            "type": "f32"
          },
          {
            "name": "util1",
            "type": "f32"
          },
          {
            "name": "rate1",
            "type": "f32"
          },
          {
            "name": "maxRate",
            "type": "f32"
          },
          {
            "name": "adjustmentFactor",
            "type": "f32"
          }
        ]
      }
    },
    {
      "name": "FlashLoanTokenDetail",
      "type": {
        "kind": "struct",
        "fields": [
          {
            "name": "tokenIndex",
            "type": "u16"
          },
          {
            "name": "changeAmount",
            "type": "i128"
          },
          {
            "name": "loan",
            "type": "i128"
          },
          {
            "name": "loanOriginationFee",
            "type": "i128"
          },
          {
            "name": "depositIndex",
            "type": "i128"
          },
          {
            "name": "borrowIndex",
            "type": "i128"
          },
          {
            "name": "price",
            "type": "i128"
          }
        ]
      }
    },
    {
      "name": "TokenPosition",
      "type": {
        "kind": "struct",
        "fields": [
          {
            "name": "indexedPosition",
            "docs": [
              "The deposit_index (if positive) or borrow_index (if negative) scaled position"
            ],
            "type": {
              "defined": "I80F48"
            }
          },
          {
            "name": "tokenIndex",
            "docs": [
              "index into Group.tokens"
            ],
            "type": "u16"
          },
          {
            "name": "inUseCount",
            "docs": [
              "incremented when a market requires this position to stay alive"
            ],
            "type": "u8"
          },
          {
            "name": "padding",
            "type": {
              "array": [
                "u8",
                5
              ]
            }
          },
          {
            "name": "previousIndex",
            "type": {
              "defined": "I80F48"
            }
          },
          {
            "name": "cumulativeDepositInterest",
            "type": "f64"
          },
          {
            "name": "cumulativeBorrowInterest",
            "type": "f64"
          },
          {
            "name": "reserved",
            "type": {
              "array": [
                "u8",
                128
              ]
            }
          }
        ]
      }
    },
    {
      "name": "Serum3Orders",
      "type": {
        "kind": "struct",
        "fields": [
          {
            "name": "openOrders",
            "type": "publicKey"
          },
          {
            "name": "baseBorrowsWithoutFee",
            "docs": [
              "Tracks the amount of borrows that have flowed into the serum open orders account.",
              "These borrows did not have the loan origination fee applied, and that may happen",
              "later (in serum3_settle_funds) if we can guarantee that the funds were used.",
              "In particular a place-on-book, cancel, settle should not cost fees."
            ],
            "type": "u64"
          },
          {
            "name": "quoteBorrowsWithoutFee",
            "type": "u64"
          },
          {
            "name": "marketIndex",
            "type": "u16"
          },
          {
            "name": "baseTokenIndex",
            "docs": [
              "Store the base/quote token index, so health computations don't need",
              "to get passed the static SerumMarket to find which tokens a market",
              "uses and look up the correct oracles."
            ],
            "type": "u16"
          },
          {
            "name": "quoteTokenIndex",
            "type": "u16"
          },
          {
            "name": "padding",
            "type": {
              "array": [
                "u8",
                2
              ]
            }
          },
          {
            "name": "reserved",
            "type": {
              "array": [
                "u8",
                64
              ]
            }
          }
        ]
      }
    },
    {
      "name": "PerpPosition",
      "type": {
        "kind": "struct",
        "fields": [
          {
            "name": "marketIndex",
            "type": "u16"
          },
          {
            "name": "padding",
            "type": {
              "array": [
                "u8",
                2
              ]
            }
          },
          {
            "name": "settlePnlLimitWindow",
            "docs": [
              "Index of the current settle pnl limit window"
            ],
            "type": "u32"
          },
          {
            "name": "settlePnlLimitSettledInCurrentWindowNative",
            "docs": [
              "Amount of realized trade pnl and unrealized pnl that was already settled this window.",
              "",
              "Will be negative when negative pnl was settled.",
              "",
              "Note that this will be adjusted for bookkeeping reasons when the realized_trade settle",
              "limitchanges and is not useable for actually tracking how much pnl was settled",
              "on balance."
            ],
            "type": "i64"
          },
          {
            "name": "basePositionLots",
            "docs": [
              "Active position size, measured in base lots"
            ],
            "type": "i64"
          },
          {
            "name": "quotePositionNative",
            "docs": [
              "Active position in quote (conversation rate is that of the time the order was settled)",
              "measured in native quote"
            ],
            "type": {
              "defined": "I80F48"
            }
          },
          {
            "name": "quoteRunningNative",
            "docs": [
              "Tracks what the position is to calculate average entry & break even price"
            ],
            "type": "i64"
          },
          {
            "name": "longSettledFunding",
            "docs": [
              "Already settled long funding"
            ],
            "type": {
              "defined": "I80F48"
            }
          },
          {
            "name": "shortSettledFunding",
            "docs": [
              "Already settled short funding"
            ],
            "type": {
              "defined": "I80F48"
            }
          },
          {
            "name": "bidsBaseLots",
            "docs": [
              "Base lots in open bids"
            ],
            "type": "i64"
          },
          {
            "name": "asksBaseLots",
            "docs": [
              "Base lots in open asks"
            ],
            "type": "i64"
          },
          {
            "name": "takerBaseLots",
            "docs": [
              "Amount of base lots on the EventQueue waiting to be processed"
            ],
            "type": "i64"
          },
          {
            "name": "takerQuoteLots",
            "docs": [
              "Amount of quote lots on the EventQueue waiting to be processed"
            ],
            "type": "i64"
          },
          {
            "name": "cumulativeLongFunding",
            "type": "f64"
          },
          {
            "name": "cumulativeShortFunding",
            "type": "f64"
          },
          {
            "name": "makerVolume",
            "type": "u64"
          },
          {
            "name": "takerVolume",
            "type": "u64"
          },
          {
            "name": "perpSpotTransfers",
            "type": "i64"
          },
          {
            "name": "avgEntryPricePerBaseLot",
            "docs": [
              "The native average entry price for the base lots of the current position.",
              "Reset to 0 when the base position reaches or crosses 0."
            ],
            "type": "f64"
          },
          {
            "name": "realizedTradePnlNative",
            "docs": [
              "Amount of pnl that was realized by bringing the base position closer to 0.",
              "",
              "The settlement of this type of pnl is limited by settle_pnl_limit_realized_trade.",
              "Settling pnl reduces this value once other_pnl below is exhausted."
            ],
            "type": {
              "defined": "I80F48"
            }
          },
          {
            "name": "realizedOtherPnlNative",
            "docs": [
              "Amount of pnl realized from fees, funding and liquidation.",
              "",
              "This type of realized pnl is always settleable.",
              "Settling pnl reduces this value first."
            ],
            "type": {
              "defined": "I80F48"
            }
          },
          {
            "name": "settlePnlLimitRealizedTrade",
            "docs": [
              "Settle limit contribution from realized pnl.",
              "",
              "Every time pnl is realized, this is increased by a fraction of the stable",
              "value of the realization. It magnitude decreases when realized pnl drops below its value."
            ],
            "type": "i64"
          },
          {
            "name": "realizedPnlForPositionNative",
            "docs": [
              "Trade pnl, fees, funding that were added over the current position's lifetime.",
              "",
              "Reset when the position changes sign or goes to zero.",
              "Not decreased by settling.",
              "",
              "This is tracked for display purposes: this value plus the difference between entry",
              "price and current price of the base position is the overall pnl."
            ],
            "type": {
              "defined": "I80F48"
            }
          },
          {
            "name": "reserved",
            "type": {
              "array": [
                "u8",
                88
              ]
            }
          }
        ]
      }
    },
    {
      "name": "PerpOpenOrder",
      "type": {
        "kind": "struct",
        "fields": [
          {
            "name": "sideAndTree",
            "type": "u8"
          },
          {
            "name": "padding1",
            "type": {
              "array": [
                "u8",
                1
              ]
            }
          },
          {
            "name": "market",
            "type": "u16"
          },
          {
            "name": "padding2",
            "type": {
              "array": [
                "u8",
                4
              ]
            }
          },
          {
            "name": "clientId",
            "type": "u64"
          },
          {
            "name": "id",
            "type": "u128"
          },
          {
            "name": "reserved",
            "type": {
              "array": [
                "u8",
                64
              ]
            }
          }
        ]
      }
    },
    {
      "name": "MangoAccountFixed",
      "type": {
        "kind": "struct",
        "fields": [
          {
            "name": "group",
            "type": "publicKey"
          },
          {
            "name": "owner",
            "type": "publicKey"
          },
          {
            "name": "name",
            "type": {
              "array": [
                "u8",
                32
              ]
            }
          },
          {
            "name": "delegate",
            "type": "publicKey"
          },
          {
            "name": "accountNum",
            "type": "u32"
          },
          {
            "name": "beingLiquidated",
            "type": "u8"
          },
          {
            "name": "inHealthRegion",
            "type": "u8"
          },
          {
            "name": "bump",
            "type": "u8"
          },
          {
            "name": "padding",
            "type": {
              "array": [
                "u8",
                1
              ]
            }
          },
          {
            "name": "netDeposits",
            "type": "i64"
          },
          {
            "name": "perpSpotTransfers",
            "type": "i64"
          },
          {
            "name": "healthRegionBeginInitHealth",
            "type": "i64"
          },
          {
            "name": "frozenUntil",
            "type": "u64"
          },
          {
            "name": "reserved",
            "type": {
              "array": [
                "u8",
                232
              ]
            }
          }
        ]
      }
    },
    {
      "name": "OracleConfig",
      "type": {
        "kind": "struct",
        "fields": [
          {
            "name": "confFilter",
            "type": {
              "defined": "I80F48"
            }
          },
          {
            "name": "maxStalenessSlots",
            "type": "i64"
          },
          {
            "name": "reserved",
            "type": {
              "array": [
                "u8",
                72
              ]
            }
          }
        ]
      }
    },
    {
      "name": "OracleConfigParams",
      "type": {
        "kind": "struct",
        "fields": [
          {
            "name": "confFilter",
            "type": "f32"
          },
          {
            "name": "maxStalenessSlots",
            "type": {
              "option": "u32"
            }
          }
        ]
      }
    },
    {
      "name": "InnerNode",
      "docs": [
        "InnerNodes and LeafNodes compose the binary tree of orders.",
        "",
        "Each InnerNode has exactly two children, which are either InnerNodes themselves,",
        "or LeafNodes. The children share the top `prefix_len` bits of `key`. The left",
        "child has a 0 in the next bit, and the right a 1."
      ],
      "type": {
        "kind": "struct",
        "fields": [
          {
            "name": "tag",
            "type": "u8"
          },
          {
            "name": "padding",
            "type": {
              "array": [
                "u8",
                3
              ]
            }
          },
          {
            "name": "prefixLen",
            "docs": [
              "number of highest `key` bits that all children share",
              "e.g. if it's 2, the two highest bits of `key` will be the same on all children"
            ],
            "type": "u32"
          },
          {
            "name": "key",
            "docs": [
              "only the top `prefix_len` bits of `key` are relevant"
            ],
            "type": "u128"
          },
          {
            "name": "children",
            "docs": [
              "indexes into `BookSide::nodes`"
            ],
            "type": {
              "array": [
                "u32",
                2
              ]
            }
          },
          {
            "name": "childEarliestExpiry",
            "docs": [
              "The earliest expiry timestamp for the left and right subtrees.",
              "",
              "Needed to be able to find and remove expired orders without having to",
              "iterate through the whole bookside."
            ],
            "type": {
              "array": [
                "u64",
                2
              ]
            }
          },
          {
            "name": "reserved",
            "type": {
              "array": [
                "u8",
                72
              ]
            }
          }
        ]
      }
    },
    {
      "name": "LeafNode",
      "docs": [
        "LeafNodes represent an order in the binary tree"
      ],
      "type": {
        "kind": "struct",
        "fields": [
          {
            "name": "tag",
            "docs": [
              "NodeTag"
            ],
            "type": "u8"
          },
          {
            "name": "ownerSlot",
            "docs": [
              "Index into the owning MangoAccount's PerpOpenOrders"
            ],
            "type": "u8"
          },
          {
            "name": "orderType",
            "docs": [
              "PostOrderType, this was added for TradingView move order"
            ],
            "type": "u8"
          },
          {
            "name": "padding",
            "type": {
              "array": [
                "u8",
                1
              ]
            }
          },
          {
            "name": "timeInForce",
            "docs": [
              "Time in seconds after `timestamp` at which the order expires.",
              "A value of 0 means no expiry."
            ],
            "type": "u16"
          },
          {
            "name": "padding2",
            "type": {
              "array": [
                "u8",
                2
              ]
            }
          },
          {
            "name": "key",
            "docs": [
              "The binary tree key, see new_node_key()"
            ],
            "type": "u128"
          },
          {
            "name": "owner",
            "docs": [
              "Address of the owning MangoAccount"
            ],
            "type": "publicKey"
          },
          {
            "name": "quantity",
            "docs": [
              "Number of base lots to buy or sell, always >=1"
            ],
            "type": "i64"
          },
          {
            "name": "timestamp",
            "docs": [
              "The time the order was placed"
            ],
            "type": "u64"
          },
          {
            "name": "pegLimit",
            "docs": [
              "If the effective price of an oracle pegged order exceeds this limit,",
              "it will be considered invalid and may be removed.",
              "",
              "Only applicable in the oracle_pegged OrderTree"
            ],
            "type": "i64"
          },
          {
            "name": "reserved",
            "type": {
              "array": [
                "u8",
                40
              ]
            }
          }
        ]
      }
    },
    {
      "name": "AnyNode",
      "type": {
        "kind": "struct",
        "fields": [
          {
            "name": "tag",
            "type": "u8"
          },
          {
            "name": "data",
            "type": {
              "array": [
                "u8",
                119
              ]
            }
          }
        ]
      }
    },
    {
      "name": "OrderTreeRoot",
      "type": {
        "kind": "struct",
        "fields": [
          {
            "name": "maybeNode",
            "type": "u32"
          },
          {
            "name": "leafCount",
            "type": "u32"
          }
        ]
      }
    },
    {
      "name": "OrderTreeNodes",
      "docs": [
        "A binary tree on AnyNode::key()",
        "",
        "The key encodes the price in the top 64 bits."
      ],
      "type": {
        "kind": "struct",
        "fields": [
          {
            "name": "orderTreeType",
            "type": "u8"
          },
          {
            "name": "padding",
            "type": {
              "array": [
                "u8",
                3
              ]
            }
          },
          {
            "name": "bumpIndex",
            "type": "u32"
          },
          {
            "name": "freeListLen",
            "type": "u32"
          },
          {
            "name": "freeListHead",
            "type": "u32"
          },
          {
            "name": "reserved",
            "type": {
              "array": [
                "u8",
                512
              ]
            }
          },
          {
            "name": "nodes",
            "type": {
              "array": [
                {
                  "defined": "AnyNode"
                },
                1024
              ]
            }
          }
        ]
      }
    },
    {
      "name": "EventQueueHeader",
      "type": {
        "kind": "struct",
        "fields": [
          {
            "name": "head",
            "type": "u32"
          },
          {
            "name": "count",
            "type": "u32"
          },
          {
            "name": "seqNum",
            "type": "u64"
          }
        ]
      }
    },
    {
      "name": "AnyEvent",
      "type": {
        "kind": "struct",
        "fields": [
          {
            "name": "eventType",
            "type": "u8"
          },
          {
            "name": "padding",
            "type": {
              "array": [
                "u8",
                207
              ]
            }
          }
        ]
      }
    },
    {
      "name": "FillEvent",
      "type": {
        "kind": "struct",
        "fields": [
          {
            "name": "eventType",
            "type": "u8"
          },
          {
            "name": "takerSide",
            "type": "u8"
          },
          {
            "name": "makerOut",
            "type": "u8"
          },
          {
            "name": "makerSlot",
            "type": "u8"
          },
          {
            "name": "padding",
            "type": {
              "array": [
                "u8",
                4
              ]
            }
          },
          {
            "name": "timestamp",
            "type": "u64"
          },
          {
            "name": "seqNum",
            "type": "u64"
          },
          {
            "name": "maker",
            "type": "publicKey"
          },
          {
            "name": "makerOrderId",
            "type": "u128"
          },
          {
            "name": "makerFee",
            "type": {
              "defined": "I80F48"
            }
          },
          {
            "name": "makerTimestamp",
            "type": "u64"
          },
          {
            "name": "taker",
            "type": "publicKey"
          },
          {
            "name": "takerOrderId",
            "type": "u128"
          },
          {
            "name": "takerClientOrderId",
            "type": "u64"
          },
          {
            "name": "takerFee",
            "type": {
              "defined": "I80F48"
            }
          },
          {
            "name": "price",
            "type": "i64"
          },
          {
            "name": "quantity",
            "type": "i64"
          },
          {
            "name": "reserved",
            "type": {
              "array": [
                "u8",
                24
              ]
            }
          }
        ]
      }
    },
    {
      "name": "OutEvent",
      "type": {
        "kind": "struct",
        "fields": [
          {
            "name": "eventType",
            "type": "u8"
          },
          {
            "name": "side",
            "type": "u8"
          },
          {
            "name": "ownerSlot",
            "type": "u8"
          },
          {
            "name": "padding0",
            "type": {
              "array": [
                "u8",
                5
              ]
            }
          },
          {
            "name": "timestamp",
            "type": "u64"
          },
          {
            "name": "seqNum",
            "type": "u64"
          },
          {
            "name": "owner",
            "type": "publicKey"
          },
          {
            "name": "quantity",
            "type": "i64"
          },
          {
            "name": "padding1",
            "type": {
              "array": [
                "u8",
                144
              ]
            }
          }
        ]
      }
    },
    {
      "name": "StablePriceModel",
      "docs": [
        "Maintains a \"stable_price\" based on the oracle price.",
        "",
        "The stable price follows the oracle price, but its relative rate of",
        "change is limited (to `stable_growth_limit`) and futher reduced if",
        "the oracle price is far from the `delay_price`.",
        "",
        "Conceptually the `delay_price` is itself a time delayed",
        "(`24 * delay_interval_seconds`, assume 24h) and relative rate of change limited",
        "function of the oracle price. It is implemented as averaging the oracle",
        "price over every `delay_interval_seconds` (assume 1h) and then applying the",
        "`delay_growth_limit` between intervals."
      ],
      "type": {
        "kind": "struct",
        "fields": [
          {
            "name": "stablePrice",
            "docs": [
              "Current stable price to use in health"
            ],
            "type": "f64"
          },
          {
            "name": "lastUpdateTimestamp",
            "type": "u64"
          },
          {
            "name": "delayPrices",
            "docs": [
              "Stored delay_price for each delay_interval.",
              "If we want the delay_price to be 24h delayed, we would store one for each hour.",
              "This is used in a cyclical way: We use the maximally-delayed value at delay_interval_index",
              "and once enough time passes to move to the next delay interval, that gets overwritten and",
              "we use the next one."
            ],
            "type": {
              "array": [
                "f64",
                24
              ]
            }
          },
          {
            "name": "delayAccumulatorPrice",
            "docs": [
              "The delay price is based on an average over each delay_interval. The contributions",
              "to the average are summed up here."
            ],
            "type": "f64"
          },
          {
            "name": "delayAccumulatorTime",
            "docs": [
              "Accumulating the total time for the above average."
            ],
            "type": "u32"
          },
          {
            "name": "delayIntervalSeconds",
            "docs": [
              "Length of a delay_interval"
            ],
            "type": "u32"
          },
          {
            "name": "delayGrowthLimit",
            "docs": [
              "Maximal relative difference between two delay_price in consecutive intervals."
            ],
            "type": "f32"
          },
          {
            "name": "stableGrowthLimit",
            "docs": [
              "Maximal per-second relative difference of the stable price.",
              "It gets further reduced if stable and delay price disagree."
            ],
            "type": "f32"
          },
          {
            "name": "lastDelayIntervalIndex",
            "docs": [
              "The delay_interval_index that update() was last called on."
            ],
            "type": "u8"
          },
          {
            "name": "padding",
            "type": {
              "array": [
                "u8",
                7
              ]
            }
          },
          {
            "name": "reserved",
            "type": {
              "array": [
                "u8",
                48
              ]
            }
          }
        ]
      }
    },
    {
      "name": "TokenIndex",
      "docs": [
        "Nothing in Rust shall use these types. They only exist so that the Anchor IDL",
        "knows about them and typescript can deserialize it."
      ],
      "type": {
        "kind": "struct",
        "fields": [
          {
            "name": "val",
            "type": "u16"
          }
        ]
      }
    },
    {
      "name": "Serum3MarketIndex",
      "type": {
        "kind": "struct",
        "fields": [
          {
            "name": "val",
            "type": "u16"
          }
        ]
      }
    },
    {
      "name": "PerpMarketIndex",
      "type": {
        "kind": "struct",
        "fields": [
          {
            "name": "val",
            "type": "u16"
          }
        ]
      }
    },
    {
      "name": "I80F48",
      "type": {
        "kind": "struct",
        "fields": [
          {
            "name": "val",
            "type": "i128"
          }
        ]
      }
    },
    {
      "name": "HealthType",
      "docs": [
        "There are two types of health, initial health used for opening new positions and maintenance",
        "health used for liquidations. They are both calculated as a weighted sum of the assets",
        "minus the liabilities but the maint. health uses slightly larger weights for assets and",
        "slightly smaller weights for the liabilities. Zero is used as the bright line for both",
        "i.e. if your init health falls below zero, you cannot open new positions and if your maint. health",
        "falls below zero you will be liquidated."
      ],
      "type": {
        "kind": "enum",
        "variants": [
          {
            "name": "Init"
          },
          {
            "name": "Maint"
          }
        ]
      }
    },
    {
      "name": "FlashLoanType",
      "type": {
        "kind": "enum",
        "variants": [
          {
            "name": "Unknown"
          },
          {
            "name": "Swap"
          }
        ]
      }
    },
    {
      "name": "Serum3SelfTradeBehavior",
      "docs": [
        "Copy paste a bunch of enums so that we could AnchorSerialize & AnchorDeserialize them"
      ],
      "type": {
        "kind": "enum",
        "variants": [
          {
            "name": "DecrementTake"
          },
          {
            "name": "CancelProvide"
          },
          {
            "name": "AbortTransaction"
          }
        ]
      }
    },
    {
      "name": "Serum3OrderType",
      "type": {
        "kind": "enum",
        "variants": [
          {
            "name": "Limit"
          },
          {
            "name": "ImmediateOrCancel"
          },
          {
            "name": "PostOnly"
          }
        ]
      }
    },
    {
      "name": "Serum3Side",
      "type": {
        "kind": "enum",
        "variants": [
          {
            "name": "Bid"
          },
          {
            "name": "Ask"
          }
        ]
      }
    },
    {
      "name": "LoanOriginationFeeInstruction",
      "type": {
        "kind": "enum",
        "variants": [
          {
            "name": "Unknown"
          },
          {
            "name": "LiqTokenBankruptcy"
          },
          {
            "name": "LiqTokenWithToken"
          },
          {
            "name": "Serum3LiqForceCancelOrders"
          },
          {
            "name": "Serum3PlaceOrder"
          },
          {
            "name": "Serum3SettleFunds"
          },
          {
            "name": "TokenWithdraw"
          }
        ]
      }
    },
    {
      "name": "IxGate",
      "docs": [
        "Enum for lookup into ix gate",
        "note:",
        "total ix files 56,",
        "ix files included 48,",
        "ix files not included 8,",
        "- Benchmark,",
        "- ComputeAccountData,",
        "- GroupCreate",
        "- GroupEdit",
        "- IxGateSet,",
        "- PerpZeroOut,",
        "- PerpEditMarket,",
        "- TokenEdit,"
      ],
      "type": {
        "kind": "enum",
        "variants": [
          {
            "name": "AccountClose"
          },
          {
            "name": "AccountCreate"
          },
          {
            "name": "AccountEdit"
          },
          {
            "name": "AccountExpand"
          },
          {
            "name": "AccountToggleFreeze"
          },
          {
            "name": "AltExtend"
          },
          {
            "name": "AltSet"
          },
          {
            "name": "FlashLoan"
          },
          {
            "name": "GroupClose"
          },
          {
            "name": "GroupCreate"
          },
          {
            "name": "HealthRegion"
          },
          {
            "name": "PerpCancelAllOrders"
          },
          {
            "name": "PerpCancelAllOrdersBySide"
          },
          {
            "name": "PerpCancelOrder"
          },
          {
            "name": "PerpCancelOrderByClientOrderId"
          },
          {
            "name": "PerpCloseMarket"
          },
          {
            "name": "PerpConsumeEvents"
          },
          {
            "name": "PerpCreateMarket"
          },
          {
            "name": "PerpDeactivatePosition"
          },
          {
            "name": "PerpLiqBasePosition"
          },
          {
            "name": "PerpLiqForceCancelOrders"
          },
          {
            "name": "PerpLiqQuoteAndBankruptcy"
          },
          {
            "name": "PerpPlaceOrder"
          },
          {
            "name": "PerpSettleFees"
          },
          {
            "name": "PerpSettlePnl"
          },
          {
            "name": "PerpUpdateFunding"
          },
          {
            "name": "Serum3CancelAllOrders"
          },
          {
            "name": "Serum3CancelOrder"
          },
          {
            "name": "Serum3CloseOpenOrders"
          },
          {
            "name": "Serum3CreateOpenOrders"
          },
          {
            "name": "Serum3DeregisterMarket"
          },
          {
            "name": "Serum3EditMarket"
          },
          {
            "name": "Serum3LiqForceCancelOrders"
          },
          {
            "name": "Serum3PlaceOrder"
          },
          {
            "name": "Serum3RegisterMarket"
          },
          {
            "name": "Serum3SettleFunds"
          },
          {
            "name": "StubOracleClose"
          },
          {
            "name": "StubOracleCreate"
          },
          {
            "name": "StubOracleSet"
          },
          {
            "name": "TokenAddBank"
          },
          {
            "name": "TokenDeposit"
          },
          {
            "name": "TokenDeregister"
          },
          {
            "name": "TokenLiqBankruptcy"
          },
          {
            "name": "TokenLiqWithToken"
          },
          {
            "name": "TokenRegister"
          },
          {
            "name": "TokenRegisterTrustless"
          },
          {
            "name": "TokenUpdateIndexAndRate"
          },
          {
            "name": "TokenWithdraw"
          }
        ]
      }
    },
    {
      "name": "OracleType",
      "type": {
        "kind": "enum",
        "variants": [
          {
            "name": "Pyth"
          },
          {
            "name": "Stub"
          },
          {
            "name": "SwitchboardV1"
          },
          {
            "name": "SwitchboardV2"
          }
        ]
      }
    },
    {
      "name": "OrderState",
      "type": {
        "kind": "enum",
        "variants": [
          {
            "name": "Valid"
          },
          {
            "name": "Invalid"
          },
          {
            "name": "Skipped"
          }
        ]
      }
    },
    {
      "name": "BookSideOrderTree",
      "type": {
        "kind": "enum",
        "variants": [
          {
            "name": "Fixed"
          },
          {
            "name": "OraclePegged"
          }
        ]
      }
    },
    {
      "name": "NodeTag",
      "type": {
        "kind": "enum",
        "variants": [
          {
            "name": "Uninitialized"
          },
          {
            "name": "InnerNode"
          },
          {
            "name": "LeafNode"
          },
          {
            "name": "FreeNode"
          },
          {
            "name": "LastFreeNode"
          }
        ]
      }
    },
    {
      "name": "PlaceOrderType",
      "type": {
        "kind": "enum",
        "variants": [
          {
            "name": "Limit"
          },
          {
            "name": "ImmediateOrCancel"
          },
          {
            "name": "PostOnly"
          },
          {
            "name": "Market"
          },
          {
            "name": "PostOnlySlide"
          }
        ]
      }
    },
    {
      "name": "PostOrderType",
      "type": {
        "kind": "enum",
        "variants": [
          {
            "name": "Limit"
          },
          {
            "name": "PostOnly"
          },
          {
            "name": "PostOnlySlide"
          }
        ]
      }
    },
    {
      "name": "Side",
      "type": {
        "kind": "enum",
        "variants": [
          {
            "name": "Bid"
          },
          {
            "name": "Ask"
          }
        ]
      }
    },
    {
      "name": "SideAndOrderTree",
      "docs": [
        "SideAndOrderTree is a storage optimization, so we don't need two bytes for the data"
      ],
      "type": {
        "kind": "enum",
        "variants": [
          {
            "name": "BidFixed"
          },
          {
            "name": "AskFixed"
          },
          {
            "name": "BidOraclePegged"
          },
          {
            "name": "AskOraclePegged"
          }
        ]
      }
    },
    {
      "name": "OrderParams",
      "type": {
        "kind": "enum",
        "variants": [
          {
            "name": "Market"
          },
          {
            "name": "ImmediateOrCancel",
            "fields": [
              {
                "name": "price_lots",
                "type": "i64"
              }
            ]
          },
          {
            "name": "Fixed",
            "fields": [
              {
                "name": "price_lots",
                "type": "i64"
              },
              {
                "name": "order_type",
                "type": {
                  "defined": "PostOrderType"
                }
              }
            ]
          },
          {
            "name": "OraclePegged",
            "fields": [
              {
                "name": "price_offset_lots",
                "type": "i64"
              },
              {
                "name": "order_type",
                "type": {
                  "defined": "PostOrderType"
                }
              },
              {
                "name": "peg_limit",
                "type": "i64"
              },
              {
                "name": "max_oracle_staleness_slots",
                "type": "i32"
              }
            ]
          }
        ]
      }
    },
    {
      "name": "OrderTreeType",
      "type": {
        "kind": "enum",
        "variants": [
          {
            "name": "Bids"
          },
          {
            "name": "Asks"
          }
        ]
      }
    },
    {
      "name": "EventType",
      "type": {
        "kind": "enum",
        "variants": [
          {
            "name": "Fill"
          },
          {
            "name": "Out"
          },
          {
            "name": "Liquidate"
          }
        ]
      }
    }
  ],
  "events": [
    {
      "name": "MangoAccountData",
      "fields": [
        {
          "name": "healthCache",
          "type": {
            "defined": "HealthCache"
          },
          "index": false
        },
        {
          "name": "initHealth",
          "type": {
            "defined": "I80F48"
          },
          "index": false
        },
        {
          "name": "maintHealth",
          "type": {
            "defined": "I80F48"
          },
          "index": false
        },
        {
          "name": "equity",
          "type": {
            "defined": "Equity"
          },
          "index": false
        }
      ]
    },
    {
      "name": "PerpBalanceLog",
      "fields": [
        {
          "name": "mangoGroup",
          "type": "publicKey",
          "index": false
        },
        {
          "name": "mangoAccount",
          "type": "publicKey",
          "index": false
        },
        {
          "name": "marketIndex",
          "type": "u16",
          "index": false
        },
        {
          "name": "basePosition",
          "type": "i64",
          "index": false
        },
        {
          "name": "quotePosition",
          "type": "i128",
          "index": false
        },
        {
          "name": "longSettledFunding",
          "type": "i128",
          "index": false
        },
        {
          "name": "shortSettledFunding",
          "type": "i128",
          "index": false
        },
        {
          "name": "longFunding",
          "type": "i128",
          "index": false
        },
        {
          "name": "shortFunding",
          "type": "i128",
          "index": false
        }
      ]
    },
    {
      "name": "TokenBalanceLog",
      "fields": [
        {
          "name": "mangoGroup",
          "type": "publicKey",
          "index": false
        },
        {
          "name": "mangoAccount",
          "type": "publicKey",
          "index": false
        },
        {
          "name": "tokenIndex",
          "type": "u16",
          "index": false
        },
        {
          "name": "indexedPosition",
          "type": "i128",
          "index": false
        },
        {
          "name": "depositIndex",
          "type": "i128",
          "index": false
        },
        {
          "name": "borrowIndex",
          "type": "i128",
          "index": false
        }
      ]
    },
    {
      "name": "FlashLoanLog",
      "fields": [
        {
          "name": "mangoGroup",
          "type": "publicKey",
          "index": false
        },
        {
          "name": "mangoAccount",
          "type": "publicKey",
          "index": false
        },
        {
          "name": "tokenLoanDetails",
          "type": {
            "vec": {
              "defined": "FlashLoanTokenDetail"
            }
          },
          "index": false
        },
        {
          "name": "flashLoanType",
          "type": {
            "defined": "FlashLoanType"
          },
          "index": false
        }
      ]
    },
    {
      "name": "WithdrawLog",
      "fields": [
        {
          "name": "mangoGroup",
          "type": "publicKey",
          "index": false
        },
        {
          "name": "mangoAccount",
          "type": "publicKey",
          "index": false
        },
        {
          "name": "signer",
          "type": "publicKey",
          "index": false
        },
        {
          "name": "tokenIndex",
          "type": "u16",
          "index": false
        },
        {
          "name": "quantity",
          "type": "u64",
          "index": false
        },
        {
          "name": "price",
          "type": "i128",
          "index": false
        }
      ]
    },
    {
      "name": "DepositLog",
      "fields": [
        {
          "name": "mangoGroup",
          "type": "publicKey",
          "index": false
        },
        {
          "name": "mangoAccount",
          "type": "publicKey",
          "index": false
        },
        {
          "name": "signer",
          "type": "publicKey",
          "index": false
        },
        {
          "name": "tokenIndex",
          "type": "u16",
          "index": false
        },
        {
          "name": "quantity",
          "type": "u64",
          "index": false
        },
        {
          "name": "price",
          "type": "i128",
          "index": false
        }
      ]
    },
    {
      "name": "FillLog",
      "fields": [
        {
          "name": "mangoGroup",
          "type": "publicKey",
          "index": false
        },
        {
          "name": "marketIndex",
          "type": "u16",
          "index": false
        },
        {
          "name": "takerSide",
          "type": "u8",
          "index": false
        },
        {
          "name": "makerSlot",
          "type": "u8",
          "index": false
        },
        {
          "name": "makerOut",
          "type": "bool",
          "index": false
        },
        {
          "name": "timestamp",
          "type": "u64",
          "index": false
        },
        {
          "name": "seqNum",
          "type": "u64",
          "index": false
        },
        {
          "name": "maker",
          "type": "publicKey",
          "index": false
        },
        {
          "name": "makerOrderId",
          "type": "u128",
          "index": false
        },
        {
          "name": "makerFee",
          "type": "i128",
          "index": false
        },
        {
          "name": "makerTimestamp",
          "type": "u64",
          "index": false
        },
        {
          "name": "taker",
          "type": "publicKey",
          "index": false
        },
        {
          "name": "takerOrderId",
          "type": "u128",
          "index": false
        },
        {
          "name": "takerClientOrderId",
          "type": "u64",
          "index": false
        },
        {
          "name": "takerFee",
          "type": "i128",
          "index": false
        },
        {
          "name": "price",
          "type": "i64",
          "index": false
        },
        {
          "name": "quantity",
          "type": "i64",
          "index": false
        }
      ]
    },
    {
      "name": "PerpUpdateFundingLog",
      "fields": [
        {
          "name": "mangoGroup",
          "type": "publicKey",
          "index": false
        },
        {
          "name": "marketIndex",
          "type": "u16",
          "index": false
        },
        {
          "name": "longFunding",
          "type": "i128",
          "index": false
        },
        {
          "name": "shortFunding",
          "type": "i128",
          "index": false
        },
        {
          "name": "price",
          "type": "i128",
          "index": false
        },
        {
          "name": "stablePrice",
          "type": "i128",
          "index": false
        },
        {
          "name": "feesAccrued",
          "type": "i128",
          "index": false
        },
        {
          "name": "openInterest",
          "type": "i64",
          "index": false
        },
        {
          "name": "instantaneousFundingRate",
          "type": "i128",
          "index": false
        }
      ]
    },
    {
      "name": "UpdateIndexLog",
      "fields": [
        {
          "name": "mangoGroup",
          "type": "publicKey",
          "index": false
        },
        {
          "name": "tokenIndex",
          "type": "u16",
          "index": false
        },
        {
          "name": "depositIndex",
          "type": "i128",
          "index": false
        },
        {
          "name": "borrowIndex",
          "type": "i128",
          "index": false
        },
        {
          "name": "avgUtilization",
          "type": "i128",
          "index": false
        },
        {
          "name": "price",
          "type": "i128",
          "index": false
        },
        {
          "name": "stablePrice",
          "type": "i128",
          "index": false
        },
        {
          "name": "collectedFees",
          "type": "i128",
          "index": false
        },
        {
          "name": "loanFeeRate",
          "type": "i128",
          "index": false
        },
        {
          "name": "totalBorrows",
          "type": "i128",
          "index": false
        },
        {
          "name": "totalDeposits",
          "type": "i128",
          "index": false
        },
        {
          "name": "borrowRate",
          "type": "i128",
          "index": false
        },
        {
          "name": "depositRate",
          "type": "i128",
          "index": false
        }
      ]
    },
    {
      "name": "UpdateRateLog",
      "fields": [
        {
          "name": "mangoGroup",
          "type": "publicKey",
          "index": false
        },
        {
          "name": "tokenIndex",
          "type": "u16",
          "index": false
        },
        {
          "name": "rate0",
          "type": "i128",
          "index": false
        },
        {
          "name": "rate1",
          "type": "i128",
          "index": false
        },
        {
          "name": "maxRate",
          "type": "i128",
          "index": false
        }
      ]
    },
    {
      "name": "TokenLiqWithTokenLog",
      "fields": [
        {
          "name": "mangoGroup",
          "type": "publicKey",
          "index": false
        },
        {
          "name": "liqee",
          "type": "publicKey",
          "index": false
        },
        {
          "name": "liqor",
          "type": "publicKey",
          "index": false
        },
        {
          "name": "assetTokenIndex",
          "type": "u16",
          "index": false
        },
        {
          "name": "liabTokenIndex",
          "type": "u16",
          "index": false
        },
        {
          "name": "assetTransfer",
          "type": "i128",
          "index": false
        },
        {
          "name": "liabTransfer",
          "type": "i128",
          "index": false
        },
        {
          "name": "assetPrice",
          "type": "i128",
          "index": false
        },
        {
          "name": "liabPrice",
          "type": "i128",
          "index": false
        },
        {
          "name": "bankruptcy",
          "type": "bool",
          "index": false
        }
      ]
    },
    {
      "name": "Serum3OpenOrdersBalanceLog",
      "fields": [
        {
          "name": "mangoGroup",
          "type": "publicKey",
          "index": false
        },
        {
          "name": "mangoAccount",
          "type": "publicKey",
          "index": false
        },
        {
          "name": "baseTokenIndex",
          "type": "u16",
          "index": false
        },
        {
          "name": "quoteTokenIndex",
          "type": "u16",
          "index": false
        },
        {
          "name": "baseTotal",
          "type": "u64",
          "index": false
        },
        {
          "name": "baseFree",
          "type": "u64",
          "index": false
        },
        {
          "name": "quoteTotal",
          "type": "u64",
          "index": false
        },
        {
          "name": "quoteFree",
          "type": "u64",
          "index": false
        },
        {
          "name": "referrerRebatesAccrued",
          "type": "u64",
          "index": false
        }
      ]
    },
    {
      "name": "WithdrawLoanOriginationFeeLog",
      "fields": [
        {
          "name": "mangoGroup",
          "type": "publicKey",
          "index": false
        },
        {
          "name": "mangoAccount",
          "type": "publicKey",
          "index": false
        },
        {
          "name": "tokenIndex",
          "type": "u16",
          "index": false
        },
        {
          "name": "loanOriginationFee",
          "type": "i128",
          "index": false
        },
        {
          "name": "instruction",
          "type": {
            "defined": "LoanOriginationFeeInstruction"
          },
          "index": false
        }
      ]
    },
    {
      "name": "TokenLiqBankruptcyLog",
      "fields": [
        {
          "name": "mangoGroup",
          "type": "publicKey",
          "index": false
        },
        {
          "name": "liqee",
          "type": "publicKey",
          "index": false
        },
        {
          "name": "liqor",
          "type": "publicKey",
          "index": false
        },
        {
          "name": "liabTokenIndex",
          "type": "u16",
          "index": false
        },
        {
          "name": "initialLiabNative",
          "type": "i128",
          "index": false
        },
        {
          "name": "liabPrice",
          "type": "i128",
          "index": false
        },
        {
          "name": "insuranceTokenIndex",
          "type": "u16",
          "index": false
        },
        {
          "name": "insuranceTransfer",
          "type": "i128",
          "index": false
        },
        {
          "name": "socializedLoss",
          "type": "i128",
          "index": false
        },
        {
          "name": "startingLiabDepositIndex",
          "type": "i128",
          "index": false
        },
        {
          "name": "endingLiabDepositIndex",
          "type": "i128",
          "index": false
        }
      ]
    },
    {
      "name": "DeactivateTokenPositionLog",
      "fields": [
        {
          "name": "mangoGroup",
          "type": "publicKey",
          "index": false
        },
        {
          "name": "mangoAccount",
          "type": "publicKey",
          "index": false
        },
        {
          "name": "tokenIndex",
          "type": "u16",
          "index": false
        },
        {
          "name": "cumulativeDepositInterest",
          "type": "f64",
          "index": false
        },
        {
          "name": "cumulativeBorrowInterest",
          "type": "f64",
          "index": false
        }
      ]
    },
    {
      "name": "DeactivatePerpPositionLog",
      "fields": [
        {
          "name": "mangoGroup",
          "type": "publicKey",
          "index": false
        },
        {
          "name": "mangoAccount",
          "type": "publicKey",
          "index": false
        },
        {
          "name": "marketIndex",
          "type": "u16",
          "index": false
        },
        {
          "name": "cumulativeLongFunding",
          "type": "f64",
          "index": false
        },
        {
          "name": "cumulativeShortFunding",
          "type": "f64",
          "index": false
        },
        {
          "name": "makerVolume",
          "type": "u64",
          "index": false
        },
        {
          "name": "takerVolume",
          "type": "u64",
          "index": false
        },
        {
          "name": "perpSpotTransfers",
          "type": "i64",
          "index": false
        }
      ]
    },
    {
      "name": "TokenMetaDataLog",
      "fields": [
        {
          "name": "mangoGroup",
          "type": "publicKey",
          "index": false
        },
        {
          "name": "mint",
          "type": "publicKey",
          "index": false
        },
        {
          "name": "tokenIndex",
          "type": "u16",
          "index": false
        },
        {
          "name": "mintDecimals",
          "type": "u8",
          "index": false
        },
        {
          "name": "oracle",
          "type": "publicKey",
          "index": false
        },
        {
          "name": "mintInfo",
          "type": "publicKey",
          "index": false
        }
      ]
    },
    {
      "name": "PerpMarketMetaDataLog",
      "fields": [
        {
          "name": "mangoGroup",
          "type": "publicKey",
          "index": false
        },
        {
          "name": "perpMarket",
          "type": "publicKey",
          "index": false
        },
        {
          "name": "perpMarketIndex",
          "type": "u16",
          "index": false
        },
        {
          "name": "baseDecimals",
          "type": "u8",
          "index": false
        },
        {
          "name": "baseLotSize",
          "type": "i64",
          "index": false
        },
        {
          "name": "quoteLotSize",
          "type": "i64",
          "index": false
        },
        {
          "name": "oracle",
          "type": "publicKey",
          "index": false
        }
      ]
    },
    {
      "name": "Serum3RegisterMarketLog",
      "fields": [
        {
          "name": "mangoGroup",
          "type": "publicKey",
          "index": false
        },
        {
          "name": "serumMarket",
          "type": "publicKey",
          "index": false
        },
        {
          "name": "marketIndex",
          "type": "u16",
          "index": false
        },
        {
          "name": "baseTokenIndex",
          "type": "u16",
          "index": false
        },
        {
          "name": "quoteTokenIndex",
          "type": "u16",
          "index": false
        },
        {
          "name": "serumProgram",
          "type": "publicKey",
          "index": false
        },
        {
          "name": "serumProgramExternal",
          "type": "publicKey",
          "index": false
        }
      ]
    },
    {
      "name": "PerpLiqBaseOrPositivePnlLog",
      "fields": [
        {
          "name": "mangoGroup",
          "type": "publicKey",
          "index": false
        },
        {
          "name": "perpMarketIndex",
          "type": "u16",
          "index": false
        },
        {
          "name": "liqor",
          "type": "publicKey",
          "index": false
        },
        {
          "name": "liqee",
          "type": "publicKey",
          "index": false
        },
        {
          "name": "baseTransfer",
          "type": "i64",
          "index": false
        },
        {
          "name": "quoteTransfer",
          "type": "i128",
          "index": false
        },
        {
          "name": "price",
          "type": "i128",
          "index": false
        }
      ]
    },
    {
      "name": "PerpLiqBankruptcyLog",
      "fields": [
        {
          "name": "mangoGroup",
          "type": "publicKey",
          "index": false
        },
        {
          "name": "liqee",
          "type": "publicKey",
          "index": false
        },
        {
          "name": "liqor",
          "type": "publicKey",
          "index": false
        },
        {
          "name": "perpMarketIndex",
          "type": "u16",
          "index": false
        },
        {
          "name": "insuranceTransfer",
          "type": "i128",
          "index": false
        },
        {
          "name": "socializedLoss",
          "type": "i128",
          "index": false
        },
        {
          "name": "startingLongFunding",
          "type": "i128",
          "index": false
        },
        {
          "name": "startingShortFunding",
          "type": "i128",
          "index": false
        },
        {
          "name": "endingLongFunding",
          "type": "i128",
          "index": false
        },
        {
          "name": "endingShortFunding",
          "type": "i128",
          "index": false
        }
      ]
    },
    {
      "name": "PerpLiqNegativePnlOrBankruptcyLog",
      "fields": [
        {
          "name": "mangoGroup",
          "type": "publicKey",
          "index": false
        },
        {
          "name": "liqee",
          "type": "publicKey",
          "index": false
        },
        {
          "name": "liqor",
          "type": "publicKey",
          "index": false
        },
        {
          "name": "perpMarketIndex",
          "type": "u16",
          "index": false
        },
        {
          "name": "settlement",
          "type": "i128",
          "index": false
        }
      ]
    },
    {
      "name": "PerpSettlePnlLog",
      "fields": [
        {
          "name": "mangoGroup",
          "type": "publicKey",
          "index": false
        },
        {
          "name": "mangoAccountA",
          "type": "publicKey",
          "index": false
        },
        {
          "name": "mangoAccountB",
          "type": "publicKey",
          "index": false
        },
        {
          "name": "perpMarketIndex",
          "type": "u16",
          "index": false
        },
        {
          "name": "settlement",
          "type": "i128",
          "index": false
        },
        {
          "name": "settler",
          "type": "publicKey",
          "index": false
        },
        {
          "name": "fee",
          "type": "i128",
          "index": false
        }
      ]
    },
    {
      "name": "PerpSettleFeesLog",
      "fields": [
        {
          "name": "mangoGroup",
          "type": "publicKey",
          "index": false
        },
        {
          "name": "mangoAccount",
          "type": "publicKey",
          "index": false
        },
        {
          "name": "perpMarketIndex",
          "type": "u16",
          "index": false
        },
        {
          "name": "settlement",
          "type": "i128",
          "index": false
        }
      ]
    }
  ],
  "errors": [
    {
      "code": 6000,
      "name": "SomeError",
      "msg": ""
    },
    {
      "code": 6001,
      "name": "NotImplementedError",
      "msg": ""
    },
    {
      "code": 6002,
      "name": "MathError",
      "msg": "checked math error"
    },
    {
      "code": 6003,
      "name": "UnexpectedOracle",
      "msg": ""
    },
    {
      "code": 6004,
      "name": "UnknownOracleType",
      "msg": "oracle type cannot be determined"
    },
    {
      "code": 6005,
      "name": "InvalidFlashLoanTargetCpiProgram",
      "msg": ""
    },
    {
      "code": 6006,
      "name": "HealthMustBePositive",
      "msg": "health must be positive"
    },
    {
      "code": 6007,
      "name": "HealthMustBePositiveOrIncrease",
      "msg": "health must be positive or increase"
    },
    {
      "code": 6008,
      "name": "HealthMustBeNegative",
      "msg": "health must be negative"
    },
    {
      "code": 6009,
      "name": "IsBankrupt",
      "msg": "the account is bankrupt"
    },
    {
      "code": 6010,
      "name": "IsNotBankrupt",
      "msg": "the account is not bankrupt"
    },
    {
      "code": 6011,
      "name": "NoFreeTokenPositionIndex",
      "msg": "no free token position index"
    },
    {
      "code": 6012,
      "name": "NoFreeSerum3OpenOrdersIndex",
      "msg": "no free serum3 open orders index"
    },
    {
      "code": 6013,
      "name": "NoFreePerpPositionIndex",
      "msg": "no free perp position index"
    },
    {
      "code": 6014,
      "name": "Serum3OpenOrdersExistAlready",
      "msg": "serum3 open orders exist already"
    },
    {
      "code": 6015,
      "name": "InsufficentBankVaultFunds",
      "msg": "bank vault has insufficent funds"
    },
    {
      "code": 6016,
      "name": "BeingLiquidated",
      "msg": "account is currently being liquidated"
    },
    {
      "code": 6017,
      "name": "InvalidBank",
      "msg": "invalid bank"
    },
    {
      "code": 6018,
      "name": "ProfitabilityMismatch",
      "msg": "account profitability is mismatched"
    },
    {
      "code": 6019,
      "name": "CannotSettleWithSelf",
      "msg": "cannot settle with self"
    },
    {
      "code": 6020,
      "name": "PerpPositionDoesNotExist",
      "msg": "perp position does not exist"
    },
    {
      "code": 6021,
      "name": "MaxSettleAmountMustBeGreaterThanZero",
      "msg": "max settle amount must be greater than zero"
    },
    {
      "code": 6022,
      "name": "HasOpenPerpOrders",
      "msg": "the perp position has open orders or unprocessed fill events"
    },
    {
      "code": 6023,
      "name": "OracleConfidence",
      "msg": "an oracle does not reach the confidence threshold"
    },
    {
      "code": 6024,
      "name": "OracleStale",
      "msg": "an oracle is stale"
    },
    {
      "code": 6025,
      "name": "SettlementAmountMustBePositive",
      "msg": "settlement amount must always be positive"
    },
    {
      "code": 6026,
      "name": "BankBorrowLimitReached",
      "msg": "bank utilization has reached limit"
    },
    {
      "code": 6027,
      "name": "BankNetBorrowsLimitReached",
      "msg": "bank net borrows has reached limit - this is an intermittent error - the limit will reset regularly"
    },
    {
      "code": 6028,
      "name": "TokenPositionDoesNotExist",
      "msg": "token position does not exist"
    },
    {
      "code": 6029,
      "name": "DepositsIntoLiquidatingMustRecover",
      "msg": "token deposits into accounts that are being liquidated must bring their health above the init threshold"
    },
    {
      "code": 6030,
      "name": "TokenInReduceOnlyMode",
      "msg": "token is in reduce only mode"
    },
    {
      "code": 6031,
      "name": "MarketInReduceOnlyMode",
      "msg": "market is in reduce only mode"
    },
    {
      "code": 6032,
      "name": "GroupIsHalted",
      "msg": "group is halted"
    },
    {
      "code": 6033,
      "name": "PerpHasBaseLots",
      "msg": "the perp position has non-zero base lots"
    },
    {
      "code": 6034,
      "name": "HasOpenOrUnsettledSerum3Orders",
      "msg": "there are open or unsettled serum3 orders"
    },
    {
      "code": 6035,
      "name": "HasLiquidatableTokenPosition",
      "msg": "has liquidatable token position"
    },
    {
      "code": 6036,
      "name": "HasLiquidatablePerpBasePosition",
      "msg": "has liquidatable perp base position"
    },
    {
      "code": 6037,
      "name": "HasLiquidatablePositivePerpPnl",
      "msg": "has liquidatable positive perp pnl"
    },
    {
      "code": 6038,
      "name": "AccountIsFrozen",
      "msg": "account is frozen"
    },
    {
      "code": 6039,
      "name": "InitAssetWeightCantBeNegative",
      "msg": "Init Asset Weight can't be negative"
    },
    {
      "code": 6040,
      "name": "HasOpenPerpTakerFills",
      "msg": "has open perp taker fills"
    },
    {
      "code": 6041,
      "name": "DepositLimit",
      "msg": "deposit crosses the current group deposit limit"
    },
    {
      "code": 6042,
<<<<<<< HEAD
      "name": "NoLiquidatablePerpBasePosition",
      "msg": "no liquidatable perp base position"
=======
      "name": "IxIsDisabled",
      "msg": "instruction is disabled"
>>>>>>> d3cbb9e2
    }
  ]
};<|MERGE_RESOLUTION|>--- conflicted
+++ resolved
@@ -2784,7 +2784,7 @@
           }
         },
         {
-          "name": "settlePnlLimitWindowSizeTs",
+          "name": "settlePnlLimitWindowSizeTsOpt",
           "type": {
             "option": "u64"
           }
@@ -2800,7 +2800,7 @@
           "type": "bool"
         },
         {
-          "name": "positivePnlLiquidationFee",
+          "name": "positivePnlLiquidationFeeOpt",
           "type": {
             "option": "f32"
           }
@@ -6574,13 +6574,13 @@
             "name": "PerpDeactivatePosition"
           },
           {
-            "name": "PerpLiqBasePosition"
+            "name": "PerpLiqBaseOrPositivePnl"
           },
           {
             "name": "PerpLiqForceCancelOrders"
           },
           {
-            "name": "PerpLiqQuoteAndBankruptcy"
+            "name": "PerpLiqNegativePnlOrBankruptcy"
           },
           {
             "name": "PerpPlaceOrder"
@@ -8155,13 +8155,13 @@
     },
     {
       "code": 6042,
-<<<<<<< HEAD
+      "name": "IxIsDisabled",
+      "msg": "instruction is disabled"
+    },
+    {
+      "code": 6043,
       "name": "NoLiquidatablePerpBasePosition",
       "msg": "no liquidatable perp base position"
-=======
-      "name": "IxIsDisabled",
-      "msg": "instruction is disabled"
->>>>>>> d3cbb9e2
     }
   ]
 };
@@ -10952,7 +10952,7 @@
           }
         },
         {
-          "name": "settlePnlLimitWindowSizeTs",
+          "name": "settlePnlLimitWindowSizeTsOpt",
           "type": {
             "option": "u64"
           }
@@ -10968,7 +10968,7 @@
           "type": "bool"
         },
         {
-          "name": "positivePnlLiquidationFee",
+          "name": "positivePnlLiquidationFeeOpt",
           "type": {
             "option": "f32"
           }
@@ -14742,13 +14742,13 @@
             "name": "PerpDeactivatePosition"
           },
           {
-            "name": "PerpLiqBasePosition"
+            "name": "PerpLiqBaseOrPositivePnl"
           },
           {
             "name": "PerpLiqForceCancelOrders"
           },
           {
-            "name": "PerpLiqQuoteAndBankruptcy"
+            "name": "PerpLiqNegativePnlOrBankruptcy"
           },
           {
             "name": "PerpPlaceOrder"
@@ -16323,13 +16323,13 @@
     },
     {
       "code": 6042,
-<<<<<<< HEAD
+      "name": "IxIsDisabled",
+      "msg": "instruction is disabled"
+    },
+    {
+      "code": 6043,
       "name": "NoLiquidatablePerpBasePosition",
       "msg": "no liquidatable perp base position"
-=======
-      "name": "IxIsDisabled",
-      "msg": "instruction is disabled"
->>>>>>> d3cbb9e2
     }
   ]
 };