--- conflicted
+++ resolved
@@ -2942,31 +2942,8 @@
             }
           },
           {
-<<<<<<< HEAD
-            "name": "beingLiquidated",
-            "docs": [
-              "This account cannot open new positions or borrow until `init_health >= 0`"
-            ],
-            "type": "u8"
-          },
-          {
-            "name": "isBankrupt",
-            "docs": [
-              "This account cannot do anything except go through `resolve_bankruptcy`"
-            ],
-            "type": "u8"
-          },
-          {
-            "name": "accountNum",
-            "type": "u8"
-          },
-          {
-            "name": "bump",
-            "type": "u8"
-=======
             "name": "padding3",
             "type": "u32"
->>>>>>> 4f1f4ec8
           },
           {
             "name": "perps",
@@ -3539,48 +3516,6 @@
       }
     },
     {
-<<<<<<< HEAD
-      "name": "FlashLoanWithdraw",
-      "type": {
-        "kind": "struct",
-        "fields": [
-          {
-            "name": "index",
-            "docs": [
-              "Account index of the vault to withdraw from in the target_accounts section.",
-              "Index is counted after health accounts."
-            ],
-            "type": "u8"
-          },
-          {
-            "name": "amount",
-            "docs": [
-              "Requested withdraw amount."
-            ],
-            "type": "u64"
-          }
-        ]
-      }
-    },
-    {
-      "name": "CpiData",
-      "type": {
-        "kind": "struct",
-        "fields": [
-          {
-            "name": "accountStart",
-            "type": "u8"
-          },
-          {
-            "name": "data",
-            "type": "bytes"
-          }
-        ]
-      }
-    },
-    {
-=======
->>>>>>> 4f1f4ec8
       "name": "InterestRateParams",
       "type": {
         "kind": "struct",
@@ -4154,74 +4089,6 @@
       "type": {
         "kind": "struct",
         "fields": [
-<<<<<<< HEAD
-          {
-            "name": "val",
-            "type": "u16"
-          }
-        ]
-      }
-    },
-    {
-      "name": "I80F48",
-      "type": {
-        "kind": "struct",
-        "fields": [
-          {
-            "name": "val",
-            "type": "i128"
-          }
-        ]
-      }
-    },
-    {
-      "name": "ProgramInstruction",
-      "type": {
-        "kind": "enum",
-        "variants": [
-          {
-            "name": "CreateLookupTable",
-            "fields": [
-              {
-                "name": "recent_slot",
-                "docs": [
-                  "A recent slot must be used in the derivation path",
-                  "for each initialized table. When closing table accounts,",
-                  "the initialization slot must no longer be \"recent\" to prevent",
-                  "address tables from being recreated with reordered or",
-                  "otherwise malicious addresses."
-                ],
-                "type": {
-                  "defined": "Slot"
-                }
-              },
-              {
-                "name": "bump_seed",
-                "docs": [
-                  "Address tables are always initialized at program-derived",
-                  "addresses using the funding address, recent blockhash, and",
-                  "the user-passed `bump_seed`."
-                ],
-                "type": "u8"
-              }
-            ]
-          },
-          {
-            "name": "FreezeLookupTable"
-          },
-          {
-            "name": "ExtendLookupTable",
-            "fields": [
-              {
-                "name": "new_addresses",
-                "type": {
-                  "vec": "publicKey"
-                }
-              }
-            ]
-          },
-=======
->>>>>>> 4f1f4ec8
           {
             "name": "val",
             "type": "u16"
@@ -7959,20 +7826,6 @@
             }
           },
           {
-<<<<<<< HEAD
-            "name": "beingLiquidated",
-            "docs": [
-              "This account cannot open new positions or borrow until `init_health >= 0`"
-            ],
-            "type": "u8"
-          },
-          {
-            "name": "isBankrupt",
-            "docs": [
-              "This account cannot do anything except go through `resolve_bankruptcy`"
-            ],
-            "type": "u8"
-=======
             "name": "padding1",
             "type": "u32"
           },
@@ -7983,7 +7836,6 @@
                 "defined": "TokenPosition"
               }
             }
->>>>>>> 4f1f4ec8
           },
           {
             "name": "padding2",
@@ -8572,48 +8424,6 @@
       }
     },
     {
-<<<<<<< HEAD
-      "name": "FlashLoanWithdraw",
-      "type": {
-        "kind": "struct",
-        "fields": [
-          {
-            "name": "index",
-            "docs": [
-              "Account index of the vault to withdraw from in the target_accounts section.",
-              "Index is counted after health accounts."
-            ],
-            "type": "u8"
-          },
-          {
-            "name": "amount",
-            "docs": [
-              "Requested withdraw amount."
-            ],
-            "type": "u64"
-          }
-        ]
-      }
-    },
-    {
-      "name": "CpiData",
-      "type": {
-        "kind": "struct",
-        "fields": [
-          {
-            "name": "accountStart",
-            "type": "u8"
-          },
-          {
-            "name": "data",
-            "type": "bytes"
-          }
-        ]
-      }
-    },
-    {
-=======
->>>>>>> 4f1f4ec8
       "name": "InterestRateParams",
       "type": {
         "kind": "struct",
@@ -9207,64 +9017,6 @@
       }
     },
     {
-<<<<<<< HEAD
-      "name": "ProgramInstruction",
-      "type": {
-        "kind": "enum",
-        "variants": [
-          {
-            "name": "CreateLookupTable",
-            "fields": [
-              {
-                "name": "recent_slot",
-                "docs": [
-                  "A recent slot must be used in the derivation path",
-                  "for each initialized table. When closing table accounts,",
-                  "the initialization slot must no longer be \"recent\" to prevent",
-                  "address tables from being recreated with reordered or",
-                  "otherwise malicious addresses."
-                ],
-                "type": {
-                  "defined": "Slot"
-                }
-              },
-              {
-                "name": "bump_seed",
-                "docs": [
-                  "Address tables are always initialized at program-derived",
-                  "addresses using the funding address, recent blockhash, and",
-                  "the user-passed `bump_seed`."
-                ],
-                "type": "u8"
-              }
-            ]
-          },
-          {
-            "name": "FreezeLookupTable"
-          },
-          {
-            "name": "ExtendLookupTable",
-            "fields": [
-              {
-                "name": "new_addresses",
-                "type": {
-                  "vec": "publicKey"
-                }
-              }
-            ]
-          },
-          {
-            "name": "DeactivateLookupTable"
-          },
-          {
-            "name": "CloseLookupTable"
-          }
-        ]
-      }
-    },
-    {
-=======
->>>>>>> 4f1f4ec8
       "name": "Serum3SelfTradeBehavior",
       "docs": [
         "Copy paste a bunch of enums so that we could AnchorSerialize & AnchorDeserialize them"
