export type MangoV4 = {
  "version": "0.1.0",
  "name": "mango_v4",
  "instructions": [
    {
      "name": "groupCreate",
      "accounts": [
        {
          "name": "group",
          "isMut": true,
          "isSigner": false,
          "pda": {
            "seeds": [
              {
                "kind": "const",
                "type": "string",
                "value": "Group"
              },
              {
                "kind": "account",
                "type": "publicKey",
                "path": "creator"
              },
              {
                "kind": "arg",
                "type": "u32",
                "path": "group_num"
              }
            ]
          }
        },
        {
          "name": "creator",
          "isMut": false,
          "isSigner": true
        },
        {
          "name": "insuranceMint",
          "isMut": false,
          "isSigner": false
        },
        {
          "name": "insuranceVault",
          "isMut": true,
          "isSigner": false,
          "pda": {
            "seeds": [
              {
                "kind": "const",
                "type": "string",
                "value": "InsuranceVault"
              },
              {
                "kind": "account",
                "type": "publicKey",
                "path": "group"
              }
            ]
          }
        },
        {
          "name": "payer",
          "isMut": true,
          "isSigner": true
        },
        {
          "name": "tokenProgram",
          "isMut": false,
          "isSigner": false
        },
        {
          "name": "systemProgram",
          "isMut": false,
          "isSigner": false
        },
        {
          "name": "rent",
          "isMut": false,
          "isSigner": false
        }
      ],
      "args": [
        {
          "name": "groupNum",
          "type": "u32"
        },
        {
          "name": "testing",
          "type": "u8"
        },
        {
          "name": "version",
          "type": "u8"
        }
      ]
    },
    {
      "name": "groupEdit",
      "accounts": [
        {
          "name": "group",
          "isMut": true,
          "isSigner": false
        },
        {
          "name": "admin",
          "isMut": false,
          "isSigner": true
        }
      ],
      "args": [
        {
          "name": "adminOpt",
          "type": {
            "option": "publicKey"
          }
        },
        {
          "name": "fastListingAdminOpt",
          "type": {
            "option": "publicKey"
          }
        },
        {
          "name": "testingOpt",
          "type": {
            "option": "u8"
          }
        },
        {
          "name": "versionOpt",
          "type": {
            "option": "u8"
          }
        }
      ]
    },
    {
      "name": "groupClose",
      "accounts": [
        {
          "name": "group",
          "isMut": true,
          "isSigner": false
        },
        {
          "name": "admin",
          "isMut": false,
          "isSigner": true
        },
        {
          "name": "insuranceVault",
          "isMut": true,
          "isSigner": false
        },
        {
          "name": "solDestination",
          "isMut": true,
          "isSigner": false
        },
        {
          "name": "tokenProgram",
          "isMut": false,
          "isSigner": false
        }
      ],
      "args": []
    },
    {
      "name": "tokenRegister",
      "accounts": [
        {
          "name": "group",
          "isMut": false,
          "isSigner": false
        },
        {
          "name": "admin",
          "isMut": false,
          "isSigner": true
        },
        {
          "name": "mint",
          "isMut": false,
          "isSigner": false
        },
        {
          "name": "bank",
          "isMut": true,
          "isSigner": false,
          "pda": {
            "seeds": [
              {
                "kind": "const",
                "type": "string",
                "value": "Bank"
              },
              {
                "kind": "account",
                "type": "publicKey",
                "path": "group"
              },
              {
                "kind": "arg",
                "type": "u16",
                "path": "token_index"
              },
              {
                "kind": "const",
                "type": "u32",
                "value": 0
              }
            ]
          }
        },
        {
          "name": "vault",
          "isMut": true,
          "isSigner": false,
          "pda": {
            "seeds": [
              {
                "kind": "const",
                "type": "string",
                "value": "Vault"
              },
              {
                "kind": "account",
                "type": "publicKey",
                "path": "group"
              },
              {
                "kind": "arg",
                "type": "u16",
                "path": "token_index"
              },
              {
                "kind": "const",
                "type": "u32",
                "value": 0
              }
            ]
          }
        },
        {
          "name": "mintInfo",
          "isMut": true,
          "isSigner": false,
          "pda": {
            "seeds": [
              {
                "kind": "const",
                "type": "string",
                "value": "MintInfo"
              },
              {
                "kind": "account",
                "type": "publicKey",
                "path": "group"
              },
              {
                "kind": "account",
                "type": "publicKey",
                "account": "Mint",
                "path": "mint"
              }
            ]
          }
        },
        {
          "name": "oracle",
          "isMut": false,
          "isSigner": false
        },
        {
          "name": "payer",
          "isMut": true,
          "isSigner": true
        },
        {
          "name": "tokenProgram",
          "isMut": false,
          "isSigner": false
        },
        {
          "name": "systemProgram",
          "isMut": false,
          "isSigner": false
        },
        {
          "name": "rent",
          "isMut": false,
          "isSigner": false
        }
      ],
      "args": [
        {
          "name": "tokenIndex",
          "type": "u16"
        },
        {
          "name": "name",
          "type": "string"
        },
        {
          "name": "oracleConfig",
          "type": {
            "defined": "OracleConfigParams"
          }
        },
        {
          "name": "interestRateParams",
          "type": {
            "defined": "InterestRateParams"
          }
        },
        {
          "name": "loanFeeRate",
          "type": "f32"
        },
        {
          "name": "loanOriginationFeeRate",
          "type": "f32"
        },
        {
          "name": "maintAssetWeight",
          "type": "f32"
        },
        {
          "name": "initAssetWeight",
          "type": "f32"
        },
        {
          "name": "maintLiabWeight",
          "type": "f32"
        },
        {
          "name": "initLiabWeight",
          "type": "f32"
        },
        {
          "name": "liquidationFee",
          "type": "f32"
        },
        {
          "name": "minVaultToDepositsRatio",
          "type": "f64"
        },
        {
          "name": "netBorrowLimitWindowSizeTs",
          "type": "u64"
        },
        {
          "name": "netBorrowLimitPerWindowQuote",
          "type": "i64"
        }
      ]
    },
    {
      "name": "tokenRegisterTrustless",
      "accounts": [
        {
          "name": "group",
          "isMut": false,
          "isSigner": false
        },
        {
          "name": "fastListingAdmin",
          "isMut": false,
          "isSigner": true
        },
        {
          "name": "mint",
          "isMut": false,
          "isSigner": false
        },
        {
          "name": "bank",
          "isMut": true,
          "isSigner": false,
          "pda": {
            "seeds": [
              {
                "kind": "const",
                "type": "string",
                "value": "Bank"
              },
              {
                "kind": "account",
                "type": "publicKey",
                "path": "group"
              },
              {
                "kind": "arg",
                "type": "u16",
                "path": "token_index"
              },
              {
                "kind": "const",
                "type": "u32",
                "value": 0
              }
            ]
          }
        },
        {
          "name": "vault",
          "isMut": true,
          "isSigner": false,
          "pda": {
            "seeds": [
              {
                "kind": "const",
                "type": "string",
                "value": "Vault"
              },
              {
                "kind": "account",
                "type": "publicKey",
                "path": "group"
              },
              {
                "kind": "arg",
                "type": "u16",
                "path": "token_index"
              },
              {
                "kind": "const",
                "type": "u32",
                "value": 0
              }
            ]
          }
        },
        {
          "name": "mintInfo",
          "isMut": true,
          "isSigner": false,
          "pda": {
            "seeds": [
              {
                "kind": "const",
                "type": "string",
                "value": "MintInfo"
              },
              {
                "kind": "account",
                "type": "publicKey",
                "path": "group"
              },
              {
                "kind": "account",
                "type": "publicKey",
                "account": "Mint",
                "path": "mint"
              }
            ]
          }
        },
        {
          "name": "oracle",
          "isMut": false,
          "isSigner": false
        },
        {
          "name": "payer",
          "isMut": true,
          "isSigner": true
        },
        {
          "name": "tokenProgram",
          "isMut": false,
          "isSigner": false
        },
        {
          "name": "systemProgram",
          "isMut": false,
          "isSigner": false
        },
        {
          "name": "rent",
          "isMut": false,
          "isSigner": false
        }
      ],
      "args": [
        {
          "name": "tokenIndex",
          "type": "u16"
        },
        {
          "name": "name",
          "type": "string"
        }
      ]
    },
    {
      "name": "tokenEdit",
      "accounts": [
        {
          "name": "group",
          "isMut": false,
          "isSigner": false
        },
        {
          "name": "admin",
          "isMut": false,
          "isSigner": true
        },
        {
          "name": "mintInfo",
          "isMut": true,
          "isSigner": false
        },
        {
          "name": "oracle",
          "isMut": false,
          "isSigner": false
        }
      ],
      "args": [
        {
          "name": "oracleOpt",
          "type": {
            "option": "publicKey"
          }
        },
        {
          "name": "oracleConfigOpt",
          "type": {
            "option": {
              "defined": "OracleConfigParams"
            }
          }
        },
        {
          "name": "groupInsuranceFundOpt",
          "type": {
            "option": "bool"
          }
        },
        {
          "name": "interestRateParamsOpt",
          "type": {
            "option": {
              "defined": "InterestRateParams"
            }
          }
        },
        {
          "name": "loanFeeRateOpt",
          "type": {
            "option": "f32"
          }
        },
        {
          "name": "loanOriginationFeeRateOpt",
          "type": {
            "option": "f32"
          }
        },
        {
          "name": "maintAssetWeightOpt",
          "type": {
            "option": "f32"
          }
        },
        {
          "name": "initAssetWeightOpt",
          "type": {
            "option": "f32"
          }
        },
        {
          "name": "maintLiabWeightOpt",
          "type": {
            "option": "f32"
          }
        },
        {
          "name": "initLiabWeightOpt",
          "type": {
            "option": "f32"
          }
        },
        {
          "name": "liquidationFeeOpt",
          "type": {
            "option": "f32"
          }
        },
        {
          "name": "stablePriceDelayIntervalSecondsOpt",
          "type": {
            "option": "u32"
          }
        },
        {
          "name": "stablePriceDelayGrowthLimitOpt",
          "type": {
            "option": "f32"
          }
        },
        {
          "name": "stablePriceGrowthLimitOpt",
          "type": {
            "option": "f32"
          }
        },
        {
          "name": "minVaultToDepositsRatioOpt",
          "type": {
            "option": "f64"
          }
        },
        {
          "name": "netBorrowLimitPerWindowQuoteOpt",
          "type": {
            "option": "i64"
          }
        },
        {
          "name": "netBorrowLimitWindowSizeTsOpt",
          "type": {
            "option": "u64"
          }
        },
        {
          "name": "borrowWeightScaleStartQuoteOpt",
          "type": {
            "option": "f64"
          }
        },
        {
          "name": "depositWeightScaleStartQuoteOpt",
          "type": {
            "option": "f64"
          }
        },
        {
          "name": "resetStablePrice",
          "type": "bool"
        },
        {
          "name": "resetNetBorrowLimit",
          "type": "bool"
        },
        {
          "name": "reduceOnlyOpt",
          "type": {
            "option": "bool"
          }
        }
      ]
    },
    {
      "name": "tokenAddBank",
      "accounts": [
        {
          "name": "group",
          "isMut": false,
          "isSigner": false
        },
        {
          "name": "admin",
          "isMut": false,
          "isSigner": true
        },
        {
          "name": "mint",
          "isMut": false,
          "isSigner": false
        },
        {
          "name": "existingBank",
          "isMut": false,
          "isSigner": false
        },
        {
          "name": "bank",
          "isMut": true,
          "isSigner": false,
          "pda": {
            "seeds": [
              {
                "kind": "const",
                "type": "string",
                "value": "Bank"
              },
              {
                "kind": "account",
                "type": "publicKey",
                "path": "group"
              },
              {
                "kind": "arg",
                "type": "u16",
                "path": "token_index"
              },
              {
                "kind": "arg",
                "type": "u32",
                "path": "bank_num"
              }
            ]
          }
        },
        {
          "name": "vault",
          "isMut": true,
          "isSigner": false,
          "pda": {
            "seeds": [
              {
                "kind": "const",
                "type": "string",
                "value": "Vault"
              },
              {
                "kind": "account",
                "type": "publicKey",
                "path": "group"
              },
              {
                "kind": "arg",
                "type": "u16",
                "path": "token_index"
              },
              {
                "kind": "arg",
                "type": "u32",
                "path": "bank_num"
              }
            ]
          }
        },
        {
          "name": "mintInfo",
          "isMut": true,
          "isSigner": false
        },
        {
          "name": "payer",
          "isMut": true,
          "isSigner": true
        },
        {
          "name": "tokenProgram",
          "isMut": false,
          "isSigner": false
        },
        {
          "name": "systemProgram",
          "isMut": false,
          "isSigner": false
        },
        {
          "name": "rent",
          "isMut": false,
          "isSigner": false
        }
      ],
      "args": [
        {
          "name": "tokenIndex",
          "type": "u16"
        },
        {
          "name": "bankNum",
          "type": "u32"
        }
      ]
    },
    {
      "name": "tokenDeregister",
      "accounts": [
        {
          "name": "group",
          "isMut": false,
          "isSigner": false
        },
        {
          "name": "admin",
          "isMut": false,
          "isSigner": true
        },
        {
          "name": "mintInfo",
          "isMut": true,
          "isSigner": false
        },
        {
          "name": "dustVault",
          "isMut": true,
          "isSigner": false
        },
        {
          "name": "solDestination",
          "isMut": true,
          "isSigner": false
        },
        {
          "name": "tokenProgram",
          "isMut": false,
          "isSigner": false
        }
      ],
      "args": []
    },
    {
      "name": "tokenUpdateIndexAndRate",
      "accounts": [
        {
          "name": "group",
          "isMut": false,
          "isSigner": false
        },
        {
          "name": "mintInfo",
          "isMut": false,
          "isSigner": false
        },
        {
          "name": "oracle",
          "isMut": false,
          "isSigner": false
        },
        {
          "name": "instructions",
          "isMut": false,
          "isSigner": false
        }
      ],
      "args": []
    },
    {
      "name": "accountCreate",
      "accounts": [
        {
          "name": "group",
          "isMut": false,
          "isSigner": false
        },
        {
          "name": "account",
          "isMut": true,
          "isSigner": false,
          "pda": {
            "seeds": [
              {
                "kind": "const",
                "type": "string",
                "value": "MangoAccount"
              },
              {
                "kind": "account",
                "type": "publicKey",
                "path": "group"
              },
              {
                "kind": "account",
                "type": "publicKey",
                "path": "owner"
              },
              {
                "kind": "arg",
                "type": "u32",
                "path": "account_num"
              }
            ]
          }
        },
        {
          "name": "owner",
          "isMut": false,
          "isSigner": true
        },
        {
          "name": "payer",
          "isMut": true,
          "isSigner": true
        },
        {
          "name": "systemProgram",
          "isMut": false,
          "isSigner": false
        }
      ],
      "args": [
        {
          "name": "accountNum",
          "type": "u32"
        },
        {
          "name": "tokenCount",
          "type": "u8"
        },
        {
          "name": "serum3Count",
          "type": "u8"
        },
        {
          "name": "perpCount",
          "type": "u8"
        },
        {
          "name": "perpOoCount",
          "type": "u8"
        },
        {
          "name": "name",
          "type": "string"
        }
      ]
    },
    {
      "name": "accountExpand",
      "accounts": [
        {
          "name": "group",
          "isMut": false,
          "isSigner": false
        },
        {
          "name": "account",
          "isMut": true,
          "isSigner": false
        },
        {
          "name": "owner",
          "isMut": false,
          "isSigner": true
        },
        {
          "name": "payer",
          "isMut": true,
          "isSigner": true
        },
        {
          "name": "systemProgram",
          "isMut": false,
          "isSigner": false
        }
      ],
      "args": [
        {
          "name": "tokenCount",
          "type": "u8"
        },
        {
          "name": "serum3Count",
          "type": "u8"
        },
        {
          "name": "perpCount",
          "type": "u8"
        },
        {
          "name": "perpOoCount",
          "type": "u8"
        }
      ]
    },
    {
      "name": "accountEdit",
      "accounts": [
        {
          "name": "group",
          "isMut": false,
          "isSigner": false
        },
        {
          "name": "account",
          "isMut": true,
          "isSigner": false
        },
        {
          "name": "owner",
          "isMut": false,
          "isSigner": true
        }
      ],
      "args": [
        {
          "name": "nameOpt",
          "type": {
            "option": "string"
          }
        },
        {
          "name": "delegateOpt",
          "type": {
            "option": "publicKey"
          }
        }
      ]
    },
    {
      "name": "accountClose",
      "accounts": [
        {
          "name": "group",
          "isMut": false,
          "isSigner": false
        },
        {
          "name": "account",
          "isMut": true,
          "isSigner": false
        },
        {
          "name": "owner",
          "isMut": false,
          "isSigner": true
        },
        {
          "name": "solDestination",
          "isMut": true,
          "isSigner": false
        },
        {
          "name": "tokenProgram",
          "isMut": false,
          "isSigner": false
        }
      ],
      "args": [
        {
          "name": "forceClose",
          "type": "bool"
        }
      ]
    },
    {
      "name": "stubOracleCreate",
      "accounts": [
        {
          "name": "group",
          "isMut": false,
          "isSigner": false
        },
        {
          "name": "oracle",
          "isMut": true,
          "isSigner": false,
          "pda": {
            "seeds": [
              {
                "kind": "const",
                "type": "string",
                "value": "StubOracle"
              },
              {
                "kind": "account",
                "type": "publicKey",
                "path": "group"
              },
              {
                "kind": "account",
                "type": "publicKey",
                "account": "Mint",
                "path": "mint"
              }
            ]
          }
        },
        {
          "name": "admin",
          "isMut": false,
          "isSigner": true
        },
        {
          "name": "mint",
          "isMut": false,
          "isSigner": false
        },
        {
          "name": "payer",
          "isMut": true,
          "isSigner": true
        },
        {
          "name": "systemProgram",
          "isMut": false,
          "isSigner": false
        }
      ],
      "args": [
        {
          "name": "price",
          "type": {
            "defined": "I80F48"
          }
        }
      ]
    },
    {
      "name": "stubOracleClose",
      "accounts": [
        {
          "name": "group",
          "isMut": false,
          "isSigner": false
        },
        {
          "name": "admin",
          "isMut": false,
          "isSigner": true
        },
        {
          "name": "oracle",
          "isMut": true,
          "isSigner": false
        },
        {
          "name": "solDestination",
          "isMut": true,
          "isSigner": false
        },
        {
          "name": "tokenProgram",
          "isMut": false,
          "isSigner": false
        }
      ],
      "args": []
    },
    {
      "name": "stubOracleSet",
      "accounts": [
        {
          "name": "group",
          "isMut": false,
          "isSigner": false
        },
        {
          "name": "admin",
          "isMut": false,
          "isSigner": true
        },
        {
          "name": "oracle",
          "isMut": true,
          "isSigner": false
        }
      ],
      "args": [
        {
          "name": "price",
          "type": {
            "defined": "I80F48"
          }
        }
      ]
    },
    {
      "name": "tokenDeposit",
      "accounts": [
        {
          "name": "group",
          "isMut": false,
          "isSigner": false
        },
        {
          "name": "account",
          "isMut": true,
          "isSigner": false
        },
        {
          "name": "owner",
          "isMut": false,
          "isSigner": true
        },
        {
          "name": "bank",
          "isMut": true,
          "isSigner": false
        },
        {
          "name": "vault",
          "isMut": true,
          "isSigner": false
        },
        {
          "name": "oracle",
          "isMut": false,
          "isSigner": false
        },
        {
          "name": "tokenAccount",
          "isMut": true,
          "isSigner": false
        },
        {
          "name": "tokenAuthority",
          "isMut": false,
          "isSigner": true
        },
        {
          "name": "tokenProgram",
          "isMut": false,
          "isSigner": false
        }
      ],
      "args": [
        {
          "name": "amount",
          "type": "u64"
        },
        {
          "name": "reduceOnly",
          "type": "bool"
        }
      ]
    },
    {
      "name": "tokenDepositIntoExisting",
      "accounts": [
        {
          "name": "group",
          "isMut": false,
          "isSigner": false
        },
        {
          "name": "account",
          "isMut": true,
          "isSigner": false
        },
        {
          "name": "bank",
          "isMut": true,
          "isSigner": false
        },
        {
          "name": "vault",
          "isMut": true,
          "isSigner": false
        },
        {
          "name": "oracle",
          "isMut": false,
          "isSigner": false
        },
        {
          "name": "tokenAccount",
          "isMut": true,
          "isSigner": false
        },
        {
          "name": "tokenAuthority",
          "isMut": false,
          "isSigner": true
        },
        {
          "name": "tokenProgram",
          "isMut": false,
          "isSigner": false
        }
      ],
      "args": [
        {
          "name": "amount",
          "type": "u64"
        },
        {
          "name": "reduceOnly",
          "type": "bool"
        }
      ]
    },
    {
      "name": "tokenWithdraw",
      "accounts": [
        {
          "name": "group",
          "isMut": false,
          "isSigner": false
        },
        {
          "name": "account",
          "isMut": true,
          "isSigner": false
        },
        {
          "name": "owner",
          "isMut": false,
          "isSigner": true
        },
        {
          "name": "bank",
          "isMut": true,
          "isSigner": false
        },
        {
          "name": "vault",
          "isMut": true,
          "isSigner": false
        },
        {
          "name": "oracle",
          "isMut": false,
          "isSigner": false
        },
        {
          "name": "tokenAccount",
          "isMut": true,
          "isSigner": false
        },
        {
          "name": "tokenProgram",
          "isMut": false,
          "isSigner": false
        }
      ],
      "args": [
        {
          "name": "amount",
          "type": "u64"
        },
        {
          "name": "allowBorrow",
          "type": "bool"
        }
      ]
    },
    {
      "name": "flashLoanBegin",
      "accounts": [
        {
          "name": "account",
          "isMut": false,
          "isSigner": false
        },
        {
          "name": "owner",
          "isMut": false,
          "isSigner": true
        },
        {
          "name": "tokenProgram",
          "isMut": false,
          "isSigner": false
        },
        {
          "name": "instructions",
          "isMut": false,
          "isSigner": false,
          "docs": [
            "Instructions Sysvar for instruction introspection"
          ]
        }
      ],
      "args": [
        {
          "name": "loanAmounts",
          "type": {
            "vec": "u64"
          }
        }
      ]
    },
    {
      "name": "flashLoanEnd",
      "accounts": [
        {
          "name": "account",
          "isMut": true,
          "isSigner": false
        },
        {
          "name": "owner",
          "isMut": false,
          "isSigner": true
        },
        {
          "name": "tokenProgram",
          "isMut": false,
          "isSigner": false
        }
      ],
      "args": [
        {
          "name": "flashLoanType",
          "type": {
            "defined": "FlashLoanType"
          }
        }
      ]
    },
    {
      "name": "healthRegionBegin",
      "accounts": [
        {
          "name": "instructions",
          "isMut": false,
          "isSigner": false,
          "docs": [
            "Instructions Sysvar for instruction introspection"
          ]
        },
        {
          "name": "account",
          "isMut": true,
          "isSigner": false
        }
      ],
      "args": []
    },
    {
      "name": "healthRegionEnd",
      "accounts": [
        {
          "name": "account",
          "isMut": true,
          "isSigner": false
        }
      ],
      "args": []
    },
    {
      "name": "serum3RegisterMarket",
      "docs": [
        "",
        "Serum",
        ""
      ],
      "accounts": [
        {
          "name": "group",
          "isMut": true,
          "isSigner": false
        },
        {
          "name": "admin",
          "isMut": false,
          "isSigner": true
        },
        {
          "name": "serumProgram",
          "isMut": false,
          "isSigner": false
        },
        {
          "name": "serumMarketExternal",
          "isMut": false,
          "isSigner": false
        },
        {
          "name": "serumMarket",
          "isMut": true,
          "isSigner": false,
          "pda": {
            "seeds": [
              {
                "kind": "const",
                "type": "string",
                "value": "Serum3Market"
              },
              {
                "kind": "account",
                "type": "publicKey",
                "path": "group"
              },
              {
                "kind": "account",
                "type": "publicKey",
                "path": "serum_market_external"
              }
            ]
          }
        },
        {
          "name": "indexReservation",
          "isMut": true,
          "isSigner": false,
          "pda": {
            "seeds": [
              {
                "kind": "const",
                "type": "string",
                "value": "Serum3Index"
              },
              {
                "kind": "account",
                "type": "publicKey",
                "path": "group"
              },
              {
                "kind": "arg",
                "type": "u16",
                "path": "market_index"
              }
            ]
          }
        },
        {
          "name": "quoteBank",
          "isMut": false,
          "isSigner": false
        },
        {
          "name": "baseBank",
          "isMut": false,
          "isSigner": false
        },
        {
          "name": "payer",
          "isMut": true,
          "isSigner": true
        },
        {
          "name": "systemProgram",
          "isMut": false,
          "isSigner": false
        }
      ],
      "args": [
        {
          "name": "marketIndex",
          "type": "u16"
        },
        {
          "name": "name",
          "type": "string"
        }
      ]
    },
    {
      "name": "serum3EditMarket",
      "accounts": [
        {
          "name": "group",
          "isMut": false,
          "isSigner": false
        },
        {
          "name": "admin",
          "isMut": false,
          "isSigner": true
        },
        {
          "name": "market",
          "isMut": true,
          "isSigner": false
        }
      ],
      "args": [
        {
          "name": "reduceOnlyOpt",
          "type": {
            "option": "bool"
          }
        }
      ]
    },
    {
      "name": "serum3DeregisterMarket",
      "accounts": [
        {
          "name": "group",
          "isMut": true,
          "isSigner": false
        },
        {
          "name": "admin",
          "isMut": false,
          "isSigner": true
        },
        {
          "name": "serumMarket",
          "isMut": true,
          "isSigner": false
        },
        {
          "name": "indexReservation",
          "isMut": true,
          "isSigner": false
        },
        {
          "name": "solDestination",
          "isMut": true,
          "isSigner": false
        },
        {
          "name": "tokenProgram",
          "isMut": false,
          "isSigner": false
        }
      ],
      "args": []
    },
    {
      "name": "serum3CreateOpenOrders",
      "accounts": [
        {
          "name": "group",
          "isMut": false,
          "isSigner": false
        },
        {
          "name": "account",
          "isMut": true,
          "isSigner": false
        },
        {
          "name": "owner",
          "isMut": false,
          "isSigner": true
        },
        {
          "name": "serumMarket",
          "isMut": false,
          "isSigner": false
        },
        {
          "name": "serumProgram",
          "isMut": false,
          "isSigner": false
        },
        {
          "name": "serumMarketExternal",
          "isMut": false,
          "isSigner": false
        },
        {
          "name": "openOrders",
          "isMut": true,
          "isSigner": false,
          "pda": {
            "seeds": [
              {
                "kind": "const",
                "type": "string",
                "value": "Serum3OO"
              },
              {
                "kind": "account",
                "type": "publicKey",
                "path": "account"
              },
              {
                "kind": "account",
                "type": "publicKey",
                "path": "serum_market"
              }
            ]
          }
        },
        {
          "name": "payer",
          "isMut": true,
          "isSigner": true
        },
        {
          "name": "systemProgram",
          "isMut": false,
          "isSigner": false
        },
        {
          "name": "rent",
          "isMut": false,
          "isSigner": false
        }
      ],
      "args": []
    },
    {
      "name": "serum3CloseOpenOrders",
      "accounts": [
        {
          "name": "group",
          "isMut": false,
          "isSigner": false
        },
        {
          "name": "account",
          "isMut": true,
          "isSigner": false
        },
        {
          "name": "owner",
          "isMut": false,
          "isSigner": true
        },
        {
          "name": "serumMarket",
          "isMut": false,
          "isSigner": false
        },
        {
          "name": "serumProgram",
          "isMut": false,
          "isSigner": false
        },
        {
          "name": "serumMarketExternal",
          "isMut": false,
          "isSigner": false
        },
        {
          "name": "openOrders",
          "isMut": true,
          "isSigner": false
        },
        {
          "name": "solDestination",
          "isMut": true,
          "isSigner": false
        }
      ],
      "args": []
    },
    {
      "name": "serum3PlaceOrder",
      "accounts": [
        {
          "name": "group",
          "isMut": false,
          "isSigner": false
        },
        {
          "name": "account",
          "isMut": true,
          "isSigner": false
        },
        {
          "name": "owner",
          "isMut": false,
          "isSigner": true
        },
        {
          "name": "openOrders",
          "isMut": true,
          "isSigner": false
        },
        {
          "name": "serumMarket",
          "isMut": false,
          "isSigner": false
        },
        {
          "name": "serumProgram",
          "isMut": false,
          "isSigner": false
        },
        {
          "name": "serumMarketExternal",
          "isMut": true,
          "isSigner": false
        },
        {
          "name": "marketBids",
          "isMut": true,
          "isSigner": false
        },
        {
          "name": "marketAsks",
          "isMut": true,
          "isSigner": false
        },
        {
          "name": "marketEventQueue",
          "isMut": true,
          "isSigner": false
        },
        {
          "name": "marketRequestQueue",
          "isMut": true,
          "isSigner": false
        },
        {
          "name": "marketBaseVault",
          "isMut": true,
          "isSigner": false
        },
        {
          "name": "marketQuoteVault",
          "isMut": true,
          "isSigner": false
        },
        {
          "name": "marketVaultSigner",
          "isMut": false,
          "isSigner": false,
          "docs": [
            "needed for the automatic settle_funds call"
          ]
        },
        {
          "name": "payerBank",
          "isMut": true,
          "isSigner": false,
          "docs": [
            "The bank that pays for the order, if necessary"
          ]
        },
        {
          "name": "payerVault",
          "isMut": true,
          "isSigner": false,
          "docs": [
            "The bank vault that pays for the order, if necessary"
          ]
        },
        {
          "name": "payerOracle",
          "isMut": false,
          "isSigner": false
        },
        {
          "name": "tokenProgram",
          "isMut": false,
          "isSigner": false
        }
      ],
      "args": [
        {
          "name": "side",
          "type": {
            "defined": "Serum3Side"
          }
        },
        {
          "name": "limitPrice",
          "type": "u64"
        },
        {
          "name": "maxBaseQty",
          "type": "u64"
        },
        {
          "name": "maxNativeQuoteQtyIncludingFees",
          "type": "u64"
        },
        {
          "name": "selfTradeBehavior",
          "type": {
            "defined": "Serum3SelfTradeBehavior"
          }
        },
        {
          "name": "orderType",
          "type": {
            "defined": "Serum3OrderType"
          }
        },
        {
          "name": "clientOrderId",
          "type": "u64"
        },
        {
          "name": "limit",
          "type": "u16"
        }
      ]
    },
    {
      "name": "serum3CancelOrder",
      "accounts": [
        {
          "name": "group",
          "isMut": false,
          "isSigner": false
        },
        {
          "name": "account",
          "isMut": true,
          "isSigner": false
        },
        {
          "name": "owner",
          "isMut": false,
          "isSigner": true
        },
        {
          "name": "openOrders",
          "isMut": true,
          "isSigner": false
        },
        {
          "name": "serumMarket",
          "isMut": false,
          "isSigner": false
        },
        {
          "name": "serumProgram",
          "isMut": false,
          "isSigner": false
        },
        {
          "name": "serumMarketExternal",
          "isMut": true,
          "isSigner": false
        },
        {
          "name": "marketBids",
          "isMut": true,
          "isSigner": false
        },
        {
          "name": "marketAsks",
          "isMut": true,
          "isSigner": false
        },
        {
          "name": "marketEventQueue",
          "isMut": true,
          "isSigner": false
        }
      ],
      "args": [
        {
          "name": "side",
          "type": {
            "defined": "Serum3Side"
          }
        },
        {
          "name": "orderId",
          "type": "u128"
        }
      ]
    },
    {
      "name": "serum3CancelAllOrders",
      "accounts": [
        {
          "name": "group",
          "isMut": false,
          "isSigner": false
        },
        {
          "name": "account",
          "isMut": false,
          "isSigner": false
        },
        {
          "name": "owner",
          "isMut": false,
          "isSigner": true
        },
        {
          "name": "openOrders",
          "isMut": true,
          "isSigner": false
        },
        {
          "name": "serumMarket",
          "isMut": false,
          "isSigner": false
        },
        {
          "name": "serumProgram",
          "isMut": false,
          "isSigner": false
        },
        {
          "name": "serumMarketExternal",
          "isMut": true,
          "isSigner": false
        },
        {
          "name": "marketBids",
          "isMut": true,
          "isSigner": false
        },
        {
          "name": "marketAsks",
          "isMut": true,
          "isSigner": false
        },
        {
          "name": "marketEventQueue",
          "isMut": true,
          "isSigner": false
        }
      ],
      "args": [
        {
          "name": "limit",
          "type": "u8"
        }
      ]
    },
    {
      "name": "serum3SettleFunds",
      "accounts": [
        {
          "name": "group",
          "isMut": false,
          "isSigner": false
        },
        {
          "name": "account",
          "isMut": true,
          "isSigner": false
        },
        {
          "name": "owner",
          "isMut": false,
          "isSigner": true
        },
        {
          "name": "openOrders",
          "isMut": true,
          "isSigner": false
        },
        {
          "name": "serumMarket",
          "isMut": false,
          "isSigner": false
        },
        {
          "name": "serumProgram",
          "isMut": false,
          "isSigner": false
        },
        {
          "name": "serumMarketExternal",
          "isMut": true,
          "isSigner": false
        },
        {
          "name": "marketBaseVault",
          "isMut": true,
          "isSigner": false
        },
        {
          "name": "marketQuoteVault",
          "isMut": true,
          "isSigner": false
        },
        {
          "name": "marketVaultSigner",
          "isMut": false,
          "isSigner": false,
          "docs": [
            "needed for the automatic settle_funds call"
          ]
        },
        {
          "name": "quoteBank",
          "isMut": true,
          "isSigner": false
        },
        {
          "name": "quoteVault",
          "isMut": true,
          "isSigner": false
        },
        {
          "name": "baseBank",
          "isMut": true,
          "isSigner": false
        },
        {
          "name": "baseVault",
          "isMut": true,
          "isSigner": false
        },
        {
          "name": "tokenProgram",
          "isMut": false,
          "isSigner": false
        }
      ],
      "args": []
    },
    {
      "name": "serum3LiqForceCancelOrders",
      "accounts": [
        {
          "name": "group",
          "isMut": false,
          "isSigner": false
        },
        {
          "name": "account",
          "isMut": true,
          "isSigner": false
        },
        {
          "name": "openOrders",
          "isMut": true,
          "isSigner": false
        },
        {
          "name": "serumMarket",
          "isMut": false,
          "isSigner": false
        },
        {
          "name": "serumProgram",
          "isMut": false,
          "isSigner": false
        },
        {
          "name": "serumMarketExternal",
          "isMut": true,
          "isSigner": false
        },
        {
          "name": "marketBids",
          "isMut": true,
          "isSigner": false
        },
        {
          "name": "marketAsks",
          "isMut": true,
          "isSigner": false
        },
        {
          "name": "marketEventQueue",
          "isMut": true,
          "isSigner": false
        },
        {
          "name": "marketBaseVault",
          "isMut": true,
          "isSigner": false
        },
        {
          "name": "marketQuoteVault",
          "isMut": true,
          "isSigner": false
        },
        {
          "name": "marketVaultSigner",
          "isMut": false,
          "isSigner": false
        },
        {
          "name": "quoteBank",
          "isMut": true,
          "isSigner": false
        },
        {
          "name": "quoteVault",
          "isMut": true,
          "isSigner": false
        },
        {
          "name": "baseBank",
          "isMut": true,
          "isSigner": false
        },
        {
          "name": "baseVault",
          "isMut": true,
          "isSigner": false
        },
        {
          "name": "tokenProgram",
          "isMut": false,
          "isSigner": false
        }
      ],
      "args": [
        {
          "name": "limit",
          "type": "u8"
        }
      ]
    },
    {
      "name": "liqTokenWithToken",
      "accounts": [
        {
          "name": "group",
          "isMut": false,
          "isSigner": false
        },
        {
          "name": "liqor",
          "isMut": true,
          "isSigner": false
        },
        {
          "name": "liqorOwner",
          "isMut": false,
          "isSigner": true
        },
        {
          "name": "liqee",
          "isMut": true,
          "isSigner": false
        }
      ],
      "args": [
        {
          "name": "assetTokenIndex",
          "type": "u16"
        },
        {
          "name": "liabTokenIndex",
          "type": "u16"
        },
        {
          "name": "maxLiabTransfer",
          "type": {
            "defined": "I80F48"
          }
        }
      ]
    },
    {
      "name": "liqTokenBankruptcy",
      "accounts": [
        {
          "name": "group",
          "isMut": false,
          "isSigner": false
        },
        {
          "name": "liqor",
          "isMut": true,
          "isSigner": false
        },
        {
          "name": "liqorOwner",
          "isMut": false,
          "isSigner": true
        },
        {
          "name": "liqee",
          "isMut": true,
          "isSigner": false
        },
        {
          "name": "liabMintInfo",
          "isMut": false,
          "isSigner": false
        },
        {
          "name": "quoteVault",
          "isMut": true,
          "isSigner": false
        },
        {
          "name": "insuranceVault",
          "isMut": true,
          "isSigner": false
        },
        {
          "name": "tokenProgram",
          "isMut": false,
          "isSigner": false
        }
      ],
      "args": [
        {
          "name": "maxLiabTransfer",
          "type": {
            "defined": "I80F48"
          }
        }
      ]
    },
    {
      "name": "tokenLiqWithToken",
      "accounts": [
        {
          "name": "group",
          "isMut": false,
          "isSigner": false
        },
        {
          "name": "liqor",
          "isMut": true,
          "isSigner": false
        },
        {
          "name": "liqorOwner",
          "isMut": false,
          "isSigner": true
        },
        {
          "name": "liqee",
          "isMut": true,
          "isSigner": false
        }
      ],
      "args": [
        {
          "name": "assetTokenIndex",
          "type": "u16"
        },
        {
          "name": "liabTokenIndex",
          "type": "u16"
        },
        {
          "name": "maxLiabTransfer",
          "type": {
            "defined": "I80F48"
          }
        }
      ]
    },
    {
      "name": "tokenLiqBankruptcy",
      "accounts": [
        {
          "name": "group",
          "isMut": false,
          "isSigner": false
        },
        {
          "name": "liqor",
          "isMut": true,
          "isSigner": false
        },
        {
          "name": "liqorOwner",
          "isMut": false,
          "isSigner": true
        },
        {
          "name": "liqee",
          "isMut": true,
          "isSigner": false
        },
        {
          "name": "liabMintInfo",
          "isMut": false,
          "isSigner": false
        },
        {
          "name": "quoteVault",
          "isMut": true,
          "isSigner": false
        },
        {
          "name": "insuranceVault",
          "isMut": true,
          "isSigner": false
        },
        {
          "name": "tokenProgram",
          "isMut": false,
          "isSigner": false
        }
      ],
      "args": [
        {
          "name": "maxLiabTransfer",
          "type": {
            "defined": "I80F48"
          }
        }
      ]
    },
    {
      "name": "perpCreateMarket",
      "docs": [
        "",
        "Perps",
        ""
      ],
      "accounts": [
        {
          "name": "group",
          "isMut": false,
          "isSigner": false
        },
        {
          "name": "admin",
          "isMut": false,
          "isSigner": true
        },
        {
          "name": "oracle",
          "isMut": false,
          "isSigner": false
        },
        {
          "name": "perpMarket",
          "isMut": true,
          "isSigner": false,
          "pda": {
            "seeds": [
              {
                "kind": "const",
                "type": "string",
                "value": "PerpMarket"
              },
              {
                "kind": "account",
                "type": "publicKey",
                "path": "group"
              },
              {
                "kind": "arg",
                "type": "u16",
                "path": "perp_market_index"
              }
            ]
          }
        },
        {
          "name": "bids",
          "isMut": true,
          "isSigner": false,
          "docs": [
            "Accounts are initialised by client,",
            "anchor discriminator is set first when ix exits,"
          ]
        },
        {
          "name": "asks",
          "isMut": true,
          "isSigner": false
        },
        {
          "name": "eventQueue",
          "isMut": true,
          "isSigner": false
        },
        {
          "name": "payer",
          "isMut": true,
          "isSigner": true
        },
        {
          "name": "systemProgram",
          "isMut": false,
          "isSigner": false
        }
      ],
      "args": [
        {
          "name": "perpMarketIndex",
          "type": "u16"
        },
        {
          "name": "name",
          "type": "string"
        },
        {
          "name": "oracleConfig",
          "type": {
            "defined": "OracleConfigParams"
          }
        },
        {
          "name": "baseDecimals",
          "type": "u8"
        },
        {
          "name": "quoteLotSize",
          "type": "i64"
        },
        {
          "name": "baseLotSize",
          "type": "i64"
        },
        {
          "name": "maintAssetWeight",
          "type": "f32"
        },
        {
          "name": "initAssetWeight",
          "type": "f32"
        },
        {
          "name": "maintLiabWeight",
          "type": "f32"
        },
        {
          "name": "initLiabWeight",
          "type": "f32"
        },
        {
          "name": "liquidationFee",
          "type": "f32"
        },
        {
          "name": "makerFee",
          "type": "f32"
        },
        {
          "name": "takerFee",
          "type": "f32"
        },
        {
          "name": "minFunding",
          "type": "f32"
        },
        {
          "name": "maxFunding",
          "type": "f32"
        },
        {
          "name": "impactQuantity",
          "type": "i64"
        },
        {
          "name": "groupInsuranceFund",
          "type": "bool"
        },
        {
          "name": "trustedMarket",
          "type": "bool"
        },
        {
          "name": "feePenalty",
          "type": "f32"
        },
        {
          "name": "settleFeeFlat",
          "type": "f32"
        },
        {
          "name": "settleFeeAmountThreshold",
          "type": "f32"
        },
        {
          "name": "settleFeeFractionLowHealth",
          "type": "f32"
        },
        {
          "name": "settleTokenIndex",
          "type": "u16"
        },
        {
          "name": "settlePnlLimitFactor",
          "type": "f32"
        },
        {
          "name": "settlePnlLimitWindowSizeTs",
          "type": "u64"
        }
      ]
    },
    {
      "name": "perpEditMarket",
      "accounts": [
        {
          "name": "group",
          "isMut": false,
          "isSigner": false
        },
        {
          "name": "admin",
          "isMut": false,
          "isSigner": true
        },
        {
          "name": "perpMarket",
          "isMut": true,
          "isSigner": false
        },
        {
          "name": "oracle",
          "isMut": false,
          "isSigner": false
        }
      ],
      "args": [
        {
          "name": "oracleOpt",
          "type": {
            "option": "publicKey"
          }
        },
        {
          "name": "oracleConfigOpt",
          "type": {
            "option": {
              "defined": "OracleConfigParams"
            }
          }
        },
        {
          "name": "baseDecimalsOpt",
          "type": {
            "option": "u8"
          }
        },
        {
          "name": "maintAssetWeightOpt",
          "type": {
            "option": "f32"
          }
        },
        {
          "name": "initAssetWeightOpt",
          "type": {
            "option": "f32"
          }
        },
        {
          "name": "maintLiabWeightOpt",
          "type": {
            "option": "f32"
          }
        },
        {
          "name": "initLiabWeightOpt",
          "type": {
            "option": "f32"
          }
        },
        {
          "name": "liquidationFeeOpt",
          "type": {
            "option": "f32"
          }
        },
        {
          "name": "makerFeeOpt",
          "type": {
            "option": "f32"
          }
        },
        {
          "name": "takerFeeOpt",
          "type": {
            "option": "f32"
          }
        },
        {
          "name": "minFundingOpt",
          "type": {
            "option": "f32"
          }
        },
        {
          "name": "maxFundingOpt",
          "type": {
            "option": "f32"
          }
        },
        {
          "name": "impactQuantityOpt",
          "type": {
            "option": "i64"
          }
        },
        {
          "name": "groupInsuranceFundOpt",
          "type": {
            "option": "bool"
          }
        },
        {
          "name": "trustedMarketOpt",
          "type": {
            "option": "bool"
          }
        },
        {
          "name": "feePenaltyOpt",
          "type": {
            "option": "f32"
          }
        },
        {
          "name": "settleFeeFlatOpt",
          "type": {
            "option": "f32"
          }
        },
        {
          "name": "settleFeeAmountThresholdOpt",
          "type": {
            "option": "f32"
          }
        },
        {
          "name": "settleFeeFractionLowHealthOpt",
          "type": {
            "option": "f32"
          }
        },
        {
          "name": "stablePriceDelayIntervalSecondsOpt",
          "type": {
            "option": "u32"
          }
        },
        {
          "name": "stablePriceDelayGrowthLimitOpt",
          "type": {
            "option": "f32"
          }
        },
        {
          "name": "stablePriceGrowthLimitOpt",
          "type": {
            "option": "f32"
          }
        },
        {
          "name": "settlePnlLimitFactorOpt",
          "type": {
            "option": "f32"
          }
        },
        {
          "name": "settlePnlLimitWindowSizeTs",
          "type": {
            "option": "u64"
          }
        },
        {
          "name": "reduceOnlyOpt",
          "type": {
            "option": "bool"
          }
        }
      ]
    },
    {
      "name": "perpCloseMarket",
      "accounts": [
        {
          "name": "group",
          "isMut": false,
          "isSigner": false
        },
        {
          "name": "admin",
          "isMut": false,
          "isSigner": true
        },
        {
          "name": "perpMarket",
          "isMut": true,
          "isSigner": false
        },
        {
          "name": "bids",
          "isMut": true,
          "isSigner": false
        },
        {
          "name": "asks",
          "isMut": true,
          "isSigner": false
        },
        {
          "name": "eventQueue",
          "isMut": true,
          "isSigner": false
        },
        {
          "name": "solDestination",
          "isMut": true,
          "isSigner": false
        },
        {
          "name": "tokenProgram",
          "isMut": false,
          "isSigner": false
        }
      ],
      "args": []
    },
    {
      "name": "perpDeactivatePosition",
      "accounts": [
        {
          "name": "group",
          "isMut": false,
          "isSigner": false
        },
        {
          "name": "account",
          "isMut": true,
          "isSigner": false
        },
        {
          "name": "owner",
          "isMut": false,
          "isSigner": true
        },
        {
          "name": "perpMarket",
          "isMut": false,
          "isSigner": false
        }
      ],
      "args": []
    },
    {
      "name": "perpPlaceOrder",
      "accounts": [
        {
          "name": "group",
          "isMut": false,
          "isSigner": false
        },
        {
          "name": "account",
          "isMut": true,
          "isSigner": false
        },
        {
          "name": "owner",
          "isMut": false,
          "isSigner": true
        },
        {
          "name": "perpMarket",
          "isMut": true,
          "isSigner": false
        },
        {
          "name": "bids",
          "isMut": true,
          "isSigner": false
        },
        {
          "name": "asks",
          "isMut": true,
          "isSigner": false
        },
        {
          "name": "eventQueue",
          "isMut": true,
          "isSigner": false
        },
        {
          "name": "oracle",
          "isMut": false,
          "isSigner": false
        }
      ],
      "args": [
        {
          "name": "side",
          "type": {
            "defined": "Side"
          }
        },
        {
          "name": "priceLots",
          "type": "i64"
        },
        {
          "name": "maxBaseLots",
          "type": "i64"
        },
        {
          "name": "maxQuoteLots",
          "type": "i64"
        },
        {
          "name": "clientOrderId",
          "type": "u64"
        },
        {
          "name": "orderType",
          "type": {
            "defined": "PlaceOrderType"
          }
        },
        {
          "name": "reduceOnly",
          "type": "bool"
        },
        {
          "name": "expiryTimestamp",
          "type": "u64"
        },
        {
          "name": "limit",
          "type": "u8"
        }
      ]
    },
    {
      "name": "perpPlaceOrderPegged",
      "accounts": [
        {
          "name": "group",
          "isMut": false,
          "isSigner": false
        },
        {
          "name": "account",
          "isMut": true,
          "isSigner": false
        },
        {
          "name": "owner",
          "isMut": false,
          "isSigner": true
        },
        {
          "name": "perpMarket",
          "isMut": true,
          "isSigner": false
        },
        {
          "name": "bids",
          "isMut": true,
          "isSigner": false
        },
        {
          "name": "asks",
          "isMut": true,
          "isSigner": false
        },
        {
          "name": "eventQueue",
          "isMut": true,
          "isSigner": false
        },
        {
          "name": "oracle",
          "isMut": false,
          "isSigner": false
        }
      ],
      "args": [
        {
          "name": "side",
          "type": {
            "defined": "Side"
          }
        },
        {
          "name": "priceOffsetLots",
          "type": "i64"
        },
        {
          "name": "pegLimit",
          "type": "i64"
        },
        {
          "name": "maxBaseLots",
          "type": "i64"
        },
        {
          "name": "maxQuoteLots",
          "type": "i64"
        },
        {
          "name": "clientOrderId",
          "type": "u64"
        },
        {
          "name": "orderType",
          "type": {
            "defined": "PlaceOrderType"
          }
        },
        {
          "name": "reduceOnly",
          "type": "bool"
        },
        {
          "name": "expiryTimestamp",
          "type": "u64"
        },
        {
          "name": "limit",
          "type": "u8"
        },
        {
          "name": "maxOracleStalenessSlots",
          "type": "i32"
        }
      ]
    },
    {
      "name": "perpCancelOrder",
      "accounts": [
        {
          "name": "group",
          "isMut": false,
          "isSigner": false
        },
        {
          "name": "account",
          "isMut": true,
          "isSigner": false
        },
        {
          "name": "owner",
          "isMut": false,
          "isSigner": true
        },
        {
          "name": "perpMarket",
          "isMut": true,
          "isSigner": false
        },
        {
          "name": "bids",
          "isMut": true,
          "isSigner": false
        },
        {
          "name": "asks",
          "isMut": true,
          "isSigner": false
        }
      ],
      "args": [
        {
          "name": "orderId",
          "type": "u128"
        }
      ]
    },
    {
      "name": "perpCancelOrderByClientOrderId",
      "accounts": [
        {
          "name": "group",
          "isMut": false,
          "isSigner": false
        },
        {
          "name": "account",
          "isMut": true,
          "isSigner": false
        },
        {
          "name": "owner",
          "isMut": false,
          "isSigner": true
        },
        {
          "name": "perpMarket",
          "isMut": true,
          "isSigner": false
        },
        {
          "name": "bids",
          "isMut": true,
          "isSigner": false
        },
        {
          "name": "asks",
          "isMut": true,
          "isSigner": false
        }
      ],
      "args": [
        {
          "name": "clientOrderId",
          "type": "u64"
        }
      ]
    },
    {
      "name": "perpCancelAllOrders",
      "accounts": [
        {
          "name": "group",
          "isMut": false,
          "isSigner": false
        },
        {
          "name": "account",
          "isMut": true,
          "isSigner": false
        },
        {
          "name": "owner",
          "isMut": false,
          "isSigner": true
        },
        {
          "name": "perpMarket",
          "isMut": true,
          "isSigner": false
        },
        {
          "name": "bids",
          "isMut": true,
          "isSigner": false
        },
        {
          "name": "asks",
          "isMut": true,
          "isSigner": false
        }
      ],
      "args": [
        {
          "name": "limit",
          "type": "u8"
        }
      ]
    },
    {
      "name": "perpCancelAllOrdersBySide",
      "accounts": [
        {
          "name": "group",
          "isMut": false,
          "isSigner": false
        },
        {
          "name": "account",
          "isMut": true,
          "isSigner": false
        },
        {
          "name": "owner",
          "isMut": false,
          "isSigner": true
        },
        {
          "name": "perpMarket",
          "isMut": true,
          "isSigner": false
        },
        {
          "name": "bids",
          "isMut": true,
          "isSigner": false
        },
        {
          "name": "asks",
          "isMut": true,
          "isSigner": false
        }
      ],
      "args": [
        {
          "name": "sideOption",
          "type": {
            "option": {
              "defined": "Side"
            }
          }
        },
        {
          "name": "limit",
          "type": "u8"
        }
      ]
    },
    {
      "name": "perpConsumeEvents",
      "accounts": [
        {
          "name": "group",
          "isMut": false,
          "isSigner": false
        },
        {
          "name": "perpMarket",
          "isMut": true,
          "isSigner": false
        },
        {
          "name": "eventQueue",
          "isMut": true,
          "isSigner": false
        }
      ],
      "args": [
        {
          "name": "limit",
          "type": "u64"
        }
      ]
    },
    {
      "name": "perpUpdateFunding",
      "accounts": [
        {
          "name": "group",
          "isMut": false,
          "isSigner": false
        },
        {
          "name": "perpMarket",
          "isMut": true,
          "isSigner": false
        },
        {
          "name": "bids",
          "isMut": true,
          "isSigner": false
        },
        {
          "name": "asks",
          "isMut": true,
          "isSigner": false
        },
        {
          "name": "oracle",
          "isMut": false,
          "isSigner": false
        }
      ],
      "args": []
    },
    {
      "name": "perpSettlePnl",
      "accounts": [
        {
          "name": "group",
          "isMut": false,
          "isSigner": false
        },
        {
          "name": "settler",
          "isMut": true,
          "isSigner": false
        },
        {
          "name": "settlerOwner",
          "isMut": false,
          "isSigner": true
        },
        {
          "name": "perpMarket",
          "isMut": false,
          "isSigner": false
        },
        {
          "name": "accountA",
          "isMut": true,
          "isSigner": false
        },
        {
          "name": "accountB",
          "isMut": true,
          "isSigner": false
        },
        {
          "name": "oracle",
          "isMut": false,
          "isSigner": false
        },
        {
          "name": "settleBank",
          "isMut": true,
          "isSigner": false
        },
        {
          "name": "settleOracle",
          "isMut": false,
          "isSigner": false
        }
      ],
      "args": []
    },
    {
      "name": "perpSettleFees",
      "accounts": [
        {
          "name": "group",
          "isMut": false,
          "isSigner": false
        },
        {
          "name": "perpMarket",
          "isMut": true,
          "isSigner": false
        },
        {
          "name": "account",
          "isMut": true,
          "isSigner": false
        },
        {
          "name": "oracle",
          "isMut": false,
          "isSigner": false
        },
        {
          "name": "settleBank",
          "isMut": true,
          "isSigner": false
        },
        {
          "name": "settleOracle",
          "isMut": false,
          "isSigner": false
        }
      ],
      "args": [
        {
          "name": "maxSettleAmount",
          "type": "u64"
        }
      ]
    },
    {
      "name": "perpLiqBasePosition",
      "accounts": [
        {
          "name": "group",
          "isMut": false,
          "isSigner": false
        },
        {
          "name": "perpMarket",
          "isMut": true,
          "isSigner": false
        },
        {
          "name": "oracle",
          "isMut": false,
          "isSigner": false
        },
        {
          "name": "liqor",
          "isMut": true,
          "isSigner": false
        },
        {
          "name": "liqorOwner",
          "isMut": false,
          "isSigner": true
        },
        {
          "name": "liqee",
          "isMut": true,
          "isSigner": false
        }
      ],
      "args": [
        {
          "name": "maxBaseTransfer",
          "type": "i64"
        }
      ]
    },
    {
      "name": "perpLiqForceCancelOrders",
      "accounts": [
        {
          "name": "group",
          "isMut": false,
          "isSigner": false
        },
        {
          "name": "account",
          "isMut": true,
          "isSigner": false
        },
        {
          "name": "perpMarket",
          "isMut": true,
          "isSigner": false
        },
        {
          "name": "bids",
          "isMut": true,
          "isSigner": false
        },
        {
          "name": "asks",
          "isMut": true,
          "isSigner": false
        }
      ],
      "args": [
        {
          "name": "limit",
          "type": "u8"
        }
      ]
    },
    {
      "name": "perpLiqBankruptcy",
      "accounts": [
        {
          "name": "group",
          "isMut": false,
          "isSigner": false
        },
        {
          "name": "perpMarket",
          "isMut": true,
          "isSigner": false
        },
        {
          "name": "liqor",
          "isMut": true,
          "isSigner": false
        },
        {
          "name": "liqorOwner",
          "isMut": false,
          "isSigner": true
        },
        {
          "name": "liqee",
          "isMut": true,
          "isSigner": false
        },
        {
          "name": "settleBank",
          "isMut": true,
          "isSigner": false
        },
        {
          "name": "settleVault",
          "isMut": true,
          "isSigner": false
        },
        {
          "name": "settleOracle",
          "isMut": false,
          "isSigner": false
        },
        {
          "name": "insuranceVault",
          "isMut": true,
          "isSigner": false
        },
        {
          "name": "tokenProgram",
          "isMut": false,
          "isSigner": false
        }
      ],
      "args": [
        {
          "name": "maxLiabTransfer",
          "type": "u64"
        }
      ]
    },
    {
      "name": "altSet",
      "accounts": [
        {
          "name": "group",
          "isMut": true,
          "isSigner": false
        },
        {
          "name": "admin",
          "isMut": false,
          "isSigner": true
        },
        {
          "name": "addressLookupTable",
          "isMut": true,
          "isSigner": false
        }
      ],
      "args": [
        {
          "name": "index",
          "type": "u8"
        }
      ]
    },
    {
      "name": "altExtend",
      "accounts": [
        {
          "name": "group",
          "isMut": false,
          "isSigner": false
        },
        {
          "name": "admin",
          "isMut": false,
          "isSigner": true
        },
        {
          "name": "payer",
          "isMut": false,
          "isSigner": true
        },
        {
          "name": "addressLookupTable",
          "isMut": true,
          "isSigner": false
        }
      ],
      "args": [
        {
          "name": "index",
          "type": "u8"
        },
        {
          "name": "newAddresses",
          "type": {
            "vec": "publicKey"
          }
        }
      ]
    },
    {
      "name": "computeAccountData",
      "accounts": [
        {
          "name": "group",
          "isMut": false,
          "isSigner": false
        },
        {
          "name": "account",
          "isMut": false,
          "isSigner": false
        }
      ],
      "args": []
    },
    {
      "name": "benchmark",
      "docs": [
        "",
        "benchmark",
        ""
      ],
      "accounts": [],
      "args": []
    }
  ],
  "accounts": [
    {
      "name": "bank",
      "type": {
        "kind": "struct",
        "fields": [
          {
            "name": "group",
            "type": "publicKey"
          },
          {
            "name": "name",
            "type": {
              "array": [
                "u8",
                16
              ]
            }
          },
          {
            "name": "mint",
            "type": "publicKey"
          },
          {
            "name": "vault",
            "type": "publicKey"
          },
          {
            "name": "oracle",
            "type": "publicKey"
          },
          {
            "name": "oracleConfig",
            "type": {
              "defined": "OracleConfig"
            }
          },
          {
            "name": "stablePriceModel",
            "type": {
              "defined": "StablePriceModel"
            }
          },
          {
            "name": "depositIndex",
            "docs": [
              "the index used to scale the value of an IndexedPosition",
              "TODO: should always be >= 0, add checks?"
            ],
            "type": {
              "defined": "I80F48"
            }
          },
          {
            "name": "borrowIndex",
            "type": {
              "defined": "I80F48"
            }
          },
          {
            "name": "indexedDeposits",
            "docs": [
              "deposits/borrows for this bank",
              "",
              "Note that these may become negative. It's perfectly fine for users to borrow one one bank",
              "(increasing indexed_borrows there) and paying back on another (possibly decreasing indexed_borrows",
              "below zero).",
              "",
              "The vault amount is not deducable from these values.",
              "",
              "These become meaningful when summed over all banks (like in update_index_and_rate)."
            ],
            "type": {
              "defined": "I80F48"
            }
          },
          {
            "name": "indexedBorrows",
            "type": {
              "defined": "I80F48"
            }
          },
          {
            "name": "indexLastUpdated",
            "type": "u64"
          },
          {
            "name": "bankRateLastUpdated",
            "type": "u64"
          },
          {
            "name": "avgUtilization",
            "type": {
              "defined": "I80F48"
            }
          },
          {
            "name": "adjustmentFactor",
            "type": {
              "defined": "I80F48"
            }
          },
          {
            "name": "util0",
            "type": {
              "defined": "I80F48"
            }
          },
          {
            "name": "rate0",
            "type": {
              "defined": "I80F48"
            }
          },
          {
            "name": "util1",
            "type": {
              "defined": "I80F48"
            }
          },
          {
            "name": "rate1",
            "type": {
              "defined": "I80F48"
            }
          },
          {
            "name": "maxRate",
            "type": {
              "defined": "I80F48"
            }
          },
          {
            "name": "collectedFeesNative",
            "type": {
              "defined": "I80F48"
            }
          },
          {
            "name": "loanOriginationFeeRate",
            "type": {
              "defined": "I80F48"
            }
          },
          {
            "name": "loanFeeRate",
            "type": {
              "defined": "I80F48"
            }
          },
          {
            "name": "maintAssetWeight",
            "type": {
              "defined": "I80F48"
            }
          },
          {
            "name": "initAssetWeight",
            "type": {
              "defined": "I80F48"
            }
          },
          {
            "name": "maintLiabWeight",
            "type": {
              "defined": "I80F48"
            }
          },
          {
            "name": "initLiabWeight",
            "type": {
              "defined": "I80F48"
            }
          },
          {
            "name": "liquidationFee",
            "type": {
              "defined": "I80F48"
            }
          },
          {
            "name": "dust",
            "type": {
              "defined": "I80F48"
            }
          },
          {
            "name": "flashLoanTokenAccountInitial",
            "type": "u64"
          },
          {
            "name": "flashLoanApprovedAmount",
            "type": "u64"
          },
          {
            "name": "tokenIndex",
            "type": "u16"
          },
          {
            "name": "bump",
            "type": "u8"
          },
          {
            "name": "mintDecimals",
            "type": "u8"
          },
          {
            "name": "bankNum",
            "type": "u32"
          },
          {
            "name": "minVaultToDepositsRatio",
            "docs": [
              "Min fraction of deposits that must remain in the vault when borrowing."
            ],
            "type": "f64"
          },
          {
            "name": "netBorrowLimitWindowSizeTs",
            "docs": [
              "Size in seconds of a net borrows window"
            ],
            "type": "u64"
          },
          {
            "name": "lastNetBorrowsWindowStartTs",
            "docs": [
              "Timestamp at which the last net borrows window started"
            ],
            "type": "u64"
          },
          {
            "name": "netBorrowLimitPerWindowQuote",
            "docs": [
              "Net borrow limit per window in quote native; set to -1 to disable."
            ],
            "type": "i64"
          },
          {
            "name": "netBorrowsInWindow",
            "docs": [
              "Sum of all deposits and borrows in the last window, in native units."
            ],
            "type": "i64"
          },
          {
            "name": "borrowWeightScaleStartQuote",
            "docs": [
              "Soft borrow limit in native quote",
              "",
              "Once the borrows on the bank exceed this quote value, init_liab_weight is scaled up.",
              "Set to f64::MAX to disable.",
              "",
              "See scaled_init_liab_weight()."
            ],
            "type": "f64"
          },
          {
            "name": "depositWeightScaleStartQuote",
            "docs": [
              "Limit for collateral of deposits in native quote",
              "",
              "Once the deposits in the bank exceed this quote value, init_asset_weight is scaled",
              "down to keep the total collateral value constant.",
              "Set to f64::MAX to disable.",
              "",
              "See scaled_init_asset_weight()."
            ],
            "type": "f64"
          },
          {
            "name": "reduceOnly",
            "type": "u8"
          },
          {
            "name": "reserved",
            "type": {
              "array": [
                "u8",
                2119
              ]
            }
          }
        ]
      }
    },
    {
      "name": "group",
      "type": {
        "kind": "struct",
        "fields": [
          {
            "name": "creator",
            "type": "publicKey"
          },
          {
            "name": "groupNum",
            "type": "u32"
          },
          {
            "name": "admin",
            "type": "publicKey"
          },
          {
            "name": "fastListingAdmin",
            "type": "publicKey"
          },
          {
            "name": "padding",
            "type": {
              "array": [
                "u8",
                4
              ]
            }
          },
          {
            "name": "insuranceVault",
            "type": "publicKey"
          },
          {
            "name": "insuranceMint",
            "type": "publicKey"
          },
          {
            "name": "bump",
            "type": "u8"
          },
          {
            "name": "testing",
            "type": "u8"
          },
          {
            "name": "version",
            "type": "u8"
          },
          {
            "name": "padding2",
            "type": {
              "array": [
                "u8",
                5
              ]
            }
          },
          {
            "name": "addressLookupTables",
            "type": {
              "array": [
                "publicKey",
                20
              ]
            }
          },
          {
            "name": "reserved",
            "type": {
              "array": [
                "u8",
                1920
              ]
            }
          }
        ]
      }
    },
    {
      "name": "mangoAccount",
      "type": {
        "kind": "struct",
        "fields": [
          {
            "name": "group",
            "type": "publicKey"
          },
          {
            "name": "owner",
            "type": "publicKey"
          },
          {
            "name": "name",
            "type": {
              "array": [
                "u8",
                32
              ]
            }
          },
          {
            "name": "delegate",
            "type": "publicKey"
          },
          {
            "name": "accountNum",
            "type": "u32"
          },
          {
            "name": "beingLiquidated",
            "docs": [
              "Tracks that this account should be liquidated until init_health >= 0.",
              "",
              "Normally accounts can not be liquidated while maint_health >= 0. But when an account",
              "reaches maint_health < 0, liquidators will call a liquidation instruction and thereby",
              "set this flag. Now the account may be liquidated until init_health >= 0.",
              "",
              "Many actions should be disabled while the account is being liquidated, even if",
              "its maint health has recovered to positive. Creating new open orders would, for example,",
              "confuse liquidators."
            ],
            "type": "u8"
          },
          {
            "name": "inHealthRegion",
            "docs": [
              "The account is currently inside a health region marked by HealthRegionBegin...HealthRegionEnd.",
              "",
              "Must never be set after a transaction ends."
            ],
            "type": "u8"
          },
          {
            "name": "bump",
            "type": "u8"
          },
          {
            "name": "padding",
            "type": {
              "array": [
                "u8",
                1
              ]
            }
          },
          {
            "name": "netDeposits",
            "type": "i64"
          },
          {
            "name": "perpSpotTransfers",
            "type": "i64"
          },
          {
            "name": "healthRegionBeginInitHealth",
            "docs": [
              "Init health as calculated during HealthReginBegin, rounded up."
            ],
            "type": "i64"
          },
          {
            "name": "reserved",
            "type": {
              "array": [
                "u8",
                240
              ]
            }
          },
          {
            "name": "headerVersion",
            "type": "u8"
          },
          {
            "name": "padding3",
            "type": {
              "array": [
                "u8",
                7
              ]
            }
          },
          {
            "name": "padding4",
            "type": "u32"
          },
          {
            "name": "tokens",
            "type": {
              "vec": {
                "defined": "TokenPosition"
              }
            }
          },
          {
            "name": "padding5",
            "type": "u32"
          },
          {
            "name": "serum3",
            "type": {
              "vec": {
                "defined": "Serum3Orders"
              }
            }
          },
          {
            "name": "padding6",
            "type": "u32"
          },
          {
            "name": "perps",
            "type": {
              "vec": {
                "defined": "PerpPosition"
              }
            }
          },
          {
            "name": "padding7",
            "type": "u32"
          },
          {
            "name": "perpOpenOrders",
            "type": {
              "vec": {
                "defined": "PerpOpenOrder"
              }
            }
          }
        ]
      }
    },
    {
      "name": "mintInfo",
      "type": {
        "kind": "struct",
        "fields": [
          {
            "name": "group",
            "type": "publicKey"
          },
          {
            "name": "tokenIndex",
            "type": "u16"
          },
          {
            "name": "groupInsuranceFund",
            "type": "u8"
          },
          {
            "name": "padding1",
            "type": {
              "array": [
                "u8",
                5
              ]
            }
          },
          {
            "name": "mint",
            "type": "publicKey"
          },
          {
            "name": "banks",
            "type": {
              "array": [
                "publicKey",
                6
              ]
            }
          },
          {
            "name": "vaults",
            "type": {
              "array": [
                "publicKey",
                6
              ]
            }
          },
          {
            "name": "oracle",
            "type": "publicKey"
          },
          {
            "name": "registrationTime",
            "type": "u64"
          },
          {
            "name": "reserved",
            "type": {
              "array": [
                "u8",
                2560
              ]
            }
          }
        ]
      }
    },
    {
      "name": "stubOracle",
      "type": {
        "kind": "struct",
        "fields": [
          {
            "name": "group",
            "type": "publicKey"
          },
          {
            "name": "mint",
            "type": "publicKey"
          },
          {
            "name": "price",
            "type": {
              "defined": "I80F48"
            }
          },
          {
            "name": "lastUpdated",
            "type": "i64"
          },
          {
            "name": "reserved",
            "type": {
              "array": [
                "u8",
                128
              ]
            }
          }
        ]
      }
    },
    {
      "name": "bookSide",
      "type": {
        "kind": "struct",
        "fields": [
          {
            "name": "roots",
            "type": {
              "array": [
                {
                  "defined": "OrderTreeRoot"
                },
                2
              ]
            }
          },
          {
            "name": "reservedRoots",
            "type": {
              "array": [
                {
                  "defined": "OrderTreeRoot"
                },
                4
              ]
            }
          },
          {
            "name": "reserved",
            "type": {
              "array": [
                "u8",
                256
              ]
            }
          },
          {
            "name": "nodes",
            "type": {
              "defined": "OrderTreeNodes"
            }
          }
        ]
      }
    },
    {
      "name": "eventQueue",
      "type": {
        "kind": "struct",
        "fields": [
          {
            "name": "header",
            "type": {
              "defined": "EventQueueHeader"
            }
          },
          {
            "name": "buf",
            "type": {
              "array": [
                {
                  "defined": "AnyEvent"
                },
                488
              ]
            }
          },
          {
            "name": "reserved",
            "type": {
              "array": [
                "u8",
                64
              ]
            }
          }
        ]
      }
    },
    {
      "name": "perpMarket",
      "type": {
        "kind": "struct",
        "fields": [
          {
            "name": "group",
            "type": "publicKey"
          },
          {
            "name": "settleTokenIndex",
            "type": "u16"
          },
          {
            "name": "perpMarketIndex",
            "docs": [
              "Lookup indices"
            ],
            "type": "u16"
          },
          {
            "name": "trustedMarket",
            "docs": [
              "May this market contribute positive values to health?"
            ],
            "type": "u8"
          },
          {
            "name": "groupInsuranceFund",
            "docs": [
              "Is this market covered by the group insurance fund?"
            ],
            "type": "u8"
          },
          {
            "name": "bump",
            "docs": [
              "PDA bump"
            ],
            "type": "u8"
          },
          {
            "name": "baseDecimals",
            "type": "u8"
          },
          {
            "name": "name",
            "type": {
              "array": [
                "u8",
                16
              ]
            }
          },
          {
            "name": "bids",
            "type": "publicKey"
          },
          {
            "name": "asks",
            "type": "publicKey"
          },
          {
            "name": "eventQueue",
            "type": "publicKey"
          },
          {
            "name": "oracle",
            "type": "publicKey"
          },
          {
            "name": "oracleConfig",
            "type": {
              "defined": "OracleConfig"
            }
          },
          {
            "name": "stablePriceModel",
            "type": {
              "defined": "StablePriceModel"
            }
          },
          {
            "name": "quoteLotSize",
            "docs": [
              "Number of quote native that reresents min tick"
            ],
            "type": "i64"
          },
          {
            "name": "baseLotSize",
            "docs": [
              "Represents number of base native quantity",
              "e.g. if base decimals for underlying asset are 6, base lot size is 100, and base position is 10000, then",
              "UI position is 1"
            ],
            "type": "i64"
          },
          {
            "name": "maintAssetWeight",
            "type": {
              "defined": "I80F48"
            }
          },
          {
            "name": "initAssetWeight",
            "type": {
              "defined": "I80F48"
            }
          },
          {
            "name": "maintLiabWeight",
            "type": {
              "defined": "I80F48"
            }
          },
          {
            "name": "initLiabWeight",
            "type": {
              "defined": "I80F48"
            }
          },
          {
            "name": "openInterest",
            "type": "i64"
          },
          {
            "name": "seqNum",
            "docs": [
              "Total number of orders seen"
            ],
            "type": "u64"
          },
          {
            "name": "registrationTime",
            "type": "u64"
          },
          {
            "name": "minFunding",
            "docs": [
              "Funding"
            ],
            "type": {
              "defined": "I80F48"
            }
          },
          {
            "name": "maxFunding",
            "type": {
              "defined": "I80F48"
            }
          },
          {
            "name": "impactQuantity",
            "type": "i64"
          },
          {
            "name": "longFunding",
            "type": {
              "defined": "I80F48"
            }
          },
          {
            "name": "shortFunding",
            "type": {
              "defined": "I80F48"
            }
          },
          {
            "name": "fundingLastUpdated",
            "docs": [
              "timestamp that funding was last updated in"
            ],
            "type": "u64"
          },
          {
            "name": "liquidationFee",
            "docs": [
              "Fees"
            ],
            "type": {
              "defined": "I80F48"
            }
          },
          {
            "name": "makerFee",
            "type": {
              "defined": "I80F48"
            }
          },
          {
            "name": "takerFee",
            "type": {
              "defined": "I80F48"
            }
          },
          {
            "name": "feesAccrued",
            "docs": [
              "Fees accrued in native quote currency"
            ],
            "type": {
              "defined": "I80F48"
            }
          },
          {
            "name": "feesSettled",
            "docs": [
              "Fees settled in native quote currency"
            ],
            "type": {
              "defined": "I80F48"
            }
          },
          {
            "name": "feePenalty",
            "type": "f32"
          },
          {
            "name": "settleFeeFlat",
            "docs": [
              "In native units of settlement token, given to each settle call above the",
              "settle_fee_amount_threshold."
            ],
            "type": "f32"
          },
          {
            "name": "settleFeeAmountThreshold",
            "docs": [
              "Pnl settlement amount needed to be eligible for fees."
            ],
            "type": "f32"
          },
          {
            "name": "settleFeeFractionLowHealth",
            "docs": [
              "Fraction of pnl to pay out as fee if +pnl account has low health."
            ],
            "type": "f32"
          },
          {
            "name": "settlePnlLimitFactor",
            "docs": [
              "Controls the strictness of the settle limit.",
              "Set to a negative value to disable the limit.",
              "",
              "This factor applies to the settle limit in two ways",
              "- for the unrealized pnl settle limit, the factor is multiplied with the stable perp base value",
              "(i.e. limit_factor * base_native * stable_price)",
              "- when increasing the realized pnl settle limit (stored per PerpPosition), the factor is",
              "multiplied with the stable value of the perp pnl being realized",
              "(i.e. limit_factor * reduced_native * stable_price)",
              "",
              "See also PerpPosition::settle_pnl_limit_realized_trade"
            ],
            "type": "f32"
          },
          {
            "name": "padding3",
            "type": {
              "array": [
                "u8",
                4
              ]
            }
          },
          {
            "name": "settlePnlLimitWindowSizeTs",
            "docs": [
              "Window size in seconds for the perp settlement limit"
            ],
            "type": "u64"
          },
          {
            "name": "reduceOnly",
            "type": "u8"
          },
          {
            "name": "reserved",
            "type": {
              "array": [
                "u8",
                1943
              ]
            }
          }
        ]
      }
    },
    {
      "name": "serum3Market",
      "type": {
        "kind": "struct",
        "fields": [
          {
            "name": "group",
            "type": "publicKey"
          },
          {
            "name": "baseTokenIndex",
            "type": "u16"
          },
          {
            "name": "quoteTokenIndex",
            "type": "u16"
          },
          {
            "name": "reduceOnly",
            "type": "u8"
          },
          {
            "name": "padding1",
            "type": {
              "array": [
                "u8",
                3
              ]
            }
          },
          {
            "name": "name",
            "type": {
              "array": [
                "u8",
                16
              ]
            }
          },
          {
            "name": "serumProgram",
            "type": "publicKey"
          },
          {
            "name": "serumMarketExternal",
            "type": "publicKey"
          },
          {
            "name": "marketIndex",
            "type": "u16"
          },
          {
            "name": "bump",
            "type": "u8"
          },
          {
            "name": "padding2",
            "type": {
              "array": [
                "u8",
                5
              ]
            }
          },
          {
            "name": "registrationTime",
            "type": "u64"
          },
          {
            "name": "reserved",
            "type": {
              "array": [
                "u8",
                128
              ]
            }
          }
        ]
      }
    },
    {
      "name": "serum3MarketIndexReservation",
      "type": {
        "kind": "struct",
        "fields": [
          {
            "name": "group",
            "type": "publicKey"
          },
          {
            "name": "marketIndex",
            "type": "u16"
          },
          {
            "name": "reserved",
            "type": {
              "array": [
                "u8",
                38
              ]
            }
          }
        ]
      }
    }
  ],
  "types": [
    {
      "name": "Equity",
      "type": {
        "kind": "struct",
        "fields": [
          {
            "name": "tokens",
            "type": {
              "vec": {
                "defined": "TokenEquity"
              }
            }
          },
          {
            "name": "perps",
            "type": {
              "vec": {
                "defined": "PerpEquity"
              }
            }
          }
        ]
      }
    },
    {
      "name": "TokenEquity",
      "type": {
        "kind": "struct",
        "fields": [
          {
            "name": "tokenIndex",
            "type": "u16"
          },
          {
            "name": "value",
            "type": {
              "defined": "I80F48"
            }
          }
        ]
      }
    },
    {
      "name": "PerpEquity",
      "type": {
        "kind": "struct",
        "fields": [
          {
            "name": "perpMarketIndex",
            "type": "u16"
          },
          {
            "name": "value",
            "type": {
              "defined": "I80F48"
            }
          }
        ]
      }
    },
    {
      "name": "Prices",
      "docs": [
        "Information about prices for a bank or perp market."
      ],
      "type": {
        "kind": "struct",
        "fields": [
          {
            "name": "oracle",
            "docs": [
              "The current oracle price"
            ],
            "type": {
              "defined": "I80F48"
            }
          },
          {
            "name": "stable",
            "docs": [
              "A \"stable\" price, provided by StablePriceModel"
            ],
            "type": {
              "defined": "I80F48"
            }
          }
        ]
      }
    },
    {
      "name": "TokenInfo",
      "type": {
        "kind": "struct",
        "fields": [
          {
            "name": "tokenIndex",
            "type": "u16"
          },
          {
            "name": "maintAssetWeight",
            "type": {
              "defined": "I80F48"
            }
          },
          {
            "name": "initAssetWeight",
            "type": {
              "defined": "I80F48"
            }
          },
          {
            "name": "maintLiabWeight",
            "type": {
              "defined": "I80F48"
            }
          },
          {
            "name": "initLiabWeight",
            "type": {
              "defined": "I80F48"
            }
          },
          {
            "name": "prices",
            "type": {
              "defined": "Prices"
            }
          },
          {
            "name": "balanceNative",
            "type": {
              "defined": "I80F48"
            }
          }
        ]
      }
    },
    {
      "name": "Serum3Info",
      "type": {
        "kind": "struct",
        "fields": [
          {
            "name": "reservedBase",
            "type": {
              "defined": "I80F48"
            }
          },
          {
            "name": "reservedQuote",
            "type": {
              "defined": "I80F48"
            }
          },
          {
            "name": "baseIndex",
            "type": "u64"
          },
          {
            "name": "quoteIndex",
            "type": "u64"
          },
          {
            "name": "marketIndex",
            "type": "u16"
          }
        ]
      }
    },
    {
      "name": "PerpInfo",
      "type": {
        "kind": "struct",
        "fields": [
          {
            "name": "perpMarketIndex",
            "type": "u16"
          },
          {
            "name": "maintAssetWeight",
            "type": {
              "defined": "I80F48"
            }
          },
          {
            "name": "initAssetWeight",
            "type": {
              "defined": "I80F48"
            }
          },
          {
            "name": "maintLiabWeight",
            "type": {
              "defined": "I80F48"
            }
          },
          {
            "name": "initLiabWeight",
            "type": {
              "defined": "I80F48"
            }
          },
          {
            "name": "baseLotSize",
            "type": "i64"
          },
          {
            "name": "baseLots",
            "type": "i64"
          },
          {
            "name": "bidsBaseLots",
            "type": "i64"
          },
          {
            "name": "asksBaseLots",
            "type": "i64"
          },
          {
            "name": "quote",
            "type": {
              "defined": "I80F48"
            }
          },
          {
            "name": "prices",
            "type": {
              "defined": "Prices"
            }
          },
          {
            "name": "hasOpenOrders",
            "type": "bool"
          },
          {
            "name": "trustedMarket",
            "type": "bool"
          }
        ]
      }
    },
    {
      "name": "HealthCache",
      "type": {
        "kind": "struct",
        "fields": [
          {
            "name": "tokenInfos",
            "type": {
              "vec": {
                "defined": "TokenInfo"
              }
            }
          },
          {
            "name": "serum3Infos",
            "type": {
              "vec": {
                "defined": "Serum3Info"
              }
            }
          },
          {
            "name": "perpInfos",
            "type": {
              "vec": {
                "defined": "PerpInfo"
              }
            }
          },
          {
            "name": "beingLiquidated",
            "type": "bool"
          }
        ]
      }
    },
    {
      "name": "InterestRateParams",
      "type": {
        "kind": "struct",
        "fields": [
          {
            "name": "util0",
            "type": "f32"
          },
          {
            "name": "rate0",
            "type": "f32"
          },
          {
            "name": "util1",
            "type": "f32"
          },
          {
            "name": "rate1",
            "type": "f32"
          },
          {
            "name": "maxRate",
            "type": "f32"
          },
          {
            "name": "adjustmentFactor",
            "type": "f32"
          }
        ]
      }
    },
    {
      "name": "FlashLoanTokenDetail",
      "type": {
        "kind": "struct",
        "fields": [
          {
            "name": "tokenIndex",
            "type": "u16"
          },
          {
            "name": "changeAmount",
            "type": "i128"
          },
          {
            "name": "loan",
            "type": "i128"
          },
          {
            "name": "loanOriginationFee",
            "type": "i128"
          },
          {
            "name": "depositIndex",
            "type": "i128"
          },
          {
            "name": "borrowIndex",
            "type": "i128"
          },
          {
            "name": "price",
            "type": "i128"
          }
        ]
      }
    },
    {
      "name": "TokenPosition",
      "type": {
        "kind": "struct",
        "fields": [
          {
            "name": "indexedPosition",
            "docs": [
              "The deposit_index (if positive) or borrow_index (if negative) scaled position"
            ],
            "type": {
              "defined": "I80F48"
            }
          },
          {
            "name": "tokenIndex",
            "docs": [
              "index into Group.tokens"
            ],
            "type": "u16"
          },
          {
            "name": "inUseCount",
            "docs": [
              "incremented when a market requires this position to stay alive"
            ],
            "type": "u8"
          },
          {
            "name": "padding",
            "type": {
              "array": [
                "u8",
                5
              ]
            }
          },
          {
            "name": "previousIndex",
            "type": {
              "defined": "I80F48"
            }
          },
          {
            "name": "cumulativeDepositInterest",
            "type": "f64"
          },
          {
            "name": "cumulativeBorrowInterest",
            "type": "f64"
          },
          {
            "name": "reserved",
            "type": {
              "array": [
                "u8",
                128
              ]
            }
          }
        ]
      }
    },
    {
      "name": "Serum3Orders",
      "type": {
        "kind": "struct",
        "fields": [
          {
            "name": "openOrders",
            "type": "publicKey"
          },
          {
            "name": "baseBorrowsWithoutFee",
            "docs": [
              "Tracks the amount of borrows that have flowed into the serum open orders account.",
              "These borrows did not have the loan origination fee applied, and that may happen",
              "later (in serum3_settle_funds) if we can guarantee that the funds were used.",
              "In particular a place-on-book, cancel, settle should not cost fees."
            ],
            "type": "u64"
          },
          {
            "name": "quoteBorrowsWithoutFee",
            "type": "u64"
          },
          {
            "name": "marketIndex",
            "type": "u16"
          },
          {
            "name": "baseTokenIndex",
            "docs": [
              "Store the base/quote token index, so health computations don't need",
              "to get passed the static SerumMarket to find which tokens a market",
              "uses and look up the correct oracles."
            ],
            "type": "u16"
          },
          {
            "name": "quoteTokenIndex",
            "type": "u16"
          },
          {
            "name": "padding",
            "type": {
              "array": [
                "u8",
                2
              ]
            }
          },
          {
            "name": "reserved",
            "type": {
              "array": [
                "u8",
                64
              ]
            }
          }
        ]
      }
    },
    {
      "name": "PerpPosition",
      "type": {
        "kind": "struct",
        "fields": [
          {
            "name": "marketIndex",
            "type": "u16"
          },
          {
            "name": "padding",
            "type": {
              "array": [
                "u8",
                2
              ]
            }
          },
          {
            "name": "settlePnlLimitWindow",
            "docs": [
              "Index of the current settle pnl limit window"
            ],
            "type": "u32"
          },
          {
            "name": "settlePnlLimitSettledInCurrentWindowNative",
            "docs": [
              "Amount of realized trade pnl and unrealized pnl that was already settled this window.",
              "",
              "Will be negative when negative pnl was settled.",
              "",
              "Note that this will be adjusted for bookkeeping reasons when the realized_trade settle",
              "limitchanges and is not useable for actually tracking how much pnl was settled",
              "on balance."
            ],
            "type": "i64"
          },
          {
            "name": "basePositionLots",
            "docs": [
              "Active position size, measured in base lots"
            ],
            "type": "i64"
          },
          {
            "name": "quotePositionNative",
            "docs": [
              "Active position in quote (conversation rate is that of the time the order was settled)",
              "measured in native quote"
            ],
            "type": {
              "defined": "I80F48"
            }
          },
          {
            "name": "quoteRunningNative",
            "docs": [
              "Tracks what the position is to calculate average entry & break even price"
            ],
            "type": "i64"
          },
          {
            "name": "longSettledFunding",
            "docs": [
              "Already settled long funding"
            ],
            "type": {
              "defined": "I80F48"
            }
          },
          {
            "name": "shortSettledFunding",
            "docs": [
              "Already settled short funding"
            ],
            "type": {
              "defined": "I80F48"
            }
          },
          {
            "name": "bidsBaseLots",
            "docs": [
              "Base lots in open bids"
            ],
            "type": "i64"
          },
          {
            "name": "asksBaseLots",
            "docs": [
              "Base lots in open asks"
            ],
            "type": "i64"
          },
          {
            "name": "takerBaseLots",
            "docs": [
              "Amount of base lots on the EventQueue waiting to be processed"
            ],
            "type": "i64"
          },
          {
            "name": "takerQuoteLots",
            "docs": [
              "Amount of quote lots on the EventQueue waiting to be processed"
            ],
            "type": "i64"
          },
          {
            "name": "cumulativeLongFunding",
            "type": "f64"
          },
          {
            "name": "cumulativeShortFunding",
            "type": "f64"
          },
          {
            "name": "makerVolume",
            "type": "u64"
          },
          {
            "name": "takerVolume",
            "type": "u64"
          },
          {
            "name": "perpSpotTransfers",
            "type": "i64"
          },
          {
            "name": "avgEntryPricePerBaseLot",
            "docs": [
              "The native average entry price for the base lots of the current position.",
              "Reset to 0 when the base position reaches or crosses 0."
            ],
            "type": "f64"
          },
          {
            "name": "realizedTradePnlNative",
            "docs": [
              "Amount of pnl that was realized by bringing the base position closer to 0.",
              "",
              "The settlement of this type of pnl is limited by settle_pnl_limit_realized_trade.",
              "Settling pnl reduces this value once other_pnl below is exhausted."
            ],
            "type": {
              "defined": "I80F48"
            }
          },
          {
            "name": "realizedOtherPnlNative",
            "docs": [
              "Amount of pnl realized from fees, funding and liquidation.",
              "",
              "This type of realized pnl is always settleable.",
              "Settling pnl reduces this value first."
            ],
            "type": {
              "defined": "I80F48"
            }
          },
          {
            "name": "settlePnlLimitRealizedTrade",
            "docs": [
              "Settle limit contribution from realized pnl.",
              "",
              "Every time pnl is realized, this is increased by a fraction of the stable",
              "value of the realization. It magnitude decreases when realized pnl drops below its value."
            ],
            "type": "i64"
          },
          {
            "name": "reserved",
            "type": {
              "array": [
                "u8",
                104
              ]
            }
          }
        ]
      }
    },
    {
      "name": "PerpOpenOrder",
      "type": {
        "kind": "struct",
        "fields": [
          {
            "name": "sideAndTree",
            "type": "u8"
          },
          {
            "name": "padding1",
            "type": {
              "array": [
                "u8",
                1
              ]
            }
          },
          {
            "name": "market",
            "type": "u16"
          },
          {
            "name": "padding2",
            "type": {
              "array": [
                "u8",
                4
              ]
            }
          },
          {
            "name": "clientId",
            "type": "u64"
          },
          {
            "name": "id",
            "type": "u128"
          },
          {
            "name": "reserved",
            "type": {
              "array": [
                "u8",
                64
              ]
            }
          }
        ]
      }
    },
    {
      "name": "MangoAccountFixed",
      "type": {
        "kind": "struct",
        "fields": [
          {
            "name": "group",
            "type": "publicKey"
          },
          {
            "name": "owner",
            "type": "publicKey"
          },
          {
            "name": "name",
            "type": {
              "array": [
                "u8",
                32
              ]
            }
          },
          {
            "name": "delegate",
            "type": "publicKey"
          },
          {
            "name": "accountNum",
            "type": "u32"
          },
          {
            "name": "beingLiquidated",
            "type": "u8"
          },
          {
            "name": "inHealthRegion",
            "type": "u8"
          },
          {
            "name": "bump",
            "type": "u8"
          },
          {
            "name": "padding",
            "type": {
              "array": [
                "u8",
                1
              ]
            }
          },
          {
            "name": "netDeposits",
            "type": "i64"
          },
          {
            "name": "perpSpotTransfers",
            "type": "i64"
          },
          {
            "name": "healthRegionBeginInitHealth",
            "type": "i64"
          },
          {
            "name": "reserved",
            "type": {
              "array": [
                "u8",
                240
              ]
            }
          }
        ]
      }
    },
    {
      "name": "OracleConfig",
      "type": {
        "kind": "struct",
        "fields": [
          {
            "name": "confFilter",
            "type": {
              "defined": "I80F48"
            }
          },
          {
            "name": "maxStalenessSlots",
            "type": "i64"
          },
          {
            "name": "reserved",
            "type": {
              "array": [
                "u8",
                72
              ]
            }
          }
        ]
      }
    },
    {
      "name": "OracleConfigParams",
      "type": {
        "kind": "struct",
        "fields": [
          {
            "name": "confFilter",
            "type": "f32"
          },
          {
            "name": "maxStalenessSlots",
            "type": {
              "option": "u32"
            }
          }
        ]
      }
    },
    {
      "name": "InnerNode",
      "docs": [
        "InnerNodes and LeafNodes compose the binary tree of orders.",
        "",
        "Each InnerNode has exactly two children, which are either InnerNodes themselves,",
        "or LeafNodes. The children share the top `prefix_len` bits of `key`. The left",
        "child has a 0 in the next bit, and the right a 1."
      ],
      "type": {
        "kind": "struct",
        "fields": [
          {
            "name": "tag",
            "type": "u8"
          },
          {
            "name": "padding",
            "type": {
              "array": [
                "u8",
                3
              ]
            }
          },
          {
            "name": "prefixLen",
            "docs": [
              "number of highest `key` bits that all children share",
              "e.g. if it's 2, the two highest bits of `key` will be the same on all children"
            ],
            "type": "u32"
          },
          {
            "name": "key",
            "docs": [
              "only the top `prefix_len` bits of `key` are relevant"
            ],
            "type": "u128"
          },
          {
            "name": "children",
            "docs": [
              "indexes into `BookSide::nodes`"
            ],
            "type": {
              "array": [
                "u32",
                2
              ]
            }
          },
          {
            "name": "childEarliestExpiry",
            "docs": [
              "The earliest expiry timestamp for the left and right subtrees.",
              "",
              "Needed to be able to find and remove expired orders without having to",
              "iterate through the whole bookside."
            ],
            "type": {
              "array": [
                "u64",
                2
              ]
            }
          },
          {
            "name": "reserved",
            "type": {
              "array": [
                "u8",
                72
              ]
            }
          }
        ]
      }
    },
    {
      "name": "LeafNode",
      "docs": [
        "LeafNodes represent an order in the binary tree"
      ],
      "type": {
        "kind": "struct",
        "fields": [
          {
            "name": "tag",
            "type": "u8"
          },
          {
            "name": "ownerSlot",
            "type": "u8"
          },
          {
            "name": "orderType",
            "type": "u8"
          },
          {
            "name": "padding",
            "type": {
              "array": [
                "u8",
                1
              ]
            }
          },
          {
            "name": "timeInForce",
            "docs": [
              "Time in seconds after `timestamp` at which the order expires.",
              "A value of 0 means no expiry."
            ],
            "type": "u16"
          },
          {
            "name": "padding2",
            "type": {
              "array": [
                "u8",
                2
              ]
            }
          },
          {
            "name": "key",
            "docs": [
              "The binary tree key"
            ],
            "type": "u128"
          },
          {
            "name": "owner",
            "type": "publicKey"
          },
          {
            "name": "quantity",
            "type": "i64"
          },
          {
            "name": "timestamp",
            "type": "u64"
          },
          {
            "name": "pegLimit",
            "type": "i64"
          },
          {
            "name": "reserved",
            "type": {
              "array": [
                "u8",
                40
              ]
            }
          }
        ]
      }
    },
    {
      "name": "AnyNode",
      "type": {
        "kind": "struct",
        "fields": [
          {
            "name": "tag",
            "type": "u8"
          },
          {
            "name": "data",
            "type": {
              "array": [
                "u8",
                119
              ]
            }
          }
        ]
      }
    },
    {
      "name": "OrderTreeRoot",
      "type": {
        "kind": "struct",
        "fields": [
          {
            "name": "maybeNode",
            "type": "u32"
          },
          {
            "name": "leafCount",
            "type": "u32"
          }
        ]
      }
    },
    {
      "name": "OrderTreeNodes",
      "docs": [
        "A binary tree on AnyNode::key()",
        "",
        "The key encodes the price in the top 64 bits."
      ],
      "type": {
        "kind": "struct",
        "fields": [
          {
            "name": "orderTreeType",
            "type": "u8"
          },
          {
            "name": "padding",
            "type": {
              "array": [
                "u8",
                3
              ]
            }
          },
          {
            "name": "bumpIndex",
            "type": "u32"
          },
          {
            "name": "freeListLen",
            "type": "u32"
          },
          {
            "name": "freeListHead",
            "type": "u32"
          },
          {
            "name": "reserved",
            "type": {
              "array": [
                "u8",
                512
              ]
            }
          },
          {
            "name": "nodes",
            "type": {
              "array": [
                {
                  "defined": "AnyNode"
                },
                1024
              ]
            }
          }
        ]
      }
    },
    {
      "name": "EventQueueHeader",
      "type": {
        "kind": "struct",
        "fields": [
          {
            "name": "head",
            "type": "u32"
          },
          {
            "name": "count",
            "type": "u32"
          },
          {
            "name": "seqNum",
            "type": "u64"
          }
        ]
      }
    },
    {
      "name": "AnyEvent",
      "type": {
        "kind": "struct",
        "fields": [
          {
            "name": "eventType",
            "type": "u8"
          },
          {
            "name": "padding",
            "type": {
              "array": [
                "u8",
                207
              ]
            }
          }
        ]
      }
    },
    {
      "name": "FillEvent",
      "type": {
        "kind": "struct",
        "fields": [
          {
            "name": "eventType",
            "type": "u8"
          },
          {
            "name": "takerSide",
            "type": "u8"
          },
          {
            "name": "makerOut",
            "type": "u8"
          },
          {
            "name": "makerSlot",
            "type": "u8"
          },
          {
            "name": "padding",
            "type": {
              "array": [
                "u8",
                4
              ]
            }
          },
          {
            "name": "timestamp",
            "type": "u64"
          },
          {
            "name": "seqNum",
            "type": "u64"
          },
          {
            "name": "maker",
            "type": "publicKey"
          },
          {
            "name": "makerOrderId",
            "type": "u128"
          },
          {
            "name": "makerFee",
            "type": {
              "defined": "I80F48"
            }
          },
          {
            "name": "makerTimestamp",
            "type": "u64"
          },
          {
            "name": "taker",
            "type": "publicKey"
          },
          {
            "name": "takerOrderId",
            "type": "u128"
          },
          {
            "name": "takerClientOrderId",
            "type": "u64"
          },
          {
            "name": "takerFee",
            "type": {
              "defined": "I80F48"
            }
          },
          {
            "name": "price",
            "type": "i64"
          },
          {
            "name": "quantity",
            "type": "i64"
          },
          {
            "name": "reserved",
            "type": {
              "array": [
                "u8",
                24
              ]
            }
          }
        ]
      }
    },
    {
      "name": "OutEvent",
      "type": {
        "kind": "struct",
        "fields": [
          {
            "name": "eventType",
            "type": "u8"
          },
          {
            "name": "side",
            "type": "u8"
          },
          {
            "name": "ownerSlot",
            "type": "u8"
          },
          {
            "name": "padding0",
            "type": {
              "array": [
                "u8",
                5
              ]
            }
          },
          {
            "name": "timestamp",
            "type": "u64"
          },
          {
            "name": "seqNum",
            "type": "u64"
          },
          {
            "name": "owner",
            "type": "publicKey"
          },
          {
            "name": "quantity",
            "type": "i64"
          },
          {
            "name": "padding1",
            "type": {
              "array": [
                "u8",
                144
              ]
            }
          }
        ]
      }
    },
    {
      "name": "StablePriceModel",
      "docs": [
        "Maintains a \"stable_price\" based on the oracle price.",
        "",
        "The stable price follows the oracle price, but its relative rate of",
        "change is limited (to `stable_growth_limit`) and futher reduced if",
        "the oracle price is far from the `delay_price`.",
        "",
        "Conceptually the `delay_price` is itself a time delayed",
        "(`24 * delay_interval_seconds`, assume 24h) and relative rate of change limited",
        "function of the oracle price. It is implemented as averaging the oracle",
        "price over every `delay_interval_seconds` (assume 1h) and then applying the",
        "`delay_growth_limit` between intervals."
      ],
      "type": {
        "kind": "struct",
        "fields": [
          {
            "name": "stablePrice",
            "docs": [
              "Current stable price to use in health"
            ],
            "type": "f64"
          },
          {
            "name": "lastUpdateTimestamp",
            "type": "u64"
          },
          {
            "name": "delayPrices",
            "docs": [
              "Stored delay_price for each delay_interval.",
              "If we want the delay_price to be 24h delayed, we would store one for each hour.",
              "This is used in a cyclical way: We use the maximally-delayed value at delay_interval_index",
              "and once enough time passes to move to the next delay interval, that gets overwritten and",
              "we use the next one."
            ],
            "type": {
              "array": [
                "f64",
                24
              ]
            }
          },
          {
            "name": "delayAccumulatorPrice",
            "docs": [
              "The delay price is based on an average over each delay_interval. The contributions",
              "to the average are summed up here."
            ],
            "type": "f64"
          },
          {
            "name": "delayAccumulatorTime",
            "docs": [
              "Accumulating the total time for the above average."
            ],
            "type": "u32"
          },
          {
            "name": "delayIntervalSeconds",
            "docs": [
              "Length of a delay_interval"
            ],
            "type": "u32"
          },
          {
            "name": "delayGrowthLimit",
            "docs": [
              "Maximal relative difference between two delay_price in consecutive intervals."
            ],
            "type": "f32"
          },
          {
            "name": "stableGrowthLimit",
            "docs": [
              "Maximal per-second relative difference of the stable price.",
              "It gets further reduced if stable and delay price disagree."
            ],
            "type": "f32"
          },
          {
            "name": "lastDelayIntervalIndex",
            "docs": [
              "The delay_interval_index that update() was last called on."
            ],
            "type": "u8"
          },
          {
            "name": "padding",
            "type": {
              "array": [
                "u8",
                7
              ]
            }
          },
          {
            "name": "reserved",
            "type": {
              "array": [
                "u8",
                48
              ]
            }
          }
        ]
      }
    },
    {
      "name": "TokenIndex",
      "docs": [
        "Nothing in Rust shall use these types. They only exist so that the Anchor IDL",
        "knows about them and typescript can deserialize it."
      ],
      "type": {
        "kind": "struct",
        "fields": [
          {
            "name": "val",
            "type": "u16"
          }
        ]
      }
    },
    {
      "name": "Serum3MarketIndex",
      "type": {
        "kind": "struct",
        "fields": [
          {
            "name": "val",
            "type": "u16"
          }
        ]
      }
    },
    {
      "name": "PerpMarketIndex",
      "type": {
        "kind": "struct",
        "fields": [
          {
            "name": "val",
            "type": "u16"
          }
        ]
      }
    },
    {
      "name": "I80F48",
      "type": {
        "kind": "struct",
        "fields": [
          {
            "name": "val",
            "type": "i128"
          }
        ]
      }
    },
    {
      "name": "HealthType",
      "docs": [
        "There are two types of health, initial health used for opening new positions and maintenance",
        "health used for liquidations. They are both calculated as a weighted sum of the assets",
        "minus the liabilities but the maint. health uses slightly larger weights for assets and",
        "slightly smaller weights for the liabilities. Zero is used as the bright line for both",
        "i.e. if your init health falls below zero, you cannot open new positions and if your maint. health",
        "falls below zero you will be liquidated."
      ],
      "type": {
        "kind": "enum",
        "variants": [
          {
            "name": "Init"
          },
          {
            "name": "Maint"
          }
        ]
      }
    },
    {
      "name": "FlashLoanType",
      "type": {
        "kind": "enum",
        "variants": [
          {
            "name": "Unknown"
          },
          {
            "name": "Swap"
          }
        ]
      }
    },
    {
      "name": "Serum3SelfTradeBehavior",
      "docs": [
        "Copy paste a bunch of enums so that we could AnchorSerialize & AnchorDeserialize them"
      ],
      "type": {
        "kind": "enum",
        "variants": [
          {
            "name": "DecrementTake"
          },
          {
            "name": "CancelProvide"
          },
          {
            "name": "AbortTransaction"
          }
        ]
      }
    },
    {
      "name": "Serum3OrderType",
      "type": {
        "kind": "enum",
        "variants": [
          {
            "name": "Limit"
          },
          {
            "name": "ImmediateOrCancel"
          },
          {
            "name": "PostOnly"
          }
        ]
      }
    },
    {
      "name": "Serum3Side",
      "type": {
        "kind": "enum",
        "variants": [
          {
            "name": "Bid"
          },
          {
            "name": "Ask"
          }
        ]
      }
    },
    {
      "name": "LoanOriginationFeeInstruction",
      "type": {
        "kind": "enum",
        "variants": [
          {
            "name": "Unknown"
          },
          {
            "name": "LiqTokenBankruptcy"
          },
          {
            "name": "LiqTokenWithToken"
          },
          {
            "name": "Serum3LiqForceCancelOrders"
          },
          {
            "name": "Serum3PlaceOrder"
          },
          {
            "name": "Serum3SettleFunds"
          },
          {
            "name": "TokenWithdraw"
          }
        ]
      }
    },
    {
      "name": "OracleType",
      "type": {
        "kind": "enum",
        "variants": [
          {
            "name": "Pyth"
          },
          {
            "name": "Stub"
          },
          {
            "name": "SwitchboardV1"
          },
          {
            "name": "SwitchboardV2"
          }
        ]
      }
    },
    {
      "name": "OrderState",
      "type": {
        "kind": "enum",
        "variants": [
          {
            "name": "Valid"
          },
          {
            "name": "Invalid"
          },
          {
            "name": "Skipped"
          }
        ]
      }
    },
    {
      "name": "BookSideOrderTree",
      "type": {
        "kind": "enum",
        "variants": [
          {
            "name": "Fixed"
          },
          {
            "name": "OraclePegged"
          }
        ]
      }
    },
    {
      "name": "NodeTag",
      "type": {
        "kind": "enum",
        "variants": [
          {
            "name": "Uninitialized"
          },
          {
            "name": "InnerNode"
          },
          {
            "name": "LeafNode"
          },
          {
            "name": "FreeNode"
          },
          {
            "name": "LastFreeNode"
          }
        ]
      }
    },
    {
      "name": "PlaceOrderType",
      "type": {
        "kind": "enum",
        "variants": [
          {
            "name": "Limit"
          },
          {
            "name": "ImmediateOrCancel"
          },
          {
            "name": "PostOnly"
          },
          {
            "name": "Market"
          },
          {
            "name": "PostOnlySlide"
          }
        ]
      }
    },
    {
      "name": "PostOrderType",
      "type": {
        "kind": "enum",
        "variants": [
          {
            "name": "Limit"
          },
          {
            "name": "PostOnly"
          },
          {
            "name": "PostOnlySlide"
          }
        ]
      }
    },
    {
      "name": "Side",
      "type": {
        "kind": "enum",
        "variants": [
          {
            "name": "Bid"
          },
          {
            "name": "Ask"
          }
        ]
      }
    },
    {
      "name": "SideAndOrderTree",
      "docs": [
        "SideAndOrderTree is a storage optimization, so we don't need two bytes for the data"
      ],
      "type": {
        "kind": "enum",
        "variants": [
          {
            "name": "BidFixed"
          },
          {
            "name": "AskFixed"
          },
          {
            "name": "BidOraclePegged"
          },
          {
            "name": "AskOraclePegged"
          }
        ]
      }
    },
    {
      "name": "OrderParams",
      "type": {
        "kind": "enum",
        "variants": [
          {
            "name": "Market"
          },
          {
            "name": "ImmediateOrCancel",
            "fields": [
              {
                "name": "price_lots",
                "type": "i64"
              }
            ]
          },
          {
            "name": "Fixed",
            "fields": [
              {
                "name": "price_lots",
                "type": "i64"
              },
              {
                "name": "order_type",
                "type": {
                  "defined": "PostOrderType"
                }
              }
            ]
          },
          {
            "name": "OraclePegged",
            "fields": [
              {
                "name": "price_offset_lots",
                "type": "i64"
              },
              {
                "name": "order_type",
                "type": {
                  "defined": "PostOrderType"
                }
              },
              {
                "name": "peg_limit",
                "type": "i64"
              },
              {
                "name": "max_oracle_staleness_slots",
                "type": "i32"
              }
            ]
          }
        ]
      }
    },
    {
      "name": "OrderTreeType",
      "type": {
        "kind": "enum",
        "variants": [
          {
            "name": "Bids"
          },
          {
            "name": "Asks"
          }
        ]
      }
    },
    {
      "name": "EventType",
      "type": {
        "kind": "enum",
        "variants": [
          {
            "name": "Fill"
          },
          {
            "name": "Out"
          },
          {
            "name": "Liquidate"
          }
        ]
      }
    }
  ],
  "events": [
    {
      "name": "MangoAccountData",
      "fields": [
        {
          "name": "healthCache",
          "type": {
            "defined": "HealthCache"
          },
          "index": false
        },
        {
          "name": "initHealth",
          "type": {
            "defined": "I80F48"
          },
          "index": false
        },
        {
          "name": "maintHealth",
          "type": {
            "defined": "I80F48"
          },
          "index": false
        },
        {
          "name": "equity",
          "type": {
            "defined": "Equity"
          },
          "index": false
        }
      ]
    },
    {
      "name": "PerpBalanceLog",
      "fields": [
        {
          "name": "mangoGroup",
          "type": "publicKey",
          "index": false
        },
        {
          "name": "mangoAccount",
          "type": "publicKey",
          "index": false
        },
        {
          "name": "marketIndex",
          "type": "u16",
          "index": false
        },
        {
          "name": "basePosition",
          "type": "i64",
          "index": false
        },
        {
          "name": "quotePosition",
          "type": "i128",
          "index": false
        },
        {
          "name": "longSettledFunding",
          "type": "i128",
          "index": false
        },
        {
          "name": "shortSettledFunding",
          "type": "i128",
          "index": false
        },
        {
          "name": "longFunding",
          "type": "i128",
          "index": false
        },
        {
          "name": "shortFunding",
          "type": "i128",
          "index": false
        }
      ]
    },
    {
      "name": "TokenBalanceLog",
      "fields": [
        {
          "name": "mangoGroup",
          "type": "publicKey",
          "index": false
        },
        {
          "name": "mangoAccount",
          "type": "publicKey",
          "index": false
        },
        {
          "name": "tokenIndex",
          "type": "u16",
          "index": false
        },
        {
          "name": "indexedPosition",
          "type": "i128",
          "index": false
        },
        {
          "name": "depositIndex",
          "type": "i128",
          "index": false
        },
        {
          "name": "borrowIndex",
          "type": "i128",
          "index": false
        }
      ]
    },
    {
      "name": "FlashLoanLog",
      "fields": [
        {
          "name": "mangoGroup",
          "type": "publicKey",
          "index": false
        },
        {
          "name": "mangoAccount",
          "type": "publicKey",
          "index": false
        },
        {
          "name": "tokenLoanDetails",
          "type": {
            "vec": {
              "defined": "FlashLoanTokenDetail"
            }
          },
          "index": false
        },
        {
          "name": "flashLoanType",
          "type": {
            "defined": "FlashLoanType"
          },
          "index": false
        }
      ]
    },
    {
      "name": "WithdrawLog",
      "fields": [
        {
          "name": "mangoGroup",
          "type": "publicKey",
          "index": false
        },
        {
          "name": "mangoAccount",
          "type": "publicKey",
          "index": false
        },
        {
          "name": "signer",
          "type": "publicKey",
          "index": false
        },
        {
          "name": "tokenIndex",
          "type": "u16",
          "index": false
        },
        {
          "name": "quantity",
          "type": "u64",
          "index": false
        },
        {
          "name": "price",
          "type": "i128",
          "index": false
        }
      ]
    },
    {
      "name": "DepositLog",
      "fields": [
        {
          "name": "mangoGroup",
          "type": "publicKey",
          "index": false
        },
        {
          "name": "mangoAccount",
          "type": "publicKey",
          "index": false
        },
        {
          "name": "signer",
          "type": "publicKey",
          "index": false
        },
        {
          "name": "tokenIndex",
          "type": "u16",
          "index": false
        },
        {
          "name": "quantity",
          "type": "u64",
          "index": false
        },
        {
          "name": "price",
          "type": "i128",
          "index": false
        }
      ]
    },
    {
      "name": "FillLog",
      "fields": [
        {
          "name": "mangoGroup",
          "type": "publicKey",
          "index": false
        },
        {
          "name": "marketIndex",
          "type": "u16",
          "index": false
        },
        {
          "name": "takerSide",
          "type": "u8",
          "index": false
        },
        {
          "name": "makerSlot",
          "type": "u8",
          "index": false
        },
        {
          "name": "makerOut",
          "type": "bool",
          "index": false
        },
        {
          "name": "timestamp",
          "type": "u64",
          "index": false
        },
        {
          "name": "seqNum",
          "type": "u64",
          "index": false
        },
        {
          "name": "maker",
          "type": "publicKey",
          "index": false
        },
        {
          "name": "makerOrderId",
          "type": "u128",
          "index": false
        },
        {
          "name": "makerFee",
          "type": "i128",
          "index": false
        },
        {
          "name": "makerTimestamp",
          "type": "u64",
          "index": false
        },
        {
          "name": "taker",
          "type": "publicKey",
          "index": false
        },
        {
          "name": "takerOrderId",
          "type": "u128",
          "index": false
        },
        {
          "name": "takerClientOrderId",
          "type": "u64",
          "index": false
        },
        {
          "name": "takerFee",
          "type": "i128",
          "index": false
        },
        {
          "name": "price",
          "type": "i64",
          "index": false
        },
        {
          "name": "quantity",
          "type": "i64",
          "index": false
        }
      ]
    },
    {
      "name": "PerpUpdateFundingLog",
      "fields": [
        {
          "name": "mangoGroup",
          "type": "publicKey",
          "index": false
        },
        {
          "name": "marketIndex",
          "type": "u16",
          "index": false
        },
        {
          "name": "longFunding",
          "type": "i128",
          "index": false
        },
        {
          "name": "shortFunding",
          "type": "i128",
          "index": false
        },
        {
          "name": "price",
          "type": "i128",
          "index": false
        },
        {
          "name": "stablePrice",
          "type": "i128",
          "index": false
        },
        {
          "name": "feesAccrued",
          "type": "i128",
          "index": false
        },
        {
          "name": "openInterest",
          "type": "i64",
          "index": false
        },
        {
          "name": "instantaneousFundingRate",
          "type": "i128",
          "index": false
        }
      ]
    },
    {
      "name": "UpdateIndexLog",
      "fields": [
        {
          "name": "mangoGroup",
          "type": "publicKey",
          "index": false
        },
        {
          "name": "tokenIndex",
          "type": "u16",
          "index": false
        },
        {
          "name": "depositIndex",
          "type": "i128",
          "index": false
        },
        {
          "name": "borrowIndex",
          "type": "i128",
          "index": false
        },
        {
          "name": "avgUtilization",
          "type": "i128",
          "index": false
        },
        {
          "name": "price",
          "type": "i128",
          "index": false
        },
        {
          "name": "stablePrice",
          "type": "i128",
          "index": false
        },
        {
          "name": "collectedFees",
          "type": "i128",
          "index": false
        },
        {
          "name": "loanFeeRate",
          "type": "i128",
          "index": false
        },
        {
          "name": "totalBorrows",
          "type": "i128",
          "index": false
        },
        {
          "name": "totalDeposits",
          "type": "i128",
          "index": false
        },
        {
          "name": "borrowRate",
          "type": "i128",
          "index": false
        },
        {
          "name": "depositRate",
          "type": "i128",
          "index": false
        }
      ]
    },
    {
      "name": "UpdateRateLog",
      "fields": [
        {
          "name": "mangoGroup",
          "type": "publicKey",
          "index": false
        },
        {
          "name": "tokenIndex",
          "type": "u16",
          "index": false
        },
        {
          "name": "rate0",
          "type": "i128",
          "index": false
        },
        {
          "name": "rate1",
          "type": "i128",
          "index": false
        },
        {
          "name": "maxRate",
          "type": "i128",
          "index": false
        }
      ]
    },
    {
      "name": "TokenLiqWithTokenLog",
      "fields": [
        {
          "name": "mangoGroup",
          "type": "publicKey",
          "index": false
        },
        {
          "name": "liqee",
          "type": "publicKey",
          "index": false
        },
        {
          "name": "liqor",
          "type": "publicKey",
          "index": false
        },
        {
          "name": "assetTokenIndex",
          "type": "u16",
          "index": false
        },
        {
          "name": "liabTokenIndex",
          "type": "u16",
          "index": false
        },
        {
          "name": "assetTransfer",
          "type": "i128",
          "index": false
        },
        {
          "name": "liabTransfer",
          "type": "i128",
          "index": false
        },
        {
          "name": "assetPrice",
          "type": "i128",
          "index": false
        },
        {
          "name": "liabPrice",
          "type": "i128",
          "index": false
        },
        {
          "name": "bankruptcy",
          "type": "bool",
          "index": false
        }
      ]
    },
    {
      "name": "Serum3OpenOrdersBalanceLog",
      "fields": [
        {
          "name": "mangoGroup",
          "type": "publicKey",
          "index": false
        },
        {
          "name": "mangoAccount",
          "type": "publicKey",
          "index": false
        },
        {
          "name": "baseTokenIndex",
          "type": "u16",
          "index": false
        },
        {
          "name": "quoteTokenIndex",
          "type": "u16",
          "index": false
        },
        {
          "name": "baseTotal",
          "type": "u64",
          "index": false
        },
        {
          "name": "baseFree",
          "type": "u64",
          "index": false
        },
        {
          "name": "quoteTotal",
          "type": "u64",
          "index": false
        },
        {
          "name": "quoteFree",
          "type": "u64",
          "index": false
        },
        {
          "name": "referrerRebatesAccrued",
          "type": "u64",
          "index": false
        }
      ]
    },
    {
      "name": "WithdrawLoanOriginationFeeLog",
      "fields": [
        {
          "name": "mangoGroup",
          "type": "publicKey",
          "index": false
        },
        {
          "name": "mangoAccount",
          "type": "publicKey",
          "index": false
        },
        {
          "name": "tokenIndex",
          "type": "u16",
          "index": false
        },
        {
          "name": "loanOriginationFee",
          "type": "i128",
          "index": false
        },
        {
          "name": "instruction",
          "type": {
            "defined": "LoanOriginationFeeInstruction"
          },
          "index": false
        }
      ]
    },
    {
      "name": "TokenLiqBankruptcyLog",
      "fields": [
        {
          "name": "mangoGroup",
          "type": "publicKey",
          "index": false
        },
        {
          "name": "liqee",
          "type": "publicKey",
          "index": false
        },
        {
          "name": "liqor",
          "type": "publicKey",
          "index": false
        },
        {
          "name": "liabTokenIndex",
          "type": "u16",
          "index": false
        },
        {
          "name": "initialLiabNative",
          "type": "i128",
          "index": false
        },
        {
          "name": "liabPrice",
          "type": "i128",
          "index": false
        },
        {
          "name": "insuranceTokenIndex",
          "type": "u16",
          "index": false
        },
        {
          "name": "insuranceTransfer",
          "type": "i128",
          "index": false
        },
        {
          "name": "socializedLoss",
          "type": "i128",
          "index": false
        }
      ]
    },
    {
      "name": "DeactivateTokenPositionLog",
      "fields": [
        {
          "name": "mangoGroup",
          "type": "publicKey",
          "index": false
        },
        {
          "name": "mangoAccount",
          "type": "publicKey",
          "index": false
        },
        {
          "name": "tokenIndex",
          "type": "u16",
          "index": false
        },
        {
          "name": "cumulativeDepositInterest",
          "type": "f64",
          "index": false
        },
        {
          "name": "cumulativeBorrowInterest",
          "type": "f64",
          "index": false
        }
      ]
    },
    {
      "name": "DeactivatePerpPositionLog",
      "fields": [
        {
          "name": "mangoGroup",
          "type": "publicKey",
          "index": false
        },
        {
          "name": "mangoAccount",
          "type": "publicKey",
          "index": false
        },
        {
          "name": "marketIndex",
          "type": "u16",
          "index": false
        },
        {
          "name": "cumulativeLongFunding",
          "type": "f64",
          "index": false
        },
        {
          "name": "cumulativeShortFunding",
          "type": "f64",
          "index": false
        },
        {
          "name": "makerVolume",
          "type": "u64",
          "index": false
        },
        {
          "name": "takerVolume",
          "type": "u64",
          "index": false
        },
        {
          "name": "perpSpotTransfers",
          "type": "i64",
          "index": false
        }
      ]
    },
    {
      "name": "TokenMetaDataLog",
      "fields": [
        {
          "name": "mangoGroup",
          "type": "publicKey",
          "index": false
        },
        {
          "name": "mint",
          "type": "publicKey",
          "index": false
        },
        {
          "name": "tokenIndex",
          "type": "u16",
          "index": false
        },
        {
          "name": "mintDecimals",
          "type": "u8",
          "index": false
        },
        {
          "name": "oracle",
          "type": "publicKey",
          "index": false
        },
        {
          "name": "mintInfo",
          "type": "publicKey",
          "index": false
        }
      ]
    },
    {
      "name": "PerpMarketMetaDataLog",
      "fields": [
        {
          "name": "mangoGroup",
          "type": "publicKey",
          "index": false
        },
        {
          "name": "perpMarket",
          "type": "publicKey",
          "index": false
        },
        {
          "name": "perpMarketIndex",
          "type": "u16",
          "index": false
        },
        {
          "name": "baseDecimals",
          "type": "u8",
          "index": false
        },
        {
          "name": "baseLotSize",
          "type": "i64",
          "index": false
        },
        {
          "name": "quoteLotSize",
          "type": "i64",
          "index": false
        },
        {
          "name": "oracle",
          "type": "publicKey",
          "index": false
        }
      ]
    },
    {
      "name": "Serum3RegisterMarketLog",
      "fields": [
        {
          "name": "mangoGroup",
          "type": "publicKey",
          "index": false
        },
        {
          "name": "serumMarket",
          "type": "publicKey",
          "index": false
        },
        {
          "name": "marketIndex",
          "type": "u16",
          "index": false
        },
        {
          "name": "baseTokenIndex",
          "type": "u16",
          "index": false
        },
        {
          "name": "quoteTokenIndex",
          "type": "u16",
          "index": false
        },
        {
          "name": "serumProgram",
          "type": "publicKey",
          "index": false
        },
        {
          "name": "serumProgramExternal",
          "type": "publicKey",
          "index": false
        }
      ]
    },
    {
      "name": "PerpLiqBasePositionLog",
      "fields": [
        {
          "name": "mangoGroup",
          "type": "publicKey",
          "index": false
        },
        {
          "name": "perpMarketIndex",
          "type": "u16",
          "index": false
        },
        {
          "name": "liqor",
          "type": "publicKey",
          "index": false
        },
        {
          "name": "liqee",
          "type": "publicKey",
          "index": false
        },
        {
          "name": "baseTransfer",
          "type": "i64",
          "index": false
        },
        {
          "name": "quoteTransfer",
          "type": "i128",
          "index": false
        },
        {
          "name": "price",
          "type": "i128",
          "index": false
        }
      ]
    },
    {
      "name": "PerpLiqBankruptcyLog",
      "fields": [
        {
          "name": "mangoGroup",
          "type": "publicKey",
          "index": false
        },
        {
          "name": "liqee",
          "type": "publicKey",
          "index": false
        },
        {
          "name": "liqor",
          "type": "publicKey",
          "index": false
        },
        {
          "name": "perpMarketIndex",
          "type": "u16",
          "index": false
        },
        {
          "name": "insuranceTransfer",
          "type": "i128",
          "index": false
        },
        {
          "name": "socializedLoss",
          "type": "i128",
          "index": false
        }
      ]
    },
    {
      "name": "PerpSettlePnlLog",
      "fields": [
        {
          "name": "mangoGroup",
          "type": "publicKey",
          "index": false
        },
        {
          "name": "mangoAccountA",
          "type": "publicKey",
          "index": false
        },
        {
          "name": "mangoAccountB",
          "type": "publicKey",
          "index": false
        },
        {
          "name": "perpMarketIndex",
          "type": "u16",
          "index": false
        },
        {
          "name": "settlement",
          "type": "i128",
          "index": false
        },
        {
          "name": "settler",
          "type": "publicKey",
          "index": false
        },
        {
          "name": "fee",
          "type": "i128",
          "index": false
        }
      ]
    },
    {
      "name": "PerpSettleFeesLog",
      "fields": [
        {
          "name": "mangoGroup",
          "type": "publicKey",
          "index": false
        },
        {
          "name": "mangoAccount",
          "type": "publicKey",
          "index": false
        },
        {
          "name": "perpMarketIndex",
          "type": "u16",
          "index": false
        },
        {
          "name": "settlement",
          "type": "i128",
          "index": false
        }
      ]
    }
  ],
  "errors": [
    {
      "code": 6000,
      "name": "SomeError",
      "msg": ""
    },
    {
      "code": 6001,
      "name": "NotImplementedError",
      "msg": ""
    },
    {
      "code": 6002,
      "name": "MathError",
      "msg": "checked math error"
    },
    {
      "code": 6003,
      "name": "UnexpectedOracle",
      "msg": ""
    },
    {
      "code": 6004,
      "name": "UnknownOracleType",
      "msg": "oracle type cannot be determined"
    },
    {
      "code": 6005,
      "name": "InvalidFlashLoanTargetCpiProgram",
      "msg": ""
    },
    {
      "code": 6006,
      "name": "HealthMustBePositive",
      "msg": "health must be positive"
    },
    {
      "code": 6007,
      "name": "HealthMustBePositiveOrIncrease",
      "msg": "health must be positive or increase"
    },
    {
      "code": 6008,
      "name": "HealthMustBeNegative",
      "msg": "health must be negative"
    },
    {
      "code": 6009,
      "name": "IsBankrupt",
      "msg": "the account is bankrupt"
    },
    {
      "code": 6010,
      "name": "IsNotBankrupt",
      "msg": "the account is not bankrupt"
    },
    {
      "code": 6011,
      "name": "NoFreeTokenPositionIndex",
      "msg": "no free token position index"
    },
    {
      "code": 6012,
      "name": "NoFreeSerum3OpenOrdersIndex",
      "msg": "no free serum3 open orders index"
    },
    {
      "code": 6013,
      "name": "NoFreePerpPositionIndex",
      "msg": "no free perp position index"
    },
    {
      "code": 6014,
      "name": "Serum3OpenOrdersExistAlready",
      "msg": "serum3 open orders exist already"
    },
    {
      "code": 6015,
      "name": "InsufficentBankVaultFunds",
      "msg": "bank vault has insufficent funds"
    },
    {
      "code": 6016,
      "name": "BeingLiquidated",
      "msg": "account is currently being liquidated"
    },
    {
      "code": 6017,
      "name": "InvalidBank",
      "msg": "invalid bank"
    },
    {
      "code": 6018,
      "name": "ProfitabilityMismatch",
      "msg": "account profitability is mismatched"
    },
    {
      "code": 6019,
      "name": "CannotSettleWithSelf",
      "msg": "cannot settle with self"
    },
    {
      "code": 6020,
      "name": "PerpPositionDoesNotExist",
      "msg": "perp position does not exist"
    },
    {
      "code": 6021,
      "name": "MaxSettleAmountMustBeGreaterThanZero",
      "msg": "max settle amount must be greater than zero"
    },
    {
      "code": 6022,
      "name": "HasOpenPerpOrders",
      "msg": "the perp position has open orders or unprocessed fill events"
    },
    {
      "code": 6023,
      "name": "OracleConfidence",
      "msg": "an oracle does not reach the confidence threshold"
    },
    {
      "code": 6024,
      "name": "OracleStale",
      "msg": "an oracle is stale"
    },
    {
      "code": 6025,
      "name": "SettlementAmountMustBePositive",
      "msg": "settlement amount must always be positive"
    },
    {
      "code": 6026,
      "name": "BankBorrowLimitReached",
      "msg": "bank utilization has reached limit"
    },
    {
      "code": 6027,
      "name": "BankNetBorrowsLimitReached",
      "msg": "bank net borrows has reached limit - this is an intermittent error - the limit will reset regularly"
    },
    {
      "code": 6028,
      "name": "TokenPositionDoesNotExist",
      "msg": "token position does not exist"
    },
    {
      "code": 6029,
      "name": "DepositsIntoLiquidatingMustRecover",
      "msg": "token deposits into accounts that are being liquidated must bring their health above the init threshold"
<<<<<<< HEAD
    },
    {
      "code": 6030,
      "name": "TokenInReduceOnlyMode",
      "msg": "token is in reduce only mode"
    },
    {
      "code": 6031,
      "name": "MarketInReduceOnlyMode",
      "msg": "market is in reduce only mode"
=======
>>>>>>> 95c16338
    }
  ]
};

export const IDL: MangoV4 = {
  "version": "0.1.0",
  "name": "mango_v4",
  "instructions": [
    {
      "name": "groupCreate",
      "accounts": [
        {
          "name": "group",
          "isMut": true,
          "isSigner": false,
          "pda": {
            "seeds": [
              {
                "kind": "const",
                "type": "string",
                "value": "Group"
              },
              {
                "kind": "account",
                "type": "publicKey",
                "path": "creator"
              },
              {
                "kind": "arg",
                "type": "u32",
                "path": "group_num"
              }
            ]
          }
        },
        {
          "name": "creator",
          "isMut": false,
          "isSigner": true
        },
        {
          "name": "insuranceMint",
          "isMut": false,
          "isSigner": false
        },
        {
          "name": "insuranceVault",
          "isMut": true,
          "isSigner": false,
          "pda": {
            "seeds": [
              {
                "kind": "const",
                "type": "string",
                "value": "InsuranceVault"
              },
              {
                "kind": "account",
                "type": "publicKey",
                "path": "group"
              }
            ]
          }
        },
        {
          "name": "payer",
          "isMut": true,
          "isSigner": true
        },
        {
          "name": "tokenProgram",
          "isMut": false,
          "isSigner": false
        },
        {
          "name": "systemProgram",
          "isMut": false,
          "isSigner": false
        },
        {
          "name": "rent",
          "isMut": false,
          "isSigner": false
        }
      ],
      "args": [
        {
          "name": "groupNum",
          "type": "u32"
        },
        {
          "name": "testing",
          "type": "u8"
        },
        {
          "name": "version",
          "type": "u8"
        }
      ]
    },
    {
      "name": "groupEdit",
      "accounts": [
        {
          "name": "group",
          "isMut": true,
          "isSigner": false
        },
        {
          "name": "admin",
          "isMut": false,
          "isSigner": true
        }
      ],
      "args": [
        {
          "name": "adminOpt",
          "type": {
            "option": "publicKey"
          }
        },
        {
          "name": "fastListingAdminOpt",
          "type": {
            "option": "publicKey"
          }
        },
        {
          "name": "testingOpt",
          "type": {
            "option": "u8"
          }
        },
        {
          "name": "versionOpt",
          "type": {
            "option": "u8"
          }
        }
      ]
    },
    {
      "name": "groupClose",
      "accounts": [
        {
          "name": "group",
          "isMut": true,
          "isSigner": false
        },
        {
          "name": "admin",
          "isMut": false,
          "isSigner": true
        },
        {
          "name": "insuranceVault",
          "isMut": true,
          "isSigner": false
        },
        {
          "name": "solDestination",
          "isMut": true,
          "isSigner": false
        },
        {
          "name": "tokenProgram",
          "isMut": false,
          "isSigner": false
        }
      ],
      "args": []
    },
    {
      "name": "tokenRegister",
      "accounts": [
        {
          "name": "group",
          "isMut": false,
          "isSigner": false
        },
        {
          "name": "admin",
          "isMut": false,
          "isSigner": true
        },
        {
          "name": "mint",
          "isMut": false,
          "isSigner": false
        },
        {
          "name": "bank",
          "isMut": true,
          "isSigner": false,
          "pda": {
            "seeds": [
              {
                "kind": "const",
                "type": "string",
                "value": "Bank"
              },
              {
                "kind": "account",
                "type": "publicKey",
                "path": "group"
              },
              {
                "kind": "arg",
                "type": "u16",
                "path": "token_index"
              },
              {
                "kind": "const",
                "type": "u32",
                "value": 0
              }
            ]
          }
        },
        {
          "name": "vault",
          "isMut": true,
          "isSigner": false,
          "pda": {
            "seeds": [
              {
                "kind": "const",
                "type": "string",
                "value": "Vault"
              },
              {
                "kind": "account",
                "type": "publicKey",
                "path": "group"
              },
              {
                "kind": "arg",
                "type": "u16",
                "path": "token_index"
              },
              {
                "kind": "const",
                "type": "u32",
                "value": 0
              }
            ]
          }
        },
        {
          "name": "mintInfo",
          "isMut": true,
          "isSigner": false,
          "pda": {
            "seeds": [
              {
                "kind": "const",
                "type": "string",
                "value": "MintInfo"
              },
              {
                "kind": "account",
                "type": "publicKey",
                "path": "group"
              },
              {
                "kind": "account",
                "type": "publicKey",
                "account": "Mint",
                "path": "mint"
              }
            ]
          }
        },
        {
          "name": "oracle",
          "isMut": false,
          "isSigner": false
        },
        {
          "name": "payer",
          "isMut": true,
          "isSigner": true
        },
        {
          "name": "tokenProgram",
          "isMut": false,
          "isSigner": false
        },
        {
          "name": "systemProgram",
          "isMut": false,
          "isSigner": false
        },
        {
          "name": "rent",
          "isMut": false,
          "isSigner": false
        }
      ],
      "args": [
        {
          "name": "tokenIndex",
          "type": "u16"
        },
        {
          "name": "name",
          "type": "string"
        },
        {
          "name": "oracleConfig",
          "type": {
            "defined": "OracleConfigParams"
          }
        },
        {
          "name": "interestRateParams",
          "type": {
            "defined": "InterestRateParams"
          }
        },
        {
          "name": "loanFeeRate",
          "type": "f32"
        },
        {
          "name": "loanOriginationFeeRate",
          "type": "f32"
        },
        {
          "name": "maintAssetWeight",
          "type": "f32"
        },
        {
          "name": "initAssetWeight",
          "type": "f32"
        },
        {
          "name": "maintLiabWeight",
          "type": "f32"
        },
        {
          "name": "initLiabWeight",
          "type": "f32"
        },
        {
          "name": "liquidationFee",
          "type": "f32"
        },
        {
          "name": "minVaultToDepositsRatio",
          "type": "f64"
        },
        {
          "name": "netBorrowLimitWindowSizeTs",
          "type": "u64"
        },
        {
          "name": "netBorrowLimitPerWindowQuote",
          "type": "i64"
        }
      ]
    },
    {
      "name": "tokenRegisterTrustless",
      "accounts": [
        {
          "name": "group",
          "isMut": false,
          "isSigner": false
        },
        {
          "name": "fastListingAdmin",
          "isMut": false,
          "isSigner": true
        },
        {
          "name": "mint",
          "isMut": false,
          "isSigner": false
        },
        {
          "name": "bank",
          "isMut": true,
          "isSigner": false,
          "pda": {
            "seeds": [
              {
                "kind": "const",
                "type": "string",
                "value": "Bank"
              },
              {
                "kind": "account",
                "type": "publicKey",
                "path": "group"
              },
              {
                "kind": "arg",
                "type": "u16",
                "path": "token_index"
              },
              {
                "kind": "const",
                "type": "u32",
                "value": 0
              }
            ]
          }
        },
        {
          "name": "vault",
          "isMut": true,
          "isSigner": false,
          "pda": {
            "seeds": [
              {
                "kind": "const",
                "type": "string",
                "value": "Vault"
              },
              {
                "kind": "account",
                "type": "publicKey",
                "path": "group"
              },
              {
                "kind": "arg",
                "type": "u16",
                "path": "token_index"
              },
              {
                "kind": "const",
                "type": "u32",
                "value": 0
              }
            ]
          }
        },
        {
          "name": "mintInfo",
          "isMut": true,
          "isSigner": false,
          "pda": {
            "seeds": [
              {
                "kind": "const",
                "type": "string",
                "value": "MintInfo"
              },
              {
                "kind": "account",
                "type": "publicKey",
                "path": "group"
              },
              {
                "kind": "account",
                "type": "publicKey",
                "account": "Mint",
                "path": "mint"
              }
            ]
          }
        },
        {
          "name": "oracle",
          "isMut": false,
          "isSigner": false
        },
        {
          "name": "payer",
          "isMut": true,
          "isSigner": true
        },
        {
          "name": "tokenProgram",
          "isMut": false,
          "isSigner": false
        },
        {
          "name": "systemProgram",
          "isMut": false,
          "isSigner": false
        },
        {
          "name": "rent",
          "isMut": false,
          "isSigner": false
        }
      ],
      "args": [
        {
          "name": "tokenIndex",
          "type": "u16"
        },
        {
          "name": "name",
          "type": "string"
        }
      ]
    },
    {
      "name": "tokenEdit",
      "accounts": [
        {
          "name": "group",
          "isMut": false,
          "isSigner": false
        },
        {
          "name": "admin",
          "isMut": false,
          "isSigner": true
        },
        {
          "name": "mintInfo",
          "isMut": true,
          "isSigner": false
        },
        {
          "name": "oracle",
          "isMut": false,
          "isSigner": false
        }
      ],
      "args": [
        {
          "name": "oracleOpt",
          "type": {
            "option": "publicKey"
          }
        },
        {
          "name": "oracleConfigOpt",
          "type": {
            "option": {
              "defined": "OracleConfigParams"
            }
          }
        },
        {
          "name": "groupInsuranceFundOpt",
          "type": {
            "option": "bool"
          }
        },
        {
          "name": "interestRateParamsOpt",
          "type": {
            "option": {
              "defined": "InterestRateParams"
            }
          }
        },
        {
          "name": "loanFeeRateOpt",
          "type": {
            "option": "f32"
          }
        },
        {
          "name": "loanOriginationFeeRateOpt",
          "type": {
            "option": "f32"
          }
        },
        {
          "name": "maintAssetWeightOpt",
          "type": {
            "option": "f32"
          }
        },
        {
          "name": "initAssetWeightOpt",
          "type": {
            "option": "f32"
          }
        },
        {
          "name": "maintLiabWeightOpt",
          "type": {
            "option": "f32"
          }
        },
        {
          "name": "initLiabWeightOpt",
          "type": {
            "option": "f32"
          }
        },
        {
          "name": "liquidationFeeOpt",
          "type": {
            "option": "f32"
          }
        },
        {
          "name": "stablePriceDelayIntervalSecondsOpt",
          "type": {
            "option": "u32"
          }
        },
        {
          "name": "stablePriceDelayGrowthLimitOpt",
          "type": {
            "option": "f32"
          }
        },
        {
          "name": "stablePriceGrowthLimitOpt",
          "type": {
            "option": "f32"
          }
        },
        {
          "name": "minVaultToDepositsRatioOpt",
          "type": {
            "option": "f64"
          }
        },
        {
          "name": "netBorrowLimitPerWindowQuoteOpt",
          "type": {
            "option": "i64"
          }
        },
        {
          "name": "netBorrowLimitWindowSizeTsOpt",
          "type": {
            "option": "u64"
          }
        },
        {
          "name": "borrowWeightScaleStartQuoteOpt",
          "type": {
            "option": "f64"
          }
        },
        {
          "name": "depositWeightScaleStartQuoteOpt",
          "type": {
            "option": "f64"
          }
        },
        {
          "name": "resetStablePrice",
          "type": "bool"
        },
        {
          "name": "resetNetBorrowLimit",
          "type": "bool"
        },
        {
          "name": "reduceOnlyOpt",
          "type": {
            "option": "bool"
          }
        }
      ]
    },
    {
      "name": "tokenAddBank",
      "accounts": [
        {
          "name": "group",
          "isMut": false,
          "isSigner": false
        },
        {
          "name": "admin",
          "isMut": false,
          "isSigner": true
        },
        {
          "name": "mint",
          "isMut": false,
          "isSigner": false
        },
        {
          "name": "existingBank",
          "isMut": false,
          "isSigner": false
        },
        {
          "name": "bank",
          "isMut": true,
          "isSigner": false,
          "pda": {
            "seeds": [
              {
                "kind": "const",
                "type": "string",
                "value": "Bank"
              },
              {
                "kind": "account",
                "type": "publicKey",
                "path": "group"
              },
              {
                "kind": "arg",
                "type": "u16",
                "path": "token_index"
              },
              {
                "kind": "arg",
                "type": "u32",
                "path": "bank_num"
              }
            ]
          }
        },
        {
          "name": "vault",
          "isMut": true,
          "isSigner": false,
          "pda": {
            "seeds": [
              {
                "kind": "const",
                "type": "string",
                "value": "Vault"
              },
              {
                "kind": "account",
                "type": "publicKey",
                "path": "group"
              },
              {
                "kind": "arg",
                "type": "u16",
                "path": "token_index"
              },
              {
                "kind": "arg",
                "type": "u32",
                "path": "bank_num"
              }
            ]
          }
        },
        {
          "name": "mintInfo",
          "isMut": true,
          "isSigner": false
        },
        {
          "name": "payer",
          "isMut": true,
          "isSigner": true
        },
        {
          "name": "tokenProgram",
          "isMut": false,
          "isSigner": false
        },
        {
          "name": "systemProgram",
          "isMut": false,
          "isSigner": false
        },
        {
          "name": "rent",
          "isMut": false,
          "isSigner": false
        }
      ],
      "args": [
        {
          "name": "tokenIndex",
          "type": "u16"
        },
        {
          "name": "bankNum",
          "type": "u32"
        }
      ]
    },
    {
      "name": "tokenDeregister",
      "accounts": [
        {
          "name": "group",
          "isMut": false,
          "isSigner": false
        },
        {
          "name": "admin",
          "isMut": false,
          "isSigner": true
        },
        {
          "name": "mintInfo",
          "isMut": true,
          "isSigner": false
        },
        {
          "name": "dustVault",
          "isMut": true,
          "isSigner": false
        },
        {
          "name": "solDestination",
          "isMut": true,
          "isSigner": false
        },
        {
          "name": "tokenProgram",
          "isMut": false,
          "isSigner": false
        }
      ],
      "args": []
    },
    {
      "name": "tokenUpdateIndexAndRate",
      "accounts": [
        {
          "name": "group",
          "isMut": false,
          "isSigner": false
        },
        {
          "name": "mintInfo",
          "isMut": false,
          "isSigner": false
        },
        {
          "name": "oracle",
          "isMut": false,
          "isSigner": false
        },
        {
          "name": "instructions",
          "isMut": false,
          "isSigner": false
        }
      ],
      "args": []
    },
    {
      "name": "accountCreate",
      "accounts": [
        {
          "name": "group",
          "isMut": false,
          "isSigner": false
        },
        {
          "name": "account",
          "isMut": true,
          "isSigner": false,
          "pda": {
            "seeds": [
              {
                "kind": "const",
                "type": "string",
                "value": "MangoAccount"
              },
              {
                "kind": "account",
                "type": "publicKey",
                "path": "group"
              },
              {
                "kind": "account",
                "type": "publicKey",
                "path": "owner"
              },
              {
                "kind": "arg",
                "type": "u32",
                "path": "account_num"
              }
            ]
          }
        },
        {
          "name": "owner",
          "isMut": false,
          "isSigner": true
        },
        {
          "name": "payer",
          "isMut": true,
          "isSigner": true
        },
        {
          "name": "systemProgram",
          "isMut": false,
          "isSigner": false
        }
      ],
      "args": [
        {
          "name": "accountNum",
          "type": "u32"
        },
        {
          "name": "tokenCount",
          "type": "u8"
        },
        {
          "name": "serum3Count",
          "type": "u8"
        },
        {
          "name": "perpCount",
          "type": "u8"
        },
        {
          "name": "perpOoCount",
          "type": "u8"
        },
        {
          "name": "name",
          "type": "string"
        }
      ]
    },
    {
      "name": "accountExpand",
      "accounts": [
        {
          "name": "group",
          "isMut": false,
          "isSigner": false
        },
        {
          "name": "account",
          "isMut": true,
          "isSigner": false
        },
        {
          "name": "owner",
          "isMut": false,
          "isSigner": true
        },
        {
          "name": "payer",
          "isMut": true,
          "isSigner": true
        },
        {
          "name": "systemProgram",
          "isMut": false,
          "isSigner": false
        }
      ],
      "args": [
        {
          "name": "tokenCount",
          "type": "u8"
        },
        {
          "name": "serum3Count",
          "type": "u8"
        },
        {
          "name": "perpCount",
          "type": "u8"
        },
        {
          "name": "perpOoCount",
          "type": "u8"
        }
      ]
    },
    {
      "name": "accountEdit",
      "accounts": [
        {
          "name": "group",
          "isMut": false,
          "isSigner": false
        },
        {
          "name": "account",
          "isMut": true,
          "isSigner": false
        },
        {
          "name": "owner",
          "isMut": false,
          "isSigner": true
        }
      ],
      "args": [
        {
          "name": "nameOpt",
          "type": {
            "option": "string"
          }
        },
        {
          "name": "delegateOpt",
          "type": {
            "option": "publicKey"
          }
        }
      ]
    },
    {
      "name": "accountClose",
      "accounts": [
        {
          "name": "group",
          "isMut": false,
          "isSigner": false
        },
        {
          "name": "account",
          "isMut": true,
          "isSigner": false
        },
        {
          "name": "owner",
          "isMut": false,
          "isSigner": true
        },
        {
          "name": "solDestination",
          "isMut": true,
          "isSigner": false
        },
        {
          "name": "tokenProgram",
          "isMut": false,
          "isSigner": false
        }
      ],
      "args": [
        {
          "name": "forceClose",
          "type": "bool"
        }
      ]
    },
    {
      "name": "stubOracleCreate",
      "accounts": [
        {
          "name": "group",
          "isMut": false,
          "isSigner": false
        },
        {
          "name": "oracle",
          "isMut": true,
          "isSigner": false,
          "pda": {
            "seeds": [
              {
                "kind": "const",
                "type": "string",
                "value": "StubOracle"
              },
              {
                "kind": "account",
                "type": "publicKey",
                "path": "group"
              },
              {
                "kind": "account",
                "type": "publicKey",
                "account": "Mint",
                "path": "mint"
              }
            ]
          }
        },
        {
          "name": "admin",
          "isMut": false,
          "isSigner": true
        },
        {
          "name": "mint",
          "isMut": false,
          "isSigner": false
        },
        {
          "name": "payer",
          "isMut": true,
          "isSigner": true
        },
        {
          "name": "systemProgram",
          "isMut": false,
          "isSigner": false
        }
      ],
      "args": [
        {
          "name": "price",
          "type": {
            "defined": "I80F48"
          }
        }
      ]
    },
    {
      "name": "stubOracleClose",
      "accounts": [
        {
          "name": "group",
          "isMut": false,
          "isSigner": false
        },
        {
          "name": "admin",
          "isMut": false,
          "isSigner": true
        },
        {
          "name": "oracle",
          "isMut": true,
          "isSigner": false
        },
        {
          "name": "solDestination",
          "isMut": true,
          "isSigner": false
        },
        {
          "name": "tokenProgram",
          "isMut": false,
          "isSigner": false
        }
      ],
      "args": []
    },
    {
      "name": "stubOracleSet",
      "accounts": [
        {
          "name": "group",
          "isMut": false,
          "isSigner": false
        },
        {
          "name": "admin",
          "isMut": false,
          "isSigner": true
        },
        {
          "name": "oracle",
          "isMut": true,
          "isSigner": false
        }
      ],
      "args": [
        {
          "name": "price",
          "type": {
            "defined": "I80F48"
          }
        }
      ]
    },
    {
      "name": "tokenDeposit",
      "accounts": [
        {
          "name": "group",
          "isMut": false,
          "isSigner": false
        },
        {
          "name": "account",
          "isMut": true,
          "isSigner": false
        },
        {
          "name": "owner",
          "isMut": false,
          "isSigner": true
        },
        {
          "name": "bank",
          "isMut": true,
          "isSigner": false
        },
        {
          "name": "vault",
          "isMut": true,
          "isSigner": false
        },
        {
          "name": "oracle",
          "isMut": false,
          "isSigner": false
        },
        {
          "name": "tokenAccount",
          "isMut": true,
          "isSigner": false
        },
        {
          "name": "tokenAuthority",
          "isMut": false,
          "isSigner": true
        },
        {
          "name": "tokenProgram",
          "isMut": false,
          "isSigner": false
        }
      ],
      "args": [
        {
          "name": "amount",
          "type": "u64"
        },
        {
          "name": "reduceOnly",
          "type": "bool"
        }
      ]
    },
    {
      "name": "tokenDepositIntoExisting",
      "accounts": [
        {
          "name": "group",
          "isMut": false,
          "isSigner": false
        },
        {
          "name": "account",
          "isMut": true,
          "isSigner": false
        },
        {
          "name": "bank",
          "isMut": true,
          "isSigner": false
        },
        {
          "name": "vault",
          "isMut": true,
          "isSigner": false
        },
        {
          "name": "oracle",
          "isMut": false,
          "isSigner": false
        },
        {
          "name": "tokenAccount",
          "isMut": true,
          "isSigner": false
        },
        {
          "name": "tokenAuthority",
          "isMut": false,
          "isSigner": true
        },
        {
          "name": "tokenProgram",
          "isMut": false,
          "isSigner": false
        }
      ],
      "args": [
        {
          "name": "amount",
          "type": "u64"
        },
        {
          "name": "reduceOnly",
          "type": "bool"
        }
      ]
    },
    {
      "name": "tokenWithdraw",
      "accounts": [
        {
          "name": "group",
          "isMut": false,
          "isSigner": false
        },
        {
          "name": "account",
          "isMut": true,
          "isSigner": false
        },
        {
          "name": "owner",
          "isMut": false,
          "isSigner": true
        },
        {
          "name": "bank",
          "isMut": true,
          "isSigner": false
        },
        {
          "name": "vault",
          "isMut": true,
          "isSigner": false
        },
        {
          "name": "oracle",
          "isMut": false,
          "isSigner": false
        },
        {
          "name": "tokenAccount",
          "isMut": true,
          "isSigner": false
        },
        {
          "name": "tokenProgram",
          "isMut": false,
          "isSigner": false
        }
      ],
      "args": [
        {
          "name": "amount",
          "type": "u64"
        },
        {
          "name": "allowBorrow",
          "type": "bool"
        }
      ]
    },
    {
      "name": "flashLoanBegin",
      "accounts": [
        {
          "name": "account",
          "isMut": false,
          "isSigner": false
        },
        {
          "name": "owner",
          "isMut": false,
          "isSigner": true
        },
        {
          "name": "tokenProgram",
          "isMut": false,
          "isSigner": false
        },
        {
          "name": "instructions",
          "isMut": false,
          "isSigner": false,
          "docs": [
            "Instructions Sysvar for instruction introspection"
          ]
        }
      ],
      "args": [
        {
          "name": "loanAmounts",
          "type": {
            "vec": "u64"
          }
        }
      ]
    },
    {
      "name": "flashLoanEnd",
      "accounts": [
        {
          "name": "account",
          "isMut": true,
          "isSigner": false
        },
        {
          "name": "owner",
          "isMut": false,
          "isSigner": true
        },
        {
          "name": "tokenProgram",
          "isMut": false,
          "isSigner": false
        }
      ],
      "args": [
        {
          "name": "flashLoanType",
          "type": {
            "defined": "FlashLoanType"
          }
        }
      ]
    },
    {
      "name": "healthRegionBegin",
      "accounts": [
        {
          "name": "instructions",
          "isMut": false,
          "isSigner": false,
          "docs": [
            "Instructions Sysvar for instruction introspection"
          ]
        },
        {
          "name": "account",
          "isMut": true,
          "isSigner": false
        }
      ],
      "args": []
    },
    {
      "name": "healthRegionEnd",
      "accounts": [
        {
          "name": "account",
          "isMut": true,
          "isSigner": false
        }
      ],
      "args": []
    },
    {
      "name": "serum3RegisterMarket",
      "docs": [
        "",
        "Serum",
        ""
      ],
      "accounts": [
        {
          "name": "group",
          "isMut": true,
          "isSigner": false
        },
        {
          "name": "admin",
          "isMut": false,
          "isSigner": true
        },
        {
          "name": "serumProgram",
          "isMut": false,
          "isSigner": false
        },
        {
          "name": "serumMarketExternal",
          "isMut": false,
          "isSigner": false
        },
        {
          "name": "serumMarket",
          "isMut": true,
          "isSigner": false,
          "pda": {
            "seeds": [
              {
                "kind": "const",
                "type": "string",
                "value": "Serum3Market"
              },
              {
                "kind": "account",
                "type": "publicKey",
                "path": "group"
              },
              {
                "kind": "account",
                "type": "publicKey",
                "path": "serum_market_external"
              }
            ]
          }
        },
        {
          "name": "indexReservation",
          "isMut": true,
          "isSigner": false,
          "pda": {
            "seeds": [
              {
                "kind": "const",
                "type": "string",
                "value": "Serum3Index"
              },
              {
                "kind": "account",
                "type": "publicKey",
                "path": "group"
              },
              {
                "kind": "arg",
                "type": "u16",
                "path": "market_index"
              }
            ]
          }
        },
        {
          "name": "quoteBank",
          "isMut": false,
          "isSigner": false
        },
        {
          "name": "baseBank",
          "isMut": false,
          "isSigner": false
        },
        {
          "name": "payer",
          "isMut": true,
          "isSigner": true
        },
        {
          "name": "systemProgram",
          "isMut": false,
          "isSigner": false
        }
      ],
      "args": [
        {
          "name": "marketIndex",
          "type": "u16"
        },
        {
          "name": "name",
          "type": "string"
        }
      ]
    },
    {
      "name": "serum3EditMarket",
      "accounts": [
        {
          "name": "group",
          "isMut": false,
          "isSigner": false
        },
        {
          "name": "admin",
          "isMut": false,
          "isSigner": true
        },
        {
          "name": "market",
          "isMut": true,
          "isSigner": false
        }
      ],
      "args": [
        {
          "name": "reduceOnlyOpt",
          "type": {
            "option": "bool"
          }
        }
      ]
    },
    {
      "name": "serum3DeregisterMarket",
      "accounts": [
        {
          "name": "group",
          "isMut": true,
          "isSigner": false
        },
        {
          "name": "admin",
          "isMut": false,
          "isSigner": true
        },
        {
          "name": "serumMarket",
          "isMut": true,
          "isSigner": false
        },
        {
          "name": "indexReservation",
          "isMut": true,
          "isSigner": false
        },
        {
          "name": "solDestination",
          "isMut": true,
          "isSigner": false
        },
        {
          "name": "tokenProgram",
          "isMut": false,
          "isSigner": false
        }
      ],
      "args": []
    },
    {
      "name": "serum3CreateOpenOrders",
      "accounts": [
        {
          "name": "group",
          "isMut": false,
          "isSigner": false
        },
        {
          "name": "account",
          "isMut": true,
          "isSigner": false
        },
        {
          "name": "owner",
          "isMut": false,
          "isSigner": true
        },
        {
          "name": "serumMarket",
          "isMut": false,
          "isSigner": false
        },
        {
          "name": "serumProgram",
          "isMut": false,
          "isSigner": false
        },
        {
          "name": "serumMarketExternal",
          "isMut": false,
          "isSigner": false
        },
        {
          "name": "openOrders",
          "isMut": true,
          "isSigner": false,
          "pda": {
            "seeds": [
              {
                "kind": "const",
                "type": "string",
                "value": "Serum3OO"
              },
              {
                "kind": "account",
                "type": "publicKey",
                "path": "account"
              },
              {
                "kind": "account",
                "type": "publicKey",
                "path": "serum_market"
              }
            ]
          }
        },
        {
          "name": "payer",
          "isMut": true,
          "isSigner": true
        },
        {
          "name": "systemProgram",
          "isMut": false,
          "isSigner": false
        },
        {
          "name": "rent",
          "isMut": false,
          "isSigner": false
        }
      ],
      "args": []
    },
    {
      "name": "serum3CloseOpenOrders",
      "accounts": [
        {
          "name": "group",
          "isMut": false,
          "isSigner": false
        },
        {
          "name": "account",
          "isMut": true,
          "isSigner": false
        },
        {
          "name": "owner",
          "isMut": false,
          "isSigner": true
        },
        {
          "name": "serumMarket",
          "isMut": false,
          "isSigner": false
        },
        {
          "name": "serumProgram",
          "isMut": false,
          "isSigner": false
        },
        {
          "name": "serumMarketExternal",
          "isMut": false,
          "isSigner": false
        },
        {
          "name": "openOrders",
          "isMut": true,
          "isSigner": false
        },
        {
          "name": "solDestination",
          "isMut": true,
          "isSigner": false
        }
      ],
      "args": []
    },
    {
      "name": "serum3PlaceOrder",
      "accounts": [
        {
          "name": "group",
          "isMut": false,
          "isSigner": false
        },
        {
          "name": "account",
          "isMut": true,
          "isSigner": false
        },
        {
          "name": "owner",
          "isMut": false,
          "isSigner": true
        },
        {
          "name": "openOrders",
          "isMut": true,
          "isSigner": false
        },
        {
          "name": "serumMarket",
          "isMut": false,
          "isSigner": false
        },
        {
          "name": "serumProgram",
          "isMut": false,
          "isSigner": false
        },
        {
          "name": "serumMarketExternal",
          "isMut": true,
          "isSigner": false
        },
        {
          "name": "marketBids",
          "isMut": true,
          "isSigner": false
        },
        {
          "name": "marketAsks",
          "isMut": true,
          "isSigner": false
        },
        {
          "name": "marketEventQueue",
          "isMut": true,
          "isSigner": false
        },
        {
          "name": "marketRequestQueue",
          "isMut": true,
          "isSigner": false
        },
        {
          "name": "marketBaseVault",
          "isMut": true,
          "isSigner": false
        },
        {
          "name": "marketQuoteVault",
          "isMut": true,
          "isSigner": false
        },
        {
          "name": "marketVaultSigner",
          "isMut": false,
          "isSigner": false,
          "docs": [
            "needed for the automatic settle_funds call"
          ]
        },
        {
          "name": "payerBank",
          "isMut": true,
          "isSigner": false,
          "docs": [
            "The bank that pays for the order, if necessary"
          ]
        },
        {
          "name": "payerVault",
          "isMut": true,
          "isSigner": false,
          "docs": [
            "The bank vault that pays for the order, if necessary"
          ]
        },
        {
          "name": "payerOracle",
          "isMut": false,
          "isSigner": false
        },
        {
          "name": "tokenProgram",
          "isMut": false,
          "isSigner": false
        }
      ],
      "args": [
        {
          "name": "side",
          "type": {
            "defined": "Serum3Side"
          }
        },
        {
          "name": "limitPrice",
          "type": "u64"
        },
        {
          "name": "maxBaseQty",
          "type": "u64"
        },
        {
          "name": "maxNativeQuoteQtyIncludingFees",
          "type": "u64"
        },
        {
          "name": "selfTradeBehavior",
          "type": {
            "defined": "Serum3SelfTradeBehavior"
          }
        },
        {
          "name": "orderType",
          "type": {
            "defined": "Serum3OrderType"
          }
        },
        {
          "name": "clientOrderId",
          "type": "u64"
        },
        {
          "name": "limit",
          "type": "u16"
        }
      ]
    },
    {
      "name": "serum3CancelOrder",
      "accounts": [
        {
          "name": "group",
          "isMut": false,
          "isSigner": false
        },
        {
          "name": "account",
          "isMut": true,
          "isSigner": false
        },
        {
          "name": "owner",
          "isMut": false,
          "isSigner": true
        },
        {
          "name": "openOrders",
          "isMut": true,
          "isSigner": false
        },
        {
          "name": "serumMarket",
          "isMut": false,
          "isSigner": false
        },
        {
          "name": "serumProgram",
          "isMut": false,
          "isSigner": false
        },
        {
          "name": "serumMarketExternal",
          "isMut": true,
          "isSigner": false
        },
        {
          "name": "marketBids",
          "isMut": true,
          "isSigner": false
        },
        {
          "name": "marketAsks",
          "isMut": true,
          "isSigner": false
        },
        {
          "name": "marketEventQueue",
          "isMut": true,
          "isSigner": false
        }
      ],
      "args": [
        {
          "name": "side",
          "type": {
            "defined": "Serum3Side"
          }
        },
        {
          "name": "orderId",
          "type": "u128"
        }
      ]
    },
    {
      "name": "serum3CancelAllOrders",
      "accounts": [
        {
          "name": "group",
          "isMut": false,
          "isSigner": false
        },
        {
          "name": "account",
          "isMut": false,
          "isSigner": false
        },
        {
          "name": "owner",
          "isMut": false,
          "isSigner": true
        },
        {
          "name": "openOrders",
          "isMut": true,
          "isSigner": false
        },
        {
          "name": "serumMarket",
          "isMut": false,
          "isSigner": false
        },
        {
          "name": "serumProgram",
          "isMut": false,
          "isSigner": false
        },
        {
          "name": "serumMarketExternal",
          "isMut": true,
          "isSigner": false
        },
        {
          "name": "marketBids",
          "isMut": true,
          "isSigner": false
        },
        {
          "name": "marketAsks",
          "isMut": true,
          "isSigner": false
        },
        {
          "name": "marketEventQueue",
          "isMut": true,
          "isSigner": false
        }
      ],
      "args": [
        {
          "name": "limit",
          "type": "u8"
        }
      ]
    },
    {
      "name": "serum3SettleFunds",
      "accounts": [
        {
          "name": "group",
          "isMut": false,
          "isSigner": false
        },
        {
          "name": "account",
          "isMut": true,
          "isSigner": false
        },
        {
          "name": "owner",
          "isMut": false,
          "isSigner": true
        },
        {
          "name": "openOrders",
          "isMut": true,
          "isSigner": false
        },
        {
          "name": "serumMarket",
          "isMut": false,
          "isSigner": false
        },
        {
          "name": "serumProgram",
          "isMut": false,
          "isSigner": false
        },
        {
          "name": "serumMarketExternal",
          "isMut": true,
          "isSigner": false
        },
        {
          "name": "marketBaseVault",
          "isMut": true,
          "isSigner": false
        },
        {
          "name": "marketQuoteVault",
          "isMut": true,
          "isSigner": false
        },
        {
          "name": "marketVaultSigner",
          "isMut": false,
          "isSigner": false,
          "docs": [
            "needed for the automatic settle_funds call"
          ]
        },
        {
          "name": "quoteBank",
          "isMut": true,
          "isSigner": false
        },
        {
          "name": "quoteVault",
          "isMut": true,
          "isSigner": false
        },
        {
          "name": "baseBank",
          "isMut": true,
          "isSigner": false
        },
        {
          "name": "baseVault",
          "isMut": true,
          "isSigner": false
        },
        {
          "name": "tokenProgram",
          "isMut": false,
          "isSigner": false
        }
      ],
      "args": []
    },
    {
      "name": "serum3LiqForceCancelOrders",
      "accounts": [
        {
          "name": "group",
          "isMut": false,
          "isSigner": false
        },
        {
          "name": "account",
          "isMut": true,
          "isSigner": false
        },
        {
          "name": "openOrders",
          "isMut": true,
          "isSigner": false
        },
        {
          "name": "serumMarket",
          "isMut": false,
          "isSigner": false
        },
        {
          "name": "serumProgram",
          "isMut": false,
          "isSigner": false
        },
        {
          "name": "serumMarketExternal",
          "isMut": true,
          "isSigner": false
        },
        {
          "name": "marketBids",
          "isMut": true,
          "isSigner": false
        },
        {
          "name": "marketAsks",
          "isMut": true,
          "isSigner": false
        },
        {
          "name": "marketEventQueue",
          "isMut": true,
          "isSigner": false
        },
        {
          "name": "marketBaseVault",
          "isMut": true,
          "isSigner": false
        },
        {
          "name": "marketQuoteVault",
          "isMut": true,
          "isSigner": false
        },
        {
          "name": "marketVaultSigner",
          "isMut": false,
          "isSigner": false
        },
        {
          "name": "quoteBank",
          "isMut": true,
          "isSigner": false
        },
        {
          "name": "quoteVault",
          "isMut": true,
          "isSigner": false
        },
        {
          "name": "baseBank",
          "isMut": true,
          "isSigner": false
        },
        {
          "name": "baseVault",
          "isMut": true,
          "isSigner": false
        },
        {
          "name": "tokenProgram",
          "isMut": false,
          "isSigner": false
        }
      ],
      "args": [
        {
          "name": "limit",
          "type": "u8"
        }
      ]
    },
    {
      "name": "liqTokenWithToken",
      "accounts": [
        {
          "name": "group",
          "isMut": false,
          "isSigner": false
        },
        {
          "name": "liqor",
          "isMut": true,
          "isSigner": false
        },
        {
          "name": "liqorOwner",
          "isMut": false,
          "isSigner": true
        },
        {
          "name": "liqee",
          "isMut": true,
          "isSigner": false
        }
      ],
      "args": [
        {
          "name": "assetTokenIndex",
          "type": "u16"
        },
        {
          "name": "liabTokenIndex",
          "type": "u16"
        },
        {
          "name": "maxLiabTransfer",
          "type": {
            "defined": "I80F48"
          }
        }
      ]
    },
    {
      "name": "liqTokenBankruptcy",
      "accounts": [
        {
          "name": "group",
          "isMut": false,
          "isSigner": false
        },
        {
          "name": "liqor",
          "isMut": true,
          "isSigner": false
        },
        {
          "name": "liqorOwner",
          "isMut": false,
          "isSigner": true
        },
        {
          "name": "liqee",
          "isMut": true,
          "isSigner": false
        },
        {
          "name": "liabMintInfo",
          "isMut": false,
          "isSigner": false
        },
        {
          "name": "quoteVault",
          "isMut": true,
          "isSigner": false
        },
        {
          "name": "insuranceVault",
          "isMut": true,
          "isSigner": false
        },
        {
          "name": "tokenProgram",
          "isMut": false,
          "isSigner": false
        }
      ],
      "args": [
        {
          "name": "maxLiabTransfer",
          "type": {
            "defined": "I80F48"
          }
        }
      ]
    },
    {
      "name": "tokenLiqWithToken",
      "accounts": [
        {
          "name": "group",
          "isMut": false,
          "isSigner": false
        },
        {
          "name": "liqor",
          "isMut": true,
          "isSigner": false
        },
        {
          "name": "liqorOwner",
          "isMut": false,
          "isSigner": true
        },
        {
          "name": "liqee",
          "isMut": true,
          "isSigner": false
        }
      ],
      "args": [
        {
          "name": "assetTokenIndex",
          "type": "u16"
        },
        {
          "name": "liabTokenIndex",
          "type": "u16"
        },
        {
          "name": "maxLiabTransfer",
          "type": {
            "defined": "I80F48"
          }
        }
      ]
    },
    {
      "name": "tokenLiqBankruptcy",
      "accounts": [
        {
          "name": "group",
          "isMut": false,
          "isSigner": false
        },
        {
          "name": "liqor",
          "isMut": true,
          "isSigner": false
        },
        {
          "name": "liqorOwner",
          "isMut": false,
          "isSigner": true
        },
        {
          "name": "liqee",
          "isMut": true,
          "isSigner": false
        },
        {
          "name": "liabMintInfo",
          "isMut": false,
          "isSigner": false
        },
        {
          "name": "quoteVault",
          "isMut": true,
          "isSigner": false
        },
        {
          "name": "insuranceVault",
          "isMut": true,
          "isSigner": false
        },
        {
          "name": "tokenProgram",
          "isMut": false,
          "isSigner": false
        }
      ],
      "args": [
        {
          "name": "maxLiabTransfer",
          "type": {
            "defined": "I80F48"
          }
        }
      ]
    },
    {
      "name": "perpCreateMarket",
      "docs": [
        "",
        "Perps",
        ""
      ],
      "accounts": [
        {
          "name": "group",
          "isMut": false,
          "isSigner": false
        },
        {
          "name": "admin",
          "isMut": false,
          "isSigner": true
        },
        {
          "name": "oracle",
          "isMut": false,
          "isSigner": false
        },
        {
          "name": "perpMarket",
          "isMut": true,
          "isSigner": false,
          "pda": {
            "seeds": [
              {
                "kind": "const",
                "type": "string",
                "value": "PerpMarket"
              },
              {
                "kind": "account",
                "type": "publicKey",
                "path": "group"
              },
              {
                "kind": "arg",
                "type": "u16",
                "path": "perp_market_index"
              }
            ]
          }
        },
        {
          "name": "bids",
          "isMut": true,
          "isSigner": false,
          "docs": [
            "Accounts are initialised by client,",
            "anchor discriminator is set first when ix exits,"
          ]
        },
        {
          "name": "asks",
          "isMut": true,
          "isSigner": false
        },
        {
          "name": "eventQueue",
          "isMut": true,
          "isSigner": false
        },
        {
          "name": "payer",
          "isMut": true,
          "isSigner": true
        },
        {
          "name": "systemProgram",
          "isMut": false,
          "isSigner": false
        }
      ],
      "args": [
        {
          "name": "perpMarketIndex",
          "type": "u16"
        },
        {
          "name": "name",
          "type": "string"
        },
        {
          "name": "oracleConfig",
          "type": {
            "defined": "OracleConfigParams"
          }
        },
        {
          "name": "baseDecimals",
          "type": "u8"
        },
        {
          "name": "quoteLotSize",
          "type": "i64"
        },
        {
          "name": "baseLotSize",
          "type": "i64"
        },
        {
          "name": "maintAssetWeight",
          "type": "f32"
        },
        {
          "name": "initAssetWeight",
          "type": "f32"
        },
        {
          "name": "maintLiabWeight",
          "type": "f32"
        },
        {
          "name": "initLiabWeight",
          "type": "f32"
        },
        {
          "name": "liquidationFee",
          "type": "f32"
        },
        {
          "name": "makerFee",
          "type": "f32"
        },
        {
          "name": "takerFee",
          "type": "f32"
        },
        {
          "name": "minFunding",
          "type": "f32"
        },
        {
          "name": "maxFunding",
          "type": "f32"
        },
        {
          "name": "impactQuantity",
          "type": "i64"
        },
        {
          "name": "groupInsuranceFund",
          "type": "bool"
        },
        {
          "name": "trustedMarket",
          "type": "bool"
        },
        {
          "name": "feePenalty",
          "type": "f32"
        },
        {
          "name": "settleFeeFlat",
          "type": "f32"
        },
        {
          "name": "settleFeeAmountThreshold",
          "type": "f32"
        },
        {
          "name": "settleFeeFractionLowHealth",
          "type": "f32"
        },
        {
          "name": "settleTokenIndex",
          "type": "u16"
        },
        {
          "name": "settlePnlLimitFactor",
          "type": "f32"
        },
        {
          "name": "settlePnlLimitWindowSizeTs",
          "type": "u64"
        }
      ]
    },
    {
      "name": "perpEditMarket",
      "accounts": [
        {
          "name": "group",
          "isMut": false,
          "isSigner": false
        },
        {
          "name": "admin",
          "isMut": false,
          "isSigner": true
        },
        {
          "name": "perpMarket",
          "isMut": true,
          "isSigner": false
        },
        {
          "name": "oracle",
          "isMut": false,
          "isSigner": false
        }
      ],
      "args": [
        {
          "name": "oracleOpt",
          "type": {
            "option": "publicKey"
          }
        },
        {
          "name": "oracleConfigOpt",
          "type": {
            "option": {
              "defined": "OracleConfigParams"
            }
          }
        },
        {
          "name": "baseDecimalsOpt",
          "type": {
            "option": "u8"
          }
        },
        {
          "name": "maintAssetWeightOpt",
          "type": {
            "option": "f32"
          }
        },
        {
          "name": "initAssetWeightOpt",
          "type": {
            "option": "f32"
          }
        },
        {
          "name": "maintLiabWeightOpt",
          "type": {
            "option": "f32"
          }
        },
        {
          "name": "initLiabWeightOpt",
          "type": {
            "option": "f32"
          }
        },
        {
          "name": "liquidationFeeOpt",
          "type": {
            "option": "f32"
          }
        },
        {
          "name": "makerFeeOpt",
          "type": {
            "option": "f32"
          }
        },
        {
          "name": "takerFeeOpt",
          "type": {
            "option": "f32"
          }
        },
        {
          "name": "minFundingOpt",
          "type": {
            "option": "f32"
          }
        },
        {
          "name": "maxFundingOpt",
          "type": {
            "option": "f32"
          }
        },
        {
          "name": "impactQuantityOpt",
          "type": {
            "option": "i64"
          }
        },
        {
          "name": "groupInsuranceFundOpt",
          "type": {
            "option": "bool"
          }
        },
        {
          "name": "trustedMarketOpt",
          "type": {
            "option": "bool"
          }
        },
        {
          "name": "feePenaltyOpt",
          "type": {
            "option": "f32"
          }
        },
        {
          "name": "settleFeeFlatOpt",
          "type": {
            "option": "f32"
          }
        },
        {
          "name": "settleFeeAmountThresholdOpt",
          "type": {
            "option": "f32"
          }
        },
        {
          "name": "settleFeeFractionLowHealthOpt",
          "type": {
            "option": "f32"
          }
        },
        {
          "name": "stablePriceDelayIntervalSecondsOpt",
          "type": {
            "option": "u32"
          }
        },
        {
          "name": "stablePriceDelayGrowthLimitOpt",
          "type": {
            "option": "f32"
          }
        },
        {
          "name": "stablePriceGrowthLimitOpt",
          "type": {
            "option": "f32"
          }
        },
        {
          "name": "settlePnlLimitFactorOpt",
          "type": {
            "option": "f32"
          }
        },
        {
          "name": "settlePnlLimitWindowSizeTs",
          "type": {
            "option": "u64"
          }
        },
        {
          "name": "reduceOnlyOpt",
          "type": {
            "option": "bool"
          }
        }
      ]
    },
    {
      "name": "perpCloseMarket",
      "accounts": [
        {
          "name": "group",
          "isMut": false,
          "isSigner": false
        },
        {
          "name": "admin",
          "isMut": false,
          "isSigner": true
        },
        {
          "name": "perpMarket",
          "isMut": true,
          "isSigner": false
        },
        {
          "name": "bids",
          "isMut": true,
          "isSigner": false
        },
        {
          "name": "asks",
          "isMut": true,
          "isSigner": false
        },
        {
          "name": "eventQueue",
          "isMut": true,
          "isSigner": false
        },
        {
          "name": "solDestination",
          "isMut": true,
          "isSigner": false
        },
        {
          "name": "tokenProgram",
          "isMut": false,
          "isSigner": false
        }
      ],
      "args": []
    },
    {
      "name": "perpDeactivatePosition",
      "accounts": [
        {
          "name": "group",
          "isMut": false,
          "isSigner": false
        },
        {
          "name": "account",
          "isMut": true,
          "isSigner": false
        },
        {
          "name": "owner",
          "isMut": false,
          "isSigner": true
        },
        {
          "name": "perpMarket",
          "isMut": false,
          "isSigner": false
        }
      ],
      "args": []
    },
    {
      "name": "perpPlaceOrder",
      "accounts": [
        {
          "name": "group",
          "isMut": false,
          "isSigner": false
        },
        {
          "name": "account",
          "isMut": true,
          "isSigner": false
        },
        {
          "name": "owner",
          "isMut": false,
          "isSigner": true
        },
        {
          "name": "perpMarket",
          "isMut": true,
          "isSigner": false
        },
        {
          "name": "bids",
          "isMut": true,
          "isSigner": false
        },
        {
          "name": "asks",
          "isMut": true,
          "isSigner": false
        },
        {
          "name": "eventQueue",
          "isMut": true,
          "isSigner": false
        },
        {
          "name": "oracle",
          "isMut": false,
          "isSigner": false
        }
      ],
      "args": [
        {
          "name": "side",
          "type": {
            "defined": "Side"
          }
        },
        {
          "name": "priceLots",
          "type": "i64"
        },
        {
          "name": "maxBaseLots",
          "type": "i64"
        },
        {
          "name": "maxQuoteLots",
          "type": "i64"
        },
        {
          "name": "clientOrderId",
          "type": "u64"
        },
        {
          "name": "orderType",
          "type": {
            "defined": "PlaceOrderType"
          }
        },
        {
          "name": "reduceOnly",
          "type": "bool"
        },
        {
          "name": "expiryTimestamp",
          "type": "u64"
        },
        {
          "name": "limit",
          "type": "u8"
        }
      ]
    },
    {
      "name": "perpPlaceOrderPegged",
      "accounts": [
        {
          "name": "group",
          "isMut": false,
          "isSigner": false
        },
        {
          "name": "account",
          "isMut": true,
          "isSigner": false
        },
        {
          "name": "owner",
          "isMut": false,
          "isSigner": true
        },
        {
          "name": "perpMarket",
          "isMut": true,
          "isSigner": false
        },
        {
          "name": "bids",
          "isMut": true,
          "isSigner": false
        },
        {
          "name": "asks",
          "isMut": true,
          "isSigner": false
        },
        {
          "name": "eventQueue",
          "isMut": true,
          "isSigner": false
        },
        {
          "name": "oracle",
          "isMut": false,
          "isSigner": false
        }
      ],
      "args": [
        {
          "name": "side",
          "type": {
            "defined": "Side"
          }
        },
        {
          "name": "priceOffsetLots",
          "type": "i64"
        },
        {
          "name": "pegLimit",
          "type": "i64"
        },
        {
          "name": "maxBaseLots",
          "type": "i64"
        },
        {
          "name": "maxQuoteLots",
          "type": "i64"
        },
        {
          "name": "clientOrderId",
          "type": "u64"
        },
        {
          "name": "orderType",
          "type": {
            "defined": "PlaceOrderType"
          }
        },
        {
          "name": "reduceOnly",
          "type": "bool"
        },
        {
          "name": "expiryTimestamp",
          "type": "u64"
        },
        {
          "name": "limit",
          "type": "u8"
        },
        {
          "name": "maxOracleStalenessSlots",
          "type": "i32"
        }
      ]
    },
    {
      "name": "perpCancelOrder",
      "accounts": [
        {
          "name": "group",
          "isMut": false,
          "isSigner": false
        },
        {
          "name": "account",
          "isMut": true,
          "isSigner": false
        },
        {
          "name": "owner",
          "isMut": false,
          "isSigner": true
        },
        {
          "name": "perpMarket",
          "isMut": true,
          "isSigner": false
        },
        {
          "name": "bids",
          "isMut": true,
          "isSigner": false
        },
        {
          "name": "asks",
          "isMut": true,
          "isSigner": false
        }
      ],
      "args": [
        {
          "name": "orderId",
          "type": "u128"
        }
      ]
    },
    {
      "name": "perpCancelOrderByClientOrderId",
      "accounts": [
        {
          "name": "group",
          "isMut": false,
          "isSigner": false
        },
        {
          "name": "account",
          "isMut": true,
          "isSigner": false
        },
        {
          "name": "owner",
          "isMut": false,
          "isSigner": true
        },
        {
          "name": "perpMarket",
          "isMut": true,
          "isSigner": false
        },
        {
          "name": "bids",
          "isMut": true,
          "isSigner": false
        },
        {
          "name": "asks",
          "isMut": true,
          "isSigner": false
        }
      ],
      "args": [
        {
          "name": "clientOrderId",
          "type": "u64"
        }
      ]
    },
    {
      "name": "perpCancelAllOrders",
      "accounts": [
        {
          "name": "group",
          "isMut": false,
          "isSigner": false
        },
        {
          "name": "account",
          "isMut": true,
          "isSigner": false
        },
        {
          "name": "owner",
          "isMut": false,
          "isSigner": true
        },
        {
          "name": "perpMarket",
          "isMut": true,
          "isSigner": false
        },
        {
          "name": "bids",
          "isMut": true,
          "isSigner": false
        },
        {
          "name": "asks",
          "isMut": true,
          "isSigner": false
        }
      ],
      "args": [
        {
          "name": "limit",
          "type": "u8"
        }
      ]
    },
    {
      "name": "perpCancelAllOrdersBySide",
      "accounts": [
        {
          "name": "group",
          "isMut": false,
          "isSigner": false
        },
        {
          "name": "account",
          "isMut": true,
          "isSigner": false
        },
        {
          "name": "owner",
          "isMut": false,
          "isSigner": true
        },
        {
          "name": "perpMarket",
          "isMut": true,
          "isSigner": false
        },
        {
          "name": "bids",
          "isMut": true,
          "isSigner": false
        },
        {
          "name": "asks",
          "isMut": true,
          "isSigner": false
        }
      ],
      "args": [
        {
          "name": "sideOption",
          "type": {
            "option": {
              "defined": "Side"
            }
          }
        },
        {
          "name": "limit",
          "type": "u8"
        }
      ]
    },
    {
      "name": "perpConsumeEvents",
      "accounts": [
        {
          "name": "group",
          "isMut": false,
          "isSigner": false
        },
        {
          "name": "perpMarket",
          "isMut": true,
          "isSigner": false
        },
        {
          "name": "eventQueue",
          "isMut": true,
          "isSigner": false
        }
      ],
      "args": [
        {
          "name": "limit",
          "type": "u64"
        }
      ]
    },
    {
      "name": "perpUpdateFunding",
      "accounts": [
        {
          "name": "group",
          "isMut": false,
          "isSigner": false
        },
        {
          "name": "perpMarket",
          "isMut": true,
          "isSigner": false
        },
        {
          "name": "bids",
          "isMut": true,
          "isSigner": false
        },
        {
          "name": "asks",
          "isMut": true,
          "isSigner": false
        },
        {
          "name": "oracle",
          "isMut": false,
          "isSigner": false
        }
      ],
      "args": []
    },
    {
      "name": "perpSettlePnl",
      "accounts": [
        {
          "name": "group",
          "isMut": false,
          "isSigner": false
        },
        {
          "name": "settler",
          "isMut": true,
          "isSigner": false
        },
        {
          "name": "settlerOwner",
          "isMut": false,
          "isSigner": true
        },
        {
          "name": "perpMarket",
          "isMut": false,
          "isSigner": false
        },
        {
          "name": "accountA",
          "isMut": true,
          "isSigner": false
        },
        {
          "name": "accountB",
          "isMut": true,
          "isSigner": false
        },
        {
          "name": "oracle",
          "isMut": false,
          "isSigner": false
        },
        {
          "name": "settleBank",
          "isMut": true,
          "isSigner": false
        },
        {
          "name": "settleOracle",
          "isMut": false,
          "isSigner": false
        }
      ],
      "args": []
    },
    {
      "name": "perpSettleFees",
      "accounts": [
        {
          "name": "group",
          "isMut": false,
          "isSigner": false
        },
        {
          "name": "perpMarket",
          "isMut": true,
          "isSigner": false
        },
        {
          "name": "account",
          "isMut": true,
          "isSigner": false
        },
        {
          "name": "oracle",
          "isMut": false,
          "isSigner": false
        },
        {
          "name": "settleBank",
          "isMut": true,
          "isSigner": false
        },
        {
          "name": "settleOracle",
          "isMut": false,
          "isSigner": false
        }
      ],
      "args": [
        {
          "name": "maxSettleAmount",
          "type": "u64"
        }
      ]
    },
    {
      "name": "perpLiqBasePosition",
      "accounts": [
        {
          "name": "group",
          "isMut": false,
          "isSigner": false
        },
        {
          "name": "perpMarket",
          "isMut": true,
          "isSigner": false
        },
        {
          "name": "oracle",
          "isMut": false,
          "isSigner": false
        },
        {
          "name": "liqor",
          "isMut": true,
          "isSigner": false
        },
        {
          "name": "liqorOwner",
          "isMut": false,
          "isSigner": true
        },
        {
          "name": "liqee",
          "isMut": true,
          "isSigner": false
        }
      ],
      "args": [
        {
          "name": "maxBaseTransfer",
          "type": "i64"
        }
      ]
    },
    {
      "name": "perpLiqForceCancelOrders",
      "accounts": [
        {
          "name": "group",
          "isMut": false,
          "isSigner": false
        },
        {
          "name": "account",
          "isMut": true,
          "isSigner": false
        },
        {
          "name": "perpMarket",
          "isMut": true,
          "isSigner": false
        },
        {
          "name": "bids",
          "isMut": true,
          "isSigner": false
        },
        {
          "name": "asks",
          "isMut": true,
          "isSigner": false
        }
      ],
      "args": [
        {
          "name": "limit",
          "type": "u8"
        }
      ]
    },
    {
      "name": "perpLiqBankruptcy",
      "accounts": [
        {
          "name": "group",
          "isMut": false,
          "isSigner": false
        },
        {
          "name": "perpMarket",
          "isMut": true,
          "isSigner": false
        },
        {
          "name": "liqor",
          "isMut": true,
          "isSigner": false
        },
        {
          "name": "liqorOwner",
          "isMut": false,
          "isSigner": true
        },
        {
          "name": "liqee",
          "isMut": true,
          "isSigner": false
        },
        {
          "name": "settleBank",
          "isMut": true,
          "isSigner": false
        },
        {
          "name": "settleVault",
          "isMut": true,
          "isSigner": false
        },
        {
          "name": "settleOracle",
          "isMut": false,
          "isSigner": false
        },
        {
          "name": "insuranceVault",
          "isMut": true,
          "isSigner": false
        },
        {
          "name": "tokenProgram",
          "isMut": false,
          "isSigner": false
        }
      ],
      "args": [
        {
          "name": "maxLiabTransfer",
          "type": "u64"
        }
      ]
    },
    {
      "name": "altSet",
      "accounts": [
        {
          "name": "group",
          "isMut": true,
          "isSigner": false
        },
        {
          "name": "admin",
          "isMut": false,
          "isSigner": true
        },
        {
          "name": "addressLookupTable",
          "isMut": true,
          "isSigner": false
        }
      ],
      "args": [
        {
          "name": "index",
          "type": "u8"
        }
      ]
    },
    {
      "name": "altExtend",
      "accounts": [
        {
          "name": "group",
          "isMut": false,
          "isSigner": false
        },
        {
          "name": "admin",
          "isMut": false,
          "isSigner": true
        },
        {
          "name": "payer",
          "isMut": false,
          "isSigner": true
        },
        {
          "name": "addressLookupTable",
          "isMut": true,
          "isSigner": false
        }
      ],
      "args": [
        {
          "name": "index",
          "type": "u8"
        },
        {
          "name": "newAddresses",
          "type": {
            "vec": "publicKey"
          }
        }
      ]
    },
    {
      "name": "computeAccountData",
      "accounts": [
        {
          "name": "group",
          "isMut": false,
          "isSigner": false
        },
        {
          "name": "account",
          "isMut": false,
          "isSigner": false
        }
      ],
      "args": []
    },
    {
      "name": "benchmark",
      "docs": [
        "",
        "benchmark",
        ""
      ],
      "accounts": [],
      "args": []
    }
  ],
  "accounts": [
    {
      "name": "bank",
      "type": {
        "kind": "struct",
        "fields": [
          {
            "name": "group",
            "type": "publicKey"
          },
          {
            "name": "name",
            "type": {
              "array": [
                "u8",
                16
              ]
            }
          },
          {
            "name": "mint",
            "type": "publicKey"
          },
          {
            "name": "vault",
            "type": "publicKey"
          },
          {
            "name": "oracle",
            "type": "publicKey"
          },
          {
            "name": "oracleConfig",
            "type": {
              "defined": "OracleConfig"
            }
          },
          {
            "name": "stablePriceModel",
            "type": {
              "defined": "StablePriceModel"
            }
          },
          {
            "name": "depositIndex",
            "docs": [
              "the index used to scale the value of an IndexedPosition",
              "TODO: should always be >= 0, add checks?"
            ],
            "type": {
              "defined": "I80F48"
            }
          },
          {
            "name": "borrowIndex",
            "type": {
              "defined": "I80F48"
            }
          },
          {
            "name": "indexedDeposits",
            "docs": [
              "deposits/borrows for this bank",
              "",
              "Note that these may become negative. It's perfectly fine for users to borrow one one bank",
              "(increasing indexed_borrows there) and paying back on another (possibly decreasing indexed_borrows",
              "below zero).",
              "",
              "The vault amount is not deducable from these values.",
              "",
              "These become meaningful when summed over all banks (like in update_index_and_rate)."
            ],
            "type": {
              "defined": "I80F48"
            }
          },
          {
            "name": "indexedBorrows",
            "type": {
              "defined": "I80F48"
            }
          },
          {
            "name": "indexLastUpdated",
            "type": "u64"
          },
          {
            "name": "bankRateLastUpdated",
            "type": "u64"
          },
          {
            "name": "avgUtilization",
            "type": {
              "defined": "I80F48"
            }
          },
          {
            "name": "adjustmentFactor",
            "type": {
              "defined": "I80F48"
            }
          },
          {
            "name": "util0",
            "type": {
              "defined": "I80F48"
            }
          },
          {
            "name": "rate0",
            "type": {
              "defined": "I80F48"
            }
          },
          {
            "name": "util1",
            "type": {
              "defined": "I80F48"
            }
          },
          {
            "name": "rate1",
            "type": {
              "defined": "I80F48"
            }
          },
          {
            "name": "maxRate",
            "type": {
              "defined": "I80F48"
            }
          },
          {
            "name": "collectedFeesNative",
            "type": {
              "defined": "I80F48"
            }
          },
          {
            "name": "loanOriginationFeeRate",
            "type": {
              "defined": "I80F48"
            }
          },
          {
            "name": "loanFeeRate",
            "type": {
              "defined": "I80F48"
            }
          },
          {
            "name": "maintAssetWeight",
            "type": {
              "defined": "I80F48"
            }
          },
          {
            "name": "initAssetWeight",
            "type": {
              "defined": "I80F48"
            }
          },
          {
            "name": "maintLiabWeight",
            "type": {
              "defined": "I80F48"
            }
          },
          {
            "name": "initLiabWeight",
            "type": {
              "defined": "I80F48"
            }
          },
          {
            "name": "liquidationFee",
            "type": {
              "defined": "I80F48"
            }
          },
          {
            "name": "dust",
            "type": {
              "defined": "I80F48"
            }
          },
          {
            "name": "flashLoanTokenAccountInitial",
            "type": "u64"
          },
          {
            "name": "flashLoanApprovedAmount",
            "type": "u64"
          },
          {
            "name": "tokenIndex",
            "type": "u16"
          },
          {
            "name": "bump",
            "type": "u8"
          },
          {
            "name": "mintDecimals",
            "type": "u8"
          },
          {
            "name": "bankNum",
            "type": "u32"
          },
          {
            "name": "minVaultToDepositsRatio",
            "docs": [
              "Min fraction of deposits that must remain in the vault when borrowing."
            ],
            "type": "f64"
          },
          {
            "name": "netBorrowLimitWindowSizeTs",
            "docs": [
              "Size in seconds of a net borrows window"
            ],
            "type": "u64"
          },
          {
            "name": "lastNetBorrowsWindowStartTs",
            "docs": [
              "Timestamp at which the last net borrows window started"
            ],
            "type": "u64"
          },
          {
            "name": "netBorrowLimitPerWindowQuote",
            "docs": [
              "Net borrow limit per window in quote native; set to -1 to disable."
            ],
            "type": "i64"
          },
          {
            "name": "netBorrowsInWindow",
            "docs": [
              "Sum of all deposits and borrows in the last window, in native units."
            ],
            "type": "i64"
          },
          {
            "name": "borrowWeightScaleStartQuote",
            "docs": [
              "Soft borrow limit in native quote",
              "",
              "Once the borrows on the bank exceed this quote value, init_liab_weight is scaled up.",
              "Set to f64::MAX to disable.",
              "",
              "See scaled_init_liab_weight()."
            ],
            "type": "f64"
          },
          {
            "name": "depositWeightScaleStartQuote",
            "docs": [
              "Limit for collateral of deposits in native quote",
              "",
              "Once the deposits in the bank exceed this quote value, init_asset_weight is scaled",
              "down to keep the total collateral value constant.",
              "Set to f64::MAX to disable.",
              "",
              "See scaled_init_asset_weight()."
            ],
            "type": "f64"
          },
          {
            "name": "reduceOnly",
            "type": "u8"
          },
          {
            "name": "reserved",
            "type": {
              "array": [
                "u8",
                2119
              ]
            }
          }
        ]
      }
    },
    {
      "name": "group",
      "type": {
        "kind": "struct",
        "fields": [
          {
            "name": "creator",
            "type": "publicKey"
          },
          {
            "name": "groupNum",
            "type": "u32"
          },
          {
            "name": "admin",
            "type": "publicKey"
          },
          {
            "name": "fastListingAdmin",
            "type": "publicKey"
          },
          {
            "name": "padding",
            "type": {
              "array": [
                "u8",
                4
              ]
            }
          },
          {
            "name": "insuranceVault",
            "type": "publicKey"
          },
          {
            "name": "insuranceMint",
            "type": "publicKey"
          },
          {
            "name": "bump",
            "type": "u8"
          },
          {
            "name": "testing",
            "type": "u8"
          },
          {
            "name": "version",
            "type": "u8"
          },
          {
            "name": "padding2",
            "type": {
              "array": [
                "u8",
                5
              ]
            }
          },
          {
            "name": "addressLookupTables",
            "type": {
              "array": [
                "publicKey",
                20
              ]
            }
          },
          {
            "name": "reserved",
            "type": {
              "array": [
                "u8",
                1920
              ]
            }
          }
        ]
      }
    },
    {
      "name": "mangoAccount",
      "type": {
        "kind": "struct",
        "fields": [
          {
            "name": "group",
            "type": "publicKey"
          },
          {
            "name": "owner",
            "type": "publicKey"
          },
          {
            "name": "name",
            "type": {
              "array": [
                "u8",
                32
              ]
            }
          },
          {
            "name": "delegate",
            "type": "publicKey"
          },
          {
            "name": "accountNum",
            "type": "u32"
          },
          {
            "name": "beingLiquidated",
            "docs": [
              "Tracks that this account should be liquidated until init_health >= 0.",
              "",
              "Normally accounts can not be liquidated while maint_health >= 0. But when an account",
              "reaches maint_health < 0, liquidators will call a liquidation instruction and thereby",
              "set this flag. Now the account may be liquidated until init_health >= 0.",
              "",
              "Many actions should be disabled while the account is being liquidated, even if",
              "its maint health has recovered to positive. Creating new open orders would, for example,",
              "confuse liquidators."
            ],
            "type": "u8"
          },
          {
            "name": "inHealthRegion",
            "docs": [
              "The account is currently inside a health region marked by HealthRegionBegin...HealthRegionEnd.",
              "",
              "Must never be set after a transaction ends."
            ],
            "type": "u8"
          },
          {
            "name": "bump",
            "type": "u8"
          },
          {
            "name": "padding",
            "type": {
              "array": [
                "u8",
                1
              ]
            }
          },
          {
            "name": "netDeposits",
            "type": "i64"
          },
          {
            "name": "perpSpotTransfers",
            "type": "i64"
          },
          {
            "name": "healthRegionBeginInitHealth",
            "docs": [
              "Init health as calculated during HealthReginBegin, rounded up."
            ],
            "type": "i64"
          },
          {
            "name": "reserved",
            "type": {
              "array": [
                "u8",
                240
              ]
            }
          },
          {
            "name": "headerVersion",
            "type": "u8"
          },
          {
            "name": "padding3",
            "type": {
              "array": [
                "u8",
                7
              ]
            }
          },
          {
            "name": "padding4",
            "type": "u32"
          },
          {
            "name": "tokens",
            "type": {
              "vec": {
                "defined": "TokenPosition"
              }
            }
          },
          {
            "name": "padding5",
            "type": "u32"
          },
          {
            "name": "serum3",
            "type": {
              "vec": {
                "defined": "Serum3Orders"
              }
            }
          },
          {
            "name": "padding6",
            "type": "u32"
          },
          {
            "name": "perps",
            "type": {
              "vec": {
                "defined": "PerpPosition"
              }
            }
          },
          {
            "name": "padding7",
            "type": "u32"
          },
          {
            "name": "perpOpenOrders",
            "type": {
              "vec": {
                "defined": "PerpOpenOrder"
              }
            }
          }
        ]
      }
    },
    {
      "name": "mintInfo",
      "type": {
        "kind": "struct",
        "fields": [
          {
            "name": "group",
            "type": "publicKey"
          },
          {
            "name": "tokenIndex",
            "type": "u16"
          },
          {
            "name": "groupInsuranceFund",
            "type": "u8"
          },
          {
            "name": "padding1",
            "type": {
              "array": [
                "u8",
                5
              ]
            }
          },
          {
            "name": "mint",
            "type": "publicKey"
          },
          {
            "name": "banks",
            "type": {
              "array": [
                "publicKey",
                6
              ]
            }
          },
          {
            "name": "vaults",
            "type": {
              "array": [
                "publicKey",
                6
              ]
            }
          },
          {
            "name": "oracle",
            "type": "publicKey"
          },
          {
            "name": "registrationTime",
            "type": "u64"
          },
          {
            "name": "reserved",
            "type": {
              "array": [
                "u8",
                2560
              ]
            }
          }
        ]
      }
    },
    {
      "name": "stubOracle",
      "type": {
        "kind": "struct",
        "fields": [
          {
            "name": "group",
            "type": "publicKey"
          },
          {
            "name": "mint",
            "type": "publicKey"
          },
          {
            "name": "price",
            "type": {
              "defined": "I80F48"
            }
          },
          {
            "name": "lastUpdated",
            "type": "i64"
          },
          {
            "name": "reserved",
            "type": {
              "array": [
                "u8",
                128
              ]
            }
          }
        ]
      }
    },
    {
      "name": "bookSide",
      "type": {
        "kind": "struct",
        "fields": [
          {
            "name": "roots",
            "type": {
              "array": [
                {
                  "defined": "OrderTreeRoot"
                },
                2
              ]
            }
          },
          {
            "name": "reservedRoots",
            "type": {
              "array": [
                {
                  "defined": "OrderTreeRoot"
                },
                4
              ]
            }
          },
          {
            "name": "reserved",
            "type": {
              "array": [
                "u8",
                256
              ]
            }
          },
          {
            "name": "nodes",
            "type": {
              "defined": "OrderTreeNodes"
            }
          }
        ]
      }
    },
    {
      "name": "eventQueue",
      "type": {
        "kind": "struct",
        "fields": [
          {
            "name": "header",
            "type": {
              "defined": "EventQueueHeader"
            }
          },
          {
            "name": "buf",
            "type": {
              "array": [
                {
                  "defined": "AnyEvent"
                },
                488
              ]
            }
          },
          {
            "name": "reserved",
            "type": {
              "array": [
                "u8",
                64
              ]
            }
          }
        ]
      }
    },
    {
      "name": "perpMarket",
      "type": {
        "kind": "struct",
        "fields": [
          {
            "name": "group",
            "type": "publicKey"
          },
          {
            "name": "settleTokenIndex",
            "type": "u16"
          },
          {
            "name": "perpMarketIndex",
            "docs": [
              "Lookup indices"
            ],
            "type": "u16"
          },
          {
            "name": "trustedMarket",
            "docs": [
              "May this market contribute positive values to health?"
            ],
            "type": "u8"
          },
          {
            "name": "groupInsuranceFund",
            "docs": [
              "Is this market covered by the group insurance fund?"
            ],
            "type": "u8"
          },
          {
            "name": "bump",
            "docs": [
              "PDA bump"
            ],
            "type": "u8"
          },
          {
            "name": "baseDecimals",
            "type": "u8"
          },
          {
            "name": "name",
            "type": {
              "array": [
                "u8",
                16
              ]
            }
          },
          {
            "name": "bids",
            "type": "publicKey"
          },
          {
            "name": "asks",
            "type": "publicKey"
          },
          {
            "name": "eventQueue",
            "type": "publicKey"
          },
          {
            "name": "oracle",
            "type": "publicKey"
          },
          {
            "name": "oracleConfig",
            "type": {
              "defined": "OracleConfig"
            }
          },
          {
            "name": "stablePriceModel",
            "type": {
              "defined": "StablePriceModel"
            }
          },
          {
            "name": "quoteLotSize",
            "docs": [
              "Number of quote native that reresents min tick"
            ],
            "type": "i64"
          },
          {
            "name": "baseLotSize",
            "docs": [
              "Represents number of base native quantity",
              "e.g. if base decimals for underlying asset are 6, base lot size is 100, and base position is 10000, then",
              "UI position is 1"
            ],
            "type": "i64"
          },
          {
            "name": "maintAssetWeight",
            "type": {
              "defined": "I80F48"
            }
          },
          {
            "name": "initAssetWeight",
            "type": {
              "defined": "I80F48"
            }
          },
          {
            "name": "maintLiabWeight",
            "type": {
              "defined": "I80F48"
            }
          },
          {
            "name": "initLiabWeight",
            "type": {
              "defined": "I80F48"
            }
          },
          {
            "name": "openInterest",
            "type": "i64"
          },
          {
            "name": "seqNum",
            "docs": [
              "Total number of orders seen"
            ],
            "type": "u64"
          },
          {
            "name": "registrationTime",
            "type": "u64"
          },
          {
            "name": "minFunding",
            "docs": [
              "Funding"
            ],
            "type": {
              "defined": "I80F48"
            }
          },
          {
            "name": "maxFunding",
            "type": {
              "defined": "I80F48"
            }
          },
          {
            "name": "impactQuantity",
            "type": "i64"
          },
          {
            "name": "longFunding",
            "type": {
              "defined": "I80F48"
            }
          },
          {
            "name": "shortFunding",
            "type": {
              "defined": "I80F48"
            }
          },
          {
            "name": "fundingLastUpdated",
            "docs": [
              "timestamp that funding was last updated in"
            ],
            "type": "u64"
          },
          {
            "name": "liquidationFee",
            "docs": [
              "Fees"
            ],
            "type": {
              "defined": "I80F48"
            }
          },
          {
            "name": "makerFee",
            "type": {
              "defined": "I80F48"
            }
          },
          {
            "name": "takerFee",
            "type": {
              "defined": "I80F48"
            }
          },
          {
            "name": "feesAccrued",
            "docs": [
              "Fees accrued in native quote currency"
            ],
            "type": {
              "defined": "I80F48"
            }
          },
          {
            "name": "feesSettled",
            "docs": [
              "Fees settled in native quote currency"
            ],
            "type": {
              "defined": "I80F48"
            }
          },
          {
            "name": "feePenalty",
            "type": "f32"
          },
          {
            "name": "settleFeeFlat",
            "docs": [
              "In native units of settlement token, given to each settle call above the",
              "settle_fee_amount_threshold."
            ],
            "type": "f32"
          },
          {
            "name": "settleFeeAmountThreshold",
            "docs": [
              "Pnl settlement amount needed to be eligible for fees."
            ],
            "type": "f32"
          },
          {
            "name": "settleFeeFractionLowHealth",
            "docs": [
              "Fraction of pnl to pay out as fee if +pnl account has low health."
            ],
            "type": "f32"
          },
          {
            "name": "settlePnlLimitFactor",
            "docs": [
              "Controls the strictness of the settle limit.",
              "Set to a negative value to disable the limit.",
              "",
              "This factor applies to the settle limit in two ways",
              "- for the unrealized pnl settle limit, the factor is multiplied with the stable perp base value",
              "(i.e. limit_factor * base_native * stable_price)",
              "- when increasing the realized pnl settle limit (stored per PerpPosition), the factor is",
              "multiplied with the stable value of the perp pnl being realized",
              "(i.e. limit_factor * reduced_native * stable_price)",
              "",
              "See also PerpPosition::settle_pnl_limit_realized_trade"
            ],
            "type": "f32"
          },
          {
            "name": "padding3",
            "type": {
              "array": [
                "u8",
                4
              ]
            }
          },
          {
            "name": "settlePnlLimitWindowSizeTs",
            "docs": [
              "Window size in seconds for the perp settlement limit"
            ],
            "type": "u64"
          },
          {
            "name": "reduceOnly",
            "type": "u8"
          },
          {
            "name": "reserved",
            "type": {
              "array": [
                "u8",
                1943
              ]
            }
          }
        ]
      }
    },
    {
      "name": "serum3Market",
      "type": {
        "kind": "struct",
        "fields": [
          {
            "name": "group",
            "type": "publicKey"
          },
          {
            "name": "baseTokenIndex",
            "type": "u16"
          },
          {
            "name": "quoteTokenIndex",
            "type": "u16"
          },
          {
            "name": "reduceOnly",
            "type": "u8"
          },
          {
            "name": "padding1",
            "type": {
              "array": [
                "u8",
                3
              ]
            }
          },
          {
            "name": "name",
            "type": {
              "array": [
                "u8",
                16
              ]
            }
          },
          {
            "name": "serumProgram",
            "type": "publicKey"
          },
          {
            "name": "serumMarketExternal",
            "type": "publicKey"
          },
          {
            "name": "marketIndex",
            "type": "u16"
          },
          {
            "name": "bump",
            "type": "u8"
          },
          {
            "name": "padding2",
            "type": {
              "array": [
                "u8",
                5
              ]
            }
          },
          {
            "name": "registrationTime",
            "type": "u64"
          },
          {
            "name": "reserved",
            "type": {
              "array": [
                "u8",
                128
              ]
            }
          }
        ]
      }
    },
    {
      "name": "serum3MarketIndexReservation",
      "type": {
        "kind": "struct",
        "fields": [
          {
            "name": "group",
            "type": "publicKey"
          },
          {
            "name": "marketIndex",
            "type": "u16"
          },
          {
            "name": "reserved",
            "type": {
              "array": [
                "u8",
                38
              ]
            }
          }
        ]
      }
    }
  ],
  "types": [
    {
      "name": "Equity",
      "type": {
        "kind": "struct",
        "fields": [
          {
            "name": "tokens",
            "type": {
              "vec": {
                "defined": "TokenEquity"
              }
            }
          },
          {
            "name": "perps",
            "type": {
              "vec": {
                "defined": "PerpEquity"
              }
            }
          }
        ]
      }
    },
    {
      "name": "TokenEquity",
      "type": {
        "kind": "struct",
        "fields": [
          {
            "name": "tokenIndex",
            "type": "u16"
          },
          {
            "name": "value",
            "type": {
              "defined": "I80F48"
            }
          }
        ]
      }
    },
    {
      "name": "PerpEquity",
      "type": {
        "kind": "struct",
        "fields": [
          {
            "name": "perpMarketIndex",
            "type": "u16"
          },
          {
            "name": "value",
            "type": {
              "defined": "I80F48"
            }
          }
        ]
      }
    },
    {
      "name": "Prices",
      "docs": [
        "Information about prices for a bank or perp market."
      ],
      "type": {
        "kind": "struct",
        "fields": [
          {
            "name": "oracle",
            "docs": [
              "The current oracle price"
            ],
            "type": {
              "defined": "I80F48"
            }
          },
          {
            "name": "stable",
            "docs": [
              "A \"stable\" price, provided by StablePriceModel"
            ],
            "type": {
              "defined": "I80F48"
            }
          }
        ]
      }
    },
    {
      "name": "TokenInfo",
      "type": {
        "kind": "struct",
        "fields": [
          {
            "name": "tokenIndex",
            "type": "u16"
          },
          {
            "name": "maintAssetWeight",
            "type": {
              "defined": "I80F48"
            }
          },
          {
            "name": "initAssetWeight",
            "type": {
              "defined": "I80F48"
            }
          },
          {
            "name": "maintLiabWeight",
            "type": {
              "defined": "I80F48"
            }
          },
          {
            "name": "initLiabWeight",
            "type": {
              "defined": "I80F48"
            }
          },
          {
            "name": "prices",
            "type": {
              "defined": "Prices"
            }
          },
          {
            "name": "balanceNative",
            "type": {
              "defined": "I80F48"
            }
          }
        ]
      }
    },
    {
      "name": "Serum3Info",
      "type": {
        "kind": "struct",
        "fields": [
          {
            "name": "reservedBase",
            "type": {
              "defined": "I80F48"
            }
          },
          {
            "name": "reservedQuote",
            "type": {
              "defined": "I80F48"
            }
          },
          {
            "name": "baseIndex",
            "type": "u64"
          },
          {
            "name": "quoteIndex",
            "type": "u64"
          },
          {
            "name": "marketIndex",
            "type": "u16"
          }
        ]
      }
    },
    {
      "name": "PerpInfo",
      "type": {
        "kind": "struct",
        "fields": [
          {
            "name": "perpMarketIndex",
            "type": "u16"
          },
          {
            "name": "maintAssetWeight",
            "type": {
              "defined": "I80F48"
            }
          },
          {
            "name": "initAssetWeight",
            "type": {
              "defined": "I80F48"
            }
          },
          {
            "name": "maintLiabWeight",
            "type": {
              "defined": "I80F48"
            }
          },
          {
            "name": "initLiabWeight",
            "type": {
              "defined": "I80F48"
            }
          },
          {
            "name": "baseLotSize",
            "type": "i64"
          },
          {
            "name": "baseLots",
            "type": "i64"
          },
          {
            "name": "bidsBaseLots",
            "type": "i64"
          },
          {
            "name": "asksBaseLots",
            "type": "i64"
          },
          {
            "name": "quote",
            "type": {
              "defined": "I80F48"
            }
          },
          {
            "name": "prices",
            "type": {
              "defined": "Prices"
            }
          },
          {
            "name": "hasOpenOrders",
            "type": "bool"
          },
          {
            "name": "trustedMarket",
            "type": "bool"
          }
        ]
      }
    },
    {
      "name": "HealthCache",
      "type": {
        "kind": "struct",
        "fields": [
          {
            "name": "tokenInfos",
            "type": {
              "vec": {
                "defined": "TokenInfo"
              }
            }
          },
          {
            "name": "serum3Infos",
            "type": {
              "vec": {
                "defined": "Serum3Info"
              }
            }
          },
          {
            "name": "perpInfos",
            "type": {
              "vec": {
                "defined": "PerpInfo"
              }
            }
          },
          {
            "name": "beingLiquidated",
            "type": "bool"
          }
        ]
      }
    },
    {
      "name": "InterestRateParams",
      "type": {
        "kind": "struct",
        "fields": [
          {
            "name": "util0",
            "type": "f32"
          },
          {
            "name": "rate0",
            "type": "f32"
          },
          {
            "name": "util1",
            "type": "f32"
          },
          {
            "name": "rate1",
            "type": "f32"
          },
          {
            "name": "maxRate",
            "type": "f32"
          },
          {
            "name": "adjustmentFactor",
            "type": "f32"
          }
        ]
      }
    },
    {
      "name": "FlashLoanTokenDetail",
      "type": {
        "kind": "struct",
        "fields": [
          {
            "name": "tokenIndex",
            "type": "u16"
          },
          {
            "name": "changeAmount",
            "type": "i128"
          },
          {
            "name": "loan",
            "type": "i128"
          },
          {
            "name": "loanOriginationFee",
            "type": "i128"
          },
          {
            "name": "depositIndex",
            "type": "i128"
          },
          {
            "name": "borrowIndex",
            "type": "i128"
          },
          {
            "name": "price",
            "type": "i128"
          }
        ]
      }
    },
    {
      "name": "TokenPosition",
      "type": {
        "kind": "struct",
        "fields": [
          {
            "name": "indexedPosition",
            "docs": [
              "The deposit_index (if positive) or borrow_index (if negative) scaled position"
            ],
            "type": {
              "defined": "I80F48"
            }
          },
          {
            "name": "tokenIndex",
            "docs": [
              "index into Group.tokens"
            ],
            "type": "u16"
          },
          {
            "name": "inUseCount",
            "docs": [
              "incremented when a market requires this position to stay alive"
            ],
            "type": "u8"
          },
          {
            "name": "padding",
            "type": {
              "array": [
                "u8",
                5
              ]
            }
          },
          {
            "name": "previousIndex",
            "type": {
              "defined": "I80F48"
            }
          },
          {
            "name": "cumulativeDepositInterest",
            "type": "f64"
          },
          {
            "name": "cumulativeBorrowInterest",
            "type": "f64"
          },
          {
            "name": "reserved",
            "type": {
              "array": [
                "u8",
                128
              ]
            }
          }
        ]
      }
    },
    {
      "name": "Serum3Orders",
      "type": {
        "kind": "struct",
        "fields": [
          {
            "name": "openOrders",
            "type": "publicKey"
          },
          {
            "name": "baseBorrowsWithoutFee",
            "docs": [
              "Tracks the amount of borrows that have flowed into the serum open orders account.",
              "These borrows did not have the loan origination fee applied, and that may happen",
              "later (in serum3_settle_funds) if we can guarantee that the funds were used.",
              "In particular a place-on-book, cancel, settle should not cost fees."
            ],
            "type": "u64"
          },
          {
            "name": "quoteBorrowsWithoutFee",
            "type": "u64"
          },
          {
            "name": "marketIndex",
            "type": "u16"
          },
          {
            "name": "baseTokenIndex",
            "docs": [
              "Store the base/quote token index, so health computations don't need",
              "to get passed the static SerumMarket to find which tokens a market",
              "uses and look up the correct oracles."
            ],
            "type": "u16"
          },
          {
            "name": "quoteTokenIndex",
            "type": "u16"
          },
          {
            "name": "padding",
            "type": {
              "array": [
                "u8",
                2
              ]
            }
          },
          {
            "name": "reserved",
            "type": {
              "array": [
                "u8",
                64
              ]
            }
          }
        ]
      }
    },
    {
      "name": "PerpPosition",
      "type": {
        "kind": "struct",
        "fields": [
          {
            "name": "marketIndex",
            "type": "u16"
          },
          {
            "name": "padding",
            "type": {
              "array": [
                "u8",
                2
              ]
            }
          },
          {
            "name": "settlePnlLimitWindow",
            "docs": [
              "Index of the current settle pnl limit window"
            ],
            "type": "u32"
          },
          {
            "name": "settlePnlLimitSettledInCurrentWindowNative",
            "docs": [
              "Amount of realized trade pnl and unrealized pnl that was already settled this window.",
              "",
              "Will be negative when negative pnl was settled.",
              "",
              "Note that this will be adjusted for bookkeeping reasons when the realized_trade settle",
              "limitchanges and is not useable for actually tracking how much pnl was settled",
              "on balance."
            ],
            "type": "i64"
          },
          {
            "name": "basePositionLots",
            "docs": [
              "Active position size, measured in base lots"
            ],
            "type": "i64"
          },
          {
            "name": "quotePositionNative",
            "docs": [
              "Active position in quote (conversation rate is that of the time the order was settled)",
              "measured in native quote"
            ],
            "type": {
              "defined": "I80F48"
            }
          },
          {
            "name": "quoteRunningNative",
            "docs": [
              "Tracks what the position is to calculate average entry & break even price"
            ],
            "type": "i64"
          },
          {
            "name": "longSettledFunding",
            "docs": [
              "Already settled long funding"
            ],
            "type": {
              "defined": "I80F48"
            }
          },
          {
            "name": "shortSettledFunding",
            "docs": [
              "Already settled short funding"
            ],
            "type": {
              "defined": "I80F48"
            }
          },
          {
            "name": "bidsBaseLots",
            "docs": [
              "Base lots in open bids"
            ],
            "type": "i64"
          },
          {
            "name": "asksBaseLots",
            "docs": [
              "Base lots in open asks"
            ],
            "type": "i64"
          },
          {
            "name": "takerBaseLots",
            "docs": [
              "Amount of base lots on the EventQueue waiting to be processed"
            ],
            "type": "i64"
          },
          {
            "name": "takerQuoteLots",
            "docs": [
              "Amount of quote lots on the EventQueue waiting to be processed"
            ],
            "type": "i64"
          },
          {
            "name": "cumulativeLongFunding",
            "type": "f64"
          },
          {
            "name": "cumulativeShortFunding",
            "type": "f64"
          },
          {
            "name": "makerVolume",
            "type": "u64"
          },
          {
            "name": "takerVolume",
            "type": "u64"
          },
          {
            "name": "perpSpotTransfers",
            "type": "i64"
          },
          {
            "name": "avgEntryPricePerBaseLot",
            "docs": [
              "The native average entry price for the base lots of the current position.",
              "Reset to 0 when the base position reaches or crosses 0."
            ],
            "type": "f64"
          },
          {
            "name": "realizedTradePnlNative",
            "docs": [
              "Amount of pnl that was realized by bringing the base position closer to 0.",
              "",
              "The settlement of this type of pnl is limited by settle_pnl_limit_realized_trade.",
              "Settling pnl reduces this value once other_pnl below is exhausted."
            ],
            "type": {
              "defined": "I80F48"
            }
          },
          {
            "name": "realizedOtherPnlNative",
            "docs": [
              "Amount of pnl realized from fees, funding and liquidation.",
              "",
              "This type of realized pnl is always settleable.",
              "Settling pnl reduces this value first."
            ],
            "type": {
              "defined": "I80F48"
            }
          },
          {
            "name": "settlePnlLimitRealizedTrade",
            "docs": [
              "Settle limit contribution from realized pnl.",
              "",
              "Every time pnl is realized, this is increased by a fraction of the stable",
              "value of the realization. It magnitude decreases when realized pnl drops below its value."
            ],
            "type": "i64"
          },
          {
            "name": "reserved",
            "type": {
              "array": [
                "u8",
                104
              ]
            }
          }
        ]
      }
    },
    {
      "name": "PerpOpenOrder",
      "type": {
        "kind": "struct",
        "fields": [
          {
            "name": "sideAndTree",
            "type": "u8"
          },
          {
            "name": "padding1",
            "type": {
              "array": [
                "u8",
                1
              ]
            }
          },
          {
            "name": "market",
            "type": "u16"
          },
          {
            "name": "padding2",
            "type": {
              "array": [
                "u8",
                4
              ]
            }
          },
          {
            "name": "clientId",
            "type": "u64"
          },
          {
            "name": "id",
            "type": "u128"
          },
          {
            "name": "reserved",
            "type": {
              "array": [
                "u8",
                64
              ]
            }
          }
        ]
      }
    },
    {
      "name": "MangoAccountFixed",
      "type": {
        "kind": "struct",
        "fields": [
          {
            "name": "group",
            "type": "publicKey"
          },
          {
            "name": "owner",
            "type": "publicKey"
          },
          {
            "name": "name",
            "type": {
              "array": [
                "u8",
                32
              ]
            }
          },
          {
            "name": "delegate",
            "type": "publicKey"
          },
          {
            "name": "accountNum",
            "type": "u32"
          },
          {
            "name": "beingLiquidated",
            "type": "u8"
          },
          {
            "name": "inHealthRegion",
            "type": "u8"
          },
          {
            "name": "bump",
            "type": "u8"
          },
          {
            "name": "padding",
            "type": {
              "array": [
                "u8",
                1
              ]
            }
          },
          {
            "name": "netDeposits",
            "type": "i64"
          },
          {
            "name": "perpSpotTransfers",
            "type": "i64"
          },
          {
            "name": "healthRegionBeginInitHealth",
            "type": "i64"
          },
          {
            "name": "reserved",
            "type": {
              "array": [
                "u8",
                240
              ]
            }
          }
        ]
      }
    },
    {
      "name": "OracleConfig",
      "type": {
        "kind": "struct",
        "fields": [
          {
            "name": "confFilter",
            "type": {
              "defined": "I80F48"
            }
          },
          {
            "name": "maxStalenessSlots",
            "type": "i64"
          },
          {
            "name": "reserved",
            "type": {
              "array": [
                "u8",
                72
              ]
            }
          }
        ]
      }
    },
    {
      "name": "OracleConfigParams",
      "type": {
        "kind": "struct",
        "fields": [
          {
            "name": "confFilter",
            "type": "f32"
          },
          {
            "name": "maxStalenessSlots",
            "type": {
              "option": "u32"
            }
          }
        ]
      }
    },
    {
      "name": "InnerNode",
      "docs": [
        "InnerNodes and LeafNodes compose the binary tree of orders.",
        "",
        "Each InnerNode has exactly two children, which are either InnerNodes themselves,",
        "or LeafNodes. The children share the top `prefix_len` bits of `key`. The left",
        "child has a 0 in the next bit, and the right a 1."
      ],
      "type": {
        "kind": "struct",
        "fields": [
          {
            "name": "tag",
            "type": "u8"
          },
          {
            "name": "padding",
            "type": {
              "array": [
                "u8",
                3
              ]
            }
          },
          {
            "name": "prefixLen",
            "docs": [
              "number of highest `key` bits that all children share",
              "e.g. if it's 2, the two highest bits of `key` will be the same on all children"
            ],
            "type": "u32"
          },
          {
            "name": "key",
            "docs": [
              "only the top `prefix_len` bits of `key` are relevant"
            ],
            "type": "u128"
          },
          {
            "name": "children",
            "docs": [
              "indexes into `BookSide::nodes`"
            ],
            "type": {
              "array": [
                "u32",
                2
              ]
            }
          },
          {
            "name": "childEarliestExpiry",
            "docs": [
              "The earliest expiry timestamp for the left and right subtrees.",
              "",
              "Needed to be able to find and remove expired orders without having to",
              "iterate through the whole bookside."
            ],
            "type": {
              "array": [
                "u64",
                2
              ]
            }
          },
          {
            "name": "reserved",
            "type": {
              "array": [
                "u8",
                72
              ]
            }
          }
        ]
      }
    },
    {
      "name": "LeafNode",
      "docs": [
        "LeafNodes represent an order in the binary tree"
      ],
      "type": {
        "kind": "struct",
        "fields": [
          {
            "name": "tag",
            "type": "u8"
          },
          {
            "name": "ownerSlot",
            "type": "u8"
          },
          {
            "name": "orderType",
            "type": "u8"
          },
          {
            "name": "padding",
            "type": {
              "array": [
                "u8",
                1
              ]
            }
          },
          {
            "name": "timeInForce",
            "docs": [
              "Time in seconds after `timestamp` at which the order expires.",
              "A value of 0 means no expiry."
            ],
            "type": "u16"
          },
          {
            "name": "padding2",
            "type": {
              "array": [
                "u8",
                2
              ]
            }
          },
          {
            "name": "key",
            "docs": [
              "The binary tree key"
            ],
            "type": "u128"
          },
          {
            "name": "owner",
            "type": "publicKey"
          },
          {
            "name": "quantity",
            "type": "i64"
          },
          {
            "name": "timestamp",
            "type": "u64"
          },
          {
            "name": "pegLimit",
            "type": "i64"
          },
          {
            "name": "reserved",
            "type": {
              "array": [
                "u8",
                40
              ]
            }
          }
        ]
      }
    },
    {
      "name": "AnyNode",
      "type": {
        "kind": "struct",
        "fields": [
          {
            "name": "tag",
            "type": "u8"
          },
          {
            "name": "data",
            "type": {
              "array": [
                "u8",
                119
              ]
            }
          }
        ]
      }
    },
    {
      "name": "OrderTreeRoot",
      "type": {
        "kind": "struct",
        "fields": [
          {
            "name": "maybeNode",
            "type": "u32"
          },
          {
            "name": "leafCount",
            "type": "u32"
          }
        ]
      }
    },
    {
      "name": "OrderTreeNodes",
      "docs": [
        "A binary tree on AnyNode::key()",
        "",
        "The key encodes the price in the top 64 bits."
      ],
      "type": {
        "kind": "struct",
        "fields": [
          {
            "name": "orderTreeType",
            "type": "u8"
          },
          {
            "name": "padding",
            "type": {
              "array": [
                "u8",
                3
              ]
            }
          },
          {
            "name": "bumpIndex",
            "type": "u32"
          },
          {
            "name": "freeListLen",
            "type": "u32"
          },
          {
            "name": "freeListHead",
            "type": "u32"
          },
          {
            "name": "reserved",
            "type": {
              "array": [
                "u8",
                512
              ]
            }
          },
          {
            "name": "nodes",
            "type": {
              "array": [
                {
                  "defined": "AnyNode"
                },
                1024
              ]
            }
          }
        ]
      }
    },
    {
      "name": "EventQueueHeader",
      "type": {
        "kind": "struct",
        "fields": [
          {
            "name": "head",
            "type": "u32"
          },
          {
            "name": "count",
            "type": "u32"
          },
          {
            "name": "seqNum",
            "type": "u64"
          }
        ]
      }
    },
    {
      "name": "AnyEvent",
      "type": {
        "kind": "struct",
        "fields": [
          {
            "name": "eventType",
            "type": "u8"
          },
          {
            "name": "padding",
            "type": {
              "array": [
                "u8",
                207
              ]
            }
          }
        ]
      }
    },
    {
      "name": "FillEvent",
      "type": {
        "kind": "struct",
        "fields": [
          {
            "name": "eventType",
            "type": "u8"
          },
          {
            "name": "takerSide",
            "type": "u8"
          },
          {
            "name": "makerOut",
            "type": "u8"
          },
          {
            "name": "makerSlot",
            "type": "u8"
          },
          {
            "name": "padding",
            "type": {
              "array": [
                "u8",
                4
              ]
            }
          },
          {
            "name": "timestamp",
            "type": "u64"
          },
          {
            "name": "seqNum",
            "type": "u64"
          },
          {
            "name": "maker",
            "type": "publicKey"
          },
          {
            "name": "makerOrderId",
            "type": "u128"
          },
          {
            "name": "makerFee",
            "type": {
              "defined": "I80F48"
            }
          },
          {
            "name": "makerTimestamp",
            "type": "u64"
          },
          {
            "name": "taker",
            "type": "publicKey"
          },
          {
            "name": "takerOrderId",
            "type": "u128"
          },
          {
            "name": "takerClientOrderId",
            "type": "u64"
          },
          {
            "name": "takerFee",
            "type": {
              "defined": "I80F48"
            }
          },
          {
            "name": "price",
            "type": "i64"
          },
          {
            "name": "quantity",
            "type": "i64"
          },
          {
            "name": "reserved",
            "type": {
              "array": [
                "u8",
                24
              ]
            }
          }
        ]
      }
    },
    {
      "name": "OutEvent",
      "type": {
        "kind": "struct",
        "fields": [
          {
            "name": "eventType",
            "type": "u8"
          },
          {
            "name": "side",
            "type": "u8"
          },
          {
            "name": "ownerSlot",
            "type": "u8"
          },
          {
            "name": "padding0",
            "type": {
              "array": [
                "u8",
                5
              ]
            }
          },
          {
            "name": "timestamp",
            "type": "u64"
          },
          {
            "name": "seqNum",
            "type": "u64"
          },
          {
            "name": "owner",
            "type": "publicKey"
          },
          {
            "name": "quantity",
            "type": "i64"
          },
          {
            "name": "padding1",
            "type": {
              "array": [
                "u8",
                144
              ]
            }
          }
        ]
      }
    },
    {
      "name": "StablePriceModel",
      "docs": [
        "Maintains a \"stable_price\" based on the oracle price.",
        "",
        "The stable price follows the oracle price, but its relative rate of",
        "change is limited (to `stable_growth_limit`) and futher reduced if",
        "the oracle price is far from the `delay_price`.",
        "",
        "Conceptually the `delay_price` is itself a time delayed",
        "(`24 * delay_interval_seconds`, assume 24h) and relative rate of change limited",
        "function of the oracle price. It is implemented as averaging the oracle",
        "price over every `delay_interval_seconds` (assume 1h) and then applying the",
        "`delay_growth_limit` between intervals."
      ],
      "type": {
        "kind": "struct",
        "fields": [
          {
            "name": "stablePrice",
            "docs": [
              "Current stable price to use in health"
            ],
            "type": "f64"
          },
          {
            "name": "lastUpdateTimestamp",
            "type": "u64"
          },
          {
            "name": "delayPrices",
            "docs": [
              "Stored delay_price for each delay_interval.",
              "If we want the delay_price to be 24h delayed, we would store one for each hour.",
              "This is used in a cyclical way: We use the maximally-delayed value at delay_interval_index",
              "and once enough time passes to move to the next delay interval, that gets overwritten and",
              "we use the next one."
            ],
            "type": {
              "array": [
                "f64",
                24
              ]
            }
          },
          {
            "name": "delayAccumulatorPrice",
            "docs": [
              "The delay price is based on an average over each delay_interval. The contributions",
              "to the average are summed up here."
            ],
            "type": "f64"
          },
          {
            "name": "delayAccumulatorTime",
            "docs": [
              "Accumulating the total time for the above average."
            ],
            "type": "u32"
          },
          {
            "name": "delayIntervalSeconds",
            "docs": [
              "Length of a delay_interval"
            ],
            "type": "u32"
          },
          {
            "name": "delayGrowthLimit",
            "docs": [
              "Maximal relative difference between two delay_price in consecutive intervals."
            ],
            "type": "f32"
          },
          {
            "name": "stableGrowthLimit",
            "docs": [
              "Maximal per-second relative difference of the stable price.",
              "It gets further reduced if stable and delay price disagree."
            ],
            "type": "f32"
          },
          {
            "name": "lastDelayIntervalIndex",
            "docs": [
              "The delay_interval_index that update() was last called on."
            ],
            "type": "u8"
          },
          {
            "name": "padding",
            "type": {
              "array": [
                "u8",
                7
              ]
            }
          },
          {
            "name": "reserved",
            "type": {
              "array": [
                "u8",
                48
              ]
            }
          }
        ]
      }
    },
    {
      "name": "TokenIndex",
      "docs": [
        "Nothing in Rust shall use these types. They only exist so that the Anchor IDL",
        "knows about them and typescript can deserialize it."
      ],
      "type": {
        "kind": "struct",
        "fields": [
          {
            "name": "val",
            "type": "u16"
          }
        ]
      }
    },
    {
      "name": "Serum3MarketIndex",
      "type": {
        "kind": "struct",
        "fields": [
          {
            "name": "val",
            "type": "u16"
          }
        ]
      }
    },
    {
      "name": "PerpMarketIndex",
      "type": {
        "kind": "struct",
        "fields": [
          {
            "name": "val",
            "type": "u16"
          }
        ]
      }
    },
    {
      "name": "I80F48",
      "type": {
        "kind": "struct",
        "fields": [
          {
            "name": "val",
            "type": "i128"
          }
        ]
      }
    },
    {
      "name": "HealthType",
      "docs": [
        "There are two types of health, initial health used for opening new positions and maintenance",
        "health used for liquidations. They are both calculated as a weighted sum of the assets",
        "minus the liabilities but the maint. health uses slightly larger weights for assets and",
        "slightly smaller weights for the liabilities. Zero is used as the bright line for both",
        "i.e. if your init health falls below zero, you cannot open new positions and if your maint. health",
        "falls below zero you will be liquidated."
      ],
      "type": {
        "kind": "enum",
        "variants": [
          {
            "name": "Init"
          },
          {
            "name": "Maint"
          }
        ]
      }
    },
    {
      "name": "FlashLoanType",
      "type": {
        "kind": "enum",
        "variants": [
          {
            "name": "Unknown"
          },
          {
            "name": "Swap"
          }
        ]
      }
    },
    {
      "name": "Serum3SelfTradeBehavior",
      "docs": [
        "Copy paste a bunch of enums so that we could AnchorSerialize & AnchorDeserialize them"
      ],
      "type": {
        "kind": "enum",
        "variants": [
          {
            "name": "DecrementTake"
          },
          {
            "name": "CancelProvide"
          },
          {
            "name": "AbortTransaction"
          }
        ]
      }
    },
    {
      "name": "Serum3OrderType",
      "type": {
        "kind": "enum",
        "variants": [
          {
            "name": "Limit"
          },
          {
            "name": "ImmediateOrCancel"
          },
          {
            "name": "PostOnly"
          }
        ]
      }
    },
    {
      "name": "Serum3Side",
      "type": {
        "kind": "enum",
        "variants": [
          {
            "name": "Bid"
          },
          {
            "name": "Ask"
          }
        ]
      }
    },
    {
      "name": "LoanOriginationFeeInstruction",
      "type": {
        "kind": "enum",
        "variants": [
          {
            "name": "Unknown"
          },
          {
            "name": "LiqTokenBankruptcy"
          },
          {
            "name": "LiqTokenWithToken"
          },
          {
            "name": "Serum3LiqForceCancelOrders"
          },
          {
            "name": "Serum3PlaceOrder"
          },
          {
            "name": "Serum3SettleFunds"
          },
          {
            "name": "TokenWithdraw"
          }
        ]
      }
    },
    {
      "name": "OracleType",
      "type": {
        "kind": "enum",
        "variants": [
          {
            "name": "Pyth"
          },
          {
            "name": "Stub"
          },
          {
            "name": "SwitchboardV1"
          },
          {
            "name": "SwitchboardV2"
          }
        ]
      }
    },
    {
      "name": "OrderState",
      "type": {
        "kind": "enum",
        "variants": [
          {
            "name": "Valid"
          },
          {
            "name": "Invalid"
          },
          {
            "name": "Skipped"
          }
        ]
      }
    },
    {
      "name": "BookSideOrderTree",
      "type": {
        "kind": "enum",
        "variants": [
          {
            "name": "Fixed"
          },
          {
            "name": "OraclePegged"
          }
        ]
      }
    },
    {
      "name": "NodeTag",
      "type": {
        "kind": "enum",
        "variants": [
          {
            "name": "Uninitialized"
          },
          {
            "name": "InnerNode"
          },
          {
            "name": "LeafNode"
          },
          {
            "name": "FreeNode"
          },
          {
            "name": "LastFreeNode"
          }
        ]
      }
    },
    {
      "name": "PlaceOrderType",
      "type": {
        "kind": "enum",
        "variants": [
          {
            "name": "Limit"
          },
          {
            "name": "ImmediateOrCancel"
          },
          {
            "name": "PostOnly"
          },
          {
            "name": "Market"
          },
          {
            "name": "PostOnlySlide"
          }
        ]
      }
    },
    {
      "name": "PostOrderType",
      "type": {
        "kind": "enum",
        "variants": [
          {
            "name": "Limit"
          },
          {
            "name": "PostOnly"
          },
          {
            "name": "PostOnlySlide"
          }
        ]
      }
    },
    {
      "name": "Side",
      "type": {
        "kind": "enum",
        "variants": [
          {
            "name": "Bid"
          },
          {
            "name": "Ask"
          }
        ]
      }
    },
    {
      "name": "SideAndOrderTree",
      "docs": [
        "SideAndOrderTree is a storage optimization, so we don't need two bytes for the data"
      ],
      "type": {
        "kind": "enum",
        "variants": [
          {
            "name": "BidFixed"
          },
          {
            "name": "AskFixed"
          },
          {
            "name": "BidOraclePegged"
          },
          {
            "name": "AskOraclePegged"
          }
        ]
      }
    },
    {
      "name": "OrderParams",
      "type": {
        "kind": "enum",
        "variants": [
          {
            "name": "Market"
          },
          {
            "name": "ImmediateOrCancel",
            "fields": [
              {
                "name": "price_lots",
                "type": "i64"
              }
            ]
          },
          {
            "name": "Fixed",
            "fields": [
              {
                "name": "price_lots",
                "type": "i64"
              },
              {
                "name": "order_type",
                "type": {
                  "defined": "PostOrderType"
                }
              }
            ]
          },
          {
            "name": "OraclePegged",
            "fields": [
              {
                "name": "price_offset_lots",
                "type": "i64"
              },
              {
                "name": "order_type",
                "type": {
                  "defined": "PostOrderType"
                }
              },
              {
                "name": "peg_limit",
                "type": "i64"
              },
              {
                "name": "max_oracle_staleness_slots",
                "type": "i32"
              }
            ]
          }
        ]
      }
    },
    {
      "name": "OrderTreeType",
      "type": {
        "kind": "enum",
        "variants": [
          {
            "name": "Bids"
          },
          {
            "name": "Asks"
          }
        ]
      }
    },
    {
      "name": "EventType",
      "type": {
        "kind": "enum",
        "variants": [
          {
            "name": "Fill"
          },
          {
            "name": "Out"
          },
          {
            "name": "Liquidate"
          }
        ]
      }
    }
  ],
  "events": [
    {
      "name": "MangoAccountData",
      "fields": [
        {
          "name": "healthCache",
          "type": {
            "defined": "HealthCache"
          },
          "index": false
        },
        {
          "name": "initHealth",
          "type": {
            "defined": "I80F48"
          },
          "index": false
        },
        {
          "name": "maintHealth",
          "type": {
            "defined": "I80F48"
          },
          "index": false
        },
        {
          "name": "equity",
          "type": {
            "defined": "Equity"
          },
          "index": false
        }
      ]
    },
    {
      "name": "PerpBalanceLog",
      "fields": [
        {
          "name": "mangoGroup",
          "type": "publicKey",
          "index": false
        },
        {
          "name": "mangoAccount",
          "type": "publicKey",
          "index": false
        },
        {
          "name": "marketIndex",
          "type": "u16",
          "index": false
        },
        {
          "name": "basePosition",
          "type": "i64",
          "index": false
        },
        {
          "name": "quotePosition",
          "type": "i128",
          "index": false
        },
        {
          "name": "longSettledFunding",
          "type": "i128",
          "index": false
        },
        {
          "name": "shortSettledFunding",
          "type": "i128",
          "index": false
        },
        {
          "name": "longFunding",
          "type": "i128",
          "index": false
        },
        {
          "name": "shortFunding",
          "type": "i128",
          "index": false
        }
      ]
    },
    {
      "name": "TokenBalanceLog",
      "fields": [
        {
          "name": "mangoGroup",
          "type": "publicKey",
          "index": false
        },
        {
          "name": "mangoAccount",
          "type": "publicKey",
          "index": false
        },
        {
          "name": "tokenIndex",
          "type": "u16",
          "index": false
        },
        {
          "name": "indexedPosition",
          "type": "i128",
          "index": false
        },
        {
          "name": "depositIndex",
          "type": "i128",
          "index": false
        },
        {
          "name": "borrowIndex",
          "type": "i128",
          "index": false
        }
      ]
    },
    {
      "name": "FlashLoanLog",
      "fields": [
        {
          "name": "mangoGroup",
          "type": "publicKey",
          "index": false
        },
        {
          "name": "mangoAccount",
          "type": "publicKey",
          "index": false
        },
        {
          "name": "tokenLoanDetails",
          "type": {
            "vec": {
              "defined": "FlashLoanTokenDetail"
            }
          },
          "index": false
        },
        {
          "name": "flashLoanType",
          "type": {
            "defined": "FlashLoanType"
          },
          "index": false
        }
      ]
    },
    {
      "name": "WithdrawLog",
      "fields": [
        {
          "name": "mangoGroup",
          "type": "publicKey",
          "index": false
        },
        {
          "name": "mangoAccount",
          "type": "publicKey",
          "index": false
        },
        {
          "name": "signer",
          "type": "publicKey",
          "index": false
        },
        {
          "name": "tokenIndex",
          "type": "u16",
          "index": false
        },
        {
          "name": "quantity",
          "type": "u64",
          "index": false
        },
        {
          "name": "price",
          "type": "i128",
          "index": false
        }
      ]
    },
    {
      "name": "DepositLog",
      "fields": [
        {
          "name": "mangoGroup",
          "type": "publicKey",
          "index": false
        },
        {
          "name": "mangoAccount",
          "type": "publicKey",
          "index": false
        },
        {
          "name": "signer",
          "type": "publicKey",
          "index": false
        },
        {
          "name": "tokenIndex",
          "type": "u16",
          "index": false
        },
        {
          "name": "quantity",
          "type": "u64",
          "index": false
        },
        {
          "name": "price",
          "type": "i128",
          "index": false
        }
      ]
    },
    {
      "name": "FillLog",
      "fields": [
        {
          "name": "mangoGroup",
          "type": "publicKey",
          "index": false
        },
        {
          "name": "marketIndex",
          "type": "u16",
          "index": false
        },
        {
          "name": "takerSide",
          "type": "u8",
          "index": false
        },
        {
          "name": "makerSlot",
          "type": "u8",
          "index": false
        },
        {
          "name": "makerOut",
          "type": "bool",
          "index": false
        },
        {
          "name": "timestamp",
          "type": "u64",
          "index": false
        },
        {
          "name": "seqNum",
          "type": "u64",
          "index": false
        },
        {
          "name": "maker",
          "type": "publicKey",
          "index": false
        },
        {
          "name": "makerOrderId",
          "type": "u128",
          "index": false
        },
        {
          "name": "makerFee",
          "type": "i128",
          "index": false
        },
        {
          "name": "makerTimestamp",
          "type": "u64",
          "index": false
        },
        {
          "name": "taker",
          "type": "publicKey",
          "index": false
        },
        {
          "name": "takerOrderId",
          "type": "u128",
          "index": false
        },
        {
          "name": "takerClientOrderId",
          "type": "u64",
          "index": false
        },
        {
          "name": "takerFee",
          "type": "i128",
          "index": false
        },
        {
          "name": "price",
          "type": "i64",
          "index": false
        },
        {
          "name": "quantity",
          "type": "i64",
          "index": false
        }
      ]
    },
    {
      "name": "PerpUpdateFundingLog",
      "fields": [
        {
          "name": "mangoGroup",
          "type": "publicKey",
          "index": false
        },
        {
          "name": "marketIndex",
          "type": "u16",
          "index": false
        },
        {
          "name": "longFunding",
          "type": "i128",
          "index": false
        },
        {
          "name": "shortFunding",
          "type": "i128",
          "index": false
        },
        {
          "name": "price",
          "type": "i128",
          "index": false
        },
        {
          "name": "stablePrice",
          "type": "i128",
          "index": false
        },
        {
          "name": "feesAccrued",
          "type": "i128",
          "index": false
        },
        {
          "name": "openInterest",
          "type": "i64",
          "index": false
        },
        {
          "name": "instantaneousFundingRate",
          "type": "i128",
          "index": false
        }
      ]
    },
    {
      "name": "UpdateIndexLog",
      "fields": [
        {
          "name": "mangoGroup",
          "type": "publicKey",
          "index": false
        },
        {
          "name": "tokenIndex",
          "type": "u16",
          "index": false
        },
        {
          "name": "depositIndex",
          "type": "i128",
          "index": false
        },
        {
          "name": "borrowIndex",
          "type": "i128",
          "index": false
        },
        {
          "name": "avgUtilization",
          "type": "i128",
          "index": false
        },
        {
          "name": "price",
          "type": "i128",
          "index": false
        },
        {
          "name": "stablePrice",
          "type": "i128",
          "index": false
        },
        {
          "name": "collectedFees",
          "type": "i128",
          "index": false
        },
        {
          "name": "loanFeeRate",
          "type": "i128",
          "index": false
        },
        {
          "name": "totalBorrows",
          "type": "i128",
          "index": false
        },
        {
          "name": "totalDeposits",
          "type": "i128",
          "index": false
        },
        {
          "name": "borrowRate",
          "type": "i128",
          "index": false
        },
        {
          "name": "depositRate",
          "type": "i128",
          "index": false
        }
      ]
    },
    {
      "name": "UpdateRateLog",
      "fields": [
        {
          "name": "mangoGroup",
          "type": "publicKey",
          "index": false
        },
        {
          "name": "tokenIndex",
          "type": "u16",
          "index": false
        },
        {
          "name": "rate0",
          "type": "i128",
          "index": false
        },
        {
          "name": "rate1",
          "type": "i128",
          "index": false
        },
        {
          "name": "maxRate",
          "type": "i128",
          "index": false
        }
      ]
    },
    {
      "name": "TokenLiqWithTokenLog",
      "fields": [
        {
          "name": "mangoGroup",
          "type": "publicKey",
          "index": false
        },
        {
          "name": "liqee",
          "type": "publicKey",
          "index": false
        },
        {
          "name": "liqor",
          "type": "publicKey",
          "index": false
        },
        {
          "name": "assetTokenIndex",
          "type": "u16",
          "index": false
        },
        {
          "name": "liabTokenIndex",
          "type": "u16",
          "index": false
        },
        {
          "name": "assetTransfer",
          "type": "i128",
          "index": false
        },
        {
          "name": "liabTransfer",
          "type": "i128",
          "index": false
        },
        {
          "name": "assetPrice",
          "type": "i128",
          "index": false
        },
        {
          "name": "liabPrice",
          "type": "i128",
          "index": false
        },
        {
          "name": "bankruptcy",
          "type": "bool",
          "index": false
        }
      ]
    },
    {
      "name": "Serum3OpenOrdersBalanceLog",
      "fields": [
        {
          "name": "mangoGroup",
          "type": "publicKey",
          "index": false
        },
        {
          "name": "mangoAccount",
          "type": "publicKey",
          "index": false
        },
        {
          "name": "baseTokenIndex",
          "type": "u16",
          "index": false
        },
        {
          "name": "quoteTokenIndex",
          "type": "u16",
          "index": false
        },
        {
          "name": "baseTotal",
          "type": "u64",
          "index": false
        },
        {
          "name": "baseFree",
          "type": "u64",
          "index": false
        },
        {
          "name": "quoteTotal",
          "type": "u64",
          "index": false
        },
        {
          "name": "quoteFree",
          "type": "u64",
          "index": false
        },
        {
          "name": "referrerRebatesAccrued",
          "type": "u64",
          "index": false
        }
      ]
    },
    {
      "name": "WithdrawLoanOriginationFeeLog",
      "fields": [
        {
          "name": "mangoGroup",
          "type": "publicKey",
          "index": false
        },
        {
          "name": "mangoAccount",
          "type": "publicKey",
          "index": false
        },
        {
          "name": "tokenIndex",
          "type": "u16",
          "index": false
        },
        {
          "name": "loanOriginationFee",
          "type": "i128",
          "index": false
        },
        {
          "name": "instruction",
          "type": {
            "defined": "LoanOriginationFeeInstruction"
          },
          "index": false
        }
      ]
    },
    {
      "name": "TokenLiqBankruptcyLog",
      "fields": [
        {
          "name": "mangoGroup",
          "type": "publicKey",
          "index": false
        },
        {
          "name": "liqee",
          "type": "publicKey",
          "index": false
        },
        {
          "name": "liqor",
          "type": "publicKey",
          "index": false
        },
        {
          "name": "liabTokenIndex",
          "type": "u16",
          "index": false
        },
        {
          "name": "initialLiabNative",
          "type": "i128",
          "index": false
        },
        {
          "name": "liabPrice",
          "type": "i128",
          "index": false
        },
        {
          "name": "insuranceTokenIndex",
          "type": "u16",
          "index": false
        },
        {
          "name": "insuranceTransfer",
          "type": "i128",
          "index": false
        },
        {
          "name": "socializedLoss",
          "type": "i128",
          "index": false
        }
      ]
    },
    {
      "name": "DeactivateTokenPositionLog",
      "fields": [
        {
          "name": "mangoGroup",
          "type": "publicKey",
          "index": false
        },
        {
          "name": "mangoAccount",
          "type": "publicKey",
          "index": false
        },
        {
          "name": "tokenIndex",
          "type": "u16",
          "index": false
        },
        {
          "name": "cumulativeDepositInterest",
          "type": "f64",
          "index": false
        },
        {
          "name": "cumulativeBorrowInterest",
          "type": "f64",
          "index": false
        }
      ]
    },
    {
      "name": "DeactivatePerpPositionLog",
      "fields": [
        {
          "name": "mangoGroup",
          "type": "publicKey",
          "index": false
        },
        {
          "name": "mangoAccount",
          "type": "publicKey",
          "index": false
        },
        {
          "name": "marketIndex",
          "type": "u16",
          "index": false
        },
        {
          "name": "cumulativeLongFunding",
          "type": "f64",
          "index": false
        },
        {
          "name": "cumulativeShortFunding",
          "type": "f64",
          "index": false
        },
        {
          "name": "makerVolume",
          "type": "u64",
          "index": false
        },
        {
          "name": "takerVolume",
          "type": "u64",
          "index": false
        },
        {
          "name": "perpSpotTransfers",
          "type": "i64",
          "index": false
        }
      ]
    },
    {
      "name": "TokenMetaDataLog",
      "fields": [
        {
          "name": "mangoGroup",
          "type": "publicKey",
          "index": false
        },
        {
          "name": "mint",
          "type": "publicKey",
          "index": false
        },
        {
          "name": "tokenIndex",
          "type": "u16",
          "index": false
        },
        {
          "name": "mintDecimals",
          "type": "u8",
          "index": false
        },
        {
          "name": "oracle",
          "type": "publicKey",
          "index": false
        },
        {
          "name": "mintInfo",
          "type": "publicKey",
          "index": false
        }
      ]
    },
    {
      "name": "PerpMarketMetaDataLog",
      "fields": [
        {
          "name": "mangoGroup",
          "type": "publicKey",
          "index": false
        },
        {
          "name": "perpMarket",
          "type": "publicKey",
          "index": false
        },
        {
          "name": "perpMarketIndex",
          "type": "u16",
          "index": false
        },
        {
          "name": "baseDecimals",
          "type": "u8",
          "index": false
        },
        {
          "name": "baseLotSize",
          "type": "i64",
          "index": false
        },
        {
          "name": "quoteLotSize",
          "type": "i64",
          "index": false
        },
        {
          "name": "oracle",
          "type": "publicKey",
          "index": false
        }
      ]
    },
    {
      "name": "Serum3RegisterMarketLog",
      "fields": [
        {
          "name": "mangoGroup",
          "type": "publicKey",
          "index": false
        },
        {
          "name": "serumMarket",
          "type": "publicKey",
          "index": false
        },
        {
          "name": "marketIndex",
          "type": "u16",
          "index": false
        },
        {
          "name": "baseTokenIndex",
          "type": "u16",
          "index": false
        },
        {
          "name": "quoteTokenIndex",
          "type": "u16",
          "index": false
        },
        {
          "name": "serumProgram",
          "type": "publicKey",
          "index": false
        },
        {
          "name": "serumProgramExternal",
          "type": "publicKey",
          "index": false
        }
      ]
    },
    {
      "name": "PerpLiqBasePositionLog",
      "fields": [
        {
          "name": "mangoGroup",
          "type": "publicKey",
          "index": false
        },
        {
          "name": "perpMarketIndex",
          "type": "u16",
          "index": false
        },
        {
          "name": "liqor",
          "type": "publicKey",
          "index": false
        },
        {
          "name": "liqee",
          "type": "publicKey",
          "index": false
        },
        {
          "name": "baseTransfer",
          "type": "i64",
          "index": false
        },
        {
          "name": "quoteTransfer",
          "type": "i128",
          "index": false
        },
        {
          "name": "price",
          "type": "i128",
          "index": false
        }
      ]
    },
    {
      "name": "PerpLiqBankruptcyLog",
      "fields": [
        {
          "name": "mangoGroup",
          "type": "publicKey",
          "index": false
        },
        {
          "name": "liqee",
          "type": "publicKey",
          "index": false
        },
        {
          "name": "liqor",
          "type": "publicKey",
          "index": false
        },
        {
          "name": "perpMarketIndex",
          "type": "u16",
          "index": false
        },
        {
          "name": "insuranceTransfer",
          "type": "i128",
          "index": false
        },
        {
          "name": "socializedLoss",
          "type": "i128",
          "index": false
        }
      ]
    },
    {
      "name": "PerpSettlePnlLog",
      "fields": [
        {
          "name": "mangoGroup",
          "type": "publicKey",
          "index": false
        },
        {
          "name": "mangoAccountA",
          "type": "publicKey",
          "index": false
        },
        {
          "name": "mangoAccountB",
          "type": "publicKey",
          "index": false
        },
        {
          "name": "perpMarketIndex",
          "type": "u16",
          "index": false
        },
        {
          "name": "settlement",
          "type": "i128",
          "index": false
        },
        {
          "name": "settler",
          "type": "publicKey",
          "index": false
        },
        {
          "name": "fee",
          "type": "i128",
          "index": false
        }
      ]
    },
    {
      "name": "PerpSettleFeesLog",
      "fields": [
        {
          "name": "mangoGroup",
          "type": "publicKey",
          "index": false
        },
        {
          "name": "mangoAccount",
          "type": "publicKey",
          "index": false
        },
        {
          "name": "perpMarketIndex",
          "type": "u16",
          "index": false
        },
        {
          "name": "settlement",
          "type": "i128",
          "index": false
        }
      ]
    }
  ],
  "errors": [
    {
      "code": 6000,
      "name": "SomeError",
      "msg": ""
    },
    {
      "code": 6001,
      "name": "NotImplementedError",
      "msg": ""
    },
    {
      "code": 6002,
      "name": "MathError",
      "msg": "checked math error"
    },
    {
      "code": 6003,
      "name": "UnexpectedOracle",
      "msg": ""
    },
    {
      "code": 6004,
      "name": "UnknownOracleType",
      "msg": "oracle type cannot be determined"
    },
    {
      "code": 6005,
      "name": "InvalidFlashLoanTargetCpiProgram",
      "msg": ""
    },
    {
      "code": 6006,
      "name": "HealthMustBePositive",
      "msg": "health must be positive"
    },
    {
      "code": 6007,
      "name": "HealthMustBePositiveOrIncrease",
      "msg": "health must be positive or increase"
    },
    {
      "code": 6008,
      "name": "HealthMustBeNegative",
      "msg": "health must be negative"
    },
    {
      "code": 6009,
      "name": "IsBankrupt",
      "msg": "the account is bankrupt"
    },
    {
      "code": 6010,
      "name": "IsNotBankrupt",
      "msg": "the account is not bankrupt"
    },
    {
      "code": 6011,
      "name": "NoFreeTokenPositionIndex",
      "msg": "no free token position index"
    },
    {
      "code": 6012,
      "name": "NoFreeSerum3OpenOrdersIndex",
      "msg": "no free serum3 open orders index"
    },
    {
      "code": 6013,
      "name": "NoFreePerpPositionIndex",
      "msg": "no free perp position index"
    },
    {
      "code": 6014,
      "name": "Serum3OpenOrdersExistAlready",
      "msg": "serum3 open orders exist already"
    },
    {
      "code": 6015,
      "name": "InsufficentBankVaultFunds",
      "msg": "bank vault has insufficent funds"
    },
    {
      "code": 6016,
      "name": "BeingLiquidated",
      "msg": "account is currently being liquidated"
    },
    {
      "code": 6017,
      "name": "InvalidBank",
      "msg": "invalid bank"
    },
    {
      "code": 6018,
      "name": "ProfitabilityMismatch",
      "msg": "account profitability is mismatched"
    },
    {
      "code": 6019,
      "name": "CannotSettleWithSelf",
      "msg": "cannot settle with self"
    },
    {
      "code": 6020,
      "name": "PerpPositionDoesNotExist",
      "msg": "perp position does not exist"
    },
    {
      "code": 6021,
      "name": "MaxSettleAmountMustBeGreaterThanZero",
      "msg": "max settle amount must be greater than zero"
    },
    {
      "code": 6022,
      "name": "HasOpenPerpOrders",
      "msg": "the perp position has open orders or unprocessed fill events"
    },
    {
      "code": 6023,
      "name": "OracleConfidence",
      "msg": "an oracle does not reach the confidence threshold"
    },
    {
      "code": 6024,
      "name": "OracleStale",
      "msg": "an oracle is stale"
    },
    {
      "code": 6025,
      "name": "SettlementAmountMustBePositive",
      "msg": "settlement amount must always be positive"
    },
    {
      "code": 6026,
      "name": "BankBorrowLimitReached",
      "msg": "bank utilization has reached limit"
    },
    {
      "code": 6027,
      "name": "BankNetBorrowsLimitReached",
      "msg": "bank net borrows has reached limit - this is an intermittent error - the limit will reset regularly"
    },
    {
      "code": 6028,
      "name": "TokenPositionDoesNotExist",
      "msg": "token position does not exist"
    },
    {
      "code": 6029,
      "name": "DepositsIntoLiquidatingMustRecover",
      "msg": "token deposits into accounts that are being liquidated must bring their health above the init threshold"
<<<<<<< HEAD
    },
    {
      "code": 6030,
      "name": "TokenInReduceOnlyMode",
      "msg": "token is in reduce only mode"
    },
    {
      "code": 6031,
      "name": "MarketInReduceOnlyMode",
      "msg": "market is in reduce only mode"
=======
>>>>>>> 95c16338
    }
  ]
};<|MERGE_RESOLUTION|>--- conflicted
+++ resolved
@@ -7526,7 +7526,6 @@
       "code": 6029,
       "name": "DepositsIntoLiquidatingMustRecover",
       "msg": "token deposits into accounts that are being liquidated must bring their health above the init threshold"
-<<<<<<< HEAD
     },
     {
       "code": 6030,
@@ -7537,8 +7536,6 @@
       "code": 6031,
       "name": "MarketInReduceOnlyMode",
       "msg": "market is in reduce only mode"
-=======
->>>>>>> 95c16338
     }
   ]
 };
@@ -15071,7 +15068,6 @@
       "code": 6029,
       "name": "DepositsIntoLiquidatingMustRecover",
       "msg": "token deposits into accounts that are being liquidated must bring their health above the init threshold"
-<<<<<<< HEAD
     },
     {
       "code": 6030,
@@ -15082,8 +15078,6 @@
       "code": 6031,
       "name": "MarketInReduceOnlyMode",
       "msg": "market is in reduce only mode"
-=======
->>>>>>> 95c16338
     }
   ]
 };