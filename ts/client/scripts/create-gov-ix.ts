import { AnchorProvider, Wallet } from '@coral-xyz/anchor';
import { BN } from '@project-serum/anchor';
import { serializeInstructionToBase64 } from '@solana/spl-governance';
import {
  Connection,
  Keypair,
  PublicKey,
  SystemProgram,
  TransactionInstruction,
} from '@solana/web3.js';
import fs from 'fs';
import { PerpMarketIndex } from '../src/accounts/perp';
import { Builder } from '../src/builder';
import { MangoClient } from '../src/client';
import {
  NullPerpEditParams,
  TrueIxGateParams,
  buildIxGate,
} from '../src/clientIxParamBuilder';
import { MANGO_V4_ID } from '../src/constants';
import { bpsToDecimal, percentageToDecimal, toNative } from '../src/utils';

const { MB_CLUSTER_URL, MB_PAYER_KEYPAIR } = process.env;

const CLIENT_USER = MB_PAYER_KEYPAIR;
const GROUP_PK = '78b8f4cGCwmZ9ysPFMWLaLTkkaYnUjwMJYStWe5RTSSX';

const defaultOracleConfig = {
  confFilter: 0.1,
  maxStalenessSlots: 120,
};

const defaultInterestRate = {
  adjustmentFactor: 0.004,
  util0: 0.7,
  rate0: 0.1,
  util1: 0.85,
  rate1: 0.2,
  maxRate: 2.0,
};

async function buildClient(): Promise<MangoClient> {
  const clientKeypair = Keypair.fromSecretKey(
    Buffer.from(JSON.parse(fs.readFileSync(CLIENT_USER!, 'utf-8'))),
  );

  const options = AnchorProvider.defaultOptions();
  const connection = new Connection(MB_CLUSTER_URL!, options);

  const clientWallet = new Wallet(clientKeypair);
  const clientProvider = new AnchorProvider(connection, clientWallet, options);

  return await MangoClient.connect(
    clientProvider,
    'mainnet-beta',
    MANGO_V4_ID['mainnet-beta'],
    {
      idsSource: 'get-program-accounts',
    },
  );
}

async function groupEdit(): Promise<void> {
  const client = await buildClient();
  const group = await client.getGroup(new PublicKey(GROUP_PK));
  const ix = await client.program.methods
    .groupEdit(
      null, // admin
      null, // fastListingAdmin
      null, // securityAdmin
      null, // testing
      null, // version
      null, // depositLimitQuote
      null, // feesPayWithMngo
      null, // feesMngoBonusRate
      null, // feesSwapMangoAccount
      6, // feesMngoTokenIndex
      null, // feesExpiryInterval
      5, // allowedFastListingsPerInterval
    )
    .accounts({
      group: group.publicKey,
      admin: group.admin,
    })
    .instruction();
  console.log(serializeInstructionToBase64(ix));
}

// async function tokenRegister(): Promise<void> {
//   const client = await buildClient();

//   const group = await client.getGroup(new PublicKey(GROUP_PK));

//   const ix = await client.program.methods
//     .tokenRegister(
//       8 as TokenIndex,
//       'wBTC (Portal)',
//       defaultOracleConfig,
//       defaultInterestRate,
//       bpsToDecimal(50),
//       bpsToDecimal(5),
//       0.9,
//       0.8,
//       1.1,
//       1.2,
//       percentageToDecimal(5),
//       60 * 60,
//       0.06,
//       0.0003,
//       percentageToDecimal(20),
//       new BN(24 * 60 * 60),
//       new BN(toNative(50000, 6).toNumber()),
//       5_000_000_000,
//       5_000_000_000,
//       0,
//       0.0005,
//       0.0005,
//       0.0005,
//     )
//     .accounts({
//       group: group.publicKey,
//       admin: group.admin,
//       mint: new PublicKey('3NZ9JMVBmGAqocybic2c7LQCJScmgsAZ6vQqTDzcqmJh'),
//       oracle: new PublicKey('GVXRSBjFk6e6J3NbVPXohDJetcTjaeeuykUpbQF8UoMU'),
//       payer: (client.program.provider as AnchorProvider).wallet.publicKey,
//       rent: SYSVAR_RENT_PUBKEY,
//     })
//     .instruction();

//   // const coder = new BorshCoder(IDL);
//   // console.log(coder.instruction.decode(ix.data));

//   console.log(await serializeInstructionToBase64(ix));
// }

// async function tokenEdit(): Promise<void> {
//   const client = await buildClient();

//   const group = await client.getGroup(new PublicKey(GROUP_PK));

//   const params = Builder(NullTokenEditParams)
//     .borrowWeightScaleStartQuote(new BN(toNative(100000, 6)).toNumber())
//     .depositWeightScaleStartQuote(new BN(toNative(100000, 6)).toNumber())
//     .build();
//   const ix = await client.program.methods
//     .tokenEdit(
//       params.oracle,
//       params.oracleConfig,
//       params.groupInsuranceFund,
//       params.interestRateParams,
//       params.loanFeeRate,
//       params.loanOriginationFeeRate,
//       params.maintAssetWeight,
//       params.initAssetWeight,
//       params.maintLiabWeight,
//       params.initLiabWeight,
//       params.liquidationFee,
//       params.stablePriceDelayIntervalSeconds,
//       params.stablePriceDelayGrowthLimit,
//       params.stablePriceGrowthLimit,
//       params.minVaultToDepositsRatio,
//       params.netBorrowLimitPerWindowQuote !== null
//         ? new BN(params.netBorrowLimitPerWindowQuote)
//         : null,
//       params.netBorrowLimitWindowSizeTs !== null
//         ? new BN(params.netBorrowLimitWindowSizeTs)
//         : null,
//       params.borrowWeightScaleStartQuote,
//       params.depositWeightScaleStartQuote,
//       params.resetStablePrice ?? false,
//       params.resetNetBorrowLimit ?? false,
//       params.reduceOnly,
//       params.name,
//       params.forceClose,
//       params.tokenConditionalSwapTakerFeeRate,
//       params.tokenConditionalSwapMakerFeeRate,
//       params.flashLoanSwapFeeRate,
//     )
//     .accounts({
//       group: group.publicKey,
//       oracle: new PublicKey('GVXRSBjFk6e6J3NbVPXohDJetcTjaeeuykUpbQF8UoMU'),
//       admin: group.admin,
//       mintInfo: new PublicKey('59rgC1pa45EziDPyFgJgE7gbv7Dd7VaGmd2D93i1dtFk'),
//     })
//     .remainingAccounts([
//       {
//         pubkey: new PublicKey('8gabXzwdPn5TvtuQvysh3CxVbjfNY3TZd5XEG5qnueUm'),
//         isWritable: true,
//         isSigner: false,
//       } as AccountMeta,
//     ])
//     .instruction();
//   console.log(serializeInstructionToBase64(ix));
// }

// async function serum3Register(): Promise<void> {
//   const client = await buildClient();

//   const group = await client.getGroup(new PublicKey(GROUP_PK));

<<<<<<< HEAD
  const ix = await client.program.methods
    .serum3RegisterMarket(3, 'ETH (Portal)/USDC', 0)
    .accounts({
      group: group.publicKey,
      admin: group.admin,
      serumProgram: OPENBOOK_PROGRAM_ID['mainnet-beta'],
      serumMarketExternal: new PublicKey(
        'BbJgE7HZMaDp5NTYvRh5jZSkQPVDTU8ubPFtpogUkEj4',
      ),
      baseBank: group.getFirstBankByMint(
        new PublicKey('7vfCXTUXx5WJV5JADk17DUJ4ksgau7utNKj4b963voxs'),
      ).publicKey,
      quoteBank: group.getFirstBankByMint(
        new PublicKey('EPjFWdd5AufqSSqeM2qN1xzybapC8G4wEGGkZwyTDt1v'),
      ).publicKey,
      payer: (client.program.provider as AnchorProvider).wallet.publicKey,
    })
    .instruction();
=======
//   const ix = await client.program.methods
//     .serum3RegisterMarket(3, 'ETH (Portal)/USDC',)
//     .accounts({
//       group: group.publicKey,
//       admin: group.admin,
//       serumProgram: OPENBOOK_PROGRAM_ID['mainnet-beta'],
//       serumMarketExternal: new PublicKey(
//         'BbJgE7HZMaDp5NTYvRh5jZSkQPVDTU8ubPFtpogUkEj4',
//       ),
//       baseBank: group.getFirstBankByMint(
//         new PublicKey('7vfCXTUXx5WJV5JADk17DUJ4ksgau7utNKj4b963voxs'),
//       ).publicKey,
//       quoteBank: group.getFirstBankByMint(
//         new PublicKey('EPjFWdd5AufqSSqeM2qN1xzybapC8G4wEGGkZwyTDt1v'),
//       ).publicKey,
//       payer: (client.program.provider as AnchorProvider).wallet.publicKey,
//     })
//     .instruction();
>>>>>>> 43b9cac3

//   console.log(serializeInstructionToBase64(ix));
// }

async function perpCreate(): Promise<void> {
  const client = await buildClient();

  const bids = new Keypair();
  const asks = new Keypair();
  const eventQueue = new Keypair();

  const bookSideSize = (client.program as any)._coder.accounts.size(
    (client.program.account.bookSide as any)._idlAccount,
  );
  const eventQueueSize = (client.program as any)._coder.accounts.size(
    (client.program.account.eventQueue as any)._idlAccount,
  );

  const group = await client.getGroup(new PublicKey(GROUP_PK));

  const ix = await client.program.methods
    .perpCreateMarket(
      2,
      'SOL-PERP',
      defaultOracleConfig,
      9,
      new BN(100),
      new BN(10000000),
      0.9,
      0.8,
      1.1,
      1.2,
      0,
      0,
      percentageToDecimal(5),
      bpsToDecimal(-1),
      bpsToDecimal(4),
      percentageToDecimal(-5),
      percentageToDecimal(5),
      new BN(100),
      false,
      bpsToDecimal(0.5),
      toNative(0.0001, 6).toNumber(),
      toNative(100, 6).toNumber(),
      percentageToDecimal(1),
      0,
      1,
      new BN(60 * 60),
      percentageToDecimal(10),
    )
    .accounts({
      group: group.publicKey,
      admin: group.admin,
      oracle: new PublicKey('H6ARHf6YXhGYeQfUzQNGk6rDNnLBQKrenN712K4AQJEG'),
      bids: bids.publicKey,
      asks: asks.publicKey,
      eventQueue: eventQueue.publicKey,
      payer: (client.program.provider as AnchorProvider).wallet.publicKey,
    })
    .preInstructions([
      // book sides
      SystemProgram.createAccount({
        programId: client.program.programId,
        space: bookSideSize,
        lamports:
          await client.program.provider.connection.getMinimumBalanceForRentExemption(
            bookSideSize,
          ),
        fromPubkey: (client.program.provider as AnchorProvider).wallet
          .publicKey,
        newAccountPubkey: bids.publicKey,
      }),
      SystemProgram.createAccount({
        programId: client.program.programId,
        space: bookSideSize,
        lamports:
          await client.program.provider.connection.getMinimumBalanceForRentExemption(
            bookSideSize,
          ),
        fromPubkey: (client.program.provider as AnchorProvider).wallet
          .publicKey,
        newAccountPubkey: asks.publicKey,
      }),
      // event queue
      SystemProgram.createAccount({
        programId: client.program.programId,
        space: eventQueueSize,
        lamports:
          await client.program.provider.connection.getMinimumBalanceForRentExemption(
            eventQueueSize,
          ),
        fromPubkey: (client.program.provider as AnchorProvider).wallet
          .publicKey,
        newAccountPubkey: eventQueue.publicKey,
      }),
    ])
    .signers([bids, asks, eventQueue])
    .instruction();
  console.log(serializeInstructionToBase64(ix));
}

async function perpEdit(): Promise<void> {
  const client = await buildClient();
  const group = await client.getGroup(new PublicKey(GROUP_PK));
  const perpMarket = group.getPerpMarketByMarketIndex(0 as PerpMarketIndex);
  const params = Builder(NullPerpEditParams)
    .positivePnlLiquidationFee(bpsToDecimal(250))
    .build();
  const ix = await client.program.methods
    .perpEditMarket(
      params.oracle,
      params.oracleConfig,
      params.baseDecimals,
      params.maintBaseAssetWeight,
      params.initBaseAssetWeight,
      params.maintBaseLiabWeight,
      params.initBaseLiabWeight,
      params.maintOverallAssetWeight,
      params.initOverallAssetWeight,
      params.baseLiquidationFee,
      params.makerFee,
      params.takerFee,
      params.minFunding,
      params.maxFunding,
      params.impactQuantity !== null ? new BN(params.impactQuantity) : null,
      params.groupInsuranceFund,
      params.feePenalty,
      params.settleFeeFlat,
      params.settleFeeAmountThreshold,
      params.settleFeeFractionLowHealth,
      params.stablePriceDelayIntervalSeconds,
      params.stablePriceDelayGrowthLimit,
      params.stablePriceGrowthLimit,
      params.settlePnlLimitFactor,
      params.settlePnlLimitWindowSize !== null
        ? new BN(params.settlePnlLimitWindowSize)
        : null,
      params.reduceOnly,
      params.resetStablePrice ?? false,
      params.positivePnlLiquidationFee,
      params.name,
      params.forceClose,
    )
    .accounts({
      group: group.publicKey,
      oracle: params.oracle ?? perpMarket.oracle,
      admin: group.admin,
      perpMarket: perpMarket.publicKey,
    })
    .instruction();
  console.log(serializeInstructionToBase64(ix));
}

async function ixDisable(): Promise<void> {
  const client = await buildClient();

  const group = await client.getGroup(new PublicKey(GROUP_PK));

  const ixGateParams = TrueIxGateParams;
  ixGateParams.HealthRegion = false;
  const ix = await client.program.methods
    .ixGateSet(buildIxGate(ixGateParams))
    .accounts({
      group: group.publicKey,
      admin: group.securityAdmin,
    })
    .instruction();

  console.log(await serializeInstructionToBase64(ix));
}

async function createMangoAccount(): Promise<void> {
  const client = await buildClient();

  const group = await client.getGroup(new PublicKey(GROUP_PK));

  const ix = await client.program.methods
    .accountCreate(0, 8, 8, 4, 32, 'Mango DAO 0')
    .accounts({
      group: group.publicKey,
      owner: new PublicKey('5tgfd6XgwiXB9otEnzFpXK11m7Q7yZUaAJzWK4oT5UGF'),
      payer: new PublicKey('5tgfd6XgwiXB9otEnzFpXK11m7Q7yZUaAJzWK4oT5UGF'),
    })
    .instruction();

  console.log(await serializeInstructionToBase64(ix));
}

async function idlResize(): Promise<void> {
  // anchor constant for all idl-specific instructions
  const idlIxBytes = [0x40, 0xf4, 0xbc, 0x78, 0xa7, 0xe9, 0x69, 0x0a];
  const idlIxNum = 6; // resize
  const newSize = new BN(19000);
  const ix = new TransactionInstruction({
    keys: [
      {
        pubkey: new PublicKey('3foqXduY5PabCn6LjNrLo3waNf3Hy6vQgqavoVUCsUN9'), // idl account
        isSigner: false,
        isWritable: true,
      },
      {
        pubkey: new PublicKey('FP4PxqHTVzeG2c6eZd7974F9WvKUSdBeduUK3rjYyvBw'), // authority
        isSigner: true,
        isWritable: true,
      },
      {
        pubkey: new PublicKey('11111111111111111111111111111111'), // system program
        isSigner: false,
        isWritable: false,
      },
    ],
    programId: MANGO_V4_ID['mainnet-beta'],
    data: Buffer.from(idlIxBytes.concat([idlIxNum], newSize.toArray('le', 8))),
  });

  console.log(await serializeInstructionToBase64(ix));
}

async function idlSetAuthority(): Promise<void> {
  // anchor constant for all idl-specific instructions
  const idlIxBytes = [0x40, 0xf4, 0xbc, 0x78, 0xa7, 0xe9, 0x69, 0x0a];
  const idlIxNum = 4; // setAuthority
  const newAuthority = new PublicKey(
    '8SSLjXBEVk9nesbhi9UMCA32uijbVBUqWoKPPQPTekzt',
  );
  const ix = new TransactionInstruction({
    keys: [
      {
        pubkey: new PublicKey('3foqXduY5PabCn6LjNrLo3waNf3Hy6vQgqavoVUCsUN9'), // idl account
        isSigner: false,
        isWritable: true,
      },
      {
        pubkey: new PublicKey('FP4PxqHTVzeG2c6eZd7974F9WvKUSdBeduUK3rjYyvBw'), // authority
        isSigner: true,
        isWritable: true,
      },
    ],
    programId: MANGO_V4_ID['mainnet-beta'],
    data: Buffer.concat([
      Buffer.from(idlIxBytes.concat([idlIxNum])),
      newAuthority.toBuffer(),
    ]),
  });

  console.log(await serializeInstructionToBase64(ix));
}

async function main(): Promise<void> {
  try {
    await groupEdit();
    // await tokenRegister();
    // await tokenEdit();
    // await perpCreate();
    // await perpEdit();
    // await serum3Register();
    // await ixDisable();
    // await createMangoAccount();
    // await idlResize();
    // await idlSetAuthority();
  } catch (error) {
    console.log(error);
  }
}

try {
  main();
} catch (error) {
  console.log(error);
}<|MERGE_RESOLUTION|>--- conflicted
+++ resolved
@@ -198,26 +198,6 @@
 
 //   const group = await client.getGroup(new PublicKey(GROUP_PK));
 
-<<<<<<< HEAD
-  const ix = await client.program.methods
-    .serum3RegisterMarket(3, 'ETH (Portal)/USDC', 0)
-    .accounts({
-      group: group.publicKey,
-      admin: group.admin,
-      serumProgram: OPENBOOK_PROGRAM_ID['mainnet-beta'],
-      serumMarketExternal: new PublicKey(
-        'BbJgE7HZMaDp5NTYvRh5jZSkQPVDTU8ubPFtpogUkEj4',
-      ),
-      baseBank: group.getFirstBankByMint(
-        new PublicKey('7vfCXTUXx5WJV5JADk17DUJ4ksgau7utNKj4b963voxs'),
-      ).publicKey,
-      quoteBank: group.getFirstBankByMint(
-        new PublicKey('EPjFWdd5AufqSSqeM2qN1xzybapC8G4wEGGkZwyTDt1v'),
-      ).publicKey,
-      payer: (client.program.provider as AnchorProvider).wallet.publicKey,
-    })
-    .instruction();
-=======
 //   const ix = await client.program.methods
 //     .serum3RegisterMarket(3, 'ETH (Portal)/USDC',)
 //     .accounts({
@@ -236,7 +216,6 @@
 //       payer: (client.program.provider as AnchorProvider).wallet.publicKey,
 //     })
 //     .instruction();
->>>>>>> 43b9cac3
 
 //   console.log(serializeInstructionToBase64(ix));
 // }
