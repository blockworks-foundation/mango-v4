--- conflicted
+++ resolved
@@ -4,6 +4,10 @@
   tierSwitchboardSettings,
   tierToSwitchboardJobSwapValue,
 } from '@blockworks-foundation/mango-v4-settings/lib/helpers/listingTools';
+import { SequenceType } from '@blockworks-foundation/mangolana/lib/globalTypes';
+import { sendSignAndConfirmTransactions } from '@blockworks-foundation/mangolana/lib/transactions';
+import * as toml from '@iarna/toml';
+import { option, publicKey, struct, u64, u8 } from '@raydium-io/raydium-sdk';
 import {
   Cluster,
   Commitment,
@@ -11,42 +15,30 @@
   Keypair,
   PublicKey,
 } from '@solana/web3.js';
-import fs from 'fs';
-import * as toml from '@iarna/toml';
-import { option, publicKey, struct, u64, u8 } from '@raydium-io/raydium-sdk';
 import { decodeString } from '@switchboard-xyz/common';
 import {
   asV0Tx,
   CrossbarClient,
+  ON_DEMAND_MAINNET_PID,
   OracleJob,
   PullFeed,
   Queue,
-  SB_ON_DEMAND_PID,
 } from '@switchboard-xyz/on-demand';
+import fs from 'fs';
 import {
   Program as Anchor30Program,
   AnchorProvider,
   Wallet,
 } from 'switchboard-anchor';
-import { sendSignAndConfirmTransactions } from '@blockworks-foundation/mangolana/lib/transactions';
-import { SequenceType } from '@blockworks-foundation/mangolana/lib/globalTypes';
 import { createComputeBudgetIx } from '../src/utils/rpc';
 import {
   LSTExactIn,
   LSTExactOut,
-<<<<<<< HEAD
-  tokenInUsdcOutReversedSolPool,
-  tokenInUsdcOutSolPool,
-  tokenInUsdcOutUsdcPool,
-  usdcInTokenOutReversedSolPool,
-  usdcInTokenOutSolPool,
-=======
+  solInTokenOutReversedSolPool,
+  solInTokenOutSolPool,
   tokenInSolOutReversedSolPool,
   tokenInSolOutSolPool,
   tokenInUsdcOutUsdcPool,
-  solInTokenOutReversedSolPool,
-  solInTokenOutSolPool,
->>>>>>> cd097a6b
   usdcInTokenOutUsdcPool,
 } from './switchboardTemplates';
 
@@ -242,7 +234,10 @@
 };
 
 async function setupSwitchboard(userProvider: AnchorProvider) {
-  const idl = await Anchor30Program.fetchIdl(SB_ON_DEMAND_PID, userProvider);
+  const idl = await Anchor30Program.fetchIdl(
+    ON_DEMAND_MAINNET_PID,
+    userProvider,
+  );
   const sbOnDemandProgram = new Anchor30Program(idl!, userProvider);
   let queue = new PublicKey('A43DyUGA7s8eXPxqEjJY6EBu1KKbNgfxF8h17VAHn13w');
   if (CLUSTER == 'devnet') {
@@ -324,17 +319,6 @@
                 FALLBACK_POOL_NAME,
               )
             : poolInfo.isReveredSolPool
-<<<<<<< HEAD
-              ? usdcInTokenOutReversedSolPool(
-                  TOKEN_MINT,
-                  swapValue!,
-                  FALLBACK_POOL!,
-                  FALLBACK_POOL_NAME,
-                )
-              : usdcInTokenOutSolPool(
-                  TOKEN_MINT,
-                  swapValue!,
-=======
               ? solInTokenOutReversedSolPool(
                   TOKEN_MINT,
                   (Number(swapValue) / SOL_PRICE).toString(),
@@ -344,7 +328,6 @@
               : solInTokenOutSolPool(
                   TOKEN_MINT,
                   (Number(swapValue) / SOL_PRICE).toString(),
->>>>>>> cd097a6b
                   FALLBACK_POOL!,
                   FALLBACK_POOL_NAME,
                 ),
@@ -365,17 +348,6 @@
                 FALLBACK_POOL_NAME,
               )
             : poolInfo.isReveredSolPool
-<<<<<<< HEAD
-              ? tokenInUsdcOutReversedSolPool(
-                  TOKEN_MINT,
-                  swapValue!,
-                  FALLBACK_POOL!,
-                  FALLBACK_POOL_NAME,
-                )
-              : tokenInUsdcOutSolPool(
-                  TOKEN_MINT,
-                  swapValue!,
-=======
               ? tokenInSolOutReversedSolPool(
                   TOKEN_MINT,
                   (Number(swapValue) / SOL_PRICE).toString(),
@@ -385,7 +357,6 @@
               : tokenInSolOutSolPool(
                   TOKEN_MINT,
                   (Number(swapValue) / SOL_PRICE).toString(),
->>>>>>> cd097a6b
                   FALLBACK_POOL!,
                   FALLBACK_POOL_NAME,
                 ),
