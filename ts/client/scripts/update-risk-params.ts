import {
  LISTING_PRESETS,
  MidPriceImpact,
} from '@blockworks-foundation/mango-v4-settings/lib/helpers/listingTools';
import { AnchorProvider, Wallet } from '@coral-xyz/anchor';
import { BN } from '@project-serum/anchor';
import {
  getAllProposals,
  getTokenOwnerRecord,
  getTokenOwnerRecordAddress,
} from '@solana/spl-governance';
import { Builder } from '../src/builder';

import {
  AccountMeta,
  Connection,
  Keypair,
  PublicKey,
  Transaction,
  TransactionInstruction,
} from '@solana/web3.js';
import fs from 'fs';
import { Bank } from '../src/accounts/bank';
import { Group } from '../src/accounts/group';
import { MangoAccount } from '../src/accounts/mangoAccount';
import { MangoClient } from '../src/client';
import { NullTokenEditParams } from '../src/clientIxParamBuilder';
import { MANGO_V4_MAIN_GROUP as MANGO_V4_PRIMARY_GROUP } from '../src/constants';
<<<<<<< HEAD
import {
  LiqorPriceImpact,
  buildGroupGrid,
  getEquityForMangoAccounts,
} from '../src/risk';
=======
import { getEquityForMangoAccounts } from '../src/risk';
>>>>>>> 092f7c9c
import {
  buildFetch,
  toNativeI80F48ForQuote,
  toUiDecimalsForQuote,
} from '../src/utils';
import {
  MANGO_DAO_WALLET_GOVERNANCE,
  MANGO_GOVERNANCE_PROGRAM,
  MANGO_MINT,
  MANGO_REALM_PK,
} from './governanceInstructions/constants';
import { createProposal } from './governanceInstructions/createProposal';
import {
  DEFAULT_VSR_ID,
  VsrClient,
} from './governanceInstructions/voteStakeRegistryClient';

const {
  MB_CLUSTER_URL,
  PROPOSAL_TITLE,
  PROPOSAL_LINK,
  VSR_DELEGATE_KEYPAIR,
  VSR_DELEGATE_FROM_PK,
  DRY_RUN,
} = process.env;

function wrapWithForwarder(
  ix: TransactionInstruction,
  signer: PublicKey,
  timeout: BN,
): TransactionInstruction {
  return new TransactionInstruction({
    keys: [
      {
        pubkey: signer,
        isSigner: true,
        isWritable: false,
      },
      {
        pubkey: ix.programId,
        isSigner: false,
        isWritable: false,
      },
      ...ix.keys,
    ],
    programId: new PublicKey('ixFPGCPYEp5GzhoahhHFVL8VVzkq1kc2eeFZh3qpYca'),
    data: Buffer.concat([timeout.toArrayLike(Buffer, 'le', 8), ix.data]),
  });
}

const getApiTokenName = (bankName: string): string => {
  if (bankName === 'ETH (Portal)') {
    return 'ETH';
  }
  return bankName;
};

async function buildClient(): Promise<MangoClient> {
  return await MangoClient.connectDefault(MB_CLUSTER_URL!);
}

async function setupWallet(): Promise<Wallet> {
  const clientKeypair = Keypair.fromSecretKey(
    Buffer.from(JSON.parse(fs.readFileSync(VSR_DELEGATE_KEYPAIR!, 'utf-8'))),
  );
  const clientWallet = new Wallet(clientKeypair);
  return clientWallet;
}

async function setupVsr(
  connection: Connection,
  clientWallet: Wallet,
): Promise<VsrClient> {
  const options = AnchorProvider.defaultOptions();
  const provider = new AnchorProvider(connection, clientWallet, options);
  const vsrClient = await VsrClient.connect(provider, DEFAULT_VSR_ID);
  return vsrClient;
}

async function getTotalLiqorEquity(
  client: MangoClient,
  group: Group,
  mangoAccounts: MangoAccount[],
): Promise<number> {
  const liqors = (
    await (
      await (
        await buildFetch()
      )(
        `https://api.mngo.cloud/data/v4/stats/liqors-over_period?over_period=1MONTH`,
        {
          mode: 'cors',
          headers: {
            'Content-Type': 'application/json',
            'Access-Control-Allow-Origin': '*',
          },
        },
      )
    ).json()
  ).map((data) => new PublicKey(data['liqor']));
  const ttlLiqorEquity = (
    await getEquityForMangoAccounts(client, group, liqors, mangoAccounts)
  ).reduce((partialSum, ae) => partialSum + ae.Equity.val, 0);
  return ttlLiqorEquity;
}

function getPriceImpactForBank(
  midPriceImpacts: MidPriceImpact[],
  bank: Bank,
  priceImpactPercent = 1,
): MidPriceImpact {
  const tokenToPriceImpact = midPriceImpacts
    .filter((x) => x.avg_price_impact_percent < priceImpactPercent)
    .reduce((acc: { [key: string]: MidPriceImpact }, val: MidPriceImpact) => {
      if (
        !acc[val.symbol] ||
        val.target_amount > acc[val.symbol].target_amount
      ) {
        acc[val.symbol] = val;
      }
      return acc;
    }, {});
  const priceImpact = tokenToPriceImpact[getApiTokenName(bank.name)];
  return priceImpact;
}

async function updateTokenParams(): Promise<void> {
  const [client, wallet] = await Promise.all([buildClient(), setupWallet()]);
  const vsrClient = await setupVsr(client.connection, wallet);

  const group = await client.getGroup(MANGO_V4_PRIMARY_GROUP);

  const instructions: TransactionInstruction[] = [];

  // const allMangoAccounts = await client.getAllMangoAccounts(group, true);

  // const stepSize = 1;

  // const ttlLiqorEquityUi = await getTotalLiqorEquity(
  //   client,
  //   group,
  //   allMangoAccounts,
  // );

  // const midPriceImpacts = getMidPriceImpacts(group.pis);

  // const pisForLiqor: LiqorPriceImpact[][] = [];
  // // eslint-disable-next-line no-constant-condition
  // if (false) {
  //   const pisForLiqor: LiqorPriceImpact[][] = await buildGroupGrid(
  //     group,
  //     allMangoAccounts,
  //     stepSize,
  //   );
  // }

  // eslint-disable-next-line no-constant-condition
  // if (false) {
  //   // Deposit limits header
  //   console.log(
  //     `${'name'.padStart(20)} ${'maxLiqBatchUi'.padStart(
  //       15,
  //     )} ${'maxLiqBatchUi'.padStart(15)} ${'sellImpact'.padStart(
  //       12,
  //     )}$ ${'pi %'.padStart(12)}% ${'aNDUi'.padStart(
  //       20,
  //     )}${'aNDQuoteUi'.padStart(20)} ${'uiDeposits'.padStart(
  //       12,
  //     )} ${'uiDeposits'.padStart(12)} ${'depositLimitsUi'.padStart(12)}`,
  //   );
  // }

  console.log(Array.from(group.banksMapByTokenIndex.values()).length);

  Array.from(group.banksMapByTokenIndex.values())
    .map((banks) => banks[0])
    .sort((a, b) => a.name.localeCompare(b.name))
    .forEach(async (bank) => {
      const builder = Builder(NullTokenEditParams);
      let change = false;

<<<<<<< HEAD
=======
      // try {
>>>>>>> 092f7c9c
      const tier = Object.values(LISTING_PRESETS).find((x) =>
        x.initLiabWeight.toFixed(1) === '1.8'
          ? x.initLiabWeight.toFixed(1) ===
              bank?.initLiabWeight.toNumber().toFixed(1) &&
            x.reduceOnly === bank.reduceOnly
          : x.initLiabWeight.toFixed(1) ===
            bank?.initLiabWeight.toNumber().toFixed(1),
      );

<<<<<<< HEAD
      if (!tier) {
        console.log(`Cant estimate tier for ${bank.name}!`);
        return;
      }

      // eslint-disable-next-line no-constant-condition
      // if (true) {
      //   if (
      //     bank.uiBorrows() == 0 &&
      //     bank.reduceOnly == 2 &&
      //     bank.initAssetWeight.toNumber() == 0 &&
      //     bank.maintAssetWeight.toNumber() == 0
      //   ) {
      //     builder.disableAssetLiquidation(true);
      //     builder.oracleConfig({
      //       confFilter: 1000,
      //       maxStalenessSlots: -1,
      //     });
      //     change = true;
      //   }
      // }

      // // eslint-disable-next-line no-constant-condition
      // if (true) {
      //   if (bank.uiBorrows() == 0 && bank.reduceOnly == 1) {
      //     builder.disableAssetLiquidation(true);
      //     builder.forceWithdraw(true);
      //     change = true;
      //   }
      // }

      // // eslint-disable-next-line no-constant-condition
      // if (true) {
      //   if (!tier) {
      //     console.log(`${bank.name}, no tier found`);
      //   } else if (tier.preset_name != 'C') {
      //     if (tier.preset_name.includes('A')) {
      //       builder.liquidationFee(bank.liquidationFee.toNumber() * 0.2);
      //       builder.platformLiquidationFee(
      //         bank.liquidationFee.toNumber() * 0.8,
      //       );
      //     } else if (tier.preset_name.includes('B')) {
      //       builder.liquidationFee(bank.liquidationFee.toNumber() * 0.4);
      //       builder.platformLiquidationFee(
      //         bank.liquidationFee.toNumber() * 0.6,
      //       );
      //     }
      //     change = true;
      //   }
      // }

      // eslint-disable-next-line no-constant-condition
      // if (true) {
      //   if (!tier) {
      //     console.log(`${bank.name}, no tier found`);
      //   } else {
      //     console.log(
      //       `${bank.name.padStart(10)}, ${bank.loanFeeRate
      //         .mul(I80F48.fromNumber(100))
      //         .toFixed(2)}, ${bank.loanOriginationFeeRate
      //         .mul(I80F48.fromNumber(100))
      //         .toFixed(2)}, ${tier?.preset_name.padStart(5)}, ${(
      //         tier.loanFeeRate * 100
      //       ).toFixed(2)}, ${(tier!.loanOriginationFeeRate * 100).toFixed(2)}`,
      //     );

      //     builder.loanFeeRate(tier!.loanFeeRate);
      //     builder.loanOriginationFeeRate(tier!.loanOriginationFeeRate);
      //     builder.flashLoanSwapFeeRate(tier!.loanOriginationFeeRate);
      //     change = true;
      //   }
      // }

      // formulas are sourced from here
      // https://www.notion.so/mango-markets/Mango-v4-Risk-parameter-recommendations-d309cdf5faac4aeea7560356e68532ab

      // const priceImpact = getPriceImpactForBank(midPriceImpacts, bank);
      // const scaleStartQuoteUi = Math.min(
      //   50 * ttlLiqorEquityUi,
      //   4 * priceImpact.target_amount,
      // );

      // eslint-disable-next-line no-constant-condition
      if (!bank.areBorrowsReduceOnly()) {
        // Net borrow limits
        let netBorrowLimitPerWindowQuote = Math.max(
          toUiDecimalsForQuote(tier!.netBorrowLimitPerWindowQuote),
          Math.min(bank.uiDeposits() * bank.uiPrice, 300_000) / 3 +
            Math.max(0, bank.uiDeposits() * bank.uiPrice - 300_000) / 5,
        );
        netBorrowLimitPerWindowQuote =
          Math.round(netBorrowLimitPerWindowQuote / 10_000) * 10_000;
        builder.netBorrowLimitPerWindowQuote(
          toNativeI80F48ForQuote(netBorrowLimitPerWindowQuote).toNumber(),
        );
        change = true;
        if (
          netBorrowLimitPerWindowQuote !=
          toUiDecimalsForQuote(bank.netBorrowLimitPerWindowQuote)
        ) {
          console.log(
            `${bank.name}, ${bank.uiDeposits() * bank.uiPrice}$ (${
              Math.min(bank.uiDeposits() * bank.uiPrice, 300_000) / 3
            }, ${
              Math.max(0, bank.uiDeposits() * bank.uiPrice - 300_000) / 5
            }), ${
              tier?.netBorrowLimitPerWindowQuote
            } , new - ${netBorrowLimitPerWindowQuote}, old - ${toUiDecimalsForQuote(
              bank.netBorrowLimitPerWindowQuote,
            )}`,
          );
        }
      }

      // Deposit limits
      // eslint-disable-next-line no-constant-condition
=======
      // const maybeSbOracle = SB_FEEDS_TO_MIGRATE.filter(
      //   (x) => x.name.replace('/USD', '') === bank.name.toLocaleUpperCase(),
      // );
      // if (maybeSbOracle.length > 0) {
      //   console.log(` - ${bank.name} ${maybeSbOracle[0].name}`);
      //   builder.oracle(new PublicKey(maybeSbOracle[0].newPk));
      //   change = true;
      // } else {
      //   return;
      // }

      // if (bank.oracleProvider != OracleProvider.Pyth) {
      //   console.log(`Skipping ${bank.name}, since not pyth`);
      //   return;
      // }
      // if (bank.reduceOnly == 1) {
      //   console.log(`Skipping ${bank.name}, since reduceOnly`);
      //   return;
      // }
      // const maybePythV2Feed = PYTH_SPONSORED_ORACLES.filter(
      //   (x) =>
      //     x[0].replace('/USD', '') ==
      //     (bank.name.includes('BTC')
      //       ? 'BTC'
      //       : bank.name.includes('ETH')
      //       ? 'ETH'
      //       : bank.name.toUpperCase()),
      // );
      // if (maybePythV2Feed.length > 0) {
      //   console.log(` - ${bank.name} ${bank.oracle} ${maybePythV2Feed[0][0]}`);
      //   builder.oracle(new PublicKey(maybePythV2Feed[0][1]));
      //   change = true;
      // } else {
      //   console.log(`Skipping ${bank.name}, cant find pyth feed`);
      // }
      // if (
      //   bank.reduceOnly != 1 &&
      //   maybePythV2Feed.length == 0 &&
      //   bank.oracleProvider == OracleProvider.Pyth &&
      //   !['CHAI', 'DAI', 'BLZE', 'MNGO', 'RENDER'].some(
      //     (item) => item == bank.name,
      //   )
      // ) {
      //   throw new Error(`No pyth feed for ${bank.name}`);
      // }

      // eslint-disable-next-line no-constant-condition
      if (true) {
        if (
          bank.uiBorrows() == 0 &&
          bank.reduceOnly == 2 &&
          bank.initAssetWeight.toNumber() == 0 &&
          bank.maintAssetWeight.toNumber() == 0
        ) {
          builder.disableAssetLiquidation(true);
          builder.oracleConfig({
            confFilter: 1000,
            maxStalenessSlots: -1,
          });
          change = true;
          console.log(
            ` - ${bank.name}, ${(
              bank.uiDeposits() * bank.uiPrice
            ).toLocaleString()} disabled asset liquidation`,
          );
        }
      }

      // // eslint-disable-next-line no-constant-condition
      // if (true) {
      //   if (bank.uiBorrows() == 0 && bank.reduceOnly == 1) {
      //     builder.disableAssetLiquidation(true);
      //     builder.forceWithdraw(true);
      //     change = true;
      //   }
      // }

      // // eslint-disable-next-line no-constant-condition
      // if (true) {
      //   if (!tier) {
      //     console.log(`${bank.name}, no tier found`);
      //   } else if (tier.preset_name != 'C') {
      //     if (tier.preset_name.includes('A')) {
      //       builder.liquidationFee(bank.liquidationFee.toNumber() * 0.2);
      //       builder.platformLiquidationFee(
      //         bank.liquidationFee.toNumber() * 0.8,
      //       );
      //     } else if (tier.preset_name.includes('B')) {
      //       builder.liquidationFee(bank.liquidationFee.toNumber() * 0.4);
      //       builder.platformLiquidationFee(
      //         bank.liquidationFee.toNumber() * 0.6,
      //       );
      //     }
      //     change = true;
      //   }
      // }

      // eslint-disable-next-line no-constant-condition
      // if (true) {
      //   if (!tier) {
      //     console.log(`${bank.name}, no tier found`);
      //   } else {
      //     console.log(
      //       `${bank.name.padStart(10)}, ${bank.loanFeeRate
      //         .mul(I80F48.fromNumber(100))
      //         .toFixed(2)}, ${bank.loanOriginationFeeRate
      //         .mul(I80F48.fromNumber(100))
      //         .toFixed(2)}, ${tier?.preset_name.padStart(5)}, ${(
      //         tier.loanFeeRate * 100
      //       ).toFixed(2)}, ${(tier!.loanOriginationFeeRate * 100).toFixed(2)}`,
      //     );

      //     builder.loanFeeRate(tier!.loanFeeRate);
      //     builder.loanOriginationFeeRate(tier!.loanOriginationFeeRate);
      //     builder.flashLoanSwapFeeRate(tier!.loanOriginationFeeRate);
      //     change = true;
      //   }
      // }

      // formulas are sourced from here
      // https://www.notion.so/mango-markets/Mango-v4-Risk-parameter-recommendations-d309cdf5faac4aeea7560356e68532ab

      // const priceImpact = getPriceImpactForBank(midPriceImpacts, bank);
      // const scaleStartQuoteUi = Math.min(
      //   50 * ttlLiqorEquityUi,
      //   4 * priceImpact.target_amount,
      // );

      // eslint-disable-next-line no-constant-condition
      if (false) {
        // Net borrow limits
        const netBorrowLimitPerWindowQuote = Math.max(
          10_000,
          Math.min(bank.uiDeposits() * bank.uiPrice, 300_000) / 3 +
            Math.max(0, bank.uiDeposits() * bank.uiPrice - 300_000) / 5,
        );
        builder.netBorrowLimitPerWindowQuote(
          toNativeI80F48ForQuote(netBorrowLimitPerWindowQuote).toNumber(),
        );
        change = true;
        if (
          netBorrowLimitPerWindowQuote !=
          toUiDecimalsForQuote(bank.netBorrowLimitPerWindowQuote)
        ) {
          console.log(
            `${
              bank.name
            } new - ${netBorrowLimitPerWindowQuote.toLocaleString()}, old - ${toUiDecimalsForQuote(
              bank.netBorrowLimitPerWindowQuote,
            ).toLocaleString()}`,
          );
        }
      }

      // // Deposit limits
      // // eslint-disable-next-line no-constant-condition
>>>>>>> 092f7c9c
      // if (false) {
      //   if (bank.maintAssetWeight.toNumber() > 0) {
      //     {
      //       // Find asset's largest batch in $ we would need to liquidate, batches are extreme points of a range of price drop,
      //       // range is constrained by leverage provided
      //       // i.e. how much volatility we expect
      //       const r = findLargestAssetBatchUi(
      //         pisForLiqor,
      //         bank.name,
      //         Math.round(bank.maintAssetWeight.toNumber() * 100),
      //         100 - Math.round(bank.maintAssetWeight.toNumber() * 100),
      //         stepSize,
      //       );

      //       const maxLiqBatchQuoteUi = r[0];
      //       const maxLiqBatchUi = r[1];

      //       const sellImpact = getPriceImpactForBank(
      //         midPriceImpacts,
      //         bank,
      //         (bank.liquidationFee.toNumber() * 100) / 2,
      //       );

      //       // Deposit limit = sell impact - largest batch
      //       const allowedNewDepositsQuoteUi =
      //         sellImpact.target_amount - maxLiqBatchQuoteUi;
      //       const allowedNewDepositsUi =
      //         sellImpact.target_amount / bank.uiPrice -
      //         maxLiqBatchQuoteUi / bank.uiPrice;

      //       const depositLimitUi = bank.uiDeposits() + allowedNewDepositsUi;

      //       // LOG
      //       // console.log(
      //       //   `${bank.name.padStart(20)} ${maxLiqBatchUi
      //       //     .toLocaleString()
      //       //     .padStart(15)} ${maxLiqBatchQuoteUi
      //       //     .toLocaleString()
      //       //     .padStart(15)}$ ${sellImpact.target_amount
      //       //     .toLocaleString()
      //       //     .padStart(12)}$ ${sellImpact.avg_price_impact_percent
      //       //     .toLocaleString()
      //       //     .padStart(12)}% ${allowedNewDepositsUi
      //       //     .toLocaleString()
      //       //     .padStart(20)}${allowedNewDepositsQuoteUi
      //       //     .toLocaleString()
      //       //     .padStart(20)}$ ${bank
      //       //     .uiDeposits()
      //       //     .toLocaleString()
      //       //     .padStart(12)} ${(bank.uiDeposits() * bank.uiPrice)
      //       //     .toLocaleString()
      //       //     .padStart(12)}$ ${depositLimitUi
      //       //     .toLocaleString()
      //       //     .padStart(12)}`,
      //       // );

      //       builder.depositLimit(toNative(depositLimitUi, bank.mintDecimals));
      //       change = true;
      //     }
      //   }
      // }

      const params = builder.build();
<<<<<<< HEAD

      const ix = await client.program.methods
=======
      if (change) {
        // console.log(
        //   `${bank.name}, ${params.disableAssetLiquidation} ${params.oracleConfig?.maxStalenessSlots} ${params.oracleConfig?.confFilter}`,
        // );
        // console.log(`${bank.name}, ${bank.oracle} ${params.oracle}`);
      }

      let ix = await client.program.methods
>>>>>>> 092f7c9c
        .tokenEdit(
          params.oracle,
          params.oracleConfig,
          params.groupInsuranceFund,
          params.interestRateParams,
          params.loanFeeRate,
          params.loanOriginationFeeRate,
          params.maintAssetWeight,
          params.initAssetWeight,
          params.maintLiabWeight,
          params.initLiabWeight,
          params.liquidationFee,
          params.stablePriceDelayIntervalSeconds,
          params.stablePriceDelayGrowthLimit,
          params.stablePriceGrowthLimit,
          params.minVaultToDepositsRatio,
          params.netBorrowLimitPerWindowQuote !== null
            ? new BN(params.netBorrowLimitPerWindowQuote)
            : null,
          params.netBorrowLimitWindowSizeTs !== null
            ? new BN(params.netBorrowLimitWindowSizeTs)
            : null,
          params.borrowWeightScaleStartQuote,
          params.depositWeightScaleStartQuote,
          params.resetStablePrice ?? false,
          params.resetNetBorrowLimit ?? false,
          params.reduceOnly,
          params.name,
          params.forceClose,
          params.tokenConditionalSwapTakerFeeRate,
          params.tokenConditionalSwapMakerFeeRate,
          params.flashLoanSwapFeeRate,
          params.interestCurveScaling,
          params.interestTargetUtilization,
          params.maintWeightShiftStart,
          params.maintWeightShiftEnd,
          params.maintWeightShiftAssetTarget,
          params.maintWeightShiftLiabTarget,
          params.maintWeightShiftAbort ?? false,
          false, // setFallbackOracle, unused
          params.depositLimit,
          params.zeroUtilRate,
          params.platformLiquidationFee,
          params.disableAssetLiquidation,
          params.collateralFeePerDay,
          params.forceWithdraw,
        )
        .accounts({
          group: group.publicKey,
          oracle: bank.oracle,
          admin: group.admin,
          mintInfo: group.mintInfosMapByTokenIndex.get(bank.tokenIndex)
            ?.publicKey,
          fallbackOracle: PublicKey.default,
        })
        .remainingAccounts([
          {
            pubkey: bank.publicKey,
            isWritable: true,
            isSigner: false,
          } as AccountMeta,
        ])
        .instruction();

<<<<<<< HEAD
=======
      ix = wrapWithForwarder(
        ix,
        new PublicKey('8SSLjXBEVk9nesbhi9UMCA32uijbVBUqWoKPPQPTekzt'),
        new BN(new Date().getTime() / 1000 + 60 * 60 * 24 * 2 * 7), // 2 weeks
      );

>>>>>>> 092f7c9c
      const tx = new Transaction({ feePayer: wallet.publicKey }).add(ix);
      const simulated = await client.connection.simulateTransaction(tx);

      if (simulated.value.err) {
        console.log('error', simulated.value.logs);
        throw simulated.value.logs;
      }

      if (change) {
        instructions.push(ix);
      }
      // } catch (error) {
      //   // console.log(error.stack);
      //   console.log(`....Skipping ${bank.name}, ${error}`);
      // }
    });

  const tokenOwnerRecordPk = await getTokenOwnerRecordAddress(
    MANGO_GOVERNANCE_PROGRAM,
    MANGO_REALM_PK,
    MANGO_MINT,
    new PublicKey(VSR_DELEGATE_FROM_PK!),
  );

  const [tokenOwnerRecord, proposals] = await Promise.all([
    getTokenOwnerRecord(client.connection, tokenOwnerRecordPk),
    getAllProposals(
      client.connection,
      MANGO_GOVERNANCE_PROGRAM,
      MANGO_REALM_PK,
    ),
  ]);

  const walletSigner = wallet as never;

  if (!DRY_RUN) {
    const proposalAddress = await createProposal(
      client.connection,
      walletSigner,
      MANGO_DAO_WALLET_GOVERNANCE,
      tokenOwnerRecord,
      PROPOSAL_TITLE
        ? PROPOSAL_TITLE
<<<<<<< HEAD
        : 'Update net borrow limits for tokens in mango-v4',
=======
        : 'Switch remaining switchboard oracles mango-v4',
>>>>>>> 092f7c9c
      PROPOSAL_LINK ?? '',
      Object.values(proposals).length,
      instructions,
      vsrClient!,
      false,
    );
    console.log(proposalAddress.toBase58());
  }
}

async function main(): Promise<void> {
  try {
    await updateTokenParams();
  } catch (error) {
    console.log(error);
  }
}

try {
  main();
} catch (error) {
  console.log(error);
}<|MERGE_RESOLUTION|>--- conflicted
+++ resolved
@@ -26,15 +26,7 @@
 import { MangoClient } from '../src/client';
 import { NullTokenEditParams } from '../src/clientIxParamBuilder';
 import { MANGO_V4_MAIN_GROUP as MANGO_V4_PRIMARY_GROUP } from '../src/constants';
-<<<<<<< HEAD
-import {
-  LiqorPriceImpact,
-  buildGroupGrid,
-  getEquityForMangoAccounts,
-} from '../src/risk';
-=======
 import { getEquityForMangoAccounts } from '../src/risk';
->>>>>>> 092f7c9c
 import {
   buildFetch,
   toNativeI80F48ForQuote,
@@ -216,10 +208,7 @@
       const builder = Builder(NullTokenEditParams);
       let change = false;
 
-<<<<<<< HEAD
-=======
       // try {
->>>>>>> 092f7c9c
       const tier = Object.values(LISTING_PRESETS).find((x) =>
         x.initLiabWeight.toFixed(1) === '1.8'
           ? x.initLiabWeight.toFixed(1) ===
@@ -229,124 +218,6 @@
             bank?.initLiabWeight.toNumber().toFixed(1),
       );
 
-<<<<<<< HEAD
-      if (!tier) {
-        console.log(`Cant estimate tier for ${bank.name}!`);
-        return;
-      }
-
-      // eslint-disable-next-line no-constant-condition
-      // if (true) {
-      //   if (
-      //     bank.uiBorrows() == 0 &&
-      //     bank.reduceOnly == 2 &&
-      //     bank.initAssetWeight.toNumber() == 0 &&
-      //     bank.maintAssetWeight.toNumber() == 0
-      //   ) {
-      //     builder.disableAssetLiquidation(true);
-      //     builder.oracleConfig({
-      //       confFilter: 1000,
-      //       maxStalenessSlots: -1,
-      //     });
-      //     change = true;
-      //   }
-      // }
-
-      // // eslint-disable-next-line no-constant-condition
-      // if (true) {
-      //   if (bank.uiBorrows() == 0 && bank.reduceOnly == 1) {
-      //     builder.disableAssetLiquidation(true);
-      //     builder.forceWithdraw(true);
-      //     change = true;
-      //   }
-      // }
-
-      // // eslint-disable-next-line no-constant-condition
-      // if (true) {
-      //   if (!tier) {
-      //     console.log(`${bank.name}, no tier found`);
-      //   } else if (tier.preset_name != 'C') {
-      //     if (tier.preset_name.includes('A')) {
-      //       builder.liquidationFee(bank.liquidationFee.toNumber() * 0.2);
-      //       builder.platformLiquidationFee(
-      //         bank.liquidationFee.toNumber() * 0.8,
-      //       );
-      //     } else if (tier.preset_name.includes('B')) {
-      //       builder.liquidationFee(bank.liquidationFee.toNumber() * 0.4);
-      //       builder.platformLiquidationFee(
-      //         bank.liquidationFee.toNumber() * 0.6,
-      //       );
-      //     }
-      //     change = true;
-      //   }
-      // }
-
-      // eslint-disable-next-line no-constant-condition
-      // if (true) {
-      //   if (!tier) {
-      //     console.log(`${bank.name}, no tier found`);
-      //   } else {
-      //     console.log(
-      //       `${bank.name.padStart(10)}, ${bank.loanFeeRate
-      //         .mul(I80F48.fromNumber(100))
-      //         .toFixed(2)}, ${bank.loanOriginationFeeRate
-      //         .mul(I80F48.fromNumber(100))
-      //         .toFixed(2)}, ${tier?.preset_name.padStart(5)}, ${(
-      //         tier.loanFeeRate * 100
-      //       ).toFixed(2)}, ${(tier!.loanOriginationFeeRate * 100).toFixed(2)}`,
-      //     );
-
-      //     builder.loanFeeRate(tier!.loanFeeRate);
-      //     builder.loanOriginationFeeRate(tier!.loanOriginationFeeRate);
-      //     builder.flashLoanSwapFeeRate(tier!.loanOriginationFeeRate);
-      //     change = true;
-      //   }
-      // }
-
-      // formulas are sourced from here
-      // https://www.notion.so/mango-markets/Mango-v4-Risk-parameter-recommendations-d309cdf5faac4aeea7560356e68532ab
-
-      // const priceImpact = getPriceImpactForBank(midPriceImpacts, bank);
-      // const scaleStartQuoteUi = Math.min(
-      //   50 * ttlLiqorEquityUi,
-      //   4 * priceImpact.target_amount,
-      // );
-
-      // eslint-disable-next-line no-constant-condition
-      if (!bank.areBorrowsReduceOnly()) {
-        // Net borrow limits
-        let netBorrowLimitPerWindowQuote = Math.max(
-          toUiDecimalsForQuote(tier!.netBorrowLimitPerWindowQuote),
-          Math.min(bank.uiDeposits() * bank.uiPrice, 300_000) / 3 +
-            Math.max(0, bank.uiDeposits() * bank.uiPrice - 300_000) / 5,
-        );
-        netBorrowLimitPerWindowQuote =
-          Math.round(netBorrowLimitPerWindowQuote / 10_000) * 10_000;
-        builder.netBorrowLimitPerWindowQuote(
-          toNativeI80F48ForQuote(netBorrowLimitPerWindowQuote).toNumber(),
-        );
-        change = true;
-        if (
-          netBorrowLimitPerWindowQuote !=
-          toUiDecimalsForQuote(bank.netBorrowLimitPerWindowQuote)
-        ) {
-          console.log(
-            `${bank.name}, ${bank.uiDeposits() * bank.uiPrice}$ (${
-              Math.min(bank.uiDeposits() * bank.uiPrice, 300_000) / 3
-            }, ${
-              Math.max(0, bank.uiDeposits() * bank.uiPrice - 300_000) / 5
-            }), ${
-              tier?.netBorrowLimitPerWindowQuote
-            } , new - ${netBorrowLimitPerWindowQuote}, old - ${toUiDecimalsForQuote(
-              bank.netBorrowLimitPerWindowQuote,
-            )}`,
-          );
-        }
-      }
-
-      // Deposit limits
-      // eslint-disable-next-line no-constant-condition
-=======
       // const maybeSbOracle = SB_FEEDS_TO_MIGRATE.filter(
       //   (x) => x.name.replace('/USD', '') === bank.name.toLocaleUpperCase(),
       // );
@@ -503,7 +374,6 @@
 
       // // Deposit limits
       // // eslint-disable-next-line no-constant-condition
->>>>>>> 092f7c9c
       // if (false) {
       //   if (bank.maintAssetWeight.toNumber() > 0) {
       //     {
@@ -567,10 +437,6 @@
       // }
 
       const params = builder.build();
-<<<<<<< HEAD
-
-      const ix = await client.program.methods
-=======
       if (change) {
         // console.log(
         //   `${bank.name}, ${params.disableAssetLiquidation} ${params.oracleConfig?.maxStalenessSlots} ${params.oracleConfig?.confFilter}`,
@@ -579,7 +445,6 @@
       }
 
       let ix = await client.program.methods
->>>>>>> 092f7c9c
         .tokenEdit(
           params.oracle,
           params.oracleConfig,
@@ -644,15 +509,12 @@
         ])
         .instruction();
 
-<<<<<<< HEAD
-=======
       ix = wrapWithForwarder(
         ix,
         new PublicKey('8SSLjXBEVk9nesbhi9UMCA32uijbVBUqWoKPPQPTekzt'),
         new BN(new Date().getTime() / 1000 + 60 * 60 * 24 * 2 * 7), // 2 weeks
       );
 
->>>>>>> 092f7c9c
       const tx = new Transaction({ feePayer: wallet.publicKey }).add(ix);
       const simulated = await client.connection.simulateTransaction(tx);
 
@@ -696,11 +558,7 @@
       tokenOwnerRecord,
       PROPOSAL_TITLE
         ? PROPOSAL_TITLE
-<<<<<<< HEAD
-        : 'Update net borrow limits for tokens in mango-v4',
-=======
         : 'Switch remaining switchboard oracles mango-v4',
->>>>>>> 092f7c9c
       PROPOSAL_LINK ?? '',
       Object.values(proposals).length,
       instructions,
