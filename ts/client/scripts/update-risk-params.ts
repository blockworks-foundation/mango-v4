<<<<<<< HEAD
// import {
//   LISTING_PRESETS,
//   LISTING_PRESETS_PYTH,
//   MidPriceImpact,
//   getMidPriceImpacts,
//   getProposedTier,
// } from '@blockworks-foundation/mango-v4-settings/lib/helpers/listingTools';
// import { AnchorProvider, Wallet } from '@coral-xyz/anchor';
// import { BN } from '@project-serum/anchor';
// import {
//   getAllProposals,
//   getTokenOwnerRecord,
//   getTokenOwnerRecordAddress,
// } from '@solana/spl-governance';
// import {
//   AccountMeta,
//   Connection,
//   Keypair,
//   PublicKey,
//   Transaction,
//   TransactionInstruction,
// } from '@solana/web3.js';
// import fs from 'fs';
// import { OracleProvider } from '../src/accounts/oracle';
// import { Builder } from '../src/builder';
// import { MangoClient } from '../src/client';
// import { NullTokenEditParams } from '../src/clientIxParamBuilder';
// import { MANGO_V4_MAIN_GROUP as MANGO_V4_PRIMARY_GROUP } from '../src/constants';
// import { toUiDecimalsForQuote } from '../src/utils';
// import {
//   MANGO_DAO_WALLET_GOVERNANCE,
//   MANGO_GOVERNANCE_PROGRAM,
//   MANGO_MINT,
//   MANGO_REALM_PK,
// } from './governanceInstructions/constants';
// import { createProposal } from './governanceInstructions/createProposal';
// import {
//   DEFAULT_VSR_ID,
//   VsrClient,
// } from './governanceInstructions/voteStakeRegistryClient';
=======
import {
  MidPriceImpact,
  getMidPriceImpacts,
} from '@blockworks-foundation/mango-v4-settings/lib/helpers/listingTools';
import { AnchorProvider, Wallet } from '@coral-xyz/anchor';
import { BN } from '@project-serum/anchor';
import {
  getAllProposals,
  getTokenOwnerRecord,
  getTokenOwnerRecordAddress,
} from '@solana/spl-governance';
import {
  AccountMeta,
  Connection,
  Keypair,
  PublicKey,
  Transaction,
  TransactionInstruction,
} from '@solana/web3.js';
import fs from 'fs';
import { Bank } from '../src/accounts/bank';
import { Group } from '../src/accounts/group';
import { Builder } from '../src/builder';
import { MangoClient } from '../src/client';
import { NullTokenEditParams } from '../src/clientIxParamBuilder';
import { MANGO_V4_MAIN_GROUP as MANGO_V4_PRIMARY_GROUP } from '../src/constants';
import { getEquityForMangoAccounts } from '../src/risk';
import { buildFetch } from '../src/utils';
import {
  MANGO_DAO_WALLET_GOVERNANCE,
  MANGO_GOVERNANCE_PROGRAM,
  MANGO_MINT,
  MANGO_REALM_PK,
} from './governanceInstructions/constants';
import { createProposal } from './governanceInstructions/createProposal';
import {
  DEFAULT_VSR_ID,
  VsrClient,
} from './governanceInstructions/voteStakeRegistryClient';
import { MangoAccount } from '../src/accounts/mangoAccount';
>>>>>>> 40f2842c

// const {
//   MB_CLUSTER_URL,
//   PROPOSAL_TITLE,
//   VSR_DELEGATE_KEYPAIR,
//   VSR_DELEGATE_FROM_PK,
//   DRY_RUN,
// } = process.env;

// const getApiTokenName = (bankName: string) => {
//   if (bankName === 'ETH (Portal)') {
//     return 'ETH';
//   }
//   return bankName;
// };

// async function buildClient(): Promise<MangoClient> {
//   return await MangoClient.connectDefault(MB_CLUSTER_URL!);
// }

// async function setupWallet(): Promise<Wallet> {
//   const clientKeypair = Keypair.fromSecretKey(
//     Buffer.from(JSON.parse(fs.readFileSync(VSR_DELEGATE_KEYPAIR!, 'utf-8'))),
//   );
//   const clientWallet = new Wallet(clientKeypair);

//   return clientWallet;
// }

// async function setupVsr(
//   connection: Connection,
//   clientWallet: Wallet,
// ): Promise<VsrClient> {
//   const options = AnchorProvider.defaultOptions();
//   const provider = new AnchorProvider(connection, clientWallet, options);
//   const vsrClient = await VsrClient.connect(provider, DEFAULT_VSR_ID);
//   return vsrClient;
// }

<<<<<<< HEAD
// async function updateTokenParams(): Promise<void> {
//   const [client, wallet] = await Promise.all([buildClient(), setupWallet()]);
//   const vsrClient = await setupVsr(client.connection, wallet);
=======
async function getTotalLiqorEquity(
  client: MangoClient,
  group: Group,
  mangoAccounts: MangoAccount[],
): Promise<number> {
  const liqors = (
    await (
      await (
        await buildFetch()
      )(
        `https://api.mngo.cloud/data/v4/stats/liqors-over_period?over_period=1MONTH`,
        {
          mode: 'cors',
          headers: {
            'Content-Type': 'application/json',
            'Access-Control-Allow-Origin': '*',
          },
        },
      )
    ).json()
  ).map((data) => new PublicKey(data['liqor']));
  const ttlLiqorEquity = (
    await getEquityForMangoAccounts(client, group, liqors, mangoAccounts)
  ).reduce((partialSum, ae) => partialSum + ae.Equity.val, 0);
  return ttlLiqorEquity;
}

function getPriceImpactForBank(
  midPriceImpacts: MidPriceImpact[],
  bank: Bank,
): MidPriceImpact {
  const tokenToPriceImpact = midPriceImpacts
    .filter((x) => x.avg_price_impact_percent < 1)
    .reduce((acc: { [key: string]: MidPriceImpact }, val: MidPriceImpact) => {
      if (
        !acc[val.symbol] ||
        val.target_amount > acc[val.symbol].target_amount
      ) {
        acc[val.symbol] = val;
      }
      return acc;
    }, {});
  const priceImpact = tokenToPriceImpact[getApiTokenName(bank.name)];
  return priceImpact;
}

async function updateTokenParams(): Promise<void> {
  const [client, wallet] = await Promise.all([buildClient(), setupWallet()]);
  const vsrClient = await setupVsr(client.connection, wallet);
>>>>>>> 40f2842c

//   const group = await client.getGroup(MANGO_V4_PRIMARY_GROUP);

<<<<<<< HEAD
//   const instructions: TransactionInstruction[] = [];
//   const midPriceImpacts = getMidPriceImpacts(group.pis);

//   Array.from(group.banksMapByTokenIndex.values())
//     .map((banks) => banks[0])
//     .filter(
//       (bank) =>
//         bank.mint.toBase58() == 'So11111111111111111111111111111111111111112' ||
//         bank.name.toLocaleLowerCase().indexOf('usdc') > -1 ||
//         bank.name.toLocaleLowerCase().indexOf('stsol') > -1,
//     )
//     .forEach(async (bank) => {
//       // Limit borrows to 1/3rd of deposit, rounded to 1000, only update if more than 10% different
//       const depositsInUsd = bank.nativeDeposits().mul(bank.price);
//       let newNetBorrowLimitPerWindowQuote: number | null =
//         depositsInUsd.toNumber() / 3;
//       newNetBorrowLimitPerWindowQuote =
//         Math.round(newNetBorrowLimitPerWindowQuote / 1_000_000_000) *
//         1_000_000_000;
//       newNetBorrowLimitPerWindowQuote =
//         Math.abs(
//           (newNetBorrowLimitPerWindowQuote -
//             bank.netBorrowLimitPerWindowQuote.toNumber()) /
//             bank.netBorrowLimitPerWindowQuote.toNumber(),
//         ) > 0.1
//           ? newNetBorrowLimitPerWindowQuote
//           : null;

//       // Kick in weight scaling as late as possible until liquidation fee remains reasonable
//       // Only update if more than 10% different
//       let newWeightScaleQuote: number | null = null;
//       if (
//         bank.tokenIndex != 0 && // USDC
//         bank.mint.toBase58() != 'So11111111111111111111111111111111111111112' // SOL
//       ) {
//         const PRESETS =
//           bank?.oracleProvider === OracleProvider.Pyth
//             ? LISTING_PRESETS_PYTH
//             : LISTING_PRESETS;

//         const tokenToPriceImpact = midPriceImpacts
//           .filter((x) => x.avg_price_impact_percent < 1)
//           .reduce(
//             (acc: { [key: string]: MidPriceImpact }, val: MidPriceImpact) => {
//               if (
//                 !acc[val.symbol] ||
//                 val.target_amount > acc[val.symbol].target_amount
//               ) {
//                 acc[val.symbol] = val;
//               }
//               return acc;
//             },
//             {},
//           );
//         const priceImpact = tokenToPriceImpact[getApiTokenName(bank.name)];
//         const suggestedTier = getProposedTier(
//           PRESETS,
//           priceImpact?.target_amount,
//           bank.oracleProvider === OracleProvider.Pyth,
//         );
//         newWeightScaleQuote =
//           PRESETS[suggestedTier].borrowWeightScaleStartQuote;

//         newWeightScaleQuote =
//           bank.depositWeightScaleStartQuote !== newWeightScaleQuote ||
//           bank.borrowWeightScaleStartQuote !== newWeightScaleQuote
//             ? newWeightScaleQuote
//             : null;
//       }

//       if (
//         newNetBorrowLimitPerWindowQuote == null &&
//         newWeightScaleQuote == null
//       ) {
//         return;
//       }

//       const params = Builder(NullTokenEditParams)
//         .netBorrowLimitPerWindowQuote(newNetBorrowLimitPerWindowQuote)
//         .borrowWeightScaleStartQuote(newWeightScaleQuote)
//         .depositWeightScaleStartQuote(newWeightScaleQuote)
//         .build();

//       const ix = await client.program.methods
//         .tokenEdit(
//           params.oracle,
//           params.oracleConfig,
//           params.groupInsuranceFund,
//           params.interestRateParams,
//           params.loanFeeRate,
//           params.loanOriginationFeeRate,
//           params.maintAssetWeight,
//           params.initAssetWeight,
//           params.maintLiabWeight,
//           params.initLiabWeight,
//           params.liquidationFee,
//           params.stablePriceDelayIntervalSeconds,
//           params.stablePriceDelayGrowthLimit,
//           params.stablePriceGrowthLimit,
//           params.minVaultToDepositsRatio,
//           params.netBorrowLimitPerWindowQuote !== null
//             ? new BN(params.netBorrowLimitPerWindowQuote)
//             : null,
//           params.netBorrowLimitWindowSizeTs !== null
//             ? new BN(params.netBorrowLimitWindowSizeTs)
//             : null,
//           params.borrowWeightScaleStartQuote,
//           params.depositWeightScaleStartQuote,
//           params.resetStablePrice ?? false,
//           params.resetNetBorrowLimit ?? false,
//           params.reduceOnly,
//           params.name,
//           params.forceClose,
//           params.tokenConditionalSwapTakerFeeRate,
//           params.tokenConditionalSwapMakerFeeRate,
//           params.flashLoanDepositFeeRate,
//         )
//         .accounts({
//           group: group.publicKey,
//           oracle: bank.oracle,
//           admin: group.admin,
//           mintInfo: group.mintInfosMapByTokenIndex.get(bank.tokenIndex)
//             ?.publicKey,
//         })
//         .remainingAccounts([
//           {
//             pubkey: bank.publicKey,
//             isWritable: true,
//             isSigner: false,
//           } as AccountMeta,
//         ])
//         .instruction();
=======
  const instructions: TransactionInstruction[] = [];

  const mangoAccounts = await client.getAllMangoAccounts(group, true);
  const ttlLiqorEquityUi = await getTotalLiqorEquity(
    client,
    group,
    mangoAccounts,
  );

  const midPriceImpacts = getMidPriceImpacts(group.pis);

  Array.from(group.banksMapByTokenIndex.values())
    .map((banks) => banks[0])
    .filter(
      (bank) =>
        // // low low liquidity
        // bank.name.includes('DUAL') ||
        // bank.name.includes('MNGO') ||
        // // low liquidity
        // bank.name.includes('ALL') ||
        // bank.name.includes('CROWN') ||
        // bank.name.includes('GUAC') ||
        // bank.name.includes('HNT') ||
        // bank.name.includes('KIN') ||
        // bank.name.includes('OPOS') ||
        // bank.name.includes('RLB') ||
        // bank.name.includes('USDH') ||
        // better liquidity
        bank.name.includes('BONK') ||
        bank.name.includes('bSOL') ||
        bank.name.includes('CHAI') ||
        bank.name.includes('DAI') ||
        bank.name.includes('ETH (Portal)') ||
        bank.name.includes('JitoSOL') ||
        bank.name.includes('LDO') ||
        bank.name.includes('MSOL') ||
        bank.name.includes('ORCA') ||
        bank.name.includes('RAY') ||
        bank.name.includes('SOL') ||
        bank.name.includes('stSOL') ||
        bank.name.includes('TBTC') ||
        bank.name.includes('USDC') ||
        bank.name.includes('wBTC (Portal)') ||
        bank.name.includes('USDT'),
    )
    .forEach(async (bank) => {
      const priceImpact = getPriceImpactForBank(midPriceImpacts, bank);

      const scaleStartQuoteUi = Math.min(
        50 * ttlLiqorEquityUi,
        4 * priceImpact.target_amount,
      );

      const newNetDepositsUi = Math.max(
        10_000,
        Math.min(bank.uiDeposits(), 300_000) / 3 +
          Math.max(0, bank.uiDeposits() - 300_000) / 5,
      );

      const params = Builder(NullTokenEditParams).build();

      const ix = await client.program.methods
        .tokenEdit(
          params.oracle,
          params.oracleConfig,
          params.groupInsuranceFund,
          params.interestRateParams,
          params.loanFeeRate,
          params.loanOriginationFeeRate,
          params.maintAssetWeight,
          params.initAssetWeight,
          params.maintLiabWeight,
          params.initLiabWeight,
          params.liquidationFee,
          params.stablePriceDelayIntervalSeconds,
          params.stablePriceDelayGrowthLimit,
          params.stablePriceGrowthLimit,
          params.minVaultToDepositsRatio,
          params.netBorrowLimitPerWindowQuote !== null
            ? new BN(params.netBorrowLimitPerWindowQuote)
            : null,
          params.netBorrowLimitWindowSizeTs !== null
            ? new BN(params.netBorrowLimitWindowSizeTs)
            : null,
          params.borrowWeightScaleStartQuote,
          params.depositWeightScaleStartQuote,
          params.resetStablePrice ?? false,
          params.resetNetBorrowLimit ?? false,
          params.reduceOnly,
          params.name,
          params.forceClose,
          params.tokenConditionalSwapTakerFeeRate,
          params.tokenConditionalSwapMakerFeeRate,
          params.flashLoanSwapFeeRate,
        )
        .accounts({
          group: group.publicKey,
          oracle: bank.oracle,
          admin: group.admin,
          mintInfo: group.mintInfosMapByTokenIndex.get(bank.tokenIndex)
            ?.publicKey,
        })
        .remainingAccounts([
          {
            pubkey: bank.publicKey,
            isWritable: true,
            isSigner: false,
          } as AccountMeta,
        ])
        .instruction();
>>>>>>> 40f2842c

//       const tx = new Transaction({ feePayer: wallet.publicKey }).add(ix);
//       const simulated = await client.connection.simulateTransaction(tx);

//       if (simulated.value.err) {
//         console.log('error', simulated.value.logs);
//         throw simulated.value.logs;
//       }

<<<<<<< HEAD
//       console.log(`Bank ${bank.name}`);
//       console.log(
//         `- netBorrowLimitPerWindowQuote UI old ${toUiDecimalsForQuote(
//           bank.netBorrowLimitPerWindowQuote.toNumber(),
//         ).toLocaleString()} new ${toUiDecimalsForQuote(
//           newNetBorrowLimitPerWindowQuote!,
//         ).toLocaleString()}`,
//       );
//       console.log(
//         `- WeightScaleQuote UI old ${toUiDecimalsForQuote(
//           bank.depositWeightScaleStartQuote,
//         ).toLocaleString()} new ${toUiDecimalsForQuote(
//           newWeightScaleQuote!,
//         ).toLocaleString()}`,
//       );
//       instructions.push(ix);
//     });
=======
      instructions.push(ix);
    });
>>>>>>> 40f2842c

//   const tokenOwnerRecordPk = await getTokenOwnerRecordAddress(
//     MANGO_GOVERNANCE_PROGRAM,
//     MANGO_REALM_PK,
//     MANGO_MINT,
//     new PublicKey(VSR_DELEGATE_FROM_PK!),
//   );

//   const [tokenOwnerRecord, proposals] = await Promise.all([
//     getTokenOwnerRecord(client.connection, tokenOwnerRecordPk),
//     getAllProposals(
//       client.connection,
//       MANGO_GOVERNANCE_PROGRAM,
//       MANGO_REALM_PK,
//     ),
//   ]);

//   const walletSigner = wallet as never;

//   if (!DRY_RUN) {
//     const proposalAddress = await createProposal(
//       client.connection,
//       walletSigner,
//       MANGO_DAO_WALLET_GOVERNANCE,
//       tokenOwnerRecord,
//       PROPOSAL_TITLE ? PROPOSAL_TITLE : 'Update risk parameters for tokens',
//       '',
//       Object.values(proposals).length,
//       instructions,
//       vsrClient!,
//     );
//     console.log(proposalAddress.toBase58());
//   }
// }

// async function main(): Promise<void> {
//   try {
//     await updateTokenParams();
//   } catch (error) {
//     console.log(error);
//   }
// }

// try {
//   main();
// } catch (error) {
//   console.log(error);
// }<|MERGE_RESOLUTION|>--- conflicted
+++ resolved
@@ -1,45 +1,3 @@
-<<<<<<< HEAD
-// import {
-//   LISTING_PRESETS,
-//   LISTING_PRESETS_PYTH,
-//   MidPriceImpact,
-//   getMidPriceImpacts,
-//   getProposedTier,
-// } from '@blockworks-foundation/mango-v4-settings/lib/helpers/listingTools';
-// import { AnchorProvider, Wallet } from '@coral-xyz/anchor';
-// import { BN } from '@project-serum/anchor';
-// import {
-//   getAllProposals,
-//   getTokenOwnerRecord,
-//   getTokenOwnerRecordAddress,
-// } from '@solana/spl-governance';
-// import {
-//   AccountMeta,
-//   Connection,
-//   Keypair,
-//   PublicKey,
-//   Transaction,
-//   TransactionInstruction,
-// } from '@solana/web3.js';
-// import fs from 'fs';
-// import { OracleProvider } from '../src/accounts/oracle';
-// import { Builder } from '../src/builder';
-// import { MangoClient } from '../src/client';
-// import { NullTokenEditParams } from '../src/clientIxParamBuilder';
-// import { MANGO_V4_MAIN_GROUP as MANGO_V4_PRIMARY_GROUP } from '../src/constants';
-// import { toUiDecimalsForQuote } from '../src/utils';
-// import {
-//   MANGO_DAO_WALLET_GOVERNANCE,
-//   MANGO_GOVERNANCE_PROGRAM,
-//   MANGO_MINT,
-//   MANGO_REALM_PK,
-// } from './governanceInstructions/constants';
-// import { createProposal } from './governanceInstructions/createProposal';
-// import {
-//   DEFAULT_VSR_ID,
-//   VsrClient,
-// } from './governanceInstructions/voteStakeRegistryClient';
-=======
 import {
   MidPriceImpact,
   getMidPriceImpacts,
@@ -80,51 +38,45 @@
   VsrClient,
 } from './governanceInstructions/voteStakeRegistryClient';
 import { MangoAccount } from '../src/accounts/mangoAccount';
->>>>>>> 40f2842c
-
-// const {
-//   MB_CLUSTER_URL,
-//   PROPOSAL_TITLE,
-//   VSR_DELEGATE_KEYPAIR,
-//   VSR_DELEGATE_FROM_PK,
-//   DRY_RUN,
-// } = process.env;
-
-// const getApiTokenName = (bankName: string) => {
-//   if (bankName === 'ETH (Portal)') {
-//     return 'ETH';
-//   }
-//   return bankName;
-// };
-
-// async function buildClient(): Promise<MangoClient> {
-//   return await MangoClient.connectDefault(MB_CLUSTER_URL!);
-// }
-
-// async function setupWallet(): Promise<Wallet> {
-//   const clientKeypair = Keypair.fromSecretKey(
-//     Buffer.from(JSON.parse(fs.readFileSync(VSR_DELEGATE_KEYPAIR!, 'utf-8'))),
-//   );
-//   const clientWallet = new Wallet(clientKeypair);
-
-//   return clientWallet;
-// }
-
-// async function setupVsr(
-//   connection: Connection,
-//   clientWallet: Wallet,
-// ): Promise<VsrClient> {
-//   const options = AnchorProvider.defaultOptions();
-//   const provider = new AnchorProvider(connection, clientWallet, options);
-//   const vsrClient = await VsrClient.connect(provider, DEFAULT_VSR_ID);
-//   return vsrClient;
-// }
-
-<<<<<<< HEAD
-// async function updateTokenParams(): Promise<void> {
-//   const [client, wallet] = await Promise.all([buildClient(), setupWallet()]);
-//   const vsrClient = await setupVsr(client.connection, wallet);
-=======
+
+const {
+  MB_CLUSTER_URL,
+  PROPOSAL_TITLE,
+  VSR_DELEGATE_KEYPAIR,
+  VSR_DELEGATE_FROM_PK,
+  DRY_RUN,
+} = process.env;
+
+const getApiTokenName = (bankName: string) => {
+  if (bankName === 'ETH (Portal)') {
+    return 'ETH';
+  }
+  return bankName;
+};
+
+async function buildClient(): Promise<MangoClient> {
+  return await MangoClient.connectDefault(MB_CLUSTER_URL!);
+}
+
+async function setupWallet(): Promise<Wallet> {
+  const clientKeypair = Keypair.fromSecretKey(
+    Buffer.from(JSON.parse(fs.readFileSync(VSR_DELEGATE_KEYPAIR!, 'utf-8'))),
+  );
+  const clientWallet = new Wallet(clientKeypair);
+
+  return clientWallet;
+}
+
+async function setupVsr(
+  connection: Connection,
+  clientWallet: Wallet,
+): Promise<VsrClient> {
+  const options = AnchorProvider.defaultOptions();
+  const provider = new AnchorProvider(connection, clientWallet, options);
+  const vsrClient = await VsrClient.connect(provider, DEFAULT_VSR_ID);
+  return vsrClient;
+}
+
 async function getTotalLiqorEquity(
   client: MangoClient,
   group: Group,
@@ -174,144 +126,9 @@
 async function updateTokenParams(): Promise<void> {
   const [client, wallet] = await Promise.all([buildClient(), setupWallet()]);
   const vsrClient = await setupVsr(client.connection, wallet);
->>>>>>> 40f2842c
-
-//   const group = await client.getGroup(MANGO_V4_PRIMARY_GROUP);
-
-<<<<<<< HEAD
-//   const instructions: TransactionInstruction[] = [];
-//   const midPriceImpacts = getMidPriceImpacts(group.pis);
-
-//   Array.from(group.banksMapByTokenIndex.values())
-//     .map((banks) => banks[0])
-//     .filter(
-//       (bank) =>
-//         bank.mint.toBase58() == 'So11111111111111111111111111111111111111112' ||
-//         bank.name.toLocaleLowerCase().indexOf('usdc') > -1 ||
-//         bank.name.toLocaleLowerCase().indexOf('stsol') > -1,
-//     )
-//     .forEach(async (bank) => {
-//       // Limit borrows to 1/3rd of deposit, rounded to 1000, only update if more than 10% different
-//       const depositsInUsd = bank.nativeDeposits().mul(bank.price);
-//       let newNetBorrowLimitPerWindowQuote: number | null =
-//         depositsInUsd.toNumber() / 3;
-//       newNetBorrowLimitPerWindowQuote =
-//         Math.round(newNetBorrowLimitPerWindowQuote / 1_000_000_000) *
-//         1_000_000_000;
-//       newNetBorrowLimitPerWindowQuote =
-//         Math.abs(
-//           (newNetBorrowLimitPerWindowQuote -
-//             bank.netBorrowLimitPerWindowQuote.toNumber()) /
-//             bank.netBorrowLimitPerWindowQuote.toNumber(),
-//         ) > 0.1
-//           ? newNetBorrowLimitPerWindowQuote
-//           : null;
-
-//       // Kick in weight scaling as late as possible until liquidation fee remains reasonable
-//       // Only update if more than 10% different
-//       let newWeightScaleQuote: number | null = null;
-//       if (
-//         bank.tokenIndex != 0 && // USDC
-//         bank.mint.toBase58() != 'So11111111111111111111111111111111111111112' // SOL
-//       ) {
-//         const PRESETS =
-//           bank?.oracleProvider === OracleProvider.Pyth
-//             ? LISTING_PRESETS_PYTH
-//             : LISTING_PRESETS;
-
-//         const tokenToPriceImpact = midPriceImpacts
-//           .filter((x) => x.avg_price_impact_percent < 1)
-//           .reduce(
-//             (acc: { [key: string]: MidPriceImpact }, val: MidPriceImpact) => {
-//               if (
-//                 !acc[val.symbol] ||
-//                 val.target_amount > acc[val.symbol].target_amount
-//               ) {
-//                 acc[val.symbol] = val;
-//               }
-//               return acc;
-//             },
-//             {},
-//           );
-//         const priceImpact = tokenToPriceImpact[getApiTokenName(bank.name)];
-//         const suggestedTier = getProposedTier(
-//           PRESETS,
-//           priceImpact?.target_amount,
-//           bank.oracleProvider === OracleProvider.Pyth,
-//         );
-//         newWeightScaleQuote =
-//           PRESETS[suggestedTier].borrowWeightScaleStartQuote;
-
-//         newWeightScaleQuote =
-//           bank.depositWeightScaleStartQuote !== newWeightScaleQuote ||
-//           bank.borrowWeightScaleStartQuote !== newWeightScaleQuote
-//             ? newWeightScaleQuote
-//             : null;
-//       }
-
-//       if (
-//         newNetBorrowLimitPerWindowQuote == null &&
-//         newWeightScaleQuote == null
-//       ) {
-//         return;
-//       }
-
-//       const params = Builder(NullTokenEditParams)
-//         .netBorrowLimitPerWindowQuote(newNetBorrowLimitPerWindowQuote)
-//         .borrowWeightScaleStartQuote(newWeightScaleQuote)
-//         .depositWeightScaleStartQuote(newWeightScaleQuote)
-//         .build();
-
-//       const ix = await client.program.methods
-//         .tokenEdit(
-//           params.oracle,
-//           params.oracleConfig,
-//           params.groupInsuranceFund,
-//           params.interestRateParams,
-//           params.loanFeeRate,
-//           params.loanOriginationFeeRate,
-//           params.maintAssetWeight,
-//           params.initAssetWeight,
-//           params.maintLiabWeight,
-//           params.initLiabWeight,
-//           params.liquidationFee,
-//           params.stablePriceDelayIntervalSeconds,
-//           params.stablePriceDelayGrowthLimit,
-//           params.stablePriceGrowthLimit,
-//           params.minVaultToDepositsRatio,
-//           params.netBorrowLimitPerWindowQuote !== null
-//             ? new BN(params.netBorrowLimitPerWindowQuote)
-//             : null,
-//           params.netBorrowLimitWindowSizeTs !== null
-//             ? new BN(params.netBorrowLimitWindowSizeTs)
-//             : null,
-//           params.borrowWeightScaleStartQuote,
-//           params.depositWeightScaleStartQuote,
-//           params.resetStablePrice ?? false,
-//           params.resetNetBorrowLimit ?? false,
-//           params.reduceOnly,
-//           params.name,
-//           params.forceClose,
-//           params.tokenConditionalSwapTakerFeeRate,
-//           params.tokenConditionalSwapMakerFeeRate,
-//           params.flashLoanDepositFeeRate,
-//         )
-//         .accounts({
-//           group: group.publicKey,
-//           oracle: bank.oracle,
-//           admin: group.admin,
-//           mintInfo: group.mintInfosMapByTokenIndex.get(bank.tokenIndex)
-//             ?.publicKey,
-//         })
-//         .remainingAccounts([
-//           {
-//             pubkey: bank.publicKey,
-//             isWritable: true,
-//             isSigner: false,
-//           } as AccountMeta,
-//         ])
-//         .instruction();
-=======
+
+  const group = await client.getGroup(MANGO_V4_PRIMARY_GROUP);
+
   const instructions: TransactionInstruction[] = [];
 
   const mangoAccounts = await client.getAllMangoAccounts(group, true);
@@ -327,18 +144,18 @@
     .map((banks) => banks[0])
     .filter(
       (bank) =>
-        // // low low liquidity
-        // bank.name.includes('DUAL') ||
-        // bank.name.includes('MNGO') ||
-        // // low liquidity
-        // bank.name.includes('ALL') ||
-        // bank.name.includes('CROWN') ||
-        // bank.name.includes('GUAC') ||
-        // bank.name.includes('HNT') ||
-        // bank.name.includes('KIN') ||
-        // bank.name.includes('OPOS') ||
-        // bank.name.includes('RLB') ||
-        // bank.name.includes('USDH') ||
+        // low low liquidity
+        bank.name.includes('DUAL') ||
+        bank.name.includes('MNGO') ||
+        // low liquidity
+        bank.name.includes('ALL') ||
+        bank.name.includes('CROWN') ||
+        bank.name.includes('GUAC') ||
+        bank.name.includes('HNT') ||
+        bank.name.includes('KIN') ||
+        bank.name.includes('OPOS') ||
+        bank.name.includes('RLB') ||
+        bank.name.includes('USDH') ||
         // better liquidity
         bank.name.includes('BONK') ||
         bank.name.includes('bSOL') ||
@@ -422,83 +239,62 @@
           } as AccountMeta,
         ])
         .instruction();
->>>>>>> 40f2842c
-
-//       const tx = new Transaction({ feePayer: wallet.publicKey }).add(ix);
-//       const simulated = await client.connection.simulateTransaction(tx);
-
-//       if (simulated.value.err) {
-//         console.log('error', simulated.value.logs);
-//         throw simulated.value.logs;
-//       }
-
-<<<<<<< HEAD
-//       console.log(`Bank ${bank.name}`);
-//       console.log(
-//         `- netBorrowLimitPerWindowQuote UI old ${toUiDecimalsForQuote(
-//           bank.netBorrowLimitPerWindowQuote.toNumber(),
-//         ).toLocaleString()} new ${toUiDecimalsForQuote(
-//           newNetBorrowLimitPerWindowQuote!,
-//         ).toLocaleString()}`,
-//       );
-//       console.log(
-//         `- WeightScaleQuote UI old ${toUiDecimalsForQuote(
-//           bank.depositWeightScaleStartQuote,
-//         ).toLocaleString()} new ${toUiDecimalsForQuote(
-//           newWeightScaleQuote!,
-//         ).toLocaleString()}`,
-//       );
-//       instructions.push(ix);
-//     });
-=======
+
+      const tx = new Transaction({ feePayer: wallet.publicKey }).add(ix);
+      const simulated = await client.connection.simulateTransaction(tx);
+
+      if (simulated.value.err) {
+        console.log('error', simulated.value.logs);
+        throw simulated.value.logs;
+      }
+
       instructions.push(ix);
     });
->>>>>>> 40f2842c
-
-//   const tokenOwnerRecordPk = await getTokenOwnerRecordAddress(
-//     MANGO_GOVERNANCE_PROGRAM,
-//     MANGO_REALM_PK,
-//     MANGO_MINT,
-//     new PublicKey(VSR_DELEGATE_FROM_PK!),
-//   );
-
-//   const [tokenOwnerRecord, proposals] = await Promise.all([
-//     getTokenOwnerRecord(client.connection, tokenOwnerRecordPk),
-//     getAllProposals(
-//       client.connection,
-//       MANGO_GOVERNANCE_PROGRAM,
-//       MANGO_REALM_PK,
-//     ),
-//   ]);
-
-//   const walletSigner = wallet as never;
-
-//   if (!DRY_RUN) {
-//     const proposalAddress = await createProposal(
-//       client.connection,
-//       walletSigner,
-//       MANGO_DAO_WALLET_GOVERNANCE,
-//       tokenOwnerRecord,
-//       PROPOSAL_TITLE ? PROPOSAL_TITLE : 'Update risk parameters for tokens',
-//       '',
-//       Object.values(proposals).length,
-//       instructions,
-//       vsrClient!,
-//     );
-//     console.log(proposalAddress.toBase58());
-//   }
-// }
-
-// async function main(): Promise<void> {
-//   try {
-//     await updateTokenParams();
-//   } catch (error) {
-//     console.log(error);
-//   }
-// }
-
-// try {
-//   main();
-// } catch (error) {
-//   console.log(error);
-// }+
+  const tokenOwnerRecordPk = await getTokenOwnerRecordAddress(
+    MANGO_GOVERNANCE_PROGRAM,
+    MANGO_REALM_PK,
+    MANGO_MINT,
+    new PublicKey(VSR_DELEGATE_FROM_PK!),
+  );
+
+  const [tokenOwnerRecord, proposals] = await Promise.all([
+    getTokenOwnerRecord(client.connection, tokenOwnerRecordPk),
+    getAllProposals(
+      client.connection,
+      MANGO_GOVERNANCE_PROGRAM,
+      MANGO_REALM_PK,
+    ),
+  ]);
+
+  const walletSigner = wallet as never;
+
+  if (!DRY_RUN) {
+    const proposalAddress = await createProposal(
+      client.connection,
+      walletSigner,
+      MANGO_DAO_WALLET_GOVERNANCE,
+      tokenOwnerRecord,
+      PROPOSAL_TITLE ? PROPOSAL_TITLE : 'Update risk parameters for tokens',
+      '',
+      Object.values(proposals).length,
+      instructions,
+      vsrClient!,
+    );
+    console.log(proposalAddress.toBase58());
+  }
+}
+
+async function main(): Promise<void> {
+  try {
+    await updateTokenParams();
+  } catch (error) {
+    console.log(error);
+  }
+}
+
+try {
+  main();
+} catch (error) {
+  console.log(error);
+}