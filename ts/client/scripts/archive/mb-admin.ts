import { AnchorProvider, Wallet } from '@coral-xyz/anchor';
import {
  AddressLookupTableProgram,
  ComputeBudgetProgram,
  Connection,
  Keypair,
  PublicKey,
  SYSVAR_INSTRUCTIONS_PUBKEY,
  SYSVAR_RENT_PUBKEY,
  SystemProgram,
} from '@solana/web3.js';
import fs from 'fs';
import { TokenIndex } from '../../src/accounts/bank';
import { Group } from '../../src/accounts/group';
import {
  Serum3OrderType,
  Serum3SelfTradeBehavior,
  Serum3Side,
} from '../../src/accounts/serum3';
import { Builder } from '../../src/builder';
import { MangoClient } from '../../src/client';
import {
  DefaultTokenRegisterParams,
  NullPerpEditParams,
  NullTokenEditParams,
} from '../../src/clientIxParamBuilder';
import { MANGO_V4_ID, OPENBOOK_PROGRAM_ID } from '../../src/constants';
import { buildVersionedTx, toNative } from '../../src/utils';
import {
  ASSOCIATED_TOKEN_PROGRAM_ID,
  NATIVE_MINT,
  TOKEN_PROGRAM_ID,
} from '../../src/utils/spl';

const GROUP_NUM = Number(process.env.GROUP_NUM || 0);

const MAINNET_MINTS = new Map([
  ['USDC', 'EPjFWdd5AufqSSqeM2qN1xzybapC8G4wEGGkZwyTDt1v'], // 0
  ['USDT', 'Es9vMFrzaCERmJfrF4H2FYD4KCoNkY11McCe8BenwNYB'], // 1
  ['DAI', 'EjmyN6qEC1Tf1JxiG1ae7UTJhUxSwk1TCWNWqxWV4J6o'], // 2
  ['ETH', '7vfCXTUXx5WJV5JADk17DUJ4ksgau7utNKj4b963voxs'], // 3 Ether (Portal)
  ['SOL', 'So11111111111111111111111111111111111111112'], // 4 Wrapped SOL
  ['MSOL', 'mSoLzYCxHdYgdzU16g5QSh3i5K3z3KZK7ytfqcJm7So'], // 5
  ['MNGO', 'MangoCzJ36AjZyKwVj3VnYU4GTonjfVEnJmvvWaxLac'], // 6
  ['BONK', 'DezXAZ8z7PnrnRJjz3wXBoRgixCa6xjnB7YaB1pPB263'], // 7
]);
const MAINNET_ORACLES = new Map([
  // USDC - stub oracle
  ['USDT', '3vxLXJqLqF3JG5TCbYycbKWRBbCJQLxQmBGCkyqEEefL'],
  ['DAI', 'CtJ8EkqLmeYyGB8s4jevpeNsvmD4dxVR2krfsDLcvV8Y'],
  ['ETH', 'JBu1AL4obBcCMqKBBxhpWCNUt136ijcuMZLFvTP7iWdB'],
  ['SOL', 'H6ARHf6YXhGYeQfUzQNGk6rDNnLBQKrenN712K4AQJEG'],
  ['MSOL', 'E4v1BBgoso9s64TQvmyownAVJbhbEPGyzA3qn4n46qj9'],
  // ['MNGO', '79wm3jjcPr6RaNQ4DGvP5KxG1mNd3gEBsg6FsNVFezK4'], // pyth
  ['MNGO', '5xUoyPG9PeowJvfai5jD985LiRvo58isaHrmmcBohi3Y'], // switchboard
  ['BTC', 'GVXRSBjFk6e6J3NbVPXohDJetcTjaeeuykUpbQF8UoMU'],
  ['BONK', '4SZ1qb4MtSUrZcoeaeQ3BDzVCyqxw3VwSFpPiMTmn4GE'],
]);

// External markets are matched with those in https://github.com/openbook-dex/openbook-ts/blob/master/packages/serum/src/markets.json
const MAINNET_SERUM3_MARKETS = new Map([
  ['SOL/USDC', '8BnEgHoWFysVcuFFX7QztDmzuH8r5ZFvyP3sYwn1XTh6'],
]);

const { MB_CLUSTER_URL, MB_PAYER_KEYPAIR, MB_PAYER3_KEYPAIR } = process.env;

const MIN_VAULT_TO_DEPOSITS_RATIO = 0.2;
const NET_BORROWS_WINDOW_SIZE_TS = 24 * 60 * 60;
const NET_BORROW_LIMIT_PER_WINDOW_QUOTE = toNative(1000000, 6).toNumber();

const defaultOracleConfig = {
  confFilter: 0.1,
  maxStalenessSlots: null,
};
// hoping that dynamic rate parameter adjustment would be enough to tune their rates to the markets needs
const defaultInterestRate = {
  adjustmentFactor: 0.004, // rate parameters are chosen to be the same for all high asset weight tokens,
  util0: 0.7,
  rate0: 0.1,
  util1: 0.85,
  rate1: 0.2,
  maxRate: 2.0,
};

async function buildAdminClient(): Promise<[MangoClient, Keypair, Keypair]> {
  const admin = Keypair.fromSecretKey(
    Buffer.from(JSON.parse(fs.readFileSync(MB_PAYER3_KEYPAIR!, 'utf-8'))),
  );

  const options = AnchorProvider.defaultOptions();
  const connection = new Connection(MB_CLUSTER_URL!, options);

  const adminWallet = new Wallet(admin);
  console.log(`Admin ${adminWallet.publicKey.toBase58()}`);
  const adminProvider = new AnchorProvider(connection, adminWallet, options);

  const client = await MangoClient.connect(
    adminProvider,
    'mainnet-beta',
    MANGO_V4_ID['mainnet-beta'],
    {
      idsSource: 'get-program-accounts',
    },
  );

  const creator = Keypair.fromSecretKey(
    Buffer.from(JSON.parse(fs.readFileSync(MB_PAYER_KEYPAIR!, 'utf-8'))),
  );

  return [client, admin, creator];
}

async function buildUserClient(
  userKeypair: string,
): Promise<[MangoClient, Group, Keypair]> {
  const options = AnchorProvider.defaultOptions();
  const connection = new Connection(MB_CLUSTER_URL!, options);

  const user = Keypair.fromSecretKey(
    Buffer.from(JSON.parse(fs.readFileSync(userKeypair, 'utf-8'))),
  );
  const userWallet = new Wallet(user);
  const userProvider = new AnchorProvider(connection, userWallet, options);

  const client = await MangoClient.connect(
    userProvider,
    'mainnet-beta',
    MANGO_V4_ID['mainnet-beta'],
  );

  const creator = Keypair.fromSecretKey(
    Buffer.from(JSON.parse(fs.readFileSync(MB_PAYER_KEYPAIR!, 'utf-8'))),
  );
  console.log(`Creator ${creator.publicKey.toBase58()}`);
  const group = await client.getGroupForCreator(creator.publicKey, GROUP_NUM);
  return [client, group, user];
}

async function createGroup() {
  const result = await buildAdminClient();
  const client = result[0];
  const admin = result[1];

  console.log(`Creating Group...`);
  const insuranceMint = new PublicKey(MAINNET_MINTS.get('USDC')!);
  await client.groupCreate(GROUP_NUM, true, 2, insuranceMint);
  const group = await client.getGroupForCreator(admin.publicKey, GROUP_NUM);
  console.log(`...registered group ${group.publicKey}`);
}

async function changeAdmin() {
  const result = await buildAdminClient();
  const client = result[0];
  const admin = result[1];
  const creator = result[2];

  const group = await client.getGroupForCreator(creator.publicKey, GROUP_NUM);

  console.log(`Changing admin...`);
  await client.groupEdit(
    group,
    new PublicKey('DSiGNQaKhFCSZbg4HczqCtPAPb1xV51c9GfbfqcVKTB4'),
    new PublicKey('DSiGNQaKhFCSZbg4HczqCtPAPb1xV51c9GfbfqcVKTB4'),
    new PublicKey('DSiGNQaKhFCSZbg4HczqCtPAPb1xV51c9GfbfqcVKTB4'),
  );
}

async function setDepositLimit() {
  const result = await buildAdminClient();
  const client = result[0];
  const admin = result[1];
  const creator = result[2];

  const group = await client.getGroupForCreator(creator.publicKey, GROUP_NUM);

  console.log(`Setting a deposit limit...`);
  await client.groupEdit(
    group,
    new PublicKey('DSiGNQaKhFCSZbg4HczqCtPAPb1xV51c9GfbfqcVKTB4'),
    new PublicKey('DSiGNQaKhFCSZbg4HczqCtPAPb1xV51c9GfbfqcVKTB4'),
    new PublicKey('DSiGNQaKhFCSZbg4HczqCtPAPb1xV51c9GfbfqcVKTB4'),
    undefined,
    undefined,
    toNative(200, 6),
  );
}

async function registerTokens() {
  const result = await buildAdminClient();
  const client = result[0];
  const admin = result[1];
  const creator = result[2];

  const group = await client.getGroupForCreator(creator.publicKey, GROUP_NUM);

  console.log(`Creating USDC stub oracle...`);
  const usdcMainnetMint = new PublicKey(MAINNET_MINTS.get('USDC')!);
  await client.stubOracleCreate(group, usdcMainnetMint, 1.0);
  const usdcMainnetOracle = (
    await client.getStubOracle(group, usdcMainnetMint)
  )[0];
  console.log(`...created stub oracle ${usdcMainnetOracle.publicKey}`);

  console.log(`Registering USDC...`);
  await client.tokenRegister(
    group,
    usdcMainnetMint,
    usdcMainnetOracle.publicKey,
    0,
    'USDC',
    {
      ...DefaultTokenRegisterParams,
      initAssetWeight: 1,
      maintAssetWeight: 1,
      initLiabWeight: 1,
      maintLiabWeight: 1,
      liquidationFee: 0,
      netBorrowLimitPerWindowQuote: NET_BORROW_LIMIT_PER_WINDOW_QUOTE,
    },
  );

  console.log(`Registering USDT...`);
  const usdtMainnetMint = new PublicKey(MAINNET_MINTS.get('USDT')!);
  const usdtMainnetOracle = new PublicKey(MAINNET_ORACLES.get('USDT')!);
  await client.tokenRegister(
    group,
    usdtMainnetMint,
    usdtMainnetOracle,
    1,
    'USDT',
    {
      ...DefaultTokenRegisterParams,
      maintAssetWeight: 0.95,
      initAssetWeight: 0.9,
      maintLiabWeight: 1.05,
      initLiabWeight: 1.1,
      liquidationFee: 0.025,
      netBorrowLimitPerWindowQuote: NET_BORROW_LIMIT_PER_WINDOW_QUOTE,
    },
  );

  console.log(`Registering DAI...`);
  const daiMainnetMint = new PublicKey(MAINNET_MINTS.get('DAI')!);
  const daiMainnetOracle = new PublicKey(MAINNET_ORACLES.get('DAI')!);
  await client.tokenRegister(
    group,
    daiMainnetMint,
    daiMainnetOracle,
    2,
    'DAI',
    {
      ...DefaultTokenRegisterParams,
      maintAssetWeight: 0.95,
      initAssetWeight: 0.9,
      maintLiabWeight: 1.05,
      initLiabWeight: 1.1,
      liquidationFee: 0.025,
      netBorrowLimitPerWindowQuote: NET_BORROW_LIMIT_PER_WINDOW_QUOTE,
    },
  );

  console.log(`Registering ETH...`);
  const ethMainnetMint = new PublicKey(MAINNET_MINTS.get('ETH')!);
  const ethMainnetOracle = new PublicKey(MAINNET_ORACLES.get('ETH')!);
  await client.tokenRegister(
    group,
    ethMainnetMint,
    ethMainnetOracle,
    3,
    'ETH',
    {
      ...DefaultTokenRegisterParams,
      maintAssetWeight: 0.9,
      initAssetWeight: 0.8,
      maintLiabWeight: 1.1,
      initLiabWeight: 1.2,
      liquidationFee: 0.05,
      netBorrowLimitPerWindowQuote: NET_BORROW_LIMIT_PER_WINDOW_QUOTE,
    },
  );

  console.log(`Registering SOL...`);
  const solMainnetMint = new PublicKey(MAINNET_MINTS.get('SOL')!);
  const solMainnetOracle = new PublicKey(MAINNET_ORACLES.get('SOL')!);
  await client.tokenRegister(
    group,
    solMainnetMint,
    solMainnetOracle,
    4,
    'SOL',
    {
      ...DefaultTokenRegisterParams,
      maintAssetWeight: 0.9,
      initAssetWeight: 0.8,
      maintLiabWeight: 1.1,
      initLiabWeight: 1.2,
      liquidationFee: 0.05,
      netBorrowLimitPerWindowQuote: NET_BORROW_LIMIT_PER_WINDOW_QUOTE,
    },
  );

  console.log(`Registering MSOL...`);
  const msolMainnetMint = new PublicKey(MAINNET_MINTS.get('MSOL')!);
  const msolMainnetOracle = new PublicKey(MAINNET_ORACLES.get('MSOL')!);
  await client.tokenRegister(
    group,
    msolMainnetMint,
    msolMainnetOracle,
    5,
    'MSOL',
    {
      ...DefaultTokenRegisterParams,
      maintAssetWeight: 0.9,
      initAssetWeight: 0.8,
      maintLiabWeight: 1.1,
      initLiabWeight: 1.2,
      liquidationFee: 0.05,
      netBorrowLimitPerWindowQuote: NET_BORROW_LIMIT_PER_WINDOW_QUOTE,
    },
  );

  console.log(`Registering MNGO...`);
  await client.groupEdit(group, group.admin, group.admin);
  const mngoMainnetMint = new PublicKey(MAINNET_MINTS.get('MNGO')!);
  const mngoMainnetOracle = new PublicKey(MAINNET_ORACLES.get('MNGO')!);
  await client.tokenRegisterTrustless(
    group,
    mngoMainnetMint,
    mngoMainnetOracle,
    6,
    'MNGO',
  );

  console.log(`Registering BONK...`);
  const bonkMainnetMint = new PublicKey(MAINNET_MINTS.get('BONK')!);
  const bonkMainnetOracle = new PublicKey(MAINNET_ORACLES.get('BONK')!);
  await client.tokenRegisterTrustless(
    group,
    bonkMainnetMint,
    bonkMainnetOracle,
    7,
    'BONK',
  );

  // log tokens/banks
  await group.reloadAll(client);
  for (const bank of await Array.from(group.banksMapByMint.values())
    .flat()
    .sort((a, b) => a.tokenIndex - b.tokenIndex)) {
    console.log(`${bank.toString()}`);
  }
}

async function registerSerum3Markets() {
  const result = await buildAdminClient();
  const client = result[0];
  const admin = result[1];
  const creator = result[2];

  const group = await client.getGroupForCreator(creator.publicKey, GROUP_NUM);

  // Register SOL serum market
  await client.serum3RegisterMarket(
    group,
    new PublicKey(MAINNET_SERUM3_MARKETS.get('SOL/USDC')!),
    group.getFirstBankByMint(new PublicKey(MAINNET_MINTS.get('SOL')!)),
    group.getFirstBankByMint(new PublicKey(MAINNET_MINTS.get('USDC')!)),
    0,
    'SOL/USDC',
<<<<<<< HEAD
    0,
=======
    0.5,
>>>>>>> 43b9cac3
  );
}

async function createUser(userKeypair: string) {
  const result = await buildUserClient(userKeypair);
  const client = result[0];
  const group = result[1];
  const user = result[2];

  console.log(`Creating MangoAccount...`);
  const mangoAccount = await client.getMangoAccountForOwner(
    group,
    user.publicKey,
    0,
  );
  if (!mangoAccount) {
    throw new Error(`MangoAccount not found for user ${user.publicKey}`);
  }

  console.log(`...created MangoAccount ${mangoAccount.publicKey.toBase58()}`);
}

async function depositForUser(userKeypair: string) {
  const result = await buildUserClient(userKeypair);
  const client = result[0];
  const group = result[1];
  const user = result[2];

  const mangoAccount = await client.getMangoAccountForOwner(
    group,
    user.publicKey,
    0,
  )!;

  await client.tokenDeposit(
    group,
    mangoAccount!,
    new PublicKey(MAINNET_MINTS.get('USDC')!),
    10,
  );
  await mangoAccount!.reload(client);
  console.log(`...deposited 10 USDC`);
}

async function registerPerpMarkets() {
  const result = await buildAdminClient();
  const client = result[0];
  const admin = result[1];
  const creator = result[2];

  const group = await client.getGroupForCreator(creator.publicKey, GROUP_NUM);

  await client.perpCreateMarket(
    group,
    new PublicKey(MAINNET_ORACLES.get('BTC')!),
    0,
    'BTC-PERP',
    defaultOracleConfig,
    6,
    10, // 0.1$ is the min tick
    100, // if btc price is 20k, one base lot would be 2$
    0.975,
    0.95,
    1.025,
    1.05,
    0.95,
    0.9,
    0.0125,
    -0.0001,
    0.0004,
    5, // note: quote native
    -0.05,
    0.05,
    100, // if btc is at 20k, this is 200$
    true,
    1000, // solana tx fee is currently 50 native quote at a sol price of 10$
    1000000,
    0.01, // less than liquidationFee
    0,
    1.0,
    2 * 60 * 60,
    0.025,
  );

  await client.perpCreateMarket(
    group,
    new PublicKey(MAINNET_ORACLES.get('MNGO')!),
    1,
    'MNGO-PERP-OLD',
    defaultOracleConfig,
    6,
    100, // 0.0001$ is the min tick
    1000000, // if mngo price is 1 cent, one base lot would be 1 cent
    0.995,
    0.99, // 100x leverage
    1.005,
    1.01,
    0,
    0,
    0.0025,
    -0.0001,
    0.0004,
    5,
    -0.05,
    0.05,
    1000, // if mngo price 1 cent, this is 10$
    false,
    1000,
    1000000,
    0.001, // less than liquidationFee
    0,
    1.0,
    2 * 60 * 60,
    0.2, // 20% positive pnl liquidation fee?
  );
}

async function changeTokenOracle() {
  const result = await buildAdminClient();
  const client = result[0];
  const admin = result[1];
  const creator = result[2];

  const group = await client.getGroupForCreator(creator.publicKey, GROUP_NUM);
  const bank = group.getFirstBankByMint(
    new PublicKey(MAINNET_MINTS.get('MNGO')!),
  );
  await client.tokenEdit(
    group,
    bank.mint,
    Builder(NullTokenEditParams)
      .oracle(new PublicKey(MAINNET_ORACLES.get('MNGO')!))
      .build(),
  );
}

async function makeTokenReduceonly() {
  const result = await buildAdminClient();
  const client = result[0];
  const admin = result[1];
  const creator = result[2];

  const group = await client.getGroupForCreator(creator.publicKey, GROUP_NUM);
  const bank = group.getFirstBankByMint(
    new PublicKey(MAINNET_MINTS.get('DAI')!),
  );
  await client.tokenEdit(
    group,
    bank.mint,
    Builder(NullTokenEditParams).reduceOnly(1).build(),
  );
}

async function changeMaxStalenessSlots() {
  const result = await buildAdminClient();
  const client = result[0];
  const admin = result[1];
  const creator = result[2];

  const group = await client.getGroupForCreator(creator.publicKey, GROUP_NUM);

  for (const bank of Array.from(group.banksMapByTokenIndex.values()).flat()) {
    await client.tokenEdit(
      group,
      bank.mint,
      Builder(NullTokenEditParams)
        .oracleConfig({
          confFilter: 0.1,
          maxStalenessSlots: 120,
        })
        .build(),
    );
  }

  for (const perpMarket of Array.from(
    group.perpMarketsMapByMarketIndex.values(),
  )) {
    await client.perpEditMarket(
      group,
      perpMarket.perpMarketIndex,
      Builder(NullPerpEditParams)
        .oracleConfig({
          confFilter: 0.1,
          maxStalenessSlots: 120,
        })
        .build(),
    );
  }
}

async function changeStartQuote() {
  const result = await buildAdminClient();
  const client = result[0];
  const admin = result[1];
  const creator = result[2];

  const group = await client.getGroupForCreator(creator.publicKey, GROUP_NUM);

  await client.tokenEdit(
    group,
    group.getFirstBankByMint(new PublicKey(MAINNET_MINTS.get('USDT')!)).mint,
    Builder(NullTokenEditParams)
      .depositWeightScaleStartQuote(toNative(1000000, 6).toNumber())
      .borrowWeightScaleStartQuote(toNative(1000000, 6).toNumber())
      .build(),
  );
  await client.tokenEdit(
    group,
    group.getFirstBankByMint(new PublicKey(MAINNET_MINTS.get('ETH')!)).mint,
    Builder(NullTokenEditParams)
      .depositWeightScaleStartQuote(toNative(100000, 6).toNumber())
      .borrowWeightScaleStartQuote(toNative(100000, 6).toNumber())
      .build(),
  );
  await client.tokenEdit(
    group,
    group.getFirstBankByMint(new PublicKey(MAINNET_MINTS.get('SOL')!)).mint,
    Builder(NullTokenEditParams)
      .depositWeightScaleStartQuote(toNative(5000000, 6).toNumber())
      .borrowWeightScaleStartQuote(toNative(5000000, 6).toNumber())
      .build(),
  );
  await client.tokenEdit(
    group,
    group.getFirstBankByMint(new PublicKey(MAINNET_MINTS.get('MSOL')!)).mint,
    Builder(NullTokenEditParams)
      .depositWeightScaleStartQuote(toNative(1000000, 6).toNumber())
      .borrowWeightScaleStartQuote(toNative(1000000, 6).toNumber())
      .build(),
  );
  await client.tokenEdit(
    group,
    group.getFirstBankByMint(new PublicKey(MAINNET_MINTS.get('MNGO')!)).mint,
    Builder(NullTokenEditParams)
      .depositWeightScaleStartQuote(toNative(5000, 6).toNumber())
      .borrowWeightScaleStartQuote(toNative(5000, 6).toNumber())
      .build(),
  );
  await client.tokenEdit(
    group,
    group.getFirstBankByMint(new PublicKey(MAINNET_MINTS.get('BONK')!)).mint,
    Builder(NullTokenEditParams)
      .depositWeightScaleStartQuote(toNative(100000, 6).toNumber())
      .borrowWeightScaleStartQuote(toNative(100000, 6).toNumber())
      .build(),
  );
}

async function makePerpMarketReduceOnly() {
  const result = await buildAdminClient();
  const client = result[0];
  const admin = result[1];
  const creator = result[2];

  const group = await client.getGroupForCreator(creator.publicKey, GROUP_NUM);
  const perpMarket = group.getPerpMarketByName('MNGO-PERP-OLD');
  await client.perpEditMarket(
    group,
    perpMarket.perpMarketIndex,
    Builder(NullPerpEditParams).reduceOnly(true).build(),
  );
}

async function createAndPopulateAlt() {
  const result = await buildAdminClient();
  const client = result[0];
  const admin = result[1];

  const creator = Keypair.fromSecretKey(
    Buffer.from(JSON.parse(fs.readFileSync(MB_PAYER_KEYPAIR!, 'utf-8'))),
  );
  console.log(`Creator ${creator.publicKey.toBase58()}`);
  const group = await client.getGroupForCreator(creator.publicKey, GROUP_NUM);

  const connection = client.program.provider.connection;

  // Create ALT, and set to group at index 0
  if (group.addressLookupTables[0].equals(PublicKey.default)) {
    try {
      console.log(`ALT: Creating`);
      const createIx = AddressLookupTableProgram.createLookupTable({
        authority: admin.publicKey,
        payer: admin.publicKey,
        recentSlot: await connection.getSlot('finalized'),
      });
      const createTx = await buildVersionedTx(
        client.program.provider as AnchorProvider,
        [createIx[0]],
      );
      let sig = await connection.sendTransaction(createTx);
      console.log(
        `...created ALT ${createIx[1]} https://explorer.solana.com/tx/${sig}`,
      );

      console.log(`ALT: set at index 0 for group...`);
      sig = (await client.altSet(group, createIx[1], 0)).signature;
      console.log(`...https://explorer.solana.com/tx/${sig}`);
    } catch (error) {
      console.log(error);
    }
  }

  // Extend using mango v4 relevant pub keys
  try {
    const bankAddresses = Array.from(group.banksMapByMint.values())
      .flat()
      .map((bank) => [bank.publicKey, bank.oracle, bank.vault])
      .flat()
      .concat(
        Array.from(group.banksMapByMint.values())
          .flat()
          .map((mintInfo) => mintInfo.publicKey),
      );

    const serum3MarketAddresses = Array.from(
      group.serum3MarketsMapByExternal.values(),
    )
      .flat()
      .map((serum3Market) => serum3Market.publicKey);

    const serum3ExternalMarketAddresses = Array.from(
      group.serum3ExternalMarketsMap.values(),
    )
      .flat()
      .map((serum3ExternalMarket) => [
        serum3ExternalMarket.publicKey,
        serum3ExternalMarket.bidsAddress,
        serum3ExternalMarket.asksAddress,
      ])
      .flat();

    const perpMarketAddresses = Array.from(
      group.perpMarketsMapByMarketIndex.values(),
    )
      .flat()
      .map((perpMarket) => [
        perpMarket.publicKey,
        perpMarket.oracle,
        perpMarket.bids,
        perpMarket.asks,
        perpMarket.eventQueue,
      ])
      .flat();

    // eslint-disable-next-line no-inner-declarations
    async function extendTable(addresses: PublicKey[]): Promise<void> {
      await group.reloadAll(client);
      const alt =
        await client.program.provider.connection.getAddressLookupTable(
          group.addressLookupTables[0],
        );

      addresses = addresses.filter(
        (newAddress) =>
          alt.value?.state.addresses &&
          alt.value?.state.addresses.findIndex((addressInALt) =>
            addressInALt.equals(newAddress),
          ) === -1,
      );
      if (addresses.length === 0) {
        return;
      }
      const extendIx = AddressLookupTableProgram.extendLookupTable({
        lookupTable: group.addressLookupTables[0],
        payer: admin.publicKey,
        authority: admin.publicKey,
        addresses,
      });
      const extendTx = await buildVersionedTx(
        client.program.provider as AnchorProvider,
        [extendIx],
      );
      const sig = await client.program.provider.connection.sendTransaction(
        extendTx,
      );
      console.log(`https://explorer.solana.com/tx/${sig}`);
    }

    console.log(`ALT: extending using mango v4 relevant public keys`);

    await extendTable(bankAddresses);
    await extendTable([OPENBOOK_PROGRAM_ID['mainnet-beta']]);
    await extendTable(serum3MarketAddresses);
    await extendTable(serum3ExternalMarketAddresses);

    // TODO: dont extend for perps atm
    await extendTable(perpMarketAddresses);

    // Well known addresses
    await extendTable([
      SystemProgram.programId,
      SYSVAR_RENT_PUBKEY,
      TOKEN_PROGRAM_ID,
      ASSOCIATED_TOKEN_PROGRAM_ID,
      NATIVE_MINT,
      SYSVAR_INSTRUCTIONS_PUBKEY,
      ComputeBudgetProgram.programId,
    ]);
  } catch (error) {
    console.log(error);
  }
}

async function main() {
  try {
    // await createGroup();
    // await changeAdmin();
    // await setDepositLimit();
  } catch (error) {
    console.log(error);
  }
  try {
    // await registerTokens();
    // await changeTokenOracle();
    // await makeTokenReduceonly();
    // await changeMaxStalenessSlots();
    // await changeStartQuote();
  } catch (error) {
    console.log(error);
  }
  try {
    // await registerSerum3Markets();
  } catch (error) {
    console.log(error);
  }

  try {
    // await registerPerpMarkets();
    // await makePerpMarketReduceOnly();
  } catch (error) {
    console.log(error);
  }
  try {
    // await createUser(MB_USER_KEYPAIR!);
    // depositForUser(MB_USER_KEYPAIR!);
  } catch (error) {
    console.log(error);
  }

  try {
    createAndPopulateAlt();
  } catch (error) {
    console.log(error);
  }
}

try {
  main();
} catch (error) {
  console.log(error);
}

////////////////////////////////////////////////////////////
/// UNUSED /////////////////////////////////////////////////
////////////////////////////////////////////////////////////

async function expandMangoAccount(userKeypair: string) {
  const result = await buildUserClient(userKeypair);
  const client = result[0];
  const group = result[1];
  const user = result[2];

  const mangoAccounts = await client.getMangoAccountsForOwner(
    group,
    user.publicKey,
  );
  if (!mangoAccounts) {
    throw new Error(`MangoAccounts not found for user ${user.publicKey}`);
  }

  for (const mangoAccount of mangoAccounts) {
    console.log(
      `...expanding MangoAccount ${mangoAccount.publicKey.toBase58()}`,
    );
    await client.expandMangoAccount(group, mangoAccount, 8, 8, 8, 8);
  }
}

async function placeSerum3TradeAndCancelIt(userKeypair: string) {
  const result = await buildUserClient(userKeypair);
  const client = result[0];
  const group = result[1];
  const user = result[2];

  const mangoAccounts = await client.getMangoAccountsForOwner(
    group,
    user.publicKey,
  );
  if (!mangoAccounts) {
    throw new Error(`MangoAccounts not found for user ${user.publicKey}`);
  }

  for (const mangoAccount of mangoAccounts) {
    console.log(`...found MangoAccount ${mangoAccount.publicKey.toBase58()}`);
    console.log(`...placing serum3 order`);
    await client.serum3PlaceOrder(
      group,
      mangoAccount,
      new PublicKey(MAINNET_SERUM3_MARKETS.get('SOL/USDC')!),
      Serum3Side.bid,
      1,
      1,
      Serum3SelfTradeBehavior.decrementTake,
      Serum3OrderType.limit,
      Date.now(),
      10,
    );
    console.log(`...current own orders on OB`);
    let orders = await mangoAccount.loadSerum3OpenOrdersForMarket(
      client,
      group,
      new PublicKey(MAINNET_SERUM3_MARKETS.get('SOL/USDC')!),
    );
    for (const order of orders) {
      console.log(order);
    }
    console.log(`...cancelling serum3 orders`);
    await client.serum3CancelAllOrders(
      group,
      mangoAccount,
      new PublicKey(MAINNET_SERUM3_MARKETS.get('SOL/USDC')!),
      10,
    );
    console.log(`...current own orders on OB`);
    orders = await mangoAccount.loadSerum3OpenOrdersForMarket(
      client,
      group,
      new PublicKey(MAINNET_SERUM3_MARKETS.get('SOL/USDC')!),
    );
    for (const order of orders) {
      console.log(order);
    }
  }
}

async function deregisterSerum3Markets() {
  const result = await buildAdminClient();
  const client = result[0];
  const admin = result[1];

  const group = await client.getGroupForCreator(admin.publicKey, GROUP_NUM);

  // change xxx/xxx to market of choice
  const serum3Market = group.getSerum3MarketByName('XXX/XXX');
  const sig = await client.serum3deregisterMarket(
    group,
    serum3Market.serumMarketExternal,
  );
  console.log(
    `...deregistered serum market ${serum3Market.name}, sig https://explorer.solana.com/tx/${sig}`,
  );
}

async function deregisterTokens() {
  const result = await buildAdminClient();
  const client = result[0];
  const admin = result[1];

  const group = await client.getGroupForCreator(admin.publicKey, GROUP_NUM);

  // change -1 to tokenIndex of choice
  const bank = group.getFirstBankByTokenIndex(-1 as TokenIndex);
  const sig = await client.tokenDeregister(group, bank.mint);
  console.log(
    `...removed token ${bank.name}, sig https://explorer.solana.com/tx/${sig}`,
  );
}<|MERGE_RESOLUTION|>--- conflicted
+++ resolved
@@ -367,11 +367,7 @@
     group.getFirstBankByMint(new PublicKey(MAINNET_MINTS.get('USDC')!)),
     0,
     'SOL/USDC',
-<<<<<<< HEAD
-    0,
-=======
     0.5,
->>>>>>> 43b9cac3
   );
 }
 
