--- conflicted
+++ resolved
@@ -39,17 +39,6 @@
     lastUpdatedSlot = priceData.lastUpdatedSlot;
     type = 'sb';
   }
-<<<<<<< HEAD
-
-  const currentSlot = await conn.getSlot();
-
-  console.log(`type ${type}`);
-  console.log(`uiPrice ${uiPrice}`);
-  console.log(`price ${price}`);
-  console.log(`currentSlot ${currentSlot}`);
-  console.log(`lastUpdatedSlot ${lastUpdatedSlot}`);
-  console.log(`Slot diff ${currentSlot - lastUpdatedSlot}`);
-=======
   // console.log(
   //   `${name.toString().padStart(10)}, ${type.padStart(4)}, ${uiPrice
   //     .toString()
@@ -70,7 +59,6 @@
       localUnixTime - publishedTime
     }`,
   );
->>>>>>> 092f7c9c
 }
 
 async function main(): Promise<void> {
@@ -89,16 +77,6 @@
       }
     }
 
-<<<<<<< HEAD
-    {
-      // https://ondemand.switchboard.xyz/solana/devnet/feed/23QLa7R2hDhcXDVKyUSt2rvBPtuAAbY44TrqMVoPpk1C
-      const oraclePk3 = new PublicKey(
-        'AZcoqpWhMJUaKEDUfKsfzCr3Y96gSQwv43KSQ6KpeyQ1',
-      );
-      const conn = new Connection(MB_CLUSTER_URL!);
-      const ai = await conn.getAccountInfo(oraclePk3);
-      decodePrice(conn, ai, oraclePk3);
-=======
     // eslint-disable-next-line no-constant-condition
     if (true) {
       // https://docs.pyth.network/price-feeds/sponsored-feeds
@@ -108,7 +86,6 @@
         const ai = await conn.getAccountInfo(oraclePk);
         decodePrice(slot, item[0], conn, ai, oraclePk);
       }
->>>>>>> 092f7c9c
     }
   } catch (error) {
     console.log(error);
