--- conflicted
+++ resolved
@@ -44,11 +44,7 @@
     group.getFirstBankByMint(new PublicKey(usdc_mint)),
     1, // market index
     'ETH/USDC',
-<<<<<<< HEAD
-    0,
-=======
     0.5,
->>>>>>> 43b9cac3
   );
 
   console.log('Tx Successful:', signature);
