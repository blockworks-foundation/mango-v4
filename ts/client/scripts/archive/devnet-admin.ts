--- conflicted
+++ resolved
@@ -172,11 +172,7 @@
       group.getFirstBankByMint(usdcDevnetMint),
       0,
       'SOL/USDC',
-<<<<<<< HEAD
-      0,
-=======
       0.5,
->>>>>>> 43b9cac3
     );
     await group.reloadAll(client);
     const serum3Market = group.getSerum3MarketByExternalMarket(
