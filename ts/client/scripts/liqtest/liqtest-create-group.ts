--- conflicted
+++ resolved
@@ -202,7 +202,7 @@
 
   const genericBanks = ['MNGO', 'MSOL'];
   let nextTokenIndex = 3;
-  for (let name of genericBanks) {
+  for (const name of genericBanks) {
     console.log(`Registering ${name}...`);
     const mint = new PublicKey(MAINNET_MINTS.get(name)!);
     const oracle = oracles.get(name);
@@ -239,7 +239,7 @@
   }
 
   let nextSerumMarketIndex = 0;
-  for (let [name, mint] of MAINNET_MINTS) {
+  for (const [name, mint] of MAINNET_MINTS) {
     if (name == 'USDC') {
       continue;
     }
@@ -298,11 +298,7 @@
       -1.0,
       2 * 60 * 60,
       0.025,
-<<<<<<< HEAD
-      0,
-=======
       0.0,
->>>>>>> a30c5a9e
     );
   } catch (error) {
     console.log(error);
